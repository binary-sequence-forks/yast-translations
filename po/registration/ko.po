# KOREAN message file for YaST2 (@memory@).
# Copyright (C) 2005 SUSE Linux Products GmbH.
# Copyright (C) 2002 SuSE Linux AG.
# Copyright (C) 2000, 2001 SuSE GmbH.
# Hwang, Sang-Jin <violiet@suse.de>
#
msgid ""
msgstr ""
"Project-Id-Version: registration.ko\n"
"Report-Msgid-Bugs-To: \n"
<<<<<<< HEAD
"POT-Creation-Date: 2019-02-05 02:29+0000\n"
"PO-Revision-Date: 2019-01-24 21:13+0000\n"
=======
"POT-Creation-Date: 2019-01-26 02:29+0000\n"
"PO-Revision-Date: 2019-01-31 14:23+0000\n"
>>>>>>> d7a645bf
"Last-Translator: Hwajin Kim <hwajin.kim@e4net.net>\n"
"Language-Team: Korean <https://l10n.opensuse.org/projects/yast-registration/"
"master/ko/>\n"
"Language: ko\n"
"MIME-Version: 1.0\n"
"Content-Type: text/plain; charset=UTF-8\n"
"Content-Transfer-Encoding: 8bit\n"
"Plural-Forms: nplurals=1; plural=0;\n"
"X-Generator: Weblate 3.3\n"
"X-Poedit-Language: Korean\n"
"X-Poedit-Country: KOREA, REPUBLIC OF\n"
"X-Poedit-SourceCharset: utf-8\n"

#. Command line help text for the repository module, %1 is "SUSEconnect"
#. Command line help text for the repository module, %1 is "SUSEconnect"
#: src/clients/registration.rb:74 src/clients/scc.rb:74
msgid "Use '%s' instead of this YaST module."
msgstr "이 YaST 모듈 대신 '%s'을(를) 사용하십시오."

#. TRANSLATORS: Error message in RichText format, %s contains the details from libzypp
#. TRANSLATORS: Error message in RichText format, %s contains the details from libzypp
#: src/clients/registration.rb:85 src/clients/scc.rb:85
msgid ""
"<p>The repository initialization failed. Disable (or remove) the offending "
"service or repository in the repository manager.</p><p>Details:</p><p>%s</p>"
msgstr ""
"<p>리포지토리 초기화에 실패했습니다. 리포지토리 관리자에서 문제의 서비스나 리"
"포지토리를 비활성화 또는 제거하십시오.</p><p>세부 사항:</p><p>%s</p>"

#. popup message
#. popup message
#. popup message
#: src/clients/scc_auto.rb:51 src/lib/registration/clients/inst_scc.rb:54
#: src/lib/registration/registration_ui.rb:40
msgid "Contacting the Registration Server"
msgstr "등록 서버에 연결"

#. popup message: registration finished properly
#: src/clients/scc_auto.rb:234
msgid "Registration was successfull."
msgstr "등록에 성공했습니다."

#. remove possible duplicates
#: src/clients/scc_auto.rb:262
msgid "SLP discovery failed, no server found"
msgstr "SLP 검색에 실패했습니다. 서버를 찾을 수 없습니다."

#. download and install the specified SSL certificate to the system
#. @param url [String] URL of the certificate
#: src/clients/scc_auto.rb:280
msgid "Downloading SSL Certificate"
msgstr "SSL 인증서 다운로드 중"

#: src/clients/scc_auto.rb:284
msgid "Importing SSL Certificate"
msgstr "SSL 인증서 임포트 중"

#  dialog caption
#. display the extension selection dialog and wait for a button click
#. @return [Symbol] user input (:import, :cancel)
#: src/data/registration/autoyast_summary.erb:5
#: src/lib/registration/ui/autoyast_config_dialog.rb:55
msgid "Product Registration"
msgstr "제품 등록"

#: src/data/registration/autoyast_summary.erb:9
msgid "Run registration during autoinstallation"
msgstr "자동 설치 중에 등록 실행"

#: src/data/registration/autoyast_summary.erb:10
msgid "Skip registration during autoinstallation"
msgstr "자동 설치 중에 등록 건너뛰기"

#: src/data/registration/autoyast_summary.erb:15
msgid "Registration Settings"
msgstr "등록 설정"

#: src/data/registration/autoyast_summary.erb:17
msgid "E-mail Address: %s"
msgstr "전자 메일 주소: %s"

#: src/data/registration/autoyast_summary.erb:19
msgid "Registration Code is Configured"
msgstr "등록 코드가 구성됨"

#: src/data/registration/autoyast_summary.erb:23
msgid "Install Available Updates"
msgstr "사용 가능한 업데이트 설치"

#: src/data/registration/autoyast_summary.erb:27
msgid "Registration Server"
msgstr "등록 서버"

#: src/data/registration/autoyast_summary.erb:30
#: src/data/registration/autoyast_summary.erb:32
msgid "Server URL: %s"
msgstr "서버 URL: %s"

#: src/data/registration/autoyast_summary.erb:32
msgid "Use SLP discovery"
msgstr "SLP 검색 사용"

#: src/data/registration/autoyast_summary.erb:36
msgid "SSL Server Certificate URL: %s"
msgstr "SSL 서버 인증서 URL: %s"

#: src/data/registration/autoyast_summary.erb:40
msgid "SSL Certificate Fingerprint: %s"
msgstr "SSL 인증서 지문: %s"

#: src/data/registration/autoyast_summary.erb:48
msgid "Extensions and Modules"
msgstr "확장 및 모듈"

#: src/data/registration/certificate_error.erb:6
msgid "Secure Connection Error"
msgstr "보안 연결 오류"

#: src/data/registration/certificate_error.erb:10
msgid "Details:"
msgstr "세부사항:"

#: src/data/registration/certificate_error.erb:14
msgid "Failed Certificate Details"
msgstr "실패한 인증서 세부 사항"

#: src/data/registration/certificate_summary.erb:4
#: src/lib/registration/ssl_certificate_details.rb:34
msgid "Issued To"
msgstr "발급 대상"

#. label followed by the SSL certificate identification
#: src/data/registration/certificate_summary.erb:7
#: src/data/registration/certificate_summary.erb:16
#: src/lib/registration/ssl_certificate_details.rb:60
msgid "Common Name (CN): "
msgstr "CN(일반 이름): "

#. label followed by the SSL certificate identification
#: src/data/registration/certificate_summary.erb:8
#: src/data/registration/certificate_summary.erb:17
#: src/lib/registration/ssl_certificate_details.rb:62
msgid "Organization (O): "
msgstr "O(조직): "

#. label followed by the SSL certificate identification
#: src/data/registration/certificate_summary.erb:9
#: src/data/registration/certificate_summary.erb:18
#: src/lib/registration/ssl_certificate_details.rb:64
msgid "Organization Unit (OU): "
msgstr "OU(조직 구성 단위): "

#: src/data/registration/certificate_summary.erb:13
#: src/lib/registration/ssl_certificate_details.rb:35
msgid "Issued By"
msgstr "발급자"

#: src/data/registration/certificate_summary.erb:22
msgid "Validity"
msgstr "유효 기간"

#: src/data/registration/certificate_summary.erb:26
msgid "Issued On: "
msgstr "발급 날짜: "

#: src/data/registration/certificate_summary.erb:29
msgid "WARNING: The certificate is not valid yet!"
msgstr "경고: 인증서가 아직 유효하지 않습니다!"

#: src/data/registration/certificate_summary.erb:32
msgid "Expires On: "
msgstr "만료: "

#: src/data/registration/certificate_summary.erb:35
msgid "WARNING: The certificate has expired!"
msgstr "경고: 인증서가 만료되었습니다!"

#: src/data/registration/certificate_summary.erb:43
msgid "Serial Number: "
msgstr "일련번호: "

#: src/data/registration/certificate_summary.erb:44
#: src/lib/registration/ssl_certificate_details.rb:35
msgid "SHA1 Fingerprint: "
msgstr "SHA1 지문: "

#: src/data/registration/certificate_summary.erb:46
#: src/lib/registration/ssl_certificate_details.rb:37
msgid "SHA256 Fingerprint: "
msgstr "SHA256 지문: "

#. TRANSLATORS: %s is an addon name (including version and arch)
#. from the AutoYast XML installation profile
#: src/lib/registration/autoyast_addons.rb:91
msgid ""
"Addon '%s'\n"
"is not available for registration."
msgstr ""
"추가 기능 '%s'을(를)\n"
"등록할 수 없습니다."

#. check the base product at start to avoid problems later
#. Translators: Text for UI Label - capitalized
#. dialog title
#. just set an empty Wizard dialog to replace the current one after
#. pressing "Next"
#. dialog title
#. display and run a dialog for updating the current registration
#. @return [Symbol] user input
#: src/lib/registration/clients/inst_scc.rb:193
#: src/lib/registration/ui/autoyast_config_dialog.rb:104
#: src/lib/registration/ui/base_system_registration_dialog.rb:62
#: src/lib/registration/ui/migration_repos_workflow.rb:461
#: src/lib/registration/ui/registered_system_dialog.rb:37
#: src/lib/registration/ui/registration_update_dialog.rb:41
msgid "Registration"
msgstr "등록"

#. FIXME: to not break existing translation, this typo should be fixed
#. later after SP2: time -> timed
#: src/lib/registration/connect_helpers.rb:89
msgid "Connection time out."
msgstr "연결 시간이 초과되었습니다."

#: src/lib/registration/connect_helpers.rb:90
msgid ""
"Make sure that the registration server is reachable and\n"
"the connection is reliable."
msgstr ""
"등록 서버가 연결되어 있는지 및\n"
"신뢰할 수 있는 연결인지 확인하십시오."

#. TRANSLATORS: %d is an integer
#: src/lib/registration/connect_helpers.rb:98
msgid "HTTP error code: %d\n"
msgstr "HTTP 오류 코드: %d\n"

#. update the message when an old SMT server is found
#. Error popup
#: src/lib/registration/connect_helpers.rb:102
#: src/lib/registration/connect_helpers.rb:107
#: src/lib/registration/connect_helpers.rb:114
#: src/lib/registration/connect_helpers.rb:124
#: src/lib/registration/connect_helpers.rb:152
msgid "Connection to registration server failed."
msgstr "등록 서버 연결이 실패했습니다."

#: src/lib/registration/connect_helpers.rb:118
msgid "Registration client error."
msgstr "등록 클라이언트 오류입니다."

#: src/lib/registration/connect_helpers.rb:121
msgid ""
"Registration server error.\n"
"Retry the operation later."
msgstr ""
"등록 서버 오류입니다.\n"
"나중에 작업을 재시도하십시오."

#. update the message when an old SMT server is found
#: src/lib/registration/connect_helpers.rb:148
msgid "Cannot parse the data from server."
msgstr "서버에서 데이터를 구문 분석할 수 없습니다."

#. %s are error details
#: src/lib/registration/connect_helpers.rb:174
msgid "Details: %s"
msgstr "세부 사항: %s"

#. error message
#: src/lib/registration/connect_helpers.rb:213
msgid "Received SSL Certificate does not match the expected certificate."
msgstr "받은 SSL 인증서가 예상한 인증서와 일치하지 않습니다."

#. TRANSLATORS: multiline error message - a SSL certificate has been
#. imported but the registration server still cannot be accessed securely,
#. user has to solve the certificate issue manually.
#: src/lib/registration/connect_helpers.rb:248
msgid ""
"A certificate has been already imported\n"
"but the server connection still cannot be trusted.\n"
"\n"
"Please fix the certificate issue manually, ensure that the server\n"
"can be connected securely and start the YaST module again."
msgstr ""
"인증서를 이미 임포트했지만\n"
"여전히 서버 연결을 신뢰할 수 없습니다.\n"
"\n"
"인증서 문제를 수동으로 해결하고 서버를 안전하게 연결하고\n"
"YaST 모듈을 다시 시작할 수 있는지 확인하십시오."

#. progress label
#: src/lib/registration/connect_helpers.rb:260
msgid "Importing the SSL certificate"
msgstr "SSL 인증서 임포트"

#: src/lib/registration/connect_helpers.rb:261
msgid "Importing '%s' certificate..."
msgstr "'%s' 인증서 임포트 중..."

#. workaround after string freeze
#: src/lib/registration/connect_helpers.rb:285
msgid "Secure connection error: %s"
msgstr "보안 연결 오류: %s"

#. TRANSLATORS: error message, %s is a server URL,
#. e.g. https://smt.example.com
#: src/lib/registration/connect_helpers.rb:307
msgid ""
"An old registration server was detected at\n"
"%s.\n"
"Make sure the latest product supporting the new registration\n"
"protocol is installed at the server."
msgstr ""
"이전 등록 서버가 다음 위치에서 감지되었습니다.\n"
"%s\n"
"서버에 새 등록 프로토콜을 지원하는 최신\n"
"제품이 설치되었는지 확인하십시오."

#. FIXME: use a better message, this one has been reused after the text freeze
#. error message, the entered URL is not valid.
#: src/lib/registration/connect_helpers.rb:319
#: src/lib/registration/ui/base_system_registration_dialog.rb:587
msgid "Invalid URL."
msgstr "URL이 잘못되었습니다."

#. Error popup
#: src/lib/registration/connect_helpers.rb:323
msgid ""
"Network is not configured, the registration server cannot be reached.\n"
"Do you want to configure the network now?"
msgstr ""
"네트워크가 구성되지 않았습니다. 등록 서버에 연결할 수 없습니다.\n"
"지금 네트워크를 구성하시겠습니까?"

#: src/lib/registration/connect_helpers.rb:330
msgid "Network error, check the network configuration."
msgstr "네트워크 오류입니다. 네트워크 구성을 확인하십시오."

#. TRANSLATORS: additional hint for an error message
#: src/lib/registration/connect_helpers.rb:340
msgid "Check that this system is known to the registration server."
msgstr "등록 서버에서 이 시스템을 인식하는지 확인하십시오."

#. TRANSLATORS: additional hint for an error message
#: src/lib/registration/connect_helpers.rb:347
msgid ""
"If you are upgrading from SLE11 make sure the SCC server\n"
"knows the old NCC registration. Synchronization from NCC to SCC\n"
"might take very long time.\n"
"\n"
"If the SLE11 system was installed recently you could log into\n"
"%s to speed up the synchronization process.\n"
"Just wait several minutes after logging in and then retry \n"
"the upgrade again."
msgstr ""
"SLE11에서 업그레이드하고 있는 경우 SCC 서버에서\n"
"이전 NCC 등록을 인식하는지 확인하십시오. NCC에서 SCC로 동기화하는 작업은\n"
"시간이 매우 오래 걸릴 수도 있습니다.\n"
"\n"
"이전에 설치한 시스템이 SLE11인 경우 이제\n"
"%s(으)로 로그인하면 동기화 프로세스의 속도를 높일 수 있습니다.\n"
"로그인 후 몇 분만 기다리면\n"
"업그레이드를 재시도할 수 있습니다."

#. progress step title
#: src/lib/registration/finish_dialog.rb:39
msgid "Storing Registration Configuration..."
msgstr "등록 구성 저장 중..."

#. error message
#: src/lib/registration/helpers.rb:234
msgid ""
"The base product was not found,\n"
"check your system."
msgstr ""
"기본 제품을 찾을 수 없습니다.\n"
"시스템을 확인하십시오."

#. TRANSLATORS: %s = bugzilla URL
#: src/lib/registration/helpers.rb:238
msgid ""
"The installation medium or the installer itself is seriously broken.\n"
"Report a bug at %s."
msgstr ""
"설치 매체나 설치 프로그램이 심각하게 손상되었습니다.\n"
"%s에서 버그를 신고하십시오."

#: src/lib/registration/helpers.rb:241
msgid ""
"Make sure a product is installed and /etc/products.d/baseproduct\n"
"is a symlink pointing to the base product .prod file."
msgstr ""
"제품이 설치되어 있고 /etc/products.d/baseproduct가\n"
"기본 제품 .prod 파일을 가리키는 symlink인지 확인하십시오."

#. FIXME: reused an existing message due to text freeze
#. (later use a better text, it's system update actually...)
#: src/lib/registration/registration_ui.rb:79
#: src/lib/registration/registration_ui.rb:333
msgid "Registering the System..."
msgstr "시스템을 등록하는 중입니다."

#. updating base product registration, %s is a new base product name
#. updating product registration, %s is a product name
#. updating registered addon/extension, %s is an extension name
#. TRANSLATORS: Progress label
#: src/lib/registration/registration_ui.rb:105
#: src/lib/registration/registration_ui.rb:148
#: src/lib/registration/registration_ui.rb:430
#: src/lib/registration/ui/migration_repos_workflow.rb:478
msgid "Updating to %s ..."
msgstr "%s(으)로 업데이트 중 ..."

#. TRANSLATORS: progress label
#: src/lib/registration/registration_ui.rb:165
msgid "Synchronizing Products..."
msgstr "제품을 동기화하는 중..."

#. load available addons from SCC server
#. the result is cached to avoid reloading when going back and forth in the
#. installation workflow
#. @return [Array<Registration::Addon>] available addons
#. download the addons from SCC, let the user select addons to install
#. @return [Symbol] the user input
#: src/lib/registration/registration_ui.rb:179
#: src/lib/registration/ui/autoyast_config_workflow.rb:106
msgid "Loading Available Extensions and Modules..."
msgstr "사용 가능한 확장 및 모듈을 로드하는 중..."

#. According to the official SUSE terminology, "online" refers to a running
#. system and (offline) to a system that is not running. It's NOT about the
#. network connectivity
#: src/lib/registration/registration_ui.rb:194
#: src/lib/registration/registration_ui.rb:206
msgid "Loading Migration Products..."
msgstr "마이그레이션 제품 로드 중..."

#. dialog title
#: src/lib/registration/registration_ui.rb:221
msgid "Register Extensions and Modules"
msgstr "확장 및 모듈 등록"

#. help text
#: src/lib/registration/registration_ui.rb:225
msgid "<p>Extensions and Modules are being registered.</p>"
msgstr "<p>확장 및 모듈을 등록하고 있습니다.</p>"

#. TRANSLATORS: updates popup question (1/2), multiline, max. ~60 chars/line
#: src/lib/registration/registration_ui.rb:254
msgid ""
"The registration server offers update repositories.\n"
"\n"
msgstr ""
"등록 서버에서 업데이트 리포지토리를 제공합니다.\n"
"\n"

#. TRANSLATORS: updates popup question (2/2), multiline, max. ~60 chars/line
#: src/lib/registration/registration_ui.rb:258
msgid ""
"Would you like to enable these repositories during installation\n"
"in order to receive the latest updates?"
msgstr ""
"최신 업데이트를 받기 위해 설치하는 동안\n"
"이 리포지토리를 활성화하시겠습니까?"

#. Yast::Mode.update
#. TRANSLATORS: updates popup question (2/2), multiline, max. ~60 chars/line
#: src/lib/registration/registration_ui.rb:262
msgid ""
"Would you like to enable these repositories during upgrade\n"
"in order to receive the latest updates?"
msgstr ""
"최신 업데이트를 받기 위해 업그레이드하는 동안\n"
"이 리포지토리를 활성화하시겠습니까?"

#. TRANSLATORS: Popup question, add registered but not installed addons to
#. the list of products that will be downgraded.
#. %s are all the product names splited by '\n' e.g
#. "SUSE Linux Enterprise Server 12\nSUSE Enterprise Storage 1 x86_64"
#: src/lib/registration/registration_ui.rb:296
msgid ""
"The addons listed below are registered but not installed: \n"
"\n"
"%s\n"
"\n"
"Would you like to downgrade also them in the registration server? \n"
"If not they will be deactivated. "
msgstr ""
"아래에 나열된 추가 기능은 등록되어 있지만 설치되지 않았습니다. \n"
"\n"
"%s\n"
"\n"
"등록 서버에서도 해당 기능을 다운그레이드하시겠습니까? \n"
"다운그레이드하지 않으면 기능이 비활성화됩니다. "

#. TRANSLATORS: progress label
#: src/lib/registration/registration_ui.rb:312
msgid "Reading the Activated Products..."
msgstr "활성화된 제품 읽는 중..."

#. then register the product(s)
#. %s is name of given product
#: src/lib/registration/registration_ui.rb:347
#: src/lib/registration/registration_ui.rb:390
msgid "Registering %s ..."
msgstr "%s 등록 중..."

#. indent size used in summary text
#: src/lib/registration/ssl_certificate_details.rb:34
msgid "Certificate:"
msgstr "인증서:"

#. TRANSLATORS: error popup, %s is a repository name, the popup is displayed
#. when a migration repository cannot be accessed, there are [Skip]
#. and [Abort] buttons displayed below the question
#: src/lib/registration/sw_mgmt.rb:104
msgid ""
"Repository '%s'\n"
"cannot be loaded.\n"
"\n"
"Skip the repository or abort?"
msgstr ""
"리포지토리 '%s'을(를)\n"
"로드할 수 없습니다.\n"
"\n"
"리포지토리를 건너뛰거나 중단하시겠습니까?"

#. create UI label for a base product
#. @param base_product [Hash] Product (hash from pkg-bindings)
#. @return [String] UI Label
#: src/lib/registration/sw_mgmt.rb:284
msgid "Unknown product"
msgstr "알 수 없는 제품"

#. error message
#. error message
#: src/lib/registration/sw_mgmt.rb:313 src/lib/registration/sw_mgmt.rb:386
msgid "Saving repository configuration failed."
msgstr "리포지토리 구성 저장에 실패했습니다."

#. # error message
#. error message
#: src/lib/registration/sw_mgmt.rb:349 src/lib/registration/sw_mgmt.rb:360
msgid "Updating service '%s' failed."
msgstr "'%s' 서비스 업데이트에 실패했습니다."

#. error message
#: src/lib/registration/sw_mgmt.rb:355
msgid "Adding service '%s' failed."
msgstr "'%s' 서비스 추가에 실패했습니다."

#. error message
#: src/lib/registration/sw_mgmt.rb:367
msgid "Saving service '%s' failed."
msgstr "'%s' 서비스 저장에 실패했습니다."

#. error message
#: src/lib/registration/sw_mgmt.rb:373
msgid "Refreshing service '%s' failed."
msgstr "'%s' 서비스 새로 고침에 실패했습니다."

#. TRANSLATORS: %s is a product name
#: src/lib/registration/sw_mgmt.rb:625
msgid ""
"Cannot find remote product %s.\n"
"The product cannot be registered."
msgstr ""
"원격 제품 %s을(를) 찾을 수 없습니다.\n"
"이 제품은 등록할 수 없습니다."

#  Confirm aborting the program
#. Use .AnyQuestion instead of .YesNo or .ReallyAbort to have full control
#. on :focus_no and be consistent with the .ConfirmAbort behavior
#: src/lib/registration/ui/abort_confirmation.rb:35
msgid "Really abort?"
msgstr "정말로 중단하시겠습니까?"

#. dialog title
#: src/lib/registration/ui/addon_eula_dialog.rb:44
msgid "License Agreement"
msgstr "사용권 계약"

#: src/lib/registration/ui/addon_eula_dialog.rb:45
msgid "Downloading Licenses..."
msgstr "라이센스 다운로드 중..."

#. download the addon EULAs to a temp dir
#. @param [Addon] addon the addon
#. @param [String] tmpdir target where to download the files
#: src/lib/registration/ui/addon_eula_dialog.rb:76
msgid "Downloading License Agreement..."
msgstr "사용권 계약 다운로드 중..."

#. %s is an extension name, e.g. "SUSE Linux Enterprise Software Development Kit"
#: src/lib/registration/ui/addon_eula_dialog.rb:89
msgid ""
"Downloading the license for\n"
"%s\n"
"failed."
msgstr ""
"%s\n"
"에 대한 라이센스 다운로드에\n"
"실패했습니다."

#. %s is an extension name, e.g. "SUSE Linux Enterprise Software Development Kit"
#: src/lib/registration/ui/addon_eula_dialog.rb:103
msgid "%s License Agreement"
msgstr "%s 사용권 계약"

#. dialog title
#: src/lib/registration/ui/addon_reg_codes_dialog.rb:46
msgid "Extension and Module Registration Codes"
msgstr "확장 및 모듈 등록 코드"

#. help text
#: src/lib/registration/ui/addon_reg_codes_dialog.rb:50
msgid ""
"<p>Enter registration codes for the requested extensions or modules.</p>\n"
"<p>Registration codes are required for successfull registration.If you "
"cannot provide a registration code then go back and deselect the respective "
"extension or module.</p>"
msgstr ""
"<p>요청한 확장 또는 모듈의 등록 코드를 입력하십시오.</p>\n"
"<p>등록하려면 등록 코드가 필요합니다. 등록 코드를 제공할 수 없는 경우 돌아가"
"서 해당 확장 또는 모듈을 선택 취소하십시오.</p>"

#. part of the UI - labels in the dialog
#. @return [Array<Yast::Term>] UI definition
#: src/lib/registration/ui/addon_reg_codes_dialog.rb:102
msgid "The extension you selected needs a separate registration code."
msgid_plural "The extensions you selected need separate registration codes."
msgstr[0] "선택한 확장에는 별도의 등록 코드가 필요합니다."

#: src/lib/registration/ui/addon_reg_codes_dialog.rb:111
msgid "Enter the registration code into the field below."
msgid_plural "Enter the registration codes into the fields below."
msgstr[0] "아래 필드에 등록 코드를 입력하십시오."

#. TRANSLATORS: Checkbox label, hides alpha or beta versions (not released yet)
#: src/lib/registration/ui/addon_selection_base_dialog.rb:98
msgid "&Hide Development Versions"
msgstr "개발 버전 숨기기(&H)"

#: src/lib/registration/ui/addon_selection_base_dialog.rb:101
msgid "Details (English only)"
msgstr "자세히(영어만)"

#. addon description widget
#. @return [Yast::Term] the addon details widget
#: src/lib/registration/ui/addon_selection_base_dialog.rb:110
msgid "Select an extension or a module to show details here"
msgstr "확장 또는 모듈을 선택하여 여기에 세부 사항을 표시하십시오."

#. checkbox label for an unavailable extension
#. (%s is an extension name)
#: src/lib/registration/ui/addon_selection_base_dialog.rb:123
msgid "%s (not available)"
msgstr "%s(사용할 수 없음)"

#. check if the count of addons requiring a reg. code fits two columns
#: src/lib/registration/ui/addon_selection_base_dialog.rb:277
msgid "YaST allows to select at most %s extensions or modules."
msgstr "YaST에서는 최대 %s개의 확장 또는 모듈을 선택할 수 있습니다."

#. help text (2/3)
#: src/lib/registration/ui/addon_selection_base_dialog.rb:288
msgid ""
"<p>Please note, that some extensions or modules might need specific "
"registration code.</p>"
msgstr "<p>일부 확장 또는 모듈은 특정 등록 코드가 필요할 수 있습니다.</p>"

#. help text (3/3)
#: src/lib/registration/ui/addon_selection_base_dialog.rb:291
msgid ""
"<p>If you want to remove any extension or module you need to log into the "
"SUSE Customer Center and remove them manually there.</p>"
msgstr ""
"<p>확장 또는 모듈을 제거하려면 SUSE 고객 센터에 로그인하여 수동으로 제거해야 "
"합니다.</p>"

#: src/lib/registration/ui/addon_selection_base_dialog.rb:296
msgid ""
"<p>The extensions and modules can have several states depending how they "
"were selected.</p>"
msgstr ""
"<p>선택된 방법에 따라 확장 및 모듈은 다양한 상태를 가질 수 있습니다.</p>"

#. TRANSLATORS: help text for checked check box
#: src/lib/registration/ui/addon_selection_base_dialog.rb:300
msgid ""
"The extension or module is selected to install by user or is pre-selected as "
"a recommended addon."
msgstr ""
"확장 또는 모듈은 사용자가 설치하거나 권장 추가 기능으로 미리 선택됩니다."

#. TRANSLATORS: help text for unchecked check box
#: src/lib/registration/ui/addon_selection_base_dialog.rb:303
msgid "The extension or module is not selected to install."
msgstr "확장 또는 모듈이 설치하도록 선택되지 않았습니다."

#. TRANSLATORS: help text for automatically checked check box (it has a
#. different look that a user selected check box)
#: src/lib/registration/ui/addon_selection_base_dialog.rb:306
msgid ""
"The extension or module was selected automatically as a dependency of "
"another extension or module."
msgstr ""
"확장 또는 모듈이 다른 확장 또는 모듈의 종속성으로 자동으로 선택되었습니다."

#. dialog title
#: src/lib/registration/ui/addon_selection_registration_dialog.rb:31
msgid "Extension and Module Selection"
msgstr "확장 및 모듈 선택"

#. help text (1/3)
#: src/lib/registration/ui/addon_selection_registration_dialog.rb:34
msgid ""
"<p>Here you can select available extensions and modules for yoursystem.</p>"
msgstr ""
"<p>여기에서 시스템에 사용 가능한 확장 및 모듈을 선택할 수 있습니다.</p>"

#. @return [String] the main dialog label
#: src/lib/registration/ui/addon_selection_registration_dialog.rb:50
msgid "Available Extensions and Modules"
msgstr "사용 가능한 확장 및 모듈"

#. help text
#: src/lib/registration/ui/autoyast_addon_dialog.rb:38
msgid ""
"<p>Here you can select which extensions or moduleswill be registered "
"together with the base product.</p>"
msgstr ""
"<p>여기에서 기본 제품과 함께 등록할 확장 또는 모듈을 선택할 수 있습니다.</p>"

#: src/lib/registration/ui/autoyast_addon_dialog.rb:41
msgid "Register Optional Extensions or Modules"
msgstr "선택적 확장 또는 모듈 등록"

#  text entry
#. create the main dialog content
#. @return [Yast::Term] UI definition
#: src/lib/registration/ui/autoyast_addon_dialog.rb:57
msgid "Identifier"
msgstr "식별자"

#: src/lib/registration/ui/autoyast_addon_dialog.rb:58
msgid "Version"
msgstr "버전"

#  tree node string
#: src/lib/registration/ui/autoyast_addon_dialog.rb:59
msgid "Architecture"
msgstr "아키텍처"

#: src/lib/registration/ui/autoyast_addon_dialog.rb:60
msgid "Release Type"
msgstr "릴리스 유형"

#: src/lib/registration/ui/autoyast_addon_dialog.rb:61
msgid "Registration Code"
msgstr "등록 코드"

#. button label
#: src/lib/registration/ui/autoyast_addon_dialog.rb:72
msgid "Download Available Extensions..."
msgstr "사용 가능한 확장 다운로드..."

#. remove the selected addon after user confirms the removal
#: src/lib/registration/ui/autoyast_addon_dialog.rb:136
msgid "Really delete '%s'?"
msgstr "'%s'을(를) 삭제하시겠습니까?"

#. dialog definition for adding/editing an addon
#. @return [Yast::Term] popup definition
#: src/lib/registration/ui/autoyast_addon_dialog.rb:184
msgid "Extension or Module &Identifier"
msgstr "확장 또는 모듈 식별자(&I)"

#: src/lib/registration/ui/autoyast_addon_dialog.rb:185
msgid "&Version"
msgstr "버전(&V)"

#  tree node string
#: src/lib/registration/ui/autoyast_addon_dialog.rb:186
msgid "&Architecture"
msgstr "아키텍처(&A)"

#: src/lib/registration/ui/autoyast_addon_dialog.rb:187
msgid "&Release Type"
msgstr "릴리스 유형(&R)"

#. handle nil specifically, it cannot be stored in XML profile
#: src/lib/registration/ui/autoyast_addon_dialog.rb:190
#: src/lib/registration/ui/autoyast_config_dialog.rb:108
#: src/lib/registration/ui/base_system_registration_dialog.rb:275
msgid "Registration &Code"
msgstr "등록 코드(&C)"

#: src/lib/registration/ui/autoyast_config_dialog.rb:57
msgid ""
"<p>Product registration includes your product in SUSE Customer Center "
"database,\n"
"enabling you to get online updates and technical support.\n"
"To register while installing automatically, select <b>Run Product "
"Registration</b>.</p>"
msgstr ""
"<p>제품 등록은 SUSE 고객 센터 데이터베이스에 제품을 포함하여\n"
"온라인 업데이트 및 기술 지원을 받을 수 있게 합니다.\n"
"자동으로 설치하는 동안 등록하려면 <b>제품 등록 실행</b>을 선택하십시오.</p>"

#: src/lib/registration/ui/autoyast_config_dialog.rb:63
msgid ""
"<p>If your network deploys a custom registration server, set the correct URL "
"of the server\n"
"and the location of the SMT certificate in <b>SMT Server Settings</b>. "
"Refer\n"
"to your SMT manual for further assistance.</p>"
msgstr ""
"<p>네트워크에서 사용자 정의 등록 서버를 배포하는 경우 <b>SMT 서버 설정</b>에"
"서 서버의 올바른 URL 및\n"
"SMT 인증서를 설정하십시오. 추가 지원을 받으려면\n"
"SMT 매뉴얼을 참조하십시오.</p>"

#. the UI defition for the global registration status
#. @return [Yast::Term] UI term
#: src/lib/registration/ui/autoyast_config_dialog.rb:93
msgid "Register the Product"
msgstr "제품 등록"

#: src/lib/registration/ui/autoyast_config_dialog.rb:106
#: src/lib/registration/ui/base_system_registration_dialog.rb:272
msgid "&E-mail Address"
msgstr "전자 메일 주소(&E)"

#: src/lib/registration/ui/autoyast_config_dialog.rb:112
msgid "Install Available Updates from Update Repositories"
msgstr "업데이트 리포지토리에서 사용 가능한 업데이트 설치"

#. Translators: Text for UI Label - capitalized
#: src/lib/registration/ui/autoyast_config_dialog.rb:127
msgid "Server Settings"
msgstr "서버 설정"

#: src/lib/registration/ui/autoyast_config_dialog.rb:131
msgid "Find Registration Server Using SLP Discovery"
msgstr "SLP 검색을 사용하여 등록 서버 찾기"

#. Translators: Text for UI Label - capitalized
#: src/lib/registration/ui/autoyast_config_dialog.rb:136
msgid "Use Specific Server URL Instead of the Default"
msgstr "기본값 대신 특정 서버 URL 사용"

#. Translators: Text for UI Label - capitalized
#: src/lib/registration/ui/autoyast_config_dialog.rb:143
msgid "Optional SSL Server Certificate URL"
msgstr "선택적 SSL 서버 인증서 URL"

#. Translators: Text for UI Label - capitalized
#: src/lib/registration/ui/autoyast_config_dialog.rb:152
msgid "Optional SSL Server Certificate Fingerprint"
msgstr "선택적 SSL 서버 인증서 지문"

#: src/lib/registration/ui/autoyast_config_dialog.rb:154
msgid "none"
msgstr "없음"

#. Translators: Text for UI Label - capitalized
#: src/lib/registration/ui/autoyast_config_dialog.rb:165
msgid "SSL Certificate Fingerprint"
msgstr "SSL 인증서 지문"

#. the UI defition for the main dialog
#. @return [Yast::Term] UI term
#: src/lib/registration/ui/autoyast_config_dialog.rb:187
msgid "Register Extensions or Modules..."
msgstr "확장 또는 모듈 등록..."

#. TRANSLATORS: Wrong url for registration provided, %s is an URL.
#: src/lib/registration/ui/base_system_registration_dialog.rb:238
msgid ""
"The registration URL provided by the command line is not valid.\n"
"\n"
"URL: %s\n"
"\n"
"The default one will be used instead."
msgstr ""
"명령줄에서 입력한 등록 URL이 올바르지 않습니다.\n"
"\n"
"URL: %s\n"
"\n"
"대신 기본 URL을 사용합니다."

#. TRANSLATORS: radio button; %s is a host name.
#: src/lib/registration/ui/base_system_registration_dialog.rb:263
msgid "Register System via %s"
msgstr "%s을(를) 통해 시스템 등록"

#. TRANSLATORS: radio button
#: src/lib/registration/ui/base_system_registration_dialog.rb:306
msgid "Register System via local SMT Server"
msgstr "로컬 SMT 서버를 통해 시스템 등록"

#: src/lib/registration/ui/base_system_registration_dialog.rb:317
msgid "&Local Registration Server URL"
msgstr "로컬 등록 서버 URL(&L)"

#: src/lib/registration/ui/base_system_registration_dialog.rb:331
msgid "&Skip Registration"
msgstr "등록 건너뛰기(&S)"

#. part of the main dialog definition - the base product details
#. @return [Yast::Term]  UI term
#. the main dialog content
#. @return [Yast::Term] UI term
#: src/lib/registration/ui/base_system_registration_dialog.rb:341
#: src/lib/registration/ui/registered_system_dialog.rb:67
msgid "The system is already registered."
msgstr "시스템이 이미 등록되었습니다."

#: src/lib/registration/ui/base_system_registration_dialog.rb:343
msgid "Please select your preferred method of registration."
msgstr "선호하는 등록 수단을 선택하십시오."

#. help text
#: src/lib/registration/ui/base_system_registration_dialog.rb:359
msgid ""
"Enter SUSE Customer Center credentials here to register the system to get "
"updates and extensions."
msgstr ""
"업데이트 및 확장을 가져오려면 여기에 SUSE 고객 센터 인증서를 입력하여 시스템"
"을 등록하십시오."

<<<<<<< HEAD
#. TRANSLATORS:
#. Popup question (1/1): confirm skipping the registration
#: src/lib/registration/ui/base_system_registration_dialog.rb:393
#, fuzzy
=======
#. Show a warning about skipping the registration
#.
#. @return [Boolean] true when skipping has been confirmed
#: src/lib/registration/ui/base_system_registration_dialog.rb:376
>>>>>>> d7a645bf
msgid ""
"You are skipping registration.\n"
"Please configure access to packages medium in the next step.\n"
"\n"
"Without registration update-channels will not be configured.\n"
"This will disable the updates and security fixes."
msgstr ""
"등록하지 않으면 업데이트 채널이 구성되지 않습니다.\n"
"그러면 업데이트와 보안 수정 사항이 비활성화됩니다."

#. cannot be nil
<<<<<<< HEAD
#: src/lib/registration/ui/base_system_registration_dialog.rb:406
=======
#: src/lib/registration/ui/base_system_registration_dialog.rb:386
>>>>>>> d7a645bf
msgid ""
"If you do not register AND do not use the %{media_name}\n"
"medium from %{download_url}\n"
"then only an installation system is installed.\n"
"\n"
"The installation system is not intended to be used as\n"
"an operational system. The installation system can only\n"
"be used to install a working system."
msgstr ""

#. UI term for the network configuration button (or empty if not needed)
#. @return [Yast::Term] UI term
#: src/lib/registration/ui/base_system_registration_dialog.rb:424
msgid "Net&work Configuration..."
msgstr "네트워크 구성(&W)..."

#. TRANSLATORS: error message, the entered registration code is not valid.
<<<<<<< HEAD
#: src/lib/registration/ui/base_system_registration_dialog.rb:598
#, fuzzy
=======
#: src/lib/registration/ui/base_system_registration_dialog.rb:575
>>>>>>> d7a645bf
msgid ""
"Invalid registration code.\n"
"CRLF characters are not allowed."
msgstr ""
"올바르지 않은 등록 코드입니다.\n"
"CRLF 문자는 허용되지 않습니다."

#. SSL error message
#: src/lib/registration/ui/import_certificate_dialog.rb:23
msgid "Certificate has expired"
msgstr "인증서가 만료되었습니다."

#. SSL error message
#: src/lib/registration/ui/import_certificate_dialog.rb:25
msgid "Self signed certificate"
msgstr "자체 서명된 인증서"

#. SSL error message
#: src/lib/registration/ui/import_certificate_dialog.rb:27
msgid "Self signed certificate in certificate chain"
msgstr "인증서 체인의 자체 서명된 인증서"

#. push button
#: src/lib/registration/ui/import_certificate_dialog.rb:74
msgid "&Trust and Import"
msgstr "트러스트 및 임포트(&T)"

#. help text (RichText) for importing a SSL certificate (1/5)
#: src/lib/registration/ui/import_certificate_dialog.rb:122
msgid ""
"<p>Secure connections (e.g. HTTPS) use SSL certificates for verifying the "
"authenticity of the server and encrypting the data being transferred.</p>"
msgstr ""
"<p>보안 연결(예: HTTPS)은 SSL 인증서를 사용하여 서버의 신뢰성을 확인하고 전송"
"된 데이터를 암호화합니다.</p>"

#. help text (RichText) for importing a SSL certificate (2/5)
#: src/lib/registration/ui/import_certificate_dialog.rb:127
msgid ""
"<p>You can choose to import the certificate into the list of known "
"certificate authorities (CA), meaning that you trust the subject and the "
"issuer of the unknown certificate.</p>"
msgstr ""
"<p>알려진 CA(인증 기관) 목록으로 인증서를 임포트하여 알 수 없는 인증서의 주체"
"와 발급자를 신뢰할 수 있습니다.</p>"

#. help text (RichText) for importing a SSL certificate (3/5)
#: src/lib/registration/ui/import_certificate_dialog.rb:132
msgid ""
"<p>Importing a certificate will, for example, allow you to use a self-signed "
"certificate.</p>"
msgstr ""
"<p>예를 들어, 인증서를 임포트하면 자체 서명된 인증서를 사용할 수 있습니다.</"
"p>"

#. help text (RichText) for importing a SSL certificate (4/5)
#: src/lib/registration/ui/import_certificate_dialog.rb:136
msgid ""
"<p><b>Important:</b> You should always verify the fingerprints of "
"certificates you import to ensure they are genuine.</p>"
msgstr ""
"<p><b>중요:</b>항상 임포트한 인증서 지문을 확인하여 인증서가 정품인지 확인해"
"야 합니다.</p>"

#. help text (RichText) for importing a SSL certificate (5/5)
#: src/lib/registration/ui/import_certificate_dialog.rb:140
msgid ""
"<p><b>Importing an unknown certificate without verification is a big "
"security risk.</b></p>"
msgstr ""
"<p><b>확인하지 않고 알 수 없는 인증서를 임포트하면 보안상 위험합니다.</b></p>"

#. TRANSLATORS: error message, %s are details
#. TRANSLATORS: error message, %s are details
#: src/lib/registration/ui/media_addon_workflow.rb:95
#: src/lib/registration/ui/wizard_client.rb:57
msgid "Internal error: %s"
msgstr "내부 오류: %s"

#. register the base system if not already registered
#: src/lib/registration/ui/media_addon_workflow.rb:132
msgid ""
"The base system has to be registered in order to register the '%s' add-on.\n"
"Skip the base system and the add-on registration?"
msgstr ""
"'%s' 추가 기능을 등록하려면 기본 시스템을 등록해야 합니다.\n"
"기본 시스템 추가 기능 등록을 건너뛰시겠습니까?"

#. TRANSLATORS: dialog title
#: src/lib/registration/ui/migration_repos_selection_dialog.rb:47
msgid "Repositories used for Migration"
msgstr "마이그레이션에 사용되는 리포지토리"

#. TRANSLATORS: help text
#: src/lib/registration/ui/migration_repos_selection_dialog.rb:50
msgid ""
"<p>In this dialog you can manually select which repositories willbe used for "
"online migration. The packages will be upgraded to thehighest version found "
"in the selected repositories.</p>"
msgstr ""
"<p>이 대화 상자에서는 온라인 마이그레이션에 사용될 리포지토리를 수동으로 선택"
"할 수 있습니다. 패키지가 선택된 리포지토리에서 발견된 최고 버전으로 업그레이"
"드됩니다.</p>"

#. TRANSLATORS: Multiselection widget label
#: src/lib/registration/ui/migration_repos_selection_dialog.rb:85
msgid "Select the Repositories used for Migration"
msgstr "마이그레이션에 사용되는 리포지토리 선택"

#. TRANSLATORS: Push button label, starts the repository management module
#: src/lib/registration/ui/migration_repos_selection_dialog.rb:88
msgid "Manage Repositories..."
msgstr "리포지토리 관리..."

#. TRANSLATORS: summary text, %s is a repository URL
#: src/lib/registration/ui/migration_repos_selection_dialog.rb:113
msgid "URL: %s"
msgstr "URL: %s"

#. TRANSLATORS: summary text, %s is a repository priority (1-99)
#: src/lib/registration/ui/migration_repos_selection_dialog.rb:115
msgid "Priority: %s"
msgstr "중요도: %s"

#. TRANSLATORS: a popup message with [Continue] [Cancel] buttons,
#. pressing [Continue] starts the registration module, [Cancel] aborts
#. the online migration
#: src/lib/registration/ui/migration_repos_workflow.rb:171
msgid ""
"The system is not registered,\n"
"to run the online migration you need\n"
"to register the system first."
msgstr ""
"시스템이 등록되지 않았습니다.\n"
"온라인 마이그레이션을 실행하려면\n"
"먼저 시스템을 등록해야 합니다."

#. TRANSLATORS: Error message
#: src/lib/registration/ui/migration_repos_workflow.rb:238
msgid "No installed product found."
msgstr "설치된 제품을 찾을 수 없습니다."

#. TRANSLATORS: Popup question, merge this addon that are registered but not
#. installed to the current migration products list.
#. %s is an addon friendly name, e.g 'SUSE Enterprise Storage 2 x86_64'
#: src/lib/registration/ui/migration_repos_workflow.rb:262
msgid ""
"The '%s' extension is registered but not installed.\n"
"If you accept it will be added for be installed, in other case it will be "
"unregistered at the end of the migration.\n"
"\n"
"Do you want to add it?"
msgstr ""
"'%s' 확장은 등록되어 있지만 설치되지 않았습니다.\n"
"동의하는 경우 이 확장이 설치되도록 추가되며, 동의하지 않는 경우 마이그레이션"
"이 끝날 때 등록이 취소됩니다.\n"
"\n"
"추가하시겠습니까?"

#. TRANSLATORS: Error message
#. TRANSLATORS: Error message
#: src/lib/registration/ui/migration_repos_workflow.rb:304
#: src/lib/registration/ui/migration_repos_workflow.rb:342
msgid "No migration product found."
msgstr "마이그레이션 제품을 찾을 수 없습니다."

#. TRANSLATORS: Error message
#: src/lib/registration/ui/migration_repos_workflow.rb:318
msgid "Cannot find a base product to upgrade."
msgstr "업그레이드할 기본 제품을 찾을 수 없습니다."

#. TRANSLATORS: Continue/Cancel popup question, confirm the migration by user,
#. %s is a product name, e.g. "SUSE Linux Enterprise Server 15"
#: src/lib/registration/ui/migration_repos_workflow.rb:368
msgid ""
"The product %s\n"
"is already activated on this system.\n"
"\n"
"Migrating again to the same product might not work properly."
msgstr ""
"제품 %s\n"
"은(는) 이미 이 시스템에 활성화되었습니다.\n"
"\n"
"동일한 제품으로 다시 마이그레이션하는 것이 제대로 작동하지 않을 수 있습니다."

#. TRANSLATORS: progress message
#: src/lib/registration/ui/migration_repos_workflow.rb:463
msgid "Preparing Migration Repositories..."
msgstr "마이그레이션 리포지토리 준비 중..."

#. TRANSLATORS: Unregistered system message (1/3)
#. Message displayed during upgrade for unregistered systems.
#. The user can either boot the old system and register it or use the
#. DVD media for upgrade. Use the RichText format.
#: src/lib/registration/ui/migration_repos_workflow.rb:599
msgid ""
"<h2>Unregistered System</h2><p>The system is not registered, that means the "
"installer cannot add the new software repositories required for migration "
"automatically.</p>"
msgstr ""
"<h2>등록 취소된 시스템</h2><p>시스템이 등록되어 있지 않으므로 설치 프로그램에"
"서 마이그레이션에 필요한 새 소프트웨어 리포지토리를 자동으로 추가할 수 없습니"
"다.</p>"

#. TRANSLATORS: Unregistered system message (2/3)
#. TRANSLATORS: Media based upgrade requested by user (2/3)
#: src/lib/registration/ui/migration_repos_workflow.rb:603
#: src/lib/registration/ui/migration_repos_workflow.rb:620
msgid "<p>Please add the installation media manually in the next step.</p>"
msgstr "<p>다음 단계에서 설치 미디어를 수동으로 추가하십시오.</p>"

#. TRANSLATORS: Unregistered system message (3/3)
#: src/lib/registration/ui/migration_repos_workflow.rb:605
msgid ""
"<p>If you cannot provide the installation media you can abort the migration "
"and boot the original system to register it. Then start the migration again."
"</p>"
msgstr ""
"<p>설치 미디어를 제공할 수 없는 경우 마이그레이션을 중단하고 원래 시스템을 부"
"팅하여 등록할 수 있습니다. 그런 다음 마이그레이션을 다시 시작하십시오.</p>"

#. TRANSLATORS: Media based upgrade requested by user (1/3)
#. User requested media based upgrade which does not use SCC/SMT
#. but the downloaded media (physical DVD or shared repo on a local server).
#: src/lib/registration/ui/migration_repos_workflow.rb:616
msgid ""
"<h2>Media Based Upgrade</h2><p>The media based upgrade is requested. In this "
"mode YaST will not contact the registration server to obtain the new "
"software repositories required for migration.</p>"
msgstr ""
"<h2>미디어 기반 업그레이드</h2><p>미디어 기반 업그레이드가 요청되었습니다. "
"이 모드에서는 YaST가 마이그레이션에 필요한 새 소프트웨어 리포지토리를 가져오"
"기 위해\n"
" 등록 서버에 연결하지 않습니다.</p>"

#. TRANSLATORS: a warning message, upgrading the registered systems
#. using media is not supported
#: src/lib/registration/ui/migration_repos_workflow.rb:626
msgid ""
"<h2>Warning!</h2><p><b>The media based upgrade for registered systems is not "
"supported!<b></p>"
msgstr ""
"<h2>경고!</h2><p><b>등록된 시스템에 대한 미디어 기반 업그레이드는 지원되지 않"
"습니다.<b></p>"

#: src/lib/registration/ui/migration_repos_workflow.rb:628
msgid ""
"<p>If you upgrade the system using media the registration status will not be "
"updated and the system will be still registered using the previous product. "
"The packages from the registration repositories can conflict with the new "
"packages.</p>"
msgstr ""
"<p>미디어를 사용하여 시스템을 업그레이드하면 등록 상태가 업데이트되지 않고 시"
"스템이 여전히 이전 제품을 사용하여 등록됩니다. 등록 리포지토리의 패키지가 새 "
"패키지와\n"
" 충돌할 수 있습니다.</p>"

#. TRANSLATORS: dialog title
#: src/lib/registration/ui/migration_selection_dialog.rb:63
msgid "Select the Migration Target"
msgstr "마이그레이션 대상 선택"

#. TRANSLATORS: help text (1/3)
#: src/lib/registration/ui/migration_selection_dialog.rb:66
msgid ""
"<p>Here you can select the migration target products. The registrationserver "
"may offer several possible migration to new products.</p>"
msgstr ""
"<p>여기에서 마이그레이션 대상 제품을 선택할 수 있습니다. 등록 서버는 새로운 "
"제품에 대해 몇 가지 마이그레이션 방법을 제공할 수 있습니다.</p>"

#. TRANSLATORS: help text (2/3)
#: src/lib/registration/ui/migration_selection_dialog.rb:69
msgid "<p>Only one migration target from the list can be selected.</p>"
msgstr "<p>목록에서 하나의 마이그레이션 대상만 선택할 수 있습니다.</p>"

#. TRANSLATORS: help text (3/3), %s is replaced by the (translated) check box label
#: src/lib/registration/ui/migration_selection_dialog.rb:71
msgid ""
"<p>Use the <b>%s</b> check box to manually select the migration repositories "
"later.</p>"
msgstr ""
"<p><b>%s</b> 확인란을 사용하여 마이그레이션 리포지토리를 나중에 수동으로 선택"
"하십시오.</p>"

#: src/lib/registration/ui/migration_selection_dialog.rb:72
msgid "Manually Select Migration Repositories"
msgstr "마이그레이션 리포지토리 수동으로 선택"

#. TRANSLATORS: error popup, no target migration is selected
#: src/lib/registration/ui/migration_selection_dialog.rb:98
msgid "Select the target migration."
msgstr "대상 마이그레이션을 선택하십시오."

#. TRANSLATORS: check button label
#: src/lib/registration/ui/migration_selection_dialog.rb:138
msgid "Manually Adjust the Repositories for Migration"
msgstr "마이그레이션용 리포지토리 수동 조정"

#. TRANSLATORS: selection box label
#: src/lib/registration/ui/migration_selection_dialog.rb:153
msgid "Possible Migration Targets"
msgstr "가능한 마이그레이션 대상"

#. TRANSLATORS: Upgrade target. The first %s stands for base product name and
#. the second for extensions or modules count.
#. Example: SUSE Linux Enterprise Server 15 x86_64 including 8 modules
#: src/lib/registration/ui/migration_selection_dialog.rb:171
msgid "%s including %s"
msgstr "%s(%s 포함)"

#. TRANSLATORS: Upgrade target. The first %s stands for base product name,
#. the second for modules count and the third for extensions count.
#. Example: SUSE Linux Enterprise Server 15 x86_64 including 8 modules and 2 extensions
#: src/lib/registration/ui/migration_selection_dialog.rb:176
msgid "%s including %s and %s"
msgstr "%s(%s 및 %s 포함)"

#. TRANSLATORS: number of extensions to upgrade. Will be used later to
#. construct whole status of upgrade
#: src/lib/registration/ui/migration_selection_dialog.rb:196
msgid "%i extension"
msgid_plural "%i extensions"
msgstr[0] "확장 %i개"

#. TRANSLATORS: number of modules to upgrade. Will be used later to
#. construct whole status of upgrade
#: src/lib/registration/ui/migration_selection_dialog.rb:206
msgid "%i module"
msgid_plural "%i modules"
msgstr[0] "%i 모듈"

#. TRANSLATORS: RichText header (details for the selected item)
#: src/lib/registration/ui/migration_selection_dialog.rb:245
msgid "Migration Summary"
msgstr "마이그레이션 요약"

#. TRANSLATORS: Summary message in rich text format
#. %s is a product name, e.g. "SUSE Linux Enterprise Server 12 SP1 x86_64"
#: src/lib/registration/ui/migration_selection_dialog.rb:266
msgid ""
"The registration server does not offer migrations for Product <b>%s</b> so "
"it will <b>stay unchanged</b>. We recommend you to check if it's correct and "
"to configure the repositories manually in case of needed."
msgstr ""
"등록 서버에서 <b>%s</b> 제품에 대한 마이그레이션을 제공하지 않으므로 제품이 "
"<b>변경되지 않고 유지</b>됩니다. 제품이 올바른지 확인하고 필요한 경우 수동으"
"로 리포지토리를 구성하는 것이 좋습니다."

#. TRANSLATORS: An error message displayed in the migration details.
#. The product has not been mirrored to the SMT server and cannot be used
#. for migration. The SMT admin has to mirror the product to allow
#. using the selected migration.
#. %{url} is the URL of the registration server (SMT)
#. %{product} is a full product name, e.g. "SUSE Linux Enterprise Server 12"
#: src/lib/registration/ui/migration_selection_dialog.rb:289
msgid ""
"ERROR: Product <b>%{product}</b> is not available at the registration server "
"(%{url}). Make the product available to allow using this migration."
msgstr ""
"오류: <b>%{product}</b> 제품을 등록 서버(%{url})에서 사용할 수 없습니다. 이 "
"마이그레이션의 사용을 허용하려면 제품을 사용할 수 있게 하십시오."

#. this is rather a theoretical case, but anyway....
#. TRANSLATORS: Summary message, rich text format
#. %s is a product name, e.g. "SUSE Linux Enterprise Server 12 SP1 x86_64"
#: src/lib/registration/ui/migration_selection_dialog.rb:301
msgid "%s <b>will be installed.</b>"
msgstr "%s이(가) <b>설치됩니다.</b>"

#. TRANSLATORS: Summary message, rich text format
#. %s is a product name, e.g. "SUSE Linux Enterprise Server 12"
#: src/lib/registration/ui/migration_selection_dialog.rb:318
msgid "%s <b>stays unchanged.</b>"
msgstr "%s이(가) <b>그대로 유지됩니다.</b>"

#. TRANSLATORS: Summary message, rich text format
#. %{old_product} is a product name, e.g. "SUSE Linux Enterprise Server 12"
#. %{new_product} is a product name, e.g. "SUSE Linux Enterprise Server 12 SP1 x86_64"
#: src/lib/registration/ui/migration_selection_dialog.rb:328
msgid "%{old_product} <b>will be upgraded to</b> %{new_product}."
msgstr "%{old_product}이(가) %{new_product}(으)로 <b>업그레이드</b>됩니다."

#. TRANSLATORS: Summary message, rich text format
#. %{old_product} and %{new_product} are product names
#: src/lib/registration/ui/migration_selection_dialog.rb:333
msgid "%{old_product} <b>will be downgraded to</b> %{new_product}."
msgstr "%{old_product}이(가) %{new_product}(으)로 <b>다운그레이드</b>됩니다."

#. TRANSLATORS: an error popup message
#: src/lib/registration/ui/migration_selection_dialog.rb:366
msgid ""
"The selected migration contains a product\n"
"which is not available at the registration server.\n"
"\n"
"Select a different migration target or make the missing products\n"
"available at the registration server."
msgstr ""
"선택한 마이그레이션은 등록 서버에서\n"
"사용할 수 없는 제품을 포함합니다.\n"
"\n"
"다른 마이그레이션 대상을 선택하거나\n"
"누락된 제품을 등록 \n"
"서버에서 사용할 수 있도록 하십시오."

#. this class displays and runs the dialog which check all the installed
#. but not registered products warning the user about it and allowing him
#. to take some actions over them.
#: src/lib/registration/ui/not_installed_products_dialog.rb:45
msgid "Checking registration status"
msgstr "등록 상태 확인 중"

#. FIXME: Maybe we could remove this option and just warn the user
#: src/lib/registration/ui/not_installed_products_dialog.rb:85
msgid "Ins&tall products"
msgstr "제품 설치(&T)"

#: src/lib/registration/ui/not_installed_products_dialog.rb:86
msgid "&Deactivate"
msgstr "비활성화(&D)"

#: src/lib/registration/ui/not_installed_products_dialog.rb:87
msgid "Continue"
msgstr "계속"

#. TRANSLATORS: Popup error showing all the addons that weren't
#. installed, %s is the addons identifiers.
#: src/lib/registration/ui/not_installed_products_dialog.rb:102
msgid ""
"These addons were not installed:\n"
"\n"
"%s"
msgstr ""
"다음 추가 기능이 설치되지 않았습니다.\n"
"\n"
"%s"

#. TRANSLATORS: A RichText warning about all the products registered but
#. not installed. (1/2)
#: src/lib/registration/ui/not_installed_products_dialog.rb:153
msgid "<p>The addons listed below are registered but not installed: </p>"
msgstr "<p>아래 나열된 추가 기능은 등록되어 있지만 설치되지 않았습니다. </p>"

#. TRANSLATORS: A RichText warning about all the products registered but
#. not installed. (2/2)
#: src/lib/registration/ui/not_installed_products_dialog.rb:159
msgid ""
"<p>It's preferable to <b>deactivate</b> your products at your registration "
"server if you don't plan to use them anymore.</p>"
msgstr ""
"<p>제품을 더 이상 사용하지 않을 계획인 경우 등록 서버에서 제품을 <b>비활성화"
"</b>하는 것이 좋습니다.</p>"

#. help text
#: src/lib/registration/ui/registered_system_dialog.rb:40
msgid "<p>The system is already registered.</p>"
msgstr "<p>시스템이 이미 등록되어 있습니다.</p>"

#: src/lib/registration/ui/registered_system_dialog.rb:41
msgid ""
"<p>You can re-register it again or you can register additional extension or "
"modules to enhance the functionality of the system.</p>"
msgstr ""
"<p>다시 등록하거나 시스템 기능 향상을 위해 추가 확장 또는 모듈을 등록할 수 있"
"습니다.</p>"

#: src/lib/registration/ui/registered_system_dialog.rb:43
msgid ""
"<p>If you want to deregister your system you need to log into the SUSE "
"Customer Center and remove the system manually there.</p>"
msgstr ""
"<p>시스템을 등록하려면 SUSE 고객 센터에 로그인하여 시스템을 수동으로 제거해"
"야 합니다.</p>"

#. button label
#: src/lib/registration/ui/registered_system_dialog.rb:70
msgid "Select Extensions"
msgstr "확장 선택"

#. button label
#: src/lib/registration/ui/registered_system_dialog.rb:73
msgid "Register Again"
msgstr "다시 등록"

#: src/lib/registration/ui/registration_update_dialog.rb:42
msgid "Registration is being updated..."
msgstr "등록 업데이트 중..."

#: src/lib/registration/ui/registration_update_dialog.rb:43
msgid "The previous registration is being updated."
msgstr "이전 등록을 업데이트하고 있습니다."

#. automatic registration refresh during system upgrade failed, register from scratch
#: src/lib/registration/ui/registration_update_dialog.rb:65
msgid ""
"Automatic registration upgrade failed.\n"
"You can manually register the system from scratch."
msgstr ""
"자동 등록 업그레이드에 실패했습니다.\n"
"처음부터 수동으로 시스템을 등록할 수 있습니다."

#. Constructor
#.
#. @param services    [Array<SlpServiceClass::Service] List of services to show.
#. @param heading     [String] Text to be shown as dialog heading. A default text
#. will be used if it's not specified.
#. @param description [String] Text to be shown as description. A default text
#. will be used if it's not specified.
#: src/lib/registration/ui/regservice_selection_dialog.rb:64
msgid "Local Registration Servers"
msgstr "로컬 등록 서버"

#: src/lib/registration/ui/regservice_selection_dialog.rb:65
msgid ""
"Select a detected registration server from the list\n"
"or the default SUSE registration server."
msgstr ""
"목록에서 검색된 등록 서버를 선택하거나 기본\n"
"SUSE 등록 서버를 선택하십시오."

#: src/lib/registration/ui/regservice_selection_dialog.rb:67
msgid "No registration server selected"
msgstr "선택한 등록 서버 없음"

#. Default registration server
#.
#. return [String] Returns a string representing the default SCC service.
#: src/lib/registration/ui/regservice_selection_dialog.rb:102
msgid "SUSE Customer Center (%s)"
msgstr "SUSE 고객 센터(%s)"

#. @return [Array<Yast::SlpServiceClass::Service>]
#: src/lib/registration/url_helpers.rb:225
msgid "Searching..."
msgstr "검색 중..."

#: src/lib/registration/url_helpers.rb:225
msgid "Looking up local registration servers..."
msgstr "로컬 등록 서버를 조회하는 중입니다."

#. encoding: utf-8
#. ------------------------------------------------------------------------------
#. Copyright (c) 2017 SUSE LLC
#.
#.
#. This program is free software; you can redistribute it and/or modify it under
#. the terms of version 2 of the GNU General Public License as published by the
#. Free Software Foundation.
#.
#. This program is distributed in the hope that it will be useful, but WITHOUT
#. ANY WARRANTY; without even the implied warranty of MERCHANTABILITY or FITNESS
#. FOR A PARTICULAR PURPOSE. See the GNU General Public License for more details.
#.
#. You should have received a copy of the GNU General Public License along with
#. this program; if not, contact SUSE.
#.
#. To contact SUSE about this file by physical or electronic mail, you may find
#. current contact information at www.suse.com.
#. ------------------------------------------------------------------------------
#: src/lib/registration/widgets/registration_code.rb:38
msgid "Registration Code or SMT Server URL"
msgstr "등록 코드 또는 SMT 서버 URL"

#. Error reports and logs about the registration are mostly handled
#. by ConnectHelpers.catch_registration_errors and used by instances
#. of RegistrationUI.
#: src/lib/registration/widgets/registration_code.rb:92
msgid "Not valid url."
msgstr "올바른 URL이 아닙니다."

#: src/lib/registration/widgets/registration_code.rb:96
msgid ""
"<p>\n"
"The SMT Server URL must use http or https protocol, other schemes are not "
"supported.</p>\n"
msgstr ""
"<p>\n"
"SMT 서버 URL은 http 또는 https 프로토콜을 사용해야 합니다. 다른 스키마는 지원"
"되지 않습니다.</p>\n"

#, fuzzy
#~| msgid ""
#~| "Without registration, update channels will not be\n"
#~| "configured. This disables updates and security fixes.\n"
#~| "\n"
#~| "A full system can be installed using the\n"
#~| "%{media_name} media from %{download_url}.\n"
#~| "Without these media only a minimum system is available\n"
#~| "in this installation."
#~ msgid ""
#~ "A full system can be installed using the\n"
#~ "%{media_name} media from %{download_url}.\n"
#~ "Without these media only a minimum system is available\n"
#~ "in this installation."
#~ msgstr ""
#~ "%{download_url}의 %{media_name} 미디어를\n"
#~ "사용하면 전체 시스템을 설치할 수 있습니다.\n"
#~ "이러한 미디어가 없으면 이 설치에서 최소 시스테만\n"
#~ "사용할 수 있습니다."

#~ msgid "Service selection"
#~ msgstr "서비스 선택"

#~ msgid "Select a detected service from the list."
#~ msgstr "목록에서 감지된 서비스를 선택하십시오."

#~ msgid "No service was selected."
#~ msgstr "선택한 서비스가 없습니다."

#~ msgid ""
#~ "If you do not register your system we will not be able\n"
#~ "to grant you access to the update repositories.\n"
#~ "\n"
#~ "You can register after the installation or visit our\n"
#~ "Customer Center for online registration."
#~ msgstr ""
#~ "시스템을 등록하지 않으면\n"
#~ "업데이트 리포지토리에 대한 액세스 권한을 부여할 수 없습니다.\n"
#~ "\n"
#~ "설치 후 등록하거나\n"
#~ "고객 센터를 방문하여 온라인으로 등록할 수 있습니다."

#~ msgid "Details"
#~ msgstr "자세히"

#~ msgid "Extension and Module Re-registration"
#~ msgstr "확장 기능 및 모듈 재등록"

#~ msgid ""
#~ "<p>Here you can select extensions and modules which will be registered "
#~ "again.</p>"
#~ msgstr "<p>여기서 다시 등록될 확장 기능과 모듈을 선택할 수 있습니다.</p>"

#~ msgid "Registered Extensions and Modules"
#~ msgstr "등록된 확장 기능 및 모듈"

#~ msgid "&Register Extensions or Modules Again"
#~ msgstr "확장 기능 및 모듈 다시 등록(&R)"

#, fuzzy
#~| msgid "Use custom registration server "
#~ msgid "No registration server selected."
#~ msgstr "사용자 등록 서버 사용"

#  dialog caption
#, fuzzy
#~| msgid "Registration Code"
#~ msgid "Registration failed."
#~ msgstr "등록 코드"

#  dialog caption
#, fuzzy
#~| msgid "Local Registration Server"
#~ msgid "&Local Registration Server..."
#~ msgstr "로컬 등록 서버"

#  radiobutton
#, fuzzy
#~| msgid "Novell Customer Center Configuration"
#~ msgid "Network Configuration..."
#~ msgstr "Novell 고객 센터 구성"

#, fuzzy
#~| msgid "&List of Repositories"
#~ msgid "Migration Repositories"
#~ msgstr "저장소 목록(&L)"

#, fuzzy
#~| msgid "Di&rectory to Contain Repositories:"
#~ msgid "Select the Migration Repositories"
#~ msgstr "저장소를 포함할 디렉터리(&R):"

#  dialog caption
#, fuzzy
#~| msgid "Registration Code"
#~ msgid "Registering Migration Products..."
#~ msgstr "등록 코드"

#, fuzzy
#~| msgid "SMT Certificate"
#~ msgid "SSL Certificate"
#~ msgstr "SMT 인증서"

#  dialog caption
#, fuzzy
#~| msgid "Registration Code"
#~ msgid "Register Optional Add-ons"
#~ msgstr "등록 코드"

#  dialog caption
#, fuzzy
#~| msgid "Registration Code"
#~ msgid "Register Add-ons..."
#~ msgstr "등록 코드"

#  radiobutton
#, fuzzy
#~| msgid "Novell Customer Center Configuration"
#~ msgid "SUSE Customer Center Registration"
#~ msgstr "Novell 고객 센터 구성"

#  check box label - restore option
#, fuzzy
#~| msgid "Update Repository"
#~ msgid "Repository State"
#~ msgstr "업데이트 저장소"

#  dialog caption
#, fuzzy
#~| msgid "Registration server:"
#~ msgid "<p><b>A Registration Key is Required</b></p>"
#~ msgstr "등록 서버:"

#~ msgid "Online Update Configuration"
#~ msgstr "온라인 업데이트 구성"

#  dialog caption
#~ msgid "Support Registration"
#~ msgstr "지원 등록"

#~ msgid ""
#~ "Get technical support and product updates and\n"
#~ "manage subscriptions with Novell Customer Center."
#~ msgstr ""
#~ "Novell 고객 센터를 통해 기술 지원 및 제품 업데이트를 받고\n"
#~ "서브스크립션을 관리할 수 있습니다."

#~ msgid ""
#~ "Get technical support and product updates\n"
#~ "by registering this installation."
#~ msgstr ""
#~ "이 설치 등록으로 기술 지원 과 제품\n"
#~ "업데이트를 관리할 수 있습니다."

# src/config/proxy.y2cc:21
#  Table header - DNS listing zones
#~ msgid "Configure Now (Recommended)"
#~ msgstr "지금 구성(권장)"

#  button label
#~ msgid "Configure Later"
#~ msgstr "나중에 구성"

# src/config/proxy.y2cc:21
#  Table header - DNS listing zones
#, fuzzy
#~| msgid "Configure Now (Recommended)"
#~ msgid "Register Now (Recommended)"
#~ msgstr "지금 구성(권장)"

#~ msgid "Include for Convenience"
#~ msgstr "편의를 위해 포함"

#  Label text
#~ msgid "Hardware Profile"
#~ msgstr "하드웨어 프로파일"

#~ msgid "Optional Information"
#~ msgstr "선택적 정보"

#, fuzzy
#~| msgid "Registration and Privacy Information"
#~ msgid "Registration and Privacy Details"
#~ msgstr "등록 및 개인 정보"

#~ msgid "Your configuration was successful."
#~ msgstr "성공적으로 구성되었습니다."

#, fuzzy
#~| msgid "Registration was successful."
#~ msgid "Your registration was successful."
#~ msgstr "등록에 성공하였습니다."

#~ msgid "An update server has been added to your configuration."
#~ msgstr "구성에 업데이트 서버가 추가되었습니다."

#~ msgid "No update server could be added to your configuration."
#~ msgstr "업데이트 서버를 구성에 추가할 수 없었습니다."

#~ msgid "No software repository needed to be changed."
#~ msgstr "변경할 소프트웨어 저장소가 없습니다."

#~ msgid "Software repositories did not need to be changed."
#~ msgstr "소프트웨어 저장소를 변경할 필요가 없습니다."

#  text entry
#~ msgid "New Update Server"
#~ msgstr "새 업데이트 서버"

#~ msgid "Updated software repositories"
#~ msgstr "소프트웨어 저장소 업데이트됨"

#~ msgid "Manual Interaction Required"
#~ msgstr "수동 개입이 필요합니다."

#  translators: dialog caption
#~ msgid "Needed Information"
#~ msgstr "필요한 정보"

#~ msgid ""
#~ "A Web browser will start in which to complete\n"
#~ "the configuration on the opened Web site."
#~ msgstr ""
#~ "열린 웹 사이트에 대한 구성을 완료하기 위해\n"
#~ "웹 브라우저가 시작됩니다."

#~ msgid "Regularly Synchronize with the Customer Center"
#~ msgstr "고객 센터와 정기적으로 동기화"

#~ msgid "Registration and Privacy Information"
#~ msgstr "등록 및 개인 정보"

#~ msgid ""
#~ "The server requires additional system information. Activating \n"
#~ "submission of the hardware profile automatically."
#~ msgstr ""
#~ "서버에 추가 시스템 정보가 필요합니다. 하드웨어 \n"
#~ "프로파일 자동 제출 기능을 활성화합니다."

#  progress stage
#~ msgid "Update Source Issues"
#~ msgstr "소스 문제 업데이트"

#~ msgid ""
#~ "Registering as a regular user does not include the update source\n"
#~ "in the Online Update YaST module. If you continue and later want \n"
#~ "to update with Online Update, the source must be added manually.\n"
#~ "Other tools, such as Software Updater in the panel, can still be \n"
#~ "used. Alternatively, cancel then register through YaST as root \n"
#~ "so the sources are available to all tools."
#~ msgstr ""
#~ "일반 사용자로 등록할 경우 온라인 업데이트 YaST 모듈에 업데이트 \n"
#~ "소스가 포함되지 않습니다. 지금은 그냥 진행하고 나중에 \n"
#~ "온라인 업데이트를 수행하고자 할 경우, 소스를 수동으로 추가해야 합니다.\n"
#~ "패널에 있는 소프트웨어 업데이터와 같은 다른 도구는 계속 사용할 수 \n"
#~ "있습니다. 또는 모든 도구에서 소스를 이용할 수 있도록 우선 취소한 후\n"
#~ "루트권한으로 YaST를 통해 등록하세요."

#~ msgid "Error: Data received is invalid."
#~ msgstr "오류: 검색한 데이터가 잘못되었습니다."

#~ msgid "Error: Could not retrieve data."
#~ msgstr "오류: 데이터를 검색할 수 없습니다."

#~ msgid ""
#~ "No Web browser available.\n"
#~ "Run the suse_register command manually."
#~ msgstr ""
#~ "웹 브라우저를 사용할 수 없습니다.\n"
#~ "suse_register 명령을 직접 실행하십시오."

#~ msgid ""
#~ "No product found to be registered.\n"
#~ "You do not need to register this installation.\n"
#~ "Please add update sources yourself."
#~ msgstr ""
#~ "등록된 제품이 없습니다.\n"
#~ "이 설치는 등록하지 않아도 됩니다.\n"
#~ " 업데이트 원본을 직접 추가하십시오."

#~ msgid ""
#~ "Your registration requires interactive input that is not\n"
#~ "supported in text mode. Run YaST2 in the graphical mode or\n"
#~ "run the suse_register command manually."
#~ msgstr ""
#~ "등록하려면 텍스트 모드에서 지원되지 않는 대화형\n"
#~ "입력이 필요합니다. 그래픽 모드에서 YaST2를 실행하거나\n"
#~ "suse_register 명령을 직접 실행하십시오."

#~ msgid ""
#~ "<p>\n"
#~ "Configure your system to enable online updates by registering it with "
#~ "Novell.\n"
#~ "To do this now, select <b>Configure Now</b>. Delay the registration with\n"
#~ "<b>Configure Later</b>.\n"
#~ "</p>"
#~ msgstr ""
#~ "<p>\n"
#~ "Novell로 등록하여 온라인 업데이트가 가능하도록 시스템을 구성하십시오.\n"
#~ " 지금 등록하려면 <b>지금 구성</b>을 선택하십시오. 나중에 등록하려면 \n"
#~ " <b>나중에 구성</b>을 선택하십시오.\n"
#~ " </p>"

#~ msgid ""
#~ "<p>\n"
#~ "To simplify the registration process, include information from your "
#~ "system\n"
#~ "with <b>Optional Information</b> and <b>Hardware Profile</b>. \n"
#~ "<b>Details</b> shows the maximum amount of information that can be "
#~ "involved\n"
#~ " in your registration. To obtain this information, it contacts the "
#~ "Novell\n"
#~ "server to query what information is needed for your product. Only the "
#~ "identity\n"
#~ "of the installed product is sent in this initial exchange.\n"
#~ "</p>"
#~ msgstr ""
#~ "<p>\n"
#~ "등록 절차를 간소화하려면 <b>선택적 정보</b> 및 \n"
#~ " <b>하드웨어 프로파일</b>을 통해 시스템의 정보를 포함할 수 있습니다. \n"
#~ " <b>세부 사항</b>은 등록에 포함할 수 있는 최대 정보량을\n"
#~ " 보여줍니다. 이러한 정보는 Novell 서버에 접속해서 사용자 제품에\n"
#~ " 필요한 정보가 무엇인지 쿼리하여 얻어집니다. 이 초기\n"
#~ " 정보 교환 작업에서는 설치된 제품의 ID만이 전송됩니다.\n"
#~ " </p>"

#~ msgid ""
#~ "<p>\n"
#~ "If you purchased your copy of this product, enable <b>Registration Code</"
#~ "b>\n"
#~ "so you are prompted for your product code. \n"
#~ "This registers you for the installation support included with your "
#~ "product.\n"
#~ "</p>"
#~ msgstr ""
#~ "<p>\n"
#~ "이 제품을 구입한 경우 제품 코드를 입력하라는 메시지가\n"
#~ " 나타나면 <b>등록 코드</b>를 사용하십시오. \n"
#~ " 그러면 제품에 포함된 설치 지원을 받을 수 있도록 사용자가 등록됩니다.\n"
#~ " </p>"

#~ msgid ""
#~ "<p>\n"
#~ "No information is passed to anyone outside Novell. The data is used for\n"
#~ "statistical purposes and to enhance your convenience regarding driver "
#~ "support\n"
#~ "and your Web account. Find a detailed privacy policy in <b>Details</b>. "
#~ "View\n"
#~ "the transmitted information in the log file <tt>~/.suse_register.log</"
#~ "tt>.\n"
#~ "</p>"
#~ msgstr ""
#~ "<p>\n"
#~ "Novell 이외의 다른 곳으로는 어떤 정보도 전달되지 않습니다. 데이터는 통계 "
#~ "목적으로 사용되며\n"
#~ " 드라이버 지원 및 웹 계정과 관련된 사용자 편의를 개선하기 위해서도\n"
#~ " 사용됩니다. <b>세부 사항</b>을 통해 개인 정보 보호 정책에 대한 자세한 내"
#~ "용을 살펴볼 수 있습니다. \n"
#~ " <tt>~/.suse_register.log</tt> 로그 파일에서 전송된 정보를 볼 수 있습니"
#~ "다.\n"
#~ " </p>"

#~ msgid ""
#~ "<p>\n"
#~ "<b>Regularly Synchronize with the Customer Center</b> checks that your "
#~ "update \n"
#~ "sources are still valid and adds any new ones that may be available.\n"
#~ "It additionally sends any modifications to your included data to Novell, "
#~ "such \n"
#~ "as hardware information if <b>Hardware Information</b> is activated.\n"
#~ "This option does not remove any sources added manually.\n"
#~ "</p>"
#~ msgstr ""
#~ "<p>\n"
#~ "<b>고객 센터와 정기적으로 동기화</b>는 사용자의 업데이트\n"
#~ " 원본이 아직 유효한지 검사한 뒤 사용 가능한 새로운 원본이 있으면 추가합니"
#~ "다.\n"
#~ " 아울러 <b>하드웨어 정보</b>가 활성화되어 있으면 사용자의 포함된 데이터"
#~ "에\n"
#~ " 대한 수정 사항이 있을 경우 이를 Novell에 전송합니다.\n"
#~ " 이 옵션을 사용하더라도 수동으로 추가한 원본은 제거되지 않습니다.\n"
#~ " </p>"

#, fuzzy
#~| msgid ""
#~| "<p>\n"
#~| "The registration process will contact a Novell server (or a local "
#~| "registration server if your company provides one).\n"
#~| "Please make sure that the network and proxy settings are correct.\n"
#~| "You can step back to the network setup to check or change the settings.\n"
#~| "</p>"
#~ msgid ""
#~ "<p>\n"
#~ "The registration process will contact a Novell server (or a local "
#~ "registration server if your company provides one).\n"
#~ "Make sure that the network and proxy settings are correct.\n"
#~ "You can go back to the network setup to check or change the settings.\n"
#~ "</p>\n"
#~ msgstr ""
#~ "<p>\n"
#~ "등록 처리를 하려면 노벨 서버(또는 로컬 등록 서버-사용자의 기업에 제공되"
#~ "는-)에 접속 해야합니다.\n"
#~ "네트워크와 프록시 설정이 올바른지 확인해주세요.\n"
#~ "단계를 뒤로 하여 네트워크 설정을 확인하거나 변경할 수 있습니다.\n"
#~ "</p>"

#, fuzzy
#~| msgid ""
#~| "<p>\n"
#~| "Configure your system to enable online updates by registering it with "
#~| "Novell.\n"
#~| "To do this now, select <b>Configure Now</b>. Delay the registration "
#~| "with\n"
#~| "<b>Configure Later</b>.\n"
#~| "</p>"
#~ msgid ""
#~ "<p>\n"
#~ "Configure your system to enable online updates by registering it with "
#~ "Open-SLX.\n"
#~ "To do this now, select <b>Configure Now</b>. Delay the registration with\n"
#~ "<b>Configure Later</b>.\n"
#~ "</p>"
#~ msgstr ""
#~ "<p>\n"
#~ "Novell로 등록하여 온라인 업데이트가 가능하도록 시스템을 구성하십시오.\n"
#~ " 지금 등록하려면 <b>지금 구성</b>을 선택하십시오. 나중에 등록하려면 \n"
#~ " <b>나중에 구성</b>을 선택하십시오.\n"
#~ " </p>"

#, fuzzy
#~| msgid ""
#~| "<p>\n"
#~| "To simplify the registration process, include information from your "
#~| "system\n"
#~| "with <b>Optional Information</b> and <b>Hardware Profile</b>. \n"
#~| "<b>Details</b> shows the maximum amount of information that can be "
#~| "involved\n"
#~| " in your registration. To obtain this information, it contacts the "
#~| "Novell\n"
#~| "server to query what information is needed for your product. Only the "
#~| "identity\n"
#~| "of the installed product is sent in this initial exchange.\n"
#~| "</p>"
#~ msgid ""
#~ "<p>\n"
#~ "To simplify the registration process, include information from your "
#~ "system\n"
#~ "with <b>Optional Information</b> and <b>Hardware Profile</b>. \n"
#~ "<b>Details</b> shows the maximum amount of information that can be "
#~ "involved\n"
#~ " in your registration. To obtain this information, it contacts the Open-"
#~ "SLX\n"
#~ "server to query what information is needed for your product. Only the "
#~ "identity\n"
#~ "of the installed product is sent in this initial exchange.\n"
#~ "</p>"
#~ msgstr ""
#~ "<p>\n"
#~ "등록 절차를 간소화하려면 <b>선택적 정보</b> 및 \n"
#~ " <b>하드웨어 프로파일</b>을 통해 시스템의 정보를 포함할 수 있습니다. \n"
#~ " <b>세부 사항</b>은 등록에 포함할 수 있는 최대 정보량을\n"
#~ " 보여줍니다. 이러한 정보는 Novell 서버에 접속해서 사용자 제품에\n"
#~ " 필요한 정보가 무엇인지 쿼리하여 얻어집니다. 이 초기\n"
#~ " 정보 교환 작업에서는 설치된 제품의 ID만이 전송됩니다.\n"
#~ " </p>"

#, fuzzy
#~| msgid ""
#~| "<p>\n"
#~| "No information is passed to anyone outside Novell. The data is used for\n"
#~| "statistical purposes and to enhance your convenience regarding driver "
#~| "support\n"
#~| "and your Web account. Find a detailed privacy policy in <b>Details</b>. "
#~| "View\n"
#~| "the transmitted information in the log file <tt>~/.suse_register.log</"
#~| "tt>.\n"
#~| "</p>"
#~ msgid ""
#~ "<p>\n"
#~ "No information is passed to anyone outside Open-SLX. The data is used "
#~ "for\n"
#~ "statistical purposes and to enhance your convenience regarding driver "
#~ "support\n"
#~ "and your Web account. Find a detailed privacy policy in <b>Details</b>. "
#~ "View\n"
#~ "the transmitted information in the log file <tt>~/.suse_register.log</"
#~ "tt>.\n"
#~ "</p>"
#~ msgstr ""
#~ "<p>\n"
#~ "Novell 이외의 다른 곳으로는 어떤 정보도 전달되지 않습니다. 데이터는 통계 "
#~ "목적으로 사용되며\n"
#~ " 드라이버 지원 및 웹 계정과 관련된 사용자 편의를 개선하기 위해서도\n"
#~ " 사용됩니다. <b>세부 사항</b>을 통해 개인 정보 보호 정책에 대한 자세한 내"
#~ "용을 살펴볼 수 있습니다. \n"
#~ " <tt>~/.suse_register.log</tt> 로그 파일에서 전송된 정보를 볼 수 있습니"
#~ "다.\n"
#~ " </p>"

#, fuzzy
#~| msgid ""
#~| "<p>\n"
#~| "<b>Regularly Synchronize with the Customer Center</b> checks that your "
#~| "update \n"
#~| "sources are still valid and adds any new ones that may be available.\n"
#~| "It additionally sends any modifications to your included data to Novell, "
#~| "such \n"
#~| "as hardware information if <b>Hardware Information</b> is activated.\n"
#~| "This option does not remove any sources added manually.\n"
#~| "</p>"
#~ msgid ""
#~ "<p>\n"
#~ "<b>Regularly Synchronize with the Customer Center</b> checks that your "
#~ "update \n"
#~ "sources are still valid and adds any new ones that may be available.\n"
#~ "It additionally sends any modifications to your included data to Open-"
#~ "SLX, such \n"
#~ "as hardware information if <b>Hardware Information</b> is activated.\n"
#~ "This option does not remove any sources added manually.\n"
#~ "</p>"
#~ msgstr ""
#~ "<p>\n"
#~ "<b>고객 센터와 정기적으로 동기화</b>는 사용자의 업데이트\n"
#~ " 원본이 아직 유효한지 검사한 뒤 사용 가능한 새로운 원본이 있으면 추가합니"
#~ "다.\n"
#~ " 아울러 <b>하드웨어 정보</b>가 활성화되어 있으면 사용자의 포함된 데이터"
#~ "에\n"
#~ " 대한 수정 사항이 있을 경우 이를 Novell에 전송합니다.\n"
#~ " 이 옵션을 사용하더라도 수동으로 추가한 원본은 제거되지 않습니다.\n"
#~ " </p>"

#, fuzzy
#~| msgid ""
#~| "<p>\n"
#~| "The registration process will contact a Novell server (or a local "
#~| "registration server if your company provides one).\n"
#~| "Please make sure that the network and proxy settings are correct.\n"
#~| "You can step back to the network setup to check or change the settings.\n"
#~| "</p>"
#~ msgid ""
#~ "<p>\n"
#~ "The registration process will contact an Open-SLX server (or a local "
#~ "registration server if your company provides one).\n"
#~ "Please make sure that the network and proxy settings are correct.\n"
#~ "You can step back to the network setup to check or change the settings.\n"
#~ "</p>"
#~ msgstr ""
#~ "<p>\n"
#~ "등록 처리를 하려면 노벨 서버(또는 로컬 등록 서버-사용자의 기업에 제공되"
#~ "는-)에 접속 해야합니다.\n"
#~ "네트워크와 프록시 설정이 올바른지 확인해주세요.\n"
#~ "단계를 뒤로 하여 네트워크 설정을 확인하거나 변경할 수 있습니다.\n"
#~ "</p>"

#~ msgid "Error"
#~ msgstr "오류"

#  error popup
#~ msgid "An error occurred while connecting to the server."
#~ msgstr "서버에 연결하는 동안 오류가 발생했습니다."

#~ msgid "Starting browser..."
#~ msgstr "브라우저 시작 중..."

#~ msgid ""
#~ "Initialization failed.\n"
#~ "Can not interact with the package system."
#~ msgstr ""
#~ "초기화에 실패하였습니다.\n"
#~ "꾸러미 시스템과 정보교환을 할 수 없습니다."

#, fuzzy
#~| msgid ""
#~| "In order to registrer properly the system\n"
#~| "needs to install the following packages."
#~ msgid ""
#~ "In order to register properly the system\n"
#~ "needs to install the following packages."
#~ msgstr ""
#~ "등록을 하려면 시스템에 다음의 꾸러미를\n"
#~ "설치해야 합니다."

#  menubutton item
#, fuzzy
#~| msgid "Expired"
#~ msgid "expired"
#~ msgstr "만료됨"

#, fuzzy
#~| msgid "Installed version"
#~ msgid "full version"
#~ msgstr "설치된 버젼"

#  tree node string
#, fuzzy
#~| msgid "Revision"
#~ msgid "provisional"
#~ msgstr "리비전"

#, fuzzy
#~| msgid "Registration was successful."
#~ msgid "Registration is successful."
#~ msgstr "등록에 성공하였습니다."

#, fuzzy
#~| msgid "Option is empty."
#~ msgid "Subscription is expired."
#~ msgstr "옵션이 비어 있습니다."

#, fuzzy
#~| msgid "The registration module is not available."
#~ msgid "Registration code does not match mail address."
#~ msgstr "registration 모듈이 사용가능한 상태가 아닙니다."

#, fuzzy
#~| msgid "Registration Data to Use"
#~ msgid "Registration Status at: <b>%1</b>"
#~ msgstr "사용할 등록 데이터"

#  part of the package description
#, fuzzy
#~| msgid "<b>Description: </b>"
#~ msgid "Subscription: <b>%1</b> (%2)"
#~ msgstr "<b>설명: </b>"

#, fuzzy
#~| msgid "Message:"
#~| msgid_plural "Messages:"
#~ msgid "Message: %1"
#~ msgstr "메세지:"

#  menubutton item
#, fuzzy
#~| msgid "Expires: %1"
#~ msgid "Expiry: %1"
#~ msgstr "만료됨: %1"

#, fuzzy
#~| msgid "The registration module is not available."
#~ msgid "Registration status is not available."
#~ msgstr "registration 모듈이 사용가능한 상태가 아닙니다."

#  menu button
#~ msgid "Advanced"
#~ msgstr "고급"

#~ msgid "Xen Dom0 detected. The following package needs to be installed."
#~ msgstr "Xen Dom0 이 감지되었습니다. 다음의 꾸러미가 설치되어야 합니다."

#~ msgid "Xen DomU detected."
#~ msgstr "Xen DomU 가 감지되었습니다."

#~ msgid "The following package needs to be installed."
#~ msgstr "다음의 꾸러미가 설치되어야 합니다."

#  notification about package needed 1/2
#~ msgid ""
#~ "To count this installation correctly the package %1 needs to be installed."
#~ msgstr "이 설치를 올바르게 계산하려면 %1 꾸러미가 설치되어야 합니다."

#  Popup Text
#~ msgid "Therefore the following package needs to be removed first."
#~ msgstr "때문에 다음 꾸러미가 미리 제거되어야 합니다."

#  To translators: the messaage below will look like this: "14 soundfont-files have been installed in /usr/lli/asdf"
#~ msgid "The package %1 should have been installed and %2 removed."
#~ msgstr "%1 꾸러미를 설치하고 %2 를 제거해야 합니다."

#~ msgid ""
#~ "Registration will continue now although the registration server may "
#~ "miscount this installation."
#~ msgstr ""
#~ "등록 서버가 이 설치를 잘못 계산할 수 있으나 등록은 계속할 수 있습니다."

# src/isdn/interface.ycp:87
#~ msgid "Setting up online update source..."
#~ msgstr "온라인 업데이트 소스 설정 중..."

#~ msgid "Updating software repositories..."
#~ msgstr "소프트웨어 저장소 업데이트 중..."

#  dialog caption
#, fuzzy
#~| msgid "Registration Module Help"
#~ msgid "Registration failed partially."
#~ msgstr "등록 모듈 도움말"

#, fuzzy
#~| msgid "unknown process"
#~ msgid "unknown status"
#~ msgstr "알수 없는 프로세스"

#, fuzzy
#~| msgid "%1 item of registration data"
#~| msgid_plural "%1 items of registration data"
#~ msgid "%1 item of registration data"
#~ msgstr "등록 데이터 %1 항목"

#  translators: dialog caption
#~ msgid "Included Information"
#~ msgstr "포함된 정보"

#  Label text
#~ msgid "Hardware profile"
#~ msgstr "하드웨어 프로파일"

#~ msgid "Optional information"
#~ msgstr "선택적 정보"

# src/dsl/dialogs.ycp:321 src/services/dns.ycp:158
#  summary string, %1 is list of addresses
#~ msgid "SMT Server: %1"
#~ msgstr "SMT 서버: %1"

#~ msgid "&Key"
#~ msgstr "키(&K)"

#  Textentry for setting the basic-option value
#  Textentry - adding ACL-optiopn - value
#~ msgid "&Value"
#~ msgstr "값(&V)"

#~ msgid "Key is invalid."
#~ msgstr "키가 잘못되었습니다."

#~ msgid ""
#~ "<p>Get more information about the registration process with "
#~ "<tt>suse_register -h</tt>.</p>"
#~ msgstr ""
#~ "<p><tt>suse_register -h</tt>를 통해 등록 절차에 대한 더 자세한 정보를 얻"
#~ "을 수 있습니다.</p>"

#, fuzzy
#~| msgid ""
#~| "<p>Other information used for registration is shown in <b>Registration "
#~| "Data</b>.<br>Add a new key and value pair by pressing <b>Add</b> and "
#~| "then entering the appropriate values. These parameters are the ones that "
#~| "can be passed with <tt>suse_register -a</tt>.<br>Get more information "
#~| "about them with <tt>suse_register -p</tt>. Remove a pair with <b>Delete</"
#~| "b> or modify an existing pair with <b>Edit</b>.</p>"
#~ msgid ""
#~ "<p>Other information used for registration is shown in <b>Registration\n"
#~ "Data</b>.<br>To add a new key and value pair, press <b>Add</b> then enter "
#~ "the\n"
#~ "appropriate values. These parameters are the ones that can be passed with "
#~ "<tt>suse_register\n"
#~ "-a</tt>.<br>Get more information with <tt>suse_register -p</tt>. Remove "
#~ "a\n"
#~ "key-value pair with <b>Delete</b> or modify an existing pair with "
#~ "<b>Edit</b>.</p>"
#~ msgstr ""
#~ "<p>등록에 사용된 기타 정보는 <b>등록 데이터</b>에서 확인할 수 있습니다. "
#~ "<br><b>추가</b>를 누른 후 해당 값을 입력하여 새 키 및 값 한쌍을 추가하십시"
#~ "오. 이러한 매개변수는 <tt>suse_register -a</tt>를 사용해 지정할 수 있습니"
#~ "다. <br><tt>suse_register -p</tt>를 통해 더 자세한 정보를 얻을 수 있습니"
#~ "다. <b>삭제</b>로 한쌍을 제거하거나 <b>편집</b>으로 기존 한쌍을 수정할 수 "
#~ "있습니다.</p>"

#  Code block - First dialog definition
#  Expert dialog title plus dialog title for every single dialog ("DNS Server - DNS Zones")
#  Changing dialogs
#~ msgid "SMT Server"
#~ msgstr "SMT 서버"

#  Button that will really abort the installation
#~ msgid "Run Product Registration"
#~ msgstr "제품 등록 실행"

#  translators: dialog caption
#~ msgid "Include in Registration"
#~ msgstr "등록에 포함"

#  Table header item - DNS key listing
#  table header
#~ msgid "Key"
#~ msgstr "키(&K)"

#~ msgid "Value"
#~ msgstr "값"

#~ msgid "Ad&d"
#~ msgstr "추가(&D)"

#~ msgid "&Edit"
#~ msgstr "편집(&E)"

#~ msgid "De&lete"
#~ msgstr "삭제(&l)"

#~ msgid "SMT Server URL must start with https://"
#~ msgstr "SMT 서버 URL 은 https:// 로 시작해야 함"

#, fuzzy
#~| msgid ""
#~| "Location of SMT Certificate invalid.\n"
#~| "Please see your SMT documentation."
#~ msgid ""
#~ "Location of SMT Certificate invalid.\n"
#~ "See your SMT documentation.\n"
#~ msgstr ""
#~ "SMT 인증서의 위치가 잘못되었습니다.\n"
#~ "SMT 설명서를 확인하세요."

#~ msgid "Contacting server..."
#~ msgstr "서버 접속 중..."

#~ msgid "This may take a while"
#~ msgstr "약간의 시간이 소요될 수 있습니다."

#  this string is usually used as headline of a popup
#~ msgid "Please wait..."
#~ msgstr "잠시 기다리십시오..."

#~ msgid "Updating software repositories"
#~ msgstr "소프트웨어 저장소 업데이트"

#~ msgid ""
#~ "The software repositories have been updated.\n"
#~ "Find details in the Software Repositories module."
#~ msgstr ""
#~ "소프트웨어 저장소가 업데이트 되었습니다.\n"
#~ "소프트웨어 저장소 모듈에서 자세한 내용을 찾아보세요."

#~ msgid "Find details in the Software Repositories module."
#~ msgstr "소프트웨어 저장소 모듈에서 자세한 내용을 찾을 수 있습니다."

#~ msgid "No software repositories have been updated."
#~ msgstr "업데이트한 소프트웨어 저장소가 없습니다."

# src/dsl/dialogs.ycp:478
#  translators: error message
#~ msgid "The default update repository has been restored."
#~ msgstr "기본 업데이트 저장소가 복원되었습니다."

# src/dsl/dialogs.ycp:478
#  translators: error message
#~ msgid "The default update repository has been added."
#~ msgstr "기본 업데이트 저장소가 추가되었습니다."

# src/dsl/dialogs.ycp:478
#  translators: error message
#, fuzzy
#~| msgid ""
#~| "In order to add the default update repository\n"
#~| "you have to register this product."
#~ msgid ""
#~ "To add the default update repository,\n"
#~ "you have to register this product.\n"
#~ msgstr ""
#~ "기본 업데이트 저장소를 추가하려면\n"
#~ "이 제품을 등록해야 합니다."

#~ msgid "Do you want to perform the registration now?"
#~ msgstr "지금 등록하시겠습니까?"

# src/isdn/interface.ycp:87
#~ msgid "You can register for installation support."
#~ msgstr "설치 지원을 위해 등록할 수 있습니다."

# src/isdn/complex.ycp:111
#~ msgid "Server CA certificate location:"
#~ msgstr "서버 CA 인증 위치:"

#~ msgid "Custom Registration Server"
#~ msgstr "사용자 등록 서버"

#~ msgid "URL invalid"
#~ msgstr "잘못된 URL"

#~ msgid "The registration server URL has to start with https://"
#~ msgstr "등록 서버 URL 은 https:// 로 시작해야 함"

#, fuzzy
#~| msgid ""
#~| "Server CA certificate location is invalid.\n"
#~| "For details please see the help text."
#~ msgid ""
#~ "Server CA certificate location is invalid.\n"
#~ "For details, see the help text.\n"
#~ msgstr ""
#~ "서버 CA 인증 위치가 잘못되었습니다.\n"
#~ "도움말에서 자세한 내용을 확인하세요."

#~ msgid "Add custom registration data"
#~ msgstr "사용자 등록 데이터 추가"

#~ msgid "Add key value pairs:"
#~ msgstr "키 값 한쌍 추가:"

#, fuzzy
#~| msgid "Please see the help for details."
#~ msgid "See the help text for details."
#~ msgstr "도움말에서 자세한 내용을 확인하세요."

#, fuzzy
#~| msgid ""
#~| "<p>To register this installation at a local registration server please "
#~| "configure the URL and optionally the server's CA certificate via the "
#~| "<b>Advanced</b> menu.</p>"
#~ msgid ""
#~ "<p>To register this installation at a local registration server, "
#~ "configure the URL and optionally the server's CA certificate via the "
#~ "<b>Advanced</b> menu.</p>"
#~ msgstr ""
#~ "<p>이 설치를 로컬 등록 서버에 등록하려면 URL 과 추가로 서버의 CA 인증의 설"
#~ "정을 <b>고급</b> 메뉴를 통해 설정해야 합니다.</p>"

#~ msgid ""
#~ "<p>The registration server URL has to start with <i>https://</i> whereas "
#~ "the location of its CA certificate may be a URL of the format <i>http://</"
#~ "i>, <i>https://</i> or <i>ftp://</i>. Furthermore valid locations are <i>/"
#~ "path/on/local/disk</i>, <b>floppy</b><i>/path/on/floppy-disk</i> and the "
#~ "keyword <i>done</i>. The latter indicates that no CA certificate handling "
#~ "needs to be done in order to trust the registration server.</p>"
#~ msgstr ""
#~ "<p>등록 서버 URL 은 <i>https://</i> 로 시작되어야 하고 CA 인증 위치의 URL "
#~ "형식은 <i>http://</i>, <i>https://</i> 또는 <i>ftp://</i> 로 됩니다. 그 "
#~ "외 디스크상의 위치를 <i>/path/on/local/disk</i>, <b>플로피</b><i>/path/on/"
#~ "floppy-disk</i> 와 같이 하거나 키워드<i>done</i>로 지정할 수 있습니다. 이 "
#~ "키워드를 지정하면 등록 서버를 신뢰하는데 추가의 CA 증명서가 불필요하게 됩"
#~ "니다.</p>"

#, fuzzy
#~| msgid "Do you want to skip Registration?"
#~ msgid "Do you want to skip registration?"
#~ msgstr "등록을 생략하시겠습니까?"

#, fuzzy
#~| msgid ""
#~| "If you select %1 the Registration will most likely fail.\n"
#~| "Otherwise you may copy the certificate file to the system manually\n"
#~| "and then specify its path by choosing %2."
#~ msgid ""
#~ "If you select %1, registration will most likely fail.\n"
#~ "You can copy the certificate file to the system manually\n"
#~ "and then specify its path by choosing %2.\n"
#~ msgstr ""
#~ "%1 을 선택하면 등록에 실패할 가능성이 있습니다.\n"
#~ "증명서 파일을 직접 시스템에 복사하고 \n"
#~ "%2 를 통해 선택한 경로를 지정하세요."

#~ msgid "Could not load the SMT certificate file from floppy disk."
#~ msgstr "플로피 디스크에서 SMT 인증서 파일을 불러올 수 없었습니다."

#~ msgid "Could not download the SMT certificate file from specified URL."
#~ msgstr "지정한 URL 로부터 SMT 인증서 파일을 다운로드할 수 없었습니다."

#  error popup text
#~ msgid "Could not find the SMT certificate file in specified path."
#~ msgstr "지정한 경로에서 SMT 인증서 파일을 찾을 수 없었습니다."

#, fuzzy
#~| msgid "Unknown error occurred while retrieving SMT certificate file"
#~ msgid "Unknown error occurred while retrieving SMT certificate file."
#~ msgstr "SMT 인증서 파일을 가져오는 도중 알 수 없는 오류 발생"

#~ msgid "Skip"
#~ msgstr "생략"

#~ msgid "The registration server URL could not be validated as URL."
#~ msgstr "등록 서버 URL 을 검증할 수 없습니다."

#, fuzzy
#~| msgid "Please change the URL and retry."
#~ msgid "Change the URL and retry."
#~ msgstr "URL 을 다시 변경하세요."

#~ msgid ""
#~ "The current registration server URL is\n"
#~ "%1"
#~ msgstr ""
#~ "현재 등록 서버 URL 은\n"
#~ "%1"

#~ msgid "Could not mount floppy disk"
#~ msgstr "플로피 디스크를 마운트 할 수 없음"

#, fuzzy
#~| msgid "Could not read file floppy disk"
#~ msgid "Could not read file on floppy disk"
#~ msgstr "플로피 디스크 파일을 읽을 수 없음"

#, fuzzy
#~| msgid "Could find SMT certificate file in local path"
#~ msgid "Could not find SMT certificate file in local path"
#~ msgstr "로컬 경로에서 SMT 인증서 파일을 찾을 수 없음"

# src/isdn/complex.ycp:111
#~ msgid "Select SMT certificate file"
#~ msgstr "SMT 인증서 파일 선택"

#, fuzzy
#~| msgid "Do you really want to cancel and thereby skip the Registration?"
#~ msgid "Do you really want to cancel and thereby skip registration?"
#~ msgstr "정말로 취소하고 등록 처리를 생략하시겠습니까?"

#~ msgid "Could not copy certificate file"
#~ msgstr "인증서 파일을 복사 할 수 없음"

#  popup question
#~ msgid "Do you want to retry?"
#~ msgstr "재시도 하시겠습니까?"

#  yes-no popup contents
#~ msgid "Do you want to trust this certificate?"
#~ msgstr "이 인증서를 신뢰하시겠습니까?"

#, fuzzy
#~| msgid ""
#~| "This certificate will be used to connect to the SMT server.\n"
#~| "You have to trust this certificate in order to continue with the "
#~| "Registration."
#~ msgid ""
#~ "This certificate will be used to connect to the SMT server.\n"
#~ "You have to trust this certificate to continue with the registration.\n"
#~ msgstr ""
#~ "이 인증서는 SMT 서버에 연결할 때 사용됩니다.\n"
#~ "등록을 계속하려면 이 인증서를 신뢰해야 합니다."

#  help text caption 1
#~ msgid "<p><b>Issued For:</b></p>"
#~ msgstr "<p><b>발급 대상:</b></p>"

#~ msgid "<p><b>Subject:</b></p>"
#~ msgstr "<p><b>제목:</b></p>"

#~ msgid "<p><b>Validity:</b></p>"
#~ msgstr "<p><b>유효:</b></p>"

#~ msgid "Valid from: "
#~ msgstr "유효 기간 시작: "

#~ msgid "Valid to: "
#~ msgstr "유효 기간 끝: "

#~ msgid "Trust"
#~ msgstr "신뢰"

#  PushButton label
#~ msgid "Reject"
#~ msgstr "거부"

#, fuzzy
#~| msgid ""
#~| "Installation of the SMT certificates failed.\n"
#~| "Please see the logs for further information."
#~ msgid ""
#~ "Installation of the SMT certificates failed.\n"
#~ "See the logs for further information.\n"
#~ msgstr ""
#~ "SMT 인증서 설치에 실패했습니다.\n"
#~ "자세한 것은 로그에서 살펴보세요."

#~ msgid "Enabled catalog: %1 (%2)"
#~ msgstr "활성화 범주: %1 (%2)"

#  label text
#~ msgid "Disabled catalog: %1 (%2)"
#~ msgstr "비활성화 범주: %1 (%2)"

#~ msgid "Added Source: %1"
#~ msgstr "추가 소스: %1"

#~ msgid "Deleted Source: %1"
#~ msgstr "삭제 소스: %1"

#~ msgid "Added Service: %1"
#~ msgstr "추가 서비스: %1"

#  option description
#~ msgid "Deleted Service: %1"
#~ msgstr "삭제 서비스: %1"

#~ msgid "Online Update Configuration Module Help"
#~ msgstr "온라인 업데이트 구성 모듈 도움말"

#~ msgid "(default)"
#~ msgstr "(기본)"

#~ msgid "(none)"
#~ msgstr "(없음)"

#  the headline of the help popup
#~ msgid "Automatic Online Update"
#~ msgstr "자동 온라인 업데이트"

#  PushButton label
#~ msgid "Set Default"
#~ msgstr "기본값 설정"

#~ msgid "<p>In <b>%1</b> the current update repository is shown.</p>"
#~ msgstr "<p><b>%1</b> 에는 현재 업데이트 저장소가 표시됩니다.</p>"

#  help part4 of scanner overview dialog
#~ msgid "<p>Press <b>%1</b> to use the default update repository.</p>"
#~ msgstr "<p><b>%1</b> 을 눌러 기본 업데이트 저장소로 사용합니다.</p>"

#~ msgid "<p>Find related actions in the <b>%1</b> menu.</p>"
#~ msgstr "<p>관련된 동작은 <b>%1</b> 메뉴에서 찾아보세요.</p>"

#~ msgid ""
#~ "<p>In <b>%1</b> set up the automatic online update. Choose the interval "
#~ "to use and if interactive patches should be ignored, otherwise the "
#~ "updater will use the default answers.</p>"
#~ msgstr ""
#~ "<p><b>%1</b> 에서 자동 온라인 업데이트를 설정합니다. 사용할 간격과 대화형 "
#~ "패치가 무시되었을 경우 또는 업데이터가 기본 응답으로 사용합니다.</p>"

#~ msgid "Edit Software Repositories"
#~ msgstr "소프트웨어 저장소 편집"

#~ msgid "Register for support and get update repository"
#~ msgstr "제품지원과 업데이트 저장소를 가져오기 위한 등록"

#  translators: command line help text for show action
#~ msgid "Send hardware information to the smolt project"
#~ msgstr "smolt 프로젝트에 하드웨어 정보를 전달"

# src/isdn/complex.ycp:111
#~ msgid "Interval"
#~ msgstr "간격"

#  A label for a list of YOU Patches - keep it short - max. 25 chars!
#  (the list shows all patches which are already installed)
#~ msgid "Skip Interactive Patches"
#~ msgstr "대화형 패치 건너뛰기"

#~ msgid "Agree with Licenses"
#~ msgstr "사용권 계약에 동의"

#~ msgid "Current Update Repository:"
#~ msgstr "현재 업데이트 저장소:"

#~ msgid "enabled"
#~ msgstr "활성화"

#  translators: service status radio button label
#  translators: server module status
#~ msgid "disabled"
#~ msgstr "비활성화"

#~ msgid "daily"
#~ msgstr "매일"

#~ msgid "weekly"
#~ msgstr "매주"

#~ msgid "monthly"
#~ msgstr "매달"

#~ msgid ""
#~ "The SMT server URL could not be validated as URL.\n"
#~ "Registration can not be performed. Please modify /etc/suseRegister.conf "
#~ "and run Registration manually.\n"
#~ "The SMT server URL that was configured was\n"
#~ "%1"
#~ msgstr ""
#~ "SMT 서버 URL은 올바른 URL이 아닙니다.\n"
#~ "등록을 할 수 없습니다. /etc/suseRegister.conf 를 수정하고 수동으로 등록하"
#~ "세요.\n"
#~ "설정한 SMT 서버 URL은 다음과 같습니다\n"
#~ "%1"

#~ msgid ""
#~ "Registering as a regular user does not include the update repository\n"
#~ "in the Online Update YaST module. If you continue and later want \n"
#~ "to update with Online Update, the repository must be added manually.\n"
#~ "Other tools, such as Software Updater in the panel, can still be \n"
#~ "used. Alternatively, cancel then register through YaST as root \n"
#~ "so the repositories are available to all tools."
#~ msgstr ""
#~ "일반 사용자로 등록할 경우 온라인 업데이트 YaST 모듈에 업데이트 \n"
#~ "저장소가 포함되지 않습니다. 지금은 그냥 진행하고 나중에 \n"
#~ "온라인 업데이트를 수행하고자 할 경우, 저장소를 수동으로 추가해야 합니다.\n"
#~ "패널에 있는 소프트웨어 업데이터와 같은 다른 도구는 계속 사용할 수 \n"
#~ "있습니다. 또는 모든 도구에서 소스를 이용할 수 있도록 우선 취소한 후\n"
#~ "루트권한으로 YaST를 통해 등록하세요."

#~ msgid ""
#~ "<p>\n"
#~ "<b>Regularly Synchronize with the Customer Center</b> checks that your "
#~ "update \n"
#~ "repositories are still valid and adds any new ones that may be "
#~ "available.\n"
#~ "It additionally sends any modifications to your included data to Novell, "
#~ "such \n"
#~ "as hardware information if <b>Hardware Information</b> is activated.\n"
#~ "This option does not remove any repositories added manually.\n"
#~ "</p>"
#~ msgstr ""
#~ "<p>\n"
#~ "<b>고객 센터와 정기적으로 동기화</b>는 사용자의 업데이트 저장소가 아직 유"
#~ "효한지 \n"
#~ "검사한 뒤 사용 가능한 새로운 저장소가 있으면 추가합니다. 아울러 \n"
#~ "<b>하드웨어 정보</b>가 활성화되어 있으면 사용자에 포함된 데이터에 \n"
#~ "대한 수정 사항이 있을 경우 이를 Novell에 전송합니다. 이 옵션을 \n"
#~ "사용하더라도 수동으로 추가한 저장소는 제거되지 않습니다.\n"
#~ "</p>"<|MERGE_RESOLUTION|>--- conflicted
+++ resolved
@@ -8,13 +8,8 @@
 msgstr ""
 "Project-Id-Version: registration.ko\n"
 "Report-Msgid-Bugs-To: \n"
-<<<<<<< HEAD
 "POT-Creation-Date: 2019-02-05 02:29+0000\n"
-"PO-Revision-Date: 2019-01-24 21:13+0000\n"
-=======
-"POT-Creation-Date: 2019-01-26 02:29+0000\n"
 "PO-Revision-Date: 2019-01-31 14:23+0000\n"
->>>>>>> d7a645bf
 "Last-Translator: Hwajin Kim <hwajin.kim@e4net.net>\n"
 "Language-Team: Korean <https://l10n.opensuse.org/projects/yast-registration/"
 "master/ko/>\n"
@@ -948,17 +943,10 @@
 "업데이트 및 확장을 가져오려면 여기에 SUSE 고객 센터 인증서를 입력하여 시스템"
 "을 등록하십시오."
 
-<<<<<<< HEAD
 #. TRANSLATORS:
 #. Popup question (1/1): confirm skipping the registration
 #: src/lib/registration/ui/base_system_registration_dialog.rb:393
 #, fuzzy
-=======
-#. Show a warning about skipping the registration
-#.
-#. @return [Boolean] true when skipping has been confirmed
-#: src/lib/registration/ui/base_system_registration_dialog.rb:376
->>>>>>> d7a645bf
 msgid ""
 "You are skipping registration.\n"
 "Please configure access to packages medium in the next step.\n"
@@ -970,11 +958,7 @@
 "그러면 업데이트와 보안 수정 사항이 비활성화됩니다."
 
 #. cannot be nil
-<<<<<<< HEAD
 #: src/lib/registration/ui/base_system_registration_dialog.rb:406
-=======
-#: src/lib/registration/ui/base_system_registration_dialog.rb:386
->>>>>>> d7a645bf
 msgid ""
 "If you do not register AND do not use the %{media_name}\n"
 "medium from %{download_url}\n"
@@ -992,12 +976,7 @@
 msgstr "네트워크 구성(&W)..."
 
 #. TRANSLATORS: error message, the entered registration code is not valid.
-<<<<<<< HEAD
 #: src/lib/registration/ui/base_system_registration_dialog.rb:598
-#, fuzzy
-=======
-#: src/lib/registration/ui/base_system_registration_dialog.rb:575
->>>>>>> d7a645bf
 msgid ""
 "Invalid registration code.\n"
 "CRLF characters are not allowed."
@@ -1578,15 +1557,13 @@
 "SMT 서버 URL은 http 또는 https 프로토콜을 사용해야 합니다. 다른 스키마는 지원"
 "되지 않습니다.</p>\n"
 
-#, fuzzy
-#~| msgid ""
-#~| "Without registration, update channels will not be\n"
-#~| "configured. This disables updates and security fixes.\n"
-#~| "\n"
-#~| "A full system can be installed using the\n"
-#~| "%{media_name} media from %{download_url}.\n"
-#~| "Without these media only a minimum system is available\n"
-#~| "in this installation."
+#~ msgid ""
+#~ "Without registration, update channels will not be\n"
+#~ "configured. This disables updates and security fixes."
+#~ msgstr ""
+#~ "등록하지 않으면 업데이트 채널이 구성되지 않습니다.\n"
+#~ "그러면 업데이트와 보안 수정 사항이 비활성화됩니다."
+
 #~ msgid ""
 #~ "A full system can be installed using the\n"
 #~ "%{media_name} media from %{download_url}.\n"
