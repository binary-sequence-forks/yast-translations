--- conflicted
+++ resolved
@@ -5,13 +5,8 @@
 msgstr ""
 "Project-Id-Version: \n"
 "Report-Msgid-Bugs-To: \n"
-<<<<<<< HEAD
 "POT-Creation-Date: 2019-03-02 02:30+0000\n"
-"PO-Revision-Date: 2018-11-20 10:06+0000\n"
-=======
-"POT-Creation-Date: 2019-02-05 02:29+0000\n"
 "PO-Revision-Date: 2019-02-19 19:03+0000\n"
->>>>>>> a6b1fbc6
 "Last-Translator: Ferdinand Galko <galko.ferdinand@gmail.com>\n"
 "Language-Team: Slovak <https://l10n.opensuse.org/projects/yast-registration/"
 "master/sk/>\n"
@@ -968,15 +963,7 @@
 
 #. TRANSLATORS:
 #. Popup question (1/1): confirm skipping the registration
-<<<<<<< HEAD
 #: src/lib/registration/ui/base_system_registration_dialog.rb:384
-#, fuzzy
-#| msgid ""
-#| "Without registration, update channels will not be\n"
-#| "configured. This disables updates and security fixes."
-=======
-#: src/lib/registration/ui/base_system_registration_dialog.rb:393
->>>>>>> a6b1fbc6
 msgid ""
 "You are skipping registration.\n"
 "Please configure access to packages medium in the next step.\n"
@@ -1645,5 +1632,9 @@
 #~ msgstr "Pomocník registračného modulu"
 
 #, fuzzy
+#~ msgid "Registration failed."
+#~ msgstr "Registračný kód"
+
+#, fuzzy
 #~ msgid "&Local Registration Server..."
 #~ msgstr "Lokálny registračný server"