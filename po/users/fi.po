--- conflicted
+++ resolved
@@ -22,13 +22,8 @@
 msgstr ""
 "Project-Id-Version: users.fi\n"
 "Report-Msgid-Bugs-To: \n"
-<<<<<<< HEAD
 "POT-Creation-Date: 2019-03-07 02:29+0000\n"
-"PO-Revision-Date: 2018-02-14 22:02+0000\n"
-=======
-"POT-Creation-Date: 2019-02-13 09:43+0000\n"
 "PO-Revision-Date: 2019-03-01 06:29+0000\n"
->>>>>>> a6b1fbc6
 "Last-Translator: Tommi Nieminen <software@legisign.org>\n"
 "Language-Team: Finnish <https://l10n.opensuse.org/projects/yast-users/master/"
 "fi/>\n"
@@ -914,13 +909,7 @@
 
 #. pushbutton label
 #. pushbutton label
-<<<<<<< HEAD
 #: src/include/users/dialogs.rb:867 src/include/users/dialogs.rb:2147
-#, fuzzy
-#| msgid "Add &or Remove Plug-In"
-=======
-#: src/include/users/dialogs.rb:861 src/include/users/dialogs.rb:2125
->>>>>>> a6b1fbc6
 msgid "Add or &Remove Plug-In"
 msgstr "Lisää tai &poista liitännäinen"
 
@@ -1954,8 +1943,8 @@
 "<p>\n"
 "Luettelo julkisista avaimista, joilla käyttäjän voi todentaa SSH-"
 "kirjautumisessa.\n"
-"Voit valita minkä tahansa tietokoneellasi olevan julkisen avaimen "
-"<b>Lisää…</b>-painikkeella.\n"
+"Voit valita minkä tahansa tietokoneellasi olevan julkisen avaimen <b>Lisää…</"
+"b>-painikkeella.\n"
 "</p>\n"
 
 #. help text for Password Policy Dialog
@@ -3785,8 +3774,8 @@
 "<p>\n"
 "Jos julkinen avain on siirrettävällä tietovälineellä, laitteen ei tarvitse "
 "olla\n"
-"kytkettynä koko asennuksen ajan. Sen voi poistaa heti, kun avain on valittu."
-"\n"
+"kytkettynä koko asennuksen ajan. Sen voi poistaa heti, kun avain on "
+"valittu.\n"
 "</p>\n"
 "<p>\n"
 "Huomaa, etteivät pääkäyttäjän salasana ja julkinen avain sulje toisiaan \n"
