--- conflicted
+++ resolved
@@ -13,13 +13,8 @@
 msgstr ""
 "Project-Id-Version: users.sk\n"
 "Report-Msgid-Bugs-To: \n"
-<<<<<<< HEAD
 "POT-Creation-Date: 2019-03-13 02:30+0000\n"
-"PO-Revision-Date: 2019-02-19 19:03+0000\n"
-=======
-"POT-Creation-Date: 2019-03-07 02:29+0000\n"
 "PO-Revision-Date: 2019-03-10 04:59+0000\n"
->>>>>>> a70eec54
 "Last-Translator: Ferdinand Galko <galko.ferdinand@gmail.com>\n"
 "Language-Team: Slovak <https://l10n.opensuse.org/projects/yast-users/master/"
 "sk/>\n"
@@ -5004,8 +4999,6 @@
 " Cannot create home directory %s.\n"
 "Parent directory is not a Btrfs volume."
 msgstr ""
-" Nie je možné vytvoriť domovský adresár %s. Nadradený adresár nie je Btrfs "
-"zväzok."
 
 #. the ']' is or-ed...
 #. error popup	
@@ -5225,6 +5218,12 @@
 #: src/modules/YaPI/USERS.pm:2451
 msgid "There are multiple users satisfying the input conditions."
 msgstr "Súčasným vstupným podmienkam vyhovuje viacero používateľov."
+
+#~ msgid ""
+#~ " Cannot create home directory %s. Parent directory is not a Btrfs volume."
+#~ msgstr ""
+#~ " Nie je možné vytvoriť domovský adresár %s. Nadradený adresár nie je "
+#~ "Btrfs zväzok."
 
 #~ msgid ""
 #~ "Crypted directory image and key files\n"
