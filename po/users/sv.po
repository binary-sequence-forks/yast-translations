--- conflicted
+++ resolved
@@ -11,15 +11,9 @@
 msgstr ""
 "Project-Id-Version: users\n"
 "Report-Msgid-Bugs-To: \n"
-<<<<<<< HEAD
 "POT-Creation-Date: 2019-02-13 09:43+0000\n"
-"PO-Revision-Date: 2018-03-07 12:06+0000\n"
-"Last-Translator: Martin Devenney <devenneymartin@gmail.com>\n"
-=======
-"POT-Creation-Date: 2018-12-22 02:29+0000\n"
 "PO-Revision-Date: 2019-01-31 14:23+0000\n"
 "Last-Translator: Sven Åhr <anders.ahr@gmail.com>\n"
->>>>>>> d7a645bf
 "Language-Team: Swedish <https://l10n.opensuse.org/projects/yast-users/master/"
 "sv/>\n"
 "Language: sv\n"
@@ -903,13 +897,7 @@
 
 #. pushbutton label
 #. pushbutton label
-<<<<<<< HEAD
 #: src/include/users/dialogs.rb:861 src/include/users/dialogs.rb:2125
-#, fuzzy
-#| msgid "Add &or Remove Plug-In"
-=======
-#: src/include/users/dialogs.rb:864 src/include/users/dialogs.rb:2054
->>>>>>> d7a645bf
 msgid "Add or &Remove Plug-In"
 msgstr "Lägg till eller ta b&ort insticksprogram"
 
@@ -1937,8 +1925,8 @@
 "<p>\n"
 "Listan över offentliga nycklar som användaren kan använda för att "
 "autentisera vid inloggning via SSH.\n"
-"Du kan välja en offentlig nyckel från datorn med knappen <b>Lägg till...</b>."
-"\n"
+"Du kan välja en offentlig nyckel från datorn med knappen <b>Lägg till...</"
+"b>.\n"
 "</p>\n"
 
 #. help text for Password Policy Dialog
