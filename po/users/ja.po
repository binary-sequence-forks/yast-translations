--- conflicted
+++ resolved
@@ -12,13 +12,8 @@
 msgstr ""
 "Project-Id-Version: users\n"
 "Report-Msgid-Bugs-To: \n"
-<<<<<<< HEAD
 "POT-Creation-Date: 2019-03-13 02:30+0000\n"
-"PO-Revision-Date: 2019-03-01 06:29+0000\n"
-=======
-"POT-Creation-Date: 2019-03-07 02:29+0000\n"
 "PO-Revision-Date: 2019-03-10 04:59+0000\n"
->>>>>>> a70eec54
 "Last-Translator: Yasuhiko Kamata <belphegor@belbel.or.jp>\n"
 "Language-Team: Japanese <https://l10n.opensuse.org/projects/yast-users/"
 "master/ja/>\n"
@@ -4989,14 +4984,9 @@
 #: src/modules/UsersRoutines.pm:110
 #, perl-format
 msgid ""
-<<<<<<< HEAD
 " Cannot create home directory %s.\n"
 "Parent directory is not a Btrfs volume."
 msgstr ""
-=======
-" Cannot create home directory %s. Parent directory is not a Btrfs volume."
-msgstr " ホームディレクトリ %s を作成できません。親ディレクトリが btrfs ボリュームではありません。"
->>>>>>> a70eec54
 
 #. the ']' is or-ed...
 #. error popup	
@@ -5209,6 +5199,12 @@
 #: src/modules/YaPI/USERS.pm:2451
 msgid "There are multiple users satisfying the input conditions."
 msgstr "入力条件を満たすユーザが複数存在します。"
+
+#~ msgid ""
+#~ " Cannot create home directory %s. Parent directory is not a Btrfs volume."
+#~ msgstr ""
+#~ " ホームディレクトリ %s を作成できません。親ディレクトリが btrfs ボリューム"
+#~ "ではありません。"
 
 #~ msgid ""
 #~ "Crypted directory image and key files\n"
