# Copyright (C) 2006 SuSE Linux Products GmbH, Nuernberg
# This file is distributed under the same license as the package.
#
# Mariusz Fik <fisiu@opensuse.org>, 2013, 2014.
# Przemyslaw Bojczuk <pbojczuk@opensuse.org>, 2013.
msgid ""
msgstr ""
"Project-Id-Version: base\n"
"Report-Msgid-Bugs-To: \n"
<<<<<<< HEAD
"POT-Creation-Date: 2019-02-08 02:29+0000\n"
"PO-Revision-Date: 2018-03-02 14:06+0000\n"
"Last-Translator: Stanisław LCP <letcp@protonmail.com>\n"
=======
"POT-Creation-Date: 2019-01-19 02:29+0000\n"
"PO-Revision-Date: 2019-01-31 14:22+0000\n"
"Last-Translator: Ewelina Michalowska <ewelina.michalowska@stgambit.com>\n"
>>>>>>> d7a645bf
"Language-Team: Polish <https://l10n.opensuse.org/projects/yast-base/master/"
"pl/>\n"
"Language: pl\n"
"MIME-Version: 1.0\n"
"Content-Type: text/plain; charset=UTF-8\n"
"Content-Transfer-Encoding: 8bit\n"
"Plural-Forms: nplurals=3; plural=n==1 ? 0 : n%10>=2 && n%10<=4 && (n%100<10 "
"|| n%100>=20) ? 1 : 2;\n"
"X-Generator: Weblate 3.3\n"

#. Translators: a warning message in a continue-cancel question
#. Opscode Chef is a different way to configure the system.
#: library/commandline/src/clients/other_tools_warning.rb:43
msgid ""
"Chef Client is running. The changes that you make\n"
"may be overridden by Chef later.\n"
"Continue configuration with YaST?"
msgstr ""
"Klient Chef jest uruchomiony. Wprowadzone zmiany mogą zostać\n"
"później zastąpione przez element Chef.\n"
"Czy kontynuować konfigurację za pomocą programu YaST?"

#. translators: help for 'help' option on command line
#: library/commandline/src/modules/CommandLine.rb:54
msgid "Print the help for this module"
msgstr "Pokaż pomoc dla tego modułu"

#. translators: help for 'longhelp' option on command line
#: library/commandline/src/modules/CommandLine.rb:60
msgid "Print a long version of help for this module"
msgstr "Pokaż rozszerzoną wersję pomocy dla tego modułu"

#. translators: help for 'xmlhelp' option on command line
#: library/commandline/src/modules/CommandLine.rb:66
msgid "Print a long version of help for this module in XML format"
msgstr "Pokaż rozszerzoną wersję pomocy dla tego modułu, w formacie XML"

#. translators: help for 'interactive' option on command line
#: library/commandline/src/modules/CommandLine.rb:72
msgid "Start interactive shell to control the module"
msgstr "Proszę uruchomić interaktywną konsolę, aby kontrolować moduł"

#. translators: help for 'exit' command line interactive mode
#: library/commandline/src/modules/CommandLine.rb:78
msgid "Exit interactive mode and save the changes"
msgstr "Opuść tryb interaktywny i zapisz zmiany"

#. translators: help for 'abort' command line interactive mode
#: library/commandline/src/modules/CommandLine.rb:84
msgid "Abort interactive mode without saving the changes"
msgstr "Opuść tryb interaktywny bez zapisywania zmian"

#. translators:  command line "help" option
#: library/commandline/src/modules/CommandLine.rb:92
msgid "Print the help for this command"
msgstr "Pokaż pomoc dla tego polecenia"

#. translators: command line "verbose" option
#: library/commandline/src/modules/CommandLine.rb:98
msgid "Show progress information"
msgstr "Pokaż informację o postępie"

#. translators: command line "xmlfile" option
#: library/commandline/src/modules/CommandLine.rb:104
msgid "Where to store the XML output"
msgstr "Lokalizacja zapisu wyjścia XML"

#. string: command line interface is not supported
#: library/commandline/src/modules/CommandLine.rb:144
msgid "This YaST2 module does not support the command line interface."
msgstr "Ten moduł YaST2 nie obsługuje interfejsu tekstowego."

#. translators: default error message for command line
#: library/commandline/src/modules/CommandLine.rb:322
msgid "Use 'help' for a complete list of available commands."
msgstr "Polecenie 'help' wyświetla listę wszystkich dostępnych poleceń."

#. translators: default error message for command line
#: library/commandline/src/modules/CommandLine.rb:327
msgid "Use 'yast2 %1 help' for a complete list of available commands."
msgstr ""
"Polecenie 'yast2 %1 help' wyświetla listę wszystkich dostępnych poleceń."

#. translators: error message in command line interface
#: library/commandline/src/modules/CommandLine.rb:365
msgid "Unknown Command: %1"
msgstr "Nieznane polecenie: %1"

#. translators: error message - user did not provide a value for option %1 on the command line
#: library/commandline/src/modules/CommandLine.rb:403
msgid "Option '%1' is missing value."
msgstr "Nie podano wartości dla opcji '%1'."

#. translators: error message, %1 is a command, %2 is the wrong option given by the user
#: library/commandline/src/modules/CommandLine.rb:438
msgid "Unknown option for command '%1': %2"
msgstr "Nieznana opcja polecenia '%1': %2"

#. translators: error message, %2 is the value given
#. translators: error message, %2 is the value given
#. translators: error message, %2 is the value given
#: library/commandline/src/modules/CommandLine.rb:459
#: library/commandline/src/modules/CommandLine.rb:471
#: library/commandline/src/modules/CommandLine.rb:481
msgid "Invalid value for option '%1': %2"
msgstr "Nieprawidłowa wartość opcji '%1': %2"

#. translators: error message, %2 is expected type, %3 is the value given
#: library/commandline/src/modules/CommandLine.rb:495
msgid "Invalid value for option '%1' -- expected '%2', received %3"
msgstr "Nieprawidłowa wartość opcji '%1' -- oczekiwano '%2', otrzymano %3"

#. translators: error message if option has a value, but cannot have one
#: library/commandline/src/modules/CommandLine.rb:515
msgid "Option '%1' cannot have a value. Given value: %2"
msgstr "Opcja '%1' nie może mieć wartości. Podana wartość: %2"

#. translators: error message, how to get command line help for interactive mode
#. %1 is the module name, %2 is the action name
#: library/commandline/src/modules/CommandLine.rb:533
msgid "Use '%1 %2 help' for a complete list of available options."
msgstr "Polecenie '%1 %2 help' wyświetla listę dostępnych opcji."

#. translators: error message, how to get command line help for non-interactive mode
#. %1 is the module name, %2 is the action name
#: library/commandline/src/modules/CommandLine.rb:543
msgid "Use 'yast2 %1 %2 help' for a complete list of available options."
msgstr "Polecenie 'yast2 %1 %2 help' wyświetla listę dostępnych opcji."

#. translators: command line interface header, %1 is identification of the module
#: library/commandline/src/modules/CommandLine.rb:561
msgid "YaST Configuration Module %1\n"
msgstr "Moduł konfiguracyjny YaST %1\n"

#. translators: the command does not provide any help
#: library/commandline/src/modules/CommandLine.rb:585
msgid "No help available"
msgstr "Pomoc nie jest dostępna"

#. Process <command> "help"
#. translators: %1 is the command name
#: library/commandline/src/modules/CommandLine.rb:589
msgid "Command '%1'"
msgstr "Polecenie '%1'"

#. translators: command line options
#: library/commandline/src/modules/CommandLine.rb:609
msgid ""
"\n"
"    Options:"
msgstr ""
"\n"
"    Opcje:"

#. additional help for using command line
#: library/commandline/src/modules/CommandLine.rb:698
msgid ""
"\n"
"    Options of the [string] type must be written in the form 'option=value'."
msgstr ""
"\n"
"    Opcje typu [ciąg] muszą być wprowadzone w formie \"opcja=wartość\"."

#. translators: example title for command line
#: library/commandline/src/modules/CommandLine.rb:705
msgid ""
"\n"
"    Example:"
msgstr ""
"\n"
"    Przykład:"

#. translators: default module description if none is provided by the module itself
#: library/commandline/src/modules/CommandLine.rb:735
msgid "This is a YaST module."
msgstr "To jest moduł programu YaST."

#. translators: short help title for command line
#: library/commandline/src/modules/CommandLine.rb:740
msgid "Basic Syntax:"
msgstr "Podstawowa składnia:"

#. translators: module command line help, %1 is the module name
#. translate <command> and [options] only!
#: library/commandline/src/modules/CommandLine.rb:755
msgid "    yast2 %1 <command> [verbose] [options]"
msgstr "    yast2 %1 <polecenie> [verbose] [opcje]"

#. translators: module command line help, %1 is the module name
#. translate <command> only!
#: library/commandline/src/modules/CommandLine.rb:782
msgid "    yast2 %1 <command> help"
msgstr "    yast2 %1 <polecenie> help"

#. translators: module command line help
#. translate <command> and [options] only!
#: library/commandline/src/modules/CommandLine.rb:789
msgid "    <command> [options]"
msgstr "    <polecenie> [opcje]"

#. translators: module command line help
#. translate <command> only!
#: library/commandline/src/modules/CommandLine.rb:792
msgid "    <command> help"
msgstr "    <polecenie> help"

#. translators: command line title: list of available commands
#: library/commandline/src/modules/CommandLine.rb:804
msgid "Commands:"
msgstr "Polecenia:"

#. translators: error message: module does not provide any help messages
#: library/commandline/src/modules/CommandLine.rb:820
msgid "No help available."
msgstr "Pomoc nie jest dostępna."

#. fallback message - invalid help has been provided by the yast module
#: library/commandline/src/modules/CommandLine.rb:856
msgid "<Error: invalid help>"
msgstr "<Błąd: nieprawidłowa pomoc>"

#. translators: module command line help, %1 is the module name
#: library/commandline/src/modules/CommandLine.rb:866
msgid "Run 'yast2 %1 <command> help' for a list of available options."
msgstr ""
"Polecenie 'yast2 %1 <polecenie> help' wyświetla listę dostępnych opcji."

#. error message - command line option xmlfile is missing
#: library/commandline/src/modules/CommandLine.rb:930
msgid ""
"Target file name ('xmlfile' option) is missing. Use "
"xmlfile=<target_XML_file> command line option."
msgstr ""
"Brak docelowej nazwy pliku (opcji xmlfile). Użyj opcji polecenia: "
"xmlfile=<docelowy_plik_XML>."

#. error message - command line option xmlfile is missing
#: library/commandline/src/modules/CommandLine.rb:942
msgid ""
"Target file name ('xmlfile' option) is empty. Use xmlfile=<target_XML_file> "
"command line option."
msgstr ""
"Docelowa nazwa pliku jest pusta ('xmlfile' opcja). Proszę użyć opcji "
"polecenia: xmlfile=<docelowy_plik_XML>."

#. translators: fallback name for a module at command line
#: library/commandline/src/modules/CommandLine.rb:1079
msgid "unknown"
msgstr "nieznany"

#. translators: the last command %1 in a list of unique commands
#: library/commandline/src/modules/CommandLine.rb:1437
msgid "or '%1'"
msgstr "albo '%1'"

#. translators: error message - missing unique command for command line execution
#: library/commandline/src/modules/CommandLine.rb:1445
msgid "Specify the command '%1'."
msgstr "Proszę użyć polecenia '%1'."

#. translators: error message - missing unique command for command line execution
#: library/commandline/src/modules/CommandLine.rb:1452
msgid "Specify one of the commands: %1."
msgstr "Proszę użyć jednego z poleceń: %1."

#. size( unique_options ) == 1 here does not make sense
#: library/commandline/src/modules/CommandLine.rb:1462
msgid "Specify only one of the commands: %1."
msgstr "Proszę użyć tylko jednego z poleceń: %1."

#. translators: error message - the module does not provide command line interface
#: library/commandline/src/modules/CommandLine.rb:1507
msgid "There is no user interface available for this module."
msgstr "Brak dostępnego interfejsu użytkownika dla tego modułu."

#. translators: progress message - command line interface ready
#: library/commandline/src/modules/CommandLine.rb:1536
msgid "Ready"
msgstr "Gotowe"

#. non-GUI handling
#: library/commandline/src/modules/CommandLine.rb:1550
msgid "Initializing"
msgstr "Inicjalizacja"

#. translators: Progress message - the command line interface is about to finish
#: library/commandline/src/modules/CommandLine.rb:1584
msgid "Finishing"
msgstr "Kończenie"

#. translators: The command line interface is finished
#: library/commandline/src/modules/CommandLine.rb:1591
msgid "Done"
msgstr "Zakończono"

#. translators: The command line interface is finished without writing the changes
#: library/commandline/src/modules/CommandLine.rb:1594
msgid "Quitting (without changes)"
msgstr "Wychodzenie (bez zmian)"

#. prompt message displayed in the commandline mode
#. when user is asked to replay "yes" or "no" (localized)
#: library/commandline/src/modules/CommandLine.rb:1608
msgid "yes or no?"
msgstr "tak czy nie?"

#. yes - used in the command line mode as input text for yes/no confirmation
#: library/commandline/src/modules/CommandLine.rb:1613
msgid "yes"
msgstr "tak"

#. no - used in the command line mode as input text for yes/no confirmation
#: library/commandline/src/modules/CommandLine.rb:1616
msgid "no"
msgstr "nie"

#. encoding: utf-8
#. ***************************************************************************
#.
#. Copyright (c) 2002 - 2012 Novell, Inc.
#. All Rights Reserved.
#.
#. This program is free software; you can redistribute it and/or
#. modify it under the terms of version 2 of the GNU General Public License as
#. published by the Free Software Foundation.
#.
#. This program is distributed in the hope that it will be useful,
#. but WITHOUT ANY WARRANTY; without even the implied warranty of
#. MERCHANTABILITY or FITNESS FOR A PARTICULAR PURPOSE.   See the
#. GNU General Public License for more details.
#.
#. You should have received a copy of the GNU General Public License
#. along with this program; if not, contact Novell, Inc.
#.
#. To contact Novell about this file by physical or electronic mail,
#. you may find current contact information at www.novell.com
#.
#. ***************************************************************************
#. File:	modules/InstError.ycp
#. Package:	Installation
#. Summary:	Module for reporting installation errors
#. Authors:	Lukas Ocilka <locilka@suse.cz>
#.
#. $Id$
#.
#. This module provides unified interface for reporting
#. installation errors.
#: library/control/src/modules/InstError.rb:61
msgid "Save y2logs to..."
msgstr "Zapisz dziennik y2logs do..."

#. Busy message, %1 is replaced with a filename
#: library/control/src/modules/InstError.rb:68
msgid "Saving YaST logs to %1..."
msgstr "Zapisywanie dzienników programu YaST do %1..."

#. Error message, %1 is replaced with a filename
#. %2 with am error reason (there is a newline between %1 and %2)
#: library/control/src/modules/InstError.rb:87
msgid ""
"Unable to save YaST logs to %1\n"
"%2"
msgstr ""
"Nie udało się zapisać dzienników programu YaST do %1\n"
"%2"

#. TRANSLATORS: part of an error message
#. // %1 - logfile, possibly with errors
#: library/control/src/modules/InstError.rb:128
msgid "More information can be found near the end of the '%1' file."
msgstr "Więcej informacji można znaleźć pod koniec pliku %1."

#. TRANSLATORS: part of an error message
#. %1 - link to our bugzilla
#. %2 - directory where YaST logs are stored
#. %3 - link to the Yast Bug Reporting HOWTO Web page
#: library/control/src/modules/InstError.rb:146
msgid ""
"This is worth reporting a bug at %1.\n"
"Please, attach also all YaST logs stored in the '%2' directory.\n"
"See %3 for more information about YaST logs."
msgstr ""
"Warto zgłosić błąd na stronie %1.\n"
"Proszę dołączyć plik dziennika YaST zapisany w katalogu %2.\n"
"%3 zawiera więcej informacji o dziennikach programu YaST."

#. link to the Yast Bug Reporting HOWTO
#. for translators: use the localized page for your language if it exists,
#. check the combo box "In other laguages" on top of the page
#. link to the Yast Bug Reporting HOWTO
#. for translators: use the localized page for your language if it exists,
#. check the combo box "In other laguages" on top of the page
#: library/control/src/modules/InstError.rb:156
#: library/control/src/modules/ProductControl.rb:1411
msgid "http://en.opensuse.org/Bugs/YaST"
msgstr "http://en.opensuse.org/Bugs/YaST"

#. FIXME: BNC #422612, Use `opt(`noSanityCheck) later
#: library/control/src/modules/InstError.rb:167
msgid "&Save YaST Logs..."
msgstr "&Zapisz dziennik YaST..."

#. Function is similar to ShowErrorPopUp but the error details are grabbed automatically
#. from YaST logs.
#.
#. @param [String] error_text (e.g., "Client inst_abc returned invalid data.")
#: library/control/src/modules/InstError.rb:211
msgid "Installation Error"
msgstr "Błąd instalacji"

#. Load a rpm package from the media into the inst-sys and ensure its
#. unloading after end of block.
#. @param [String] package to load
#. @yield context when extension is available
#. @raise [RuntimeError] when package loading failed
#.
#. @example
#. InstExtensionImage.with_extension("snapper") do
#. WFM.Execute(path(".local.bash"), "snapper magic")
#. end
#: library/control/src/modules/InstExtensionImage.rb:352
msgid "Loading to memory package '%s'"
msgstr "Ładowanie do pakietu pamięci %s"

#: library/control/src/modules/InstExtensionImage.rb:358
msgid "Removing from memory package '%s'"
msgstr "Usuwanie z pakietu pamięci %s"

#. error report
#: library/control/src/modules/ProductControl.rb:1242
msgid "No workflow defined for this installation mode."
msgstr "Nie zdefiniowano przebiegu dla tego trybu instalacji."

#. last part of the question (variable)
#: library/control/src/modules/ProductProfile.rb:181
msgid "Do you want to continue or abort the installation?"
msgstr "Czy chcesz kontynuować, czy przerwać instalację?"

#. button label
#. Button that will continue with the installation
#: library/control/src/modules/ProductProfile.rb:184
#: library/general/src/modules/Popup.rb:695
msgid "&Continue Installation"
msgstr "&Kontynuuj instalację"

#. button label
#. Button that will really abort the installation
#: library/control/src/modules/ProductProfile.rb:186
#: library/general/src/modules/Popup.rb:693
msgid "&Abort Installation"
msgstr "&Przerwij instalację"

#. last part of the question (variable)
#: library/control/src/modules/ProductProfile.rb:191
msgid "Do you want to add new product anyway?"
msgstr "Czy mimo wszystko dodać nowy produkt?"

#. popup dialog caption
#. this string is usually used as headline of a popup
#: library/control/src/modules/ProductProfile.rb:198
#: library/general/src/modules/Label.rb:256
msgid "Warning"
msgstr "Ostrzeżenie"

#. popup message, %1 is list of problems
#: library/control/src/modules/ProductProfile.rb:201
msgid ""
"The profile does not allow you to run the products on this system.\n"
"Proceeding to run this installation will leave you in an unsupported state\n"
"and might impact your compliance requirements.\n"
"     \n"
"The following requirements are not fulfilled on this system:\n"
"    \n"
"%1\n"
"\n"
"%2"
msgstr ""
"Profil nie zezwala na uruchamianie produktów w tym systemie.\n"
"Kontynuowanie tej instalacji spowoduje, że system pozostanie\n"
"w nieobsługiwanym stanie, co może mieć wpływ na wymagania dotyczące "
"zgodności.\n"
"     \n"
"Ten system nie spełnia następujących wymagań:\n"
"    \n"
"%1\n"
"\n"
"%2"

#. TRANSLATORS: an error message
#: library/control/src/modules/WorkflowManager.rb:449
msgid "Downloading the installer extension package failed."
msgstr "Pobieranie pakietu rozszerzeń instalatora nie powiodło się."

#. TRANSLATORS: an error message
#: library/control/src/modules/WorkflowManager.rb:453
msgid "Extracting the installer extension failed."
msgstr "Wyodrębnianie rozszerzenia instalatora nie powiodło się."

#. make sure that every workflow is merged only once
#. bugzilla #332436
#: library/control/src/modules/WorkflowManager.rb:1453
msgid "An internal error occurred when integrating additional workflow."
msgstr ""
"Wystąpił błąd wewnętrzny podczas integrowania dodatkowego przepływu pracy."

#. message popup, %1 is a label of some widget
#: library/cwm/src/modules/CWM.rb:672
msgid "The value of %1 is invalid."
msgstr "Wartość %1 jest nieprawidłowa."

#. service status - label
#: library/cwm/src/modules/CWMServiceStart.rb:64
msgid "Unavailable"
msgstr "Niedostępne"

#. help text for service auto start widget
#. %1 and %2 are button labels
#. %1 is eg. "On -- Start Service when Booting"
#. %2 is eg. "Off -- Start Service Manually"
#. (both without quotes)
#: library/cwm/src/modules/CWMServiceStart.rb:222
msgid ""
"<p><b><big>Service Start</big></b><br>\n"
"To start the service every time your computer is booted, set\n"
"<b>%1</b>. Otherwise set <b>%2</b>.</p>"
msgstr ""
"<p><b><big>Uruchomienie usługi</big></b><br>\n"
"Aby uruchamiać tę usługę zawsze podczas uruchomienia systemu,\n"
"proszę ustawić <b>%1</b>. W przeciwnym przypadku należy ustawić\n"
"<b>%2</b>.</p>"

#. help text for service auto start widget
#. %1, %2 and %3 are button labels
#. %1 is eg. "On -- Start Service when Booting"
#. %2 is eg. "Off -- Start Service Manually"
#. %3 is eg. "Start Service via socket"
#. (both without quotes)
#: library/cwm/src/modules/CWMServiceStart.rb:238
msgid ""
"<p><b><big>Service Start</big></b><br>\n"
"To start the service every time your computer is booted, set\n"
"<b>%1</b>. To start the service via systemd socket activation, set <b>%3</"
"b>.\n"
"Otherwise set <b>%2</b>.</p>"
msgstr ""
"<p><b><big>Uruchomienie usługi</big></b><br>\n"
"Aby uruchamiać tę usługę zawsze podczas uruchomienia systemu,\n"
"ustaw opcję <b>%1</b>. Aby uruchamiać tę usługę przez aktywację socketu "
"systemd,\n"
"wybierz opcję <b>%3</b>. W innym przypadku ustaw opcję <b>%2</b>.</p>"

#. part of help text - radio button label, NO SHORTCUT!!!
#. part of help text - radio button label, NO SHORTCUT!!!
#. radio button
#: library/cwm/src/modules/CWMServiceStart.rb:252
#: library/cwm/src/modules/CWMServiceStart.rb:264
#: library/cwm/src/modules/CWMServiceStart.rb:314
msgid "During Boot"
msgstr "Podczas uruchamiania systemu"

#. part of help text - radio button label, NO SHORTCUT!!!
#. part of help text - radio button label, NO SHORTCUT!!!
#. radio button
#: library/cwm/src/modules/CWMServiceStart.rb:254
#: library/cwm/src/modules/CWMServiceStart.rb:266
#: library/cwm/src/modules/CWMServiceStart.rb:321
msgid "Manually"
msgstr "Ręcznie"

#. part of help text - radio button label, NO SHORTCUT!!!
#: library/cwm/src/modules/CWMServiceStart.rb:268
msgid "Via socket"
msgstr "Przez socket"

#. radio button
#: library/cwm/src/modules/CWMServiceStart.rb:328
msgid "Via &socket"
msgstr "Poprzez &socket"

#. frame
#: library/cwm/src/modules/CWMServiceStart.rb:373
msgid "Service Start"
msgstr "Uruchomienie usługi"

#. service status - label
#: library/cwm/src/modules/CWMServiceStart.rb:464
msgid "Service is running"
msgstr "Usługa jest uruchomiona"

#. service status - label
#: library/cwm/src/modules/CWMServiceStart.rb:470
msgid "Service is not running"
msgstr "Usługa nie jest uruchomiona"

#. help text for service status displaying and switching  widget 1/2
#. %1 and %2 are push button labels
#. %1 is eg. "Start the Service Now"
#. %2 is eg. "Stop the Service Now"
#. (both without quotes)
#: library/cwm/src/modules/CWMServiceStart.rb:503
msgid ""
"<p><b><big>Switch On or Off</big></b><br>\n"
"To start or stop the service immediately, use \n"
"<b>%1</b> or <b>%2</b>.</p>"
msgstr ""
"<p><b><big>Włączanie albo wyłączanie</big></b><br>\n"
"Aby natychmiast uruchomić lub zatrzymać tę usługę,\n"
"użyj przycisku <b>%1</b> lub <b>%2</b>.</p>"

#. help text for service start widget 2/2, optional
#. %3 is push button label, eg. "Save Changes and Restart Service Now"
#. (without quotes)
#. note: %3 is correct, do not replace with %1!!!
#: library/cwm/src/modules/CWMServiceStart.rb:515
msgid ""
"<p>To save all changes and restart the\n"
"service immediately, use <b>%3</b>.</p>\n"
msgstr ""
"<p>Aby zapisać wszystkie zmiany i natychmiast\n"
"uruchomić tę usługę ponownie, użyj przycisku <b>%3</b>.</p>\n"

#. part of help text - push button label, NO SHORTCUT!!!
#: library/cwm/src/modules/CWMServiceStart.rb:530
msgid "Start the Service Now"
msgstr "Uruchom usługę"

#. part of help text - push button label, NO SHORTCUT!!!
#: library/cwm/src/modules/CWMServiceStart.rb:532
msgid "Stop the Service Now"
msgstr "Zatrzymaj usługę"

#. part of help text - push button label, NO SHORTCUT!!!
#: library/cwm/src/modules/CWMServiceStart.rb:534
msgid "Save Changes and Restart Service Now"
msgstr "Zapisz zmiany i uruchom usługę ponownie"

#. push button for immediate service starting
#: library/cwm/src/modules/CWMServiceStart.rb:575
msgid "&Start the Service Now"
msgstr "&Uruchom usługę"

#. push button for immediate service stopping
#: library/cwm/src/modules/CWMServiceStart.rb:582
msgid "S&top the Service Now"
msgstr "&Zatrzymaj usługę"

#. push button for immediate saving of the settings and service starting
#: library/cwm/src/modules/CWMServiceStart.rb:589
msgid "S&ave Changes and Restart Service Now"
msgstr "Z&apisz zmiany i uruchom usługę ponownie"

#. Frame label (stoping starting service)
#: library/cwm/src/modules/CWMServiceStart.rb:612
msgid "Switch On and Off"
msgstr "Włączanie i wyłączanie"

#. Current status
#: library/cwm/src/modules/CWMServiceStart.rb:618
msgid "Current Status: "
msgstr "Stan bieżący: "

#. help text for LDAP enablement widget
#. %1 is button label, eg. "LDAP Support Active" (without quotes)
#: library/cwm/src/modules/CWMServiceStart.rb:728
msgid ""
"<p><b><big>LDAP Support</big></b><br>\n"
"To store the settings in LDAP instead of native configuration files,\n"
"set <b>%1</b>.</p>"
msgstr ""
"<p><b><big>Obsługa LDAP</big></b><br>\n"
"Aby zapisać ustawienia w LDAP zamiast w natywnych plikach\n"
"konfiguracyjnych, proszę użyć przycisku <b>%1</b>.</p>"

#. part of help text - check box label, NO SHORTCUT!!!
#: library/cwm/src/modules/CWMServiceStart.rb:741
msgid "LDAP Support Active"
msgstr "Obsługa LDAP włączona"

#. check box
#: library/cwm/src/modules/CWMServiceStart.rb:769
msgid "&LDAP Support Active"
msgstr "Włącz obsługę &LDAP"

#. Fallback label for a tab if no is defined
#: library/cwm/src/modules/CWMTab.rb:48
msgid "Tab"
msgstr "Karta"

#. push button
#. push button
#. Button label
#: library/cwm/src/modules/CWMTable.rb:372
#: library/cwm/src/modules/TablePopup.rb:940
#: library/general/src/modules/Label.rb:166
msgid "&Up"
msgstr "W &górę"

#. push button
#. push button
#: library/cwm/src/modules/CWMTable.rb:374
#: library/cwm/src/modules/TablePopup.rb:942
msgid "&Down"
msgstr "W &dół"

#. popup message
#: library/cwm/src/modules/CWMTsigKeys.rb:303
msgid ""
"The selected TSIG key cannot be deleted,\n"
"because it is in use.\n"
"Stop using it in the configuration first."
msgstr ""
"Zaznaczonego klucza TSIG nie można usunąć,\n"
"ponieważ jest używany.\n"
"Najpierw zatrzymaj jego użycie w konfiguracji."

#. popup title
#: library/cwm/src/modules/CWMTsigKeys.rb:309
msgid "Cannot delete TSIG key."
msgstr "Nie można usunąć klucza TSIG."

#. popup headline
#: library/cwm/src/modules/CWMTsigKeys.rb:319
msgid "Select File with the Authentication Key"
msgstr "Proszę wybrać plik z kluczem uwierzytelniającym"

#. popup headline
#: library/cwm/src/modules/CWMTsigKeys.rb:334
msgid "Select File for the Authentication Key"
msgstr "Proszę wybrać plik dla klucza uwierzytelniającego"

#. error report
#: library/cwm/src/modules/CWMTsigKeys.rb:354
msgid "Specified filename is an existing directory."
msgstr "Podana nazwa pliku jest istniejącym katalogiem."

#. yes-no popup
#: library/cwm/src/modules/CWMTsigKeys.rb:359
msgid "Specified file exists. Rewrite it?"
msgstr "Plik o podanej nazwie istnieje. Czy nadpisać go?"

#. error report
#: library/cwm/src/modules/CWMTsigKeys.rb:367
msgid "The TSIG key ID was not specified."
msgstr "Nie podano identyfikatora (ID) klucza TSIG."

#. yes-no popup
#: library/cwm/src/modules/CWMTsigKeys.rb:374
msgid ""
"The key with the specified ID exists and is used.\n"
"Remove it?"
msgstr ""
"Klucz o określonym identyfikatorze istnieje i jest używany.\n"
"Czy chcesz go usunąć?"

#. yes-no popup
#: library/cwm/src/modules/CWMTsigKeys.rb:394
msgid ""
"A key with the specified ID was found\n"
"on your disk. Remove it?"
msgstr ""
"Klucz o podanym identyfikatorze (ID) został znaleziony na dysku.\n"
"Czy usunąć go?"

#. yes-no popup
#: library/cwm/src/modules/CWMTsigKeys.rb:419
msgid "The key will be created now. Continue?"
msgstr "Klucz zostanie teraz utworzony. Czy kontynuować?"

#. error report
#: library/cwm/src/modules/CWMTsigKeys.rb:435
msgid "Creating the TSIG key failed."
msgstr "Utworzenie klucza TSIG nie powiodło się."

#. message popup
#: library/cwm/src/modules/CWMTsigKeys.rb:445
msgid "The specified file does not exist."
msgstr "Podany plik nie istnieje."

#. message popup
#: library/cwm/src/modules/CWMTsigKeys.rb:451
msgid "The specified file does not contain any TSIG key."
msgstr "Podany plik nie zawiera żadnego klucza TSIG."

#. yes-no popup
#: library/cwm/src/modules/CWMTsigKeys.rb:461
msgid ""
"The specified file contains a TSIG key with the same\n"
"identifier as some of already present keys.\n"
"Old keys will be removed. Continue?"
msgstr ""
"Określony plik zawiera klucz TSIG o tym samym\n"
"identyfikatorze co niektóre z już istniejących kluczy.\n"
"Stare klucze zostaną usunięte. Czy kontynuować?"

#. tsig keys management dialog help 1/4
#: library/cwm/src/modules/CWMTsigKeys.rb:564
msgid ""
"<p><big><b>TSIG Key Management</b></big><br>\n"
"Use this dialog to manage the TSIG keys.</p>\n"
msgstr ""
"<p><big><b>Zarządzanie kluczami TSIG</b></big><br>\n"
"Moduł ten umożliwia zarządzanie kluczami TSIG.</p>\n"

#. tsig keys management dialog help 2/4
#: library/cwm/src/modules/CWMTsigKeys.rb:568
msgid ""
"<p><big><b>Adding an Existing TSIG Key</b></big><br>\n"
"To add an already created TSIG key, select a <b>Filename</b> of the file\n"
"containing the key and click <b>Add</b>.</p>\n"
msgstr ""
"<p><big><b>Dodanie istniejącego klucza TSIG</b></big><br>\n"
"Aby dodać już utworzony klucz TSIG, proszę zaznaczyć <b>nazwę\n"
"pliku</b> zawierającego klucz i nacisnąć przycisk <b>Dodaj</b>.</p>\n"

#. tsig keys management dialog help 3/4
#: library/cwm/src/modules/CWMTsigKeys.rb:574
msgid ""
"<p><big><b>Creating a New TSIG Key</b></big><br>\n"
"To create a new TSIG key, set the <b>Filename</b> of the file in which to\n"
"create the key and the <b>Key ID</b> to identify the key then click\n"
"<b>Generate</b>.</p>\n"
msgstr ""
"<p><big><b>Tworzenie nowego klucza TSIG</b></big><br>\n"
"Aby utworzyć nowy klucz TSIG, ustaw <b>nazwę pliku</b>,\n"
"w którym ma być utworzony klucz oraz <b>Identyfikator\n"
"klucza</b>, a następnie kliknij przycisk <b>Utwórz</b>.</p>\n"

#. tsig keys management dialog help 4/4
#: library/cwm/src/modules/CWMTsigKeys.rb:581
msgid ""
"<p><big><b>Removing a TSIG Key</b></big><br>\n"
"To remove a configured TSIG key, select it and click <b>Delete</b>.\n"
"All keys in the same file are deleted.\n"
"If a TSIG key is in use in the configuration\n"
"of the server, it cannot be deleted. The server must stop using it\n"
"in the configuration first.</p>\n"
msgstr ""
"<p><big><b>Usuwanie klucza TSIG</b></big><br>\n"
"Aby usunąć skonfigurowany klucz TSIG, zaznacz go\n"
"i kliknij przycisk <b>Usuń</b>. Wszystkie klucze w tym pliku\n"
"zostaną usunięte. Jeśli klucz TSIG jest używany w konfiguracji\n"
"serwera, nie może być usunięty. Najpierw należy zatrzymać\n"
"jego użycie w konfiguracji.</p>\n"

#. Frame label - adding a created server key
#: library/cwm/src/modules/CWMTsigKeys.rb:593
msgid "Add an Existing TSIG Key"
msgstr "Dodaj istniejący klucz TSIG"

#. Frame label - creating a new server key
#: library/cwm/src/modules/CWMTsigKeys.rb:642
msgid "Create a New TSIG Key"
msgstr "Utwórz nowy klucz TSIG"

#. text entry
#: library/cwm/src/modules/CWMTsigKeys.rb:654
msgid "&Key ID"
msgstr "Identyfikator &klucza"

#. push button
#: library/cwm/src/modules/CWMTsigKeys.rb:686
msgid "&Generate"
msgstr "&Utwórz"

#. Table header - in fact label
#: library/cwm/src/modules/CWMTsigKeys.rb:698
msgid "Current TSIG Keys"
msgstr "Aktualne klucze TSIG"

#. Table header item - DNS key listing
#. table header - GPG key ID
#. table header - GPG key ID
#. GnuPG key ID used as "Key ID: 1144AAAA444"
#: library/cwm/src/modules/CWMTsigKeys.rb:706
#: library/gpg/src/modules/GPGWidgets.rb:192
#: library/gpg/src/modules/GPGWidgets.rb:224
#: library/packages/src/modules/SignatureCheckDialogs.rb:57
msgid "Key ID"
msgstr "Identyfikator (ID) klucza"

#. Table header item - DNS key listing
#: library/cwm/src/modules/CWMTsigKeys.rb:708
msgid "Filename"
msgstr "Nazwa pliku"

#. combobox header
#: library/cwm/src/modules/TablePopup.rb:484
msgid "&Selected Option"
msgstr "&Wybrana opcja"

#. heading / label
#: library/cwm/src/modules/TablePopup.rb:533
msgid "Current Option: "
msgstr "Bieżąca opcja: "

#. error report
#: library/cwm/src/modules/TablePopup.rb:717
msgid "The selected option is already present."
msgstr "Wybrana opcja już jest obecna."

#. table header, shortcut for changed, keep very short
#: library/cwm/src/modules/TablePopup.rb:882
msgid "Ch."
msgstr "Zm."

#. table header
#. table header
#: library/cwm/src/modules/TablePopup.rb:884
#: library/cwm/src/modules/TablePopup.rb:891
msgid "Option"
msgstr "Opcja"

#. table header
#. table header
#: library/cwm/src/modules/TablePopup.rb:886
#: library/cwm/src/modules/TablePopup.rb:893
msgid "Value"
msgstr "Wartość"

#. help 1/4
#: library/cwm/src/modules/TablePopup.rb:899
msgid ""
"<p><b><big>Editing the Settings</big></b><br>\n"
"To edit the settings, choose the appropriate\n"
"entry of the table then click <b>Edit</b>.</p>"
msgstr ""
"<p><b><big>Edycja ustawień</big></b><br>\n"
"Aby zmienić ustawienia, proszę wybrać odpowiednią\n"
"pozycję z tabeli i nacisnąć przycisk <b>Edytuj</b>.</p>"

#. help 2/4, optional
#: library/cwm/src/modules/TablePopup.rb:908
msgid ""
"<p>To add a new option, click <b>Add</b>. To remove\n"
"an option, select it and click <b>Delete</b>.</p>"
msgstr ""
"<p>Aby dodać nową opcję, proszę nacisnąć przycisk<b>Dodaj</b>. Aby\n"
"usunąć opcję, należy ją zaznaczyć i nacisnąć przycisk <b>Usuń</b>.</p>"

#. help 3/4, optional
#: library/cwm/src/modules/TablePopup.rb:918
msgid ""
"<P>The <B>Ch.</B> column of the table shows \n"
"whether the option was changed.</P>"
msgstr ""
"<P>Kolumna <B>Zm.</B> (zmiana) przedstawia,\n"
"czy dana opcja była zmieniana.</P>"

#. help 4/4, optional
#: library/cwm/src/modules/TablePopup.rb:928
msgid ""
"<p>To reorder the options, select an option\n"
"and use <b>Up</b> and <b>Down</b> to move it up or down\n"
"in the list.</p>"
msgstr ""
"<p>Aby zmienić kolejność opcji, proszę zaznaczyć jedną z nich \n"
"i używając przycisków <b>W górę</b> lub <b>W dół</b> \n"
"przesunąć ją w górę lub w dół na liście.</p>"

#. menu button
#: library/cwm/src/modules/WizardHW.rb:204
msgid "&Other"
msgstr "&Inne"

#. translators: message for hardware configuration without any configured
#. device
#: library/cwm/src/modules/WizardHW.rb:504
msgid "The device is not configured"
msgstr "To urządzenie nie jest skonfigurowane"

#. translators: message for hardware configuration without any configured
#. device
#: library/cwm/src/modules/WizardHW.rb:507
msgid "Press <B>Edit</B> to configure"
msgstr "Naciśnij <B>Edytuj</B>, aby kontynuować"

#. Message shown while loading modules information
#: library/desktop/src/clients/menu.rb:200
msgid "Loading modules, please wait ..."
msgstr "Trwa wczytywanie modułów, proszę czekać..."

#. Heading for NCurses Control Center
#: library/desktop/src/clients/menu.rb:227
msgid "YaST Control Center"
msgstr "Centrum sterowania YaST"

#: library/desktop/src/clients/menu.rb:265
msgid "Run"
msgstr "Uruchom"

#. show popup when running as non-root
#: library/desktop/src/clients/menu.rb:276
msgid ""
"YaST2 Control Center is not running as root.\n"
"You can only see modules that do not require root privileges."
msgstr ""
"Centrum sterowania programu YaST2 nie zostało uruchomione z uprawnieniami "
"użytkownika root.\n"
"Widoczne są tylko moduły niewymagające do działania uprawnień administratora."

#. NCurses (textmode) Control Center headline
#: library/desktop/src/clients/menu.rb:327
msgid "Controlling YaST ncurses with the Keyboard"
msgstr "Nawigacja w programie YaST ncurses przy użyciu klawiatury"

#. NCurses Control Center help 1/
#: library/desktop/src/clients/menu.rb:330
msgid ""
"<p>1) <i>General</i><br>\n"
"Navigate through the dialog elements with [TAB] to go to\n"
"the next element and [SHIFT] (or [ALT]) + [TAB] to move backwards.\n"
"Select or activate elements with [SPACE] or [ENTER].\n"
"Some elements use arrow keys (e.g., to scroll in lists).</p>"
msgstr ""
"<p>1) <i>Informacje ogólne</i><br>\n"
"Aby przejść do następnego pola, użyj klawisza [TAB].\n"
"Aby cofnąć się do poprzedniego pola, użyj klawiszy [SHIFT] (lub [ALT]) + "
"[TAB].\n"
"Aby zaznaczyć lub aktywować elementy, użyj klawisza [SPACJA] lub [ENTER]. \n"
"Aby przewinąć zawartość pól, użyj klawiszy strzałek.</p>"

#. NCurses Control Center help 2/10
#: library/desktop/src/clients/menu.rb:338
msgid ""
"<p>Tree navigation is also done by arrow keys. To open or close a branch use "
"[SPACE]. For modules showing a tree (might look like a list) of "
"configuration items on the left side use [ENTER] to get corresponding dialog "
"on the right.</p>"
msgstr ""
"<p>Po drzewie można się poruszać także za pomocą klawiszy strzałek. Aby "
"rozwinąć lub zwinąć gałąź, użyj klawisza spacji. W przypadku modułów z "
"drzewem (może wyglądać jak lista) elementów konfiguracyjnych znajdującym się "
"po lewej stronie, naciśnięcie klawisza Enter powoduje wyświetlenie "
"odpowiedniego okna dialogowego po prawej stronie.</p>"

#. NCurses Control Center help 3/10
#: library/desktop/src/clients/menu.rb:345
msgid ""
"<p>Buttons are equipped with shortcut keys (the highlighted\n"
"letter). Use [ALT] and the letter to activate the button.</p>"
msgstr ""
"<p>Przyciski mają przyporządkowane klawisze skrótu (podświetlone \n"
"litery). Należy użyć połączenia klawiszy [ALT] i wyróżnionej literę, aby \n"
"nacisnąć przycisk.</p>"

#. NCurses Control Center help 4/10
#: library/desktop/src/clients/menu.rb:349
msgid ""
"<p>Press [ESC] to close selection pop-ups (e.g., from\n"
"menu buttons) without choosing anything.</p>\n"
msgstr ""
"<p>Aby zamknąć wyskakujące okna dialogowe bez \n"
"wybierania czegokolwiek, proszę nacisnąć klawisz \n"
"[ESC].</p>\n"

#. NCurses Control Center help 5/10
#: library/desktop/src/clients/menu.rb:353
msgid ""
"<p>2) <i>Substitution of Keystrokes</i><br>\n"
"<p>Because the environment can affect the use of the keyboard,\n"
"there is more than one way to navigate the dialog pages.\n"
"If [TAB] and [SHIFT] (or [ALT]) + [TAB] do not work,\n"
"move focus forward with [CTRL] + [F] and backward with [CTRL] + [B].</p>"
msgstr ""
"<p>2) <i>Zastępowanie skrótów klawiaturowych</i><br>\n"
"<p>Gdy środowisko programów wpływa na użycie klawiatury, \n"
"można poruszać się po formularzach w inny sposób. \n"
"Jeśli [TAB] i [SHIFT] (lub [ALT]) + [TAB] nie działają, \n"
"można spróbować [CTRL] + [F], a z powrotem [CTRL] + [B].</p>"

#. NCurses Control Center help 6/10
#: library/desktop/src/clients/menu.rb:361
msgid ""
"<p>If [ALT] + [letter] does not work,\n"
"try [ESC] + [letter]. Example: [ESC] + [H] for [ALT] + [H].\n"
"[ESC] + [TAB] is also a substitute for [ALT] + [TAB].</p>"
msgstr ""
"<p>Jeśli kombinacja klawiszy [ALT] + [litera] nie działa, spróbuj \n"
"użyć [ESC] + [litera]. Na przykład: [ESC] + [H] lub [ALT] + [H]. \n"
"[ESC] + [TAB] jest też zamiennikiem [ALT] + [TAB].</p>"

#. NCurses Control Center help 7/10
#: library/desktop/src/clients/menu.rb:367
msgid ""
"<p>3) <i>Function Keys</i><br>\n"
"F keys provide a quick access to main functions. The function key bindings "
"for the current dialog are shown in the bottom line.</p>"
msgstr ""
"<p>3) <i>Klawisze funkcyjne</i><br>\n"
"Klawisze funkcyjne zapewniają szybki dostęp do wielu funkcji. Powiązania "
"klawiszy funkcyjnych dla bieżącego okna dialogowego są wyświetlane w dolnym "
"wierszu.</p>"

#. NCurses Control Center help 8/10
#: library/desktop/src/clients/menu.rb:374
msgid "<p>The F keys are usually connected to a certain action:</p>"
msgstr "<p>Klawisze funkcyjne są zwykle połączone z określonym działaniem:</p>"

#. NCurses Control Center help 9/10
#: library/desktop/src/clients/menu.rb:376
msgid ""
"F1  = Help<br>\n"
"F2  = Info or Description<br>\n"
"F3  = Add<br>\n"
"F4  = Edit or Configure<br>\n"
"F5  = Delete<br>\n"
"F6  = Test<br>\n"
"F7  = Expert or Advanced<br>\n"
"F8  = Back<br>\n"
"F9  = Abort or Cancel<br>\n"
"F10 = OK, Next, Finish, or Accept<br>"
msgstr ""
"F1  = Pomoc<br>\n"
"F2  = Informacja albo Opis<br>\n"
"F3  = Dodaj<br>\n"
"F4  = Edytuj albo Konfiguruj<br>\n"
"F5  = Usuń<br>\n"
"F6  = Testuj<br>\n"
"F7  = Zaawansowane<br>\n"
"F8  = Powrót<br>\n"
"F9  = Przerwij albo Anuluj<br>\n"
"F10 = OK, Dalej, Zakończ albo Akceptuj<br>"

#. NCurses Control Center help 10/10
#: library/desktop/src/clients/menu.rb:389
msgid ""
"<p>In some environments, all or some\n"
"F keys are not available.</p>"
msgstr ""
"<p>W niektórych środowiskach część \n"
"klawiszy funkcyjnych może być niedostępna.</p>"

#. @param service [Yast2::Systemd::Service] systemd service. Usually the easiest way
#. is just calling `Yast2::Systemd::Service.find("name_of_the_service")`
#. Note that this widget will #start and #stop the service by itself but
#. the actions referenced by the flags (reloading and enabling/disabling)
#. are expected to be done by the caller, when the whole configuration is
#. written.
#. @param reload_flag [Boolean] Initial value for the "reload" checkbox.
#. Keep in mind it will always be displayed as unchecked if the service
#. is not active, despite the real value.
#. @param reload_flag_label [Symbol] Type of label for the "reload" checkbox.
#. :reload means the service will be reloaded.
#. :restart means the service will be restarted.
#: library/general/src/lib/ui/service_status.rb:59
msgid "Restart After Saving Settings"
msgstr "Uruchom ponownie po zapisaniu ustawień"

#: library/general/src/lib/ui/service_status.rb:61
msgid "Reload After Saving Settings"
msgstr "Uruchom ponownie po zapisaniu ustawień"

#. @return [YaST::Term]
#: library/general/src/lib/ui/service_status.rb:68
msgid "Service Status"
msgstr "Status usługi"

#. TRANSLATORS: do not modify %{reload_label}
#: library/general/src/lib/ui/service_status.rb:130
msgid ""
"<p><b><big>Current status</big></b><br>\n"
"Displays the current status of the service. The status will remain the same "
"after saving the settings, independently of the value of 'start service "
"during boot'.</p>\n"
"<p><b><big>%{reload_label}</big></b><br>\n"
"Only applicable if the service is currently running. Ensures the running "
"service reloads the new configuration after saving it (either finishing the "
"dialog or pressing the apply button).</p>\n"
"<p><b><big>Start During System Boot</big></b><br>\n"
"Check this field to enable the service at system boot. Un-check it to "
"disable the service. This does not affect the current status of the service "
"in the already running system.</p>\n"
msgstr ""
"<p><b><big>Bieżący stan</big></b><br>\n"
"Wyświetla bieżący stan usługi. Po zapisaniu ustawień pozostanie on taki sam "
"niezależnie od wartości parametru uruchamiania usługi podczas startu systemu."
"</p>\n"
"<p><b><big>%{reload_label}</big></b><br>\n"
"Ma zastosowanie tylko wtedy, gdy usługa jest obecnie uruchomiona. Zapewnia, "
"że działająca usługa ładuje nową konfigurację po jej zapisaniu (po "
"zamknięciu okna dialogowego lub naciśnięciu przycisku zastosowania).</p>\n"
"<p><b><big>Uruchamiaj podczas uruchamiania systemu</big></b><br>\n"
"Zaznacz to pole, aby włączać usługę podczas uruchamiania systemu. Usuń "
"zaznaczenie, aby ją wyłączyć. Nie ma to wpływu na bieżący stan usługi w "
"uruchomionym systemie.</p>\n"

#. Widget displaying the status and associated buttons
#: library/general/src/lib/ui/service_status.rb:156
#: library/systemd/src/lib/yast2/service_widget.rb:84
msgid "Current status:"
msgstr "Bieżący stan:"

#. Widget to configure the status on boot
#: library/general/src/lib/ui/service_status.rb:169
msgid "Start During System Boot"
msgstr "Uruchamiaj podczas uruchamiania systemu"

#. TRANSLATORS: status of a service
#: library/general/src/lib/ui/service_status.rb:194
msgid "running"
msgstr "uruchomiony"

#: library/general/src/lib/ui/service_status.rb:196
msgid "Stop now"
msgstr "Zatrzymaj teraz"

#. TRANSLATORS: status of a service
#: library/general/src/lib/ui/service_status.rb:201
msgid "stopped"
msgstr "zatrzymana"

#: library/general/src/lib/ui/service_status.rb:203
msgid "Start now"
msgstr "Zacznij teraz"

#. Widget representing input field for testing keyboard layout.
#. Its value is ignored and never used anywhere.
#: library/general/src/lib/ui/widgets.rb:35
msgid "&Test Keyboard Layout"
msgstr "&Testuj układ klwiatury"

#. use this way merge to have details as first place button
#. FIXME: BNC #422612, Use `opt(`noSanityCheck) later
#. button label
#: library/general/src/lib/yast2/popup.rb:144
#: library/general/src/modules/Popup.rb:818
msgid "&Details..."
msgstr "&Szczegóły..."

#. TRANSLATORS: popup question (with continue / cancel buttons)
#. %1 is the filesystem path
#: library/general/src/modules/FileUtils.rb:288
msgid ""
"Although the path %1 exists, it is not a directory.\n"
"Continue or cancel the operation?\n"
msgstr ""
"Ścieżka %1 istnieje, lecz nie wskazuje na katalog.\n"
"Czy kontynuować operację?\n"

#. TRANSLATORS: question popup (with yes / no buttons). A user entered non-existent path
#. for a share, %1 is entered path
#: library/general/src/modules/FileUtils.rb:301
msgid ""
"The path %1 does not exist.\n"
"Create it now?\n"
msgstr ""
"Katalog nie %1 istnieje.\n"
"Czy go utworzyć?\n"

#. TRANSLATORS: popup question (with continue / cancel buttons)
#. %1 is the name (path) of the directory
#: library/general/src/modules/FileUtils.rb:320
msgid ""
"Failed to create the directory %1.\n"
"Continue or cancel the current operation?\n"
msgstr ""
"Nie udało się utworzyć katalogu %1.\n"
"Czy kontynuować bieżącą operację?\n"

#. Button label
#: library/general/src/modules/Label.rb:46
msgid "&Add"
msgstr "&Dodaj"

#. Button label
#: library/general/src/modules/Label.rb:52
msgid "&Cancel"
msgstr "&Anuluj"

#. Button label
#: library/general/src/modules/Label.rb:58
msgid "C&ontinue"
msgstr "K&ontynuuj"

#. Button label
#: library/general/src/modules/Label.rb:64
msgid "&Yes"
msgstr "&Tak"

#. Button label
#: library/general/src/modules/Label.rb:70
msgid "&No"
msgstr "&Nie"

#. Button label
#: library/general/src/modules/Label.rb:76
msgid "&Finish"
msgstr "Za&kończ"

#. Button label
#: library/general/src/modules/Label.rb:82
msgid "Ed&it"
msgstr "&Edytuj"

#. Button label
#: library/general/src/modules/Label.rb:88
msgid "&OK"
msgstr "&OK"

#. Button label
#: library/general/src/modules/Label.rb:94
msgid "Abo&rt"
msgstr "P&rzerwij"

#. Button label
#: library/general/src/modules/Label.rb:100
msgid "Abo&rt Installation"
msgstr "P&rzerwij instalację"

#. Button label
#: library/general/src/modules/Label.rb:106
msgid "&Ignore"
msgstr "&Ignoruj"

#. Button label
#: library/general/src/modules/Label.rb:112
msgid "&Next"
msgstr "&Dalej"

#. Button label
#: library/general/src/modules/Label.rb:118
msgid "Ne&w"
msgstr "&Nowy"

#. Button label
#: library/general/src/modules/Label.rb:124
msgid "Dele&te"
msgstr "&Usuń"

#. Button label
#: library/general/src/modules/Label.rb:130
msgid "&Back"
msgstr "&Wstecz"

#. Button label
#: library/general/src/modules/Label.rb:136
msgid "&Accept"
msgstr "&Akceptuj"

#. Button label
#: library/general/src/modules/Label.rb:142
msgid "&Do Not Accept"
msgstr "&Nie akceptuj"

#. Button label
#: library/general/src/modules/Label.rb:148
msgid "&Quit"
msgstr "&Zakończ"

#. Button label
#: library/general/src/modules/Label.rb:154
msgid "Retr&y"
msgstr "P&onów"

#. Button label
#: library/general/src/modules/Label.rb:160
msgid "&Replace"
msgstr "&Zamień"

#. Button label
#: library/general/src/modules/Label.rb:172
msgid "Do&wn"
msgstr "W &dół"

#. Button label
#: library/general/src/modules/Label.rb:178
msgid "Sele&ct"
msgstr "Zaz&nacz"

#. Button label
#: library/general/src/modules/Label.rb:184
msgid "Remo&ve"
msgstr "&Usuń"

#. Button label
#: library/general/src/modules/Label.rb:190
msgid "&Refresh"
msgstr "&Odśwież"

#. Button label
#: library/general/src/modules/Label.rb:196
msgid "&Help"
msgstr "&Pomoc"

#. Button label
#: library/general/src/modules/Label.rb:202
msgid "&Install"
msgstr "&Instaluj"

#. Button label
#: library/general/src/modules/Label.rb:208
msgid "&Do Not Install"
msgstr "&Nie instaluj"

#. Button label
#: library/general/src/modules/Label.rb:214
msgid "&Download"
msgstr "&Pobierz"

#. Button label
#: library/general/src/modules/Label.rb:220
msgid "&Save"
msgstr "Zapi&sz"

#. Button label
#: library/general/src/modules/Label.rb:226
msgid "&Stop"
msgstr "&Zatrzymaj"

#. Button label
#: library/general/src/modules/Label.rb:232
msgid "C&lose"
msgstr "Zam&knij"

#. Button label
#: library/general/src/modules/Label.rb:238
msgid "Bro&wse..."
msgstr "Prze&glądaj..."

#. Button label
#: library/general/src/modules/Label.rb:244
msgid "Crea&te"
msgstr "U&twórz"

#. Button label
#. push button label during media change popup, user can skip
#. this media (CD) so no packages from this media will be installed
#. PushButton label
#: library/general/src/modules/Label.rb:250
#: library/packages/src/modules/PackageCallbacks.rb:698
#: library/wizard/src/modules/Confirm.rb:126
msgid "&Skip"
msgstr "&Pomiń"

#. this string is usually used as headline of a popup
#: library/general/src/modules/Label.rb:262
msgid "Error"
msgstr "Błąd"

#. this string is usually used as headline of a popup
#: library/general/src/modules/Label.rb:268
msgid "Please wait..."
msgstr "Proszę czekać..."

#. TextEntry Label
#: library/general/src/modules/Label.rb:313
msgid "&Filename"
msgstr "N&azwa pliku"

#. TextEntry Label
#. textentry label
#: library/general/src/modules/Label.rb:319
#: library/packages/src/modules/PackageCallbacks.rb:2254
msgid "&Password"
msgstr "Ha&sło"

#. TextEntry Label
#: library/general/src/modules/Label.rb:325
msgid "C&onfirm Password"
msgstr "P&otwierdzenie hasła"

#. TextEntry Label
#: library/general/src/modules/Label.rb:331
msgid "&Port"
msgstr "&Port"

#. TextEntry Label
#: library/general/src/modules/Label.rb:337
msgid "&Hostname"
msgstr "Nazwa k&omputera"

#. TextEntry Label
#: library/general/src/modules/Label.rb:343
msgid "&Options"
msgstr "&Opcje"

#. TRANSLATORS: Popup message
#: library/general/src/modules/Message.rb:46
msgid ""
"YaST cannot continue the configuration\n"
"without installing the required packages."
msgstr ""
"Program YaST nie może kontynuować konfiguracji \n"
"bez zainstalowania wymaganych pakietów."

#. TRANSLATORS: Popup message, %1 is a service name like "smbd"
#: library/general/src/modules/Message.rb:56
msgid "Cannot start '%1' service"
msgstr "Nie można uruchomić usługi '%1'"

#. TRANSLATORS: Popup message, %1 is a service name like "smbd"
#: library/general/src/modules/Message.rb:64
msgid "Cannot restart '%1' service"
msgstr "Nie można uruchomić ponownie usługi '%1'"

#. TRANSLATORS: Popup message, %1 is a service name like "smbd"
#: library/general/src/modules/Message.rb:72
msgid "Cannot stop '%1' service"
msgstr "Nie można zatrzymać usługi '%1'"

#. TRANSLATORS: Popup message, %1 is file or service name like "/tmp/out" or "LDAP"
#. For Right-To-Left languages, you want to put %1 into its own empty line so
#. the text renderer doesn't get trip with the English filename
#. (see BNC #584466 for details)
#: library/general/src/modules/Message.rb:83
msgid "Cannot write settings to '%1'"
msgstr "Nie można zapisać ustawień do %1"

#. TRANSLATORS: Popup message, %1 is file or service name like "/tmp/out" or "LDAP", %2 is the reason of error
#. For Right-To-Left languages, you want to put %1 into its own empty line so
#. the text renderer doesn't get trip with the English filename
#. (see BNC #584466 for details)
#: library/general/src/modules/Message.rb:96
msgid ""
"Cannot write settings to '%1'.\n"
"\n"
"Reason: %2"
msgstr ""
"Nie można zapisać ustawień do '%1'.\n"
"\n"
"Przyczyna: %2"

#. TRANSLATORS: Popup message, %1 is a file name like "/tmp/out"
#. For Right-To-Left languages, you want to put %1 into its own empty line so
#. the text renderer doesn't get trip with the English filename
#. (see BNC #584466 for details)
#: library/general/src/modules/Message.rb:114
msgid "Error writing file '%1'"
msgstr "Błąd podczas zapisu pliku '%1'"

#. TRANSLATORS: Popup message, %1 is a file name like "/tmp/out", %2 is the reason of error
#. For Right-To-Left languages, you want to put %1 into its own empty line so
#. the text renderer doesn't get trip with the English filename
#. (see BNC #584466 for details)
#: library/general/src/modules/Message.rb:127
msgid ""
"Error writing file '%1'.\n"
"\n"
"Reason: %2"
msgstr ""
"Błąd podczas zapisu pliku '%1'.\n"
"\n"
"Przyczyna: %2"

#. TRANSLATORS: Popup message, %1 is the name of file like "/tmp/in"
#. For Right-To-Left languages, you want to put %1 into its own empty line so
#. the text renderer doesn't get trip with the English filename
#. (see BNC #584466 for details)
#: library/general/src/modules/Message.rb:141
msgid "Cannot open file '%1'"
msgstr "Nie można otworzyć pliku '%1'"

#. TRANSLATORS: Popup message, %1 is the name of file like "/tmp/in", %2 is the reason of error
#. For Right-To-Left languages, you want to put %1 into its own empty line so
#. the text renderer doesn't get trip with the English filename
#. (see BNC #584466 for details)
#: library/general/src/modules/Message.rb:153
msgid ""
"Cannot open file '%1'.\n"
"\n"
"Reason: %2"
msgstr ""
"Nie można otworzyć pliku '%1'.\n"
"\n"
"Przyczyna: %2"

#. TRANSLATORS: Progress stage text
#: library/general/src/modules/Message.rb:160
msgid "Finished"
msgstr "Zakończono"

#. TRANSLATORS: Progress stage text
#: library/general/src/modules/Message.rb:167
msgid "Check the environment"
msgstr "Sprawdzanie środowiska"

#. TRANSLATORS: Popup message, %1 is the description of error
#: library/general/src/modules/Message.rb:175
msgid ""
"Unknown Error.\n"
"\n"
"Description: %1"
msgstr ""
"Nieznany błąd.\n"
"\n"
"Opis: %1"

#. TRANSLATORS: Popup message
#: library/general/src/modules/Message.rb:182
msgid "This item must be completed."
msgstr "Pozycja ta musi być uzupełniona."

#. TRANSLATORS: Popup question
#. For Right-To-Left languages, you want to put %1 into its own empty line so
#. the text renderer doesn't get trip with the English directory
#. (see BNC #584466 for details)
#: library/general/src/modules/Message.rb:193
msgid ""
"The directory '%1' does not exist.\n"
"Create it?"
msgstr ""
"Katalog '%1' nie istnieje.\n"
"Czy utworzyć go?"

#. TRANSLATORS: Popup message
#: library/general/src/modules/Message.rb:203
msgid ""
"The domain has changed.\n"
"You must reboot for the changes to take effect."
msgstr ""
"Domena została zmieniona.\n"
"Uruchom ponownie system, aby uwzględnić zmiany."

#. TRANSLATORS: CheckBox / Button
#: library/general/src/modules/Message.rb:212
msgid "Do Not Show This Message &Again"
msgstr "&Nie pokazuj ponownie tego komunikatu"

#. TRANSLATORS: Popup message, %1 is a service name like "smbd"
#: library/general/src/modules/Message.rb:220
msgid "Cannot adjust '%1' service."
msgstr "Nie można dostosować usługi '%1'."

#. TRANSLATORS: Popup message, %1 is a missing-parameter name
#: library/general/src/modules/Message.rb:228
msgid "Missing parameter '%1'."
msgstr "Brak parametru '%1'."

#. TRANSLATORS: Popup message, %1 is a directory name
#. For Right-To-Left languages, you want to put %1 into its own empty line so
#. the text renderer doesn't get trip with the English directory
#. (see BNC #584466 for details)
#: library/general/src/modules/Message.rb:239
msgid "Cannot create directory '%1'."
msgstr "Nie można utworzyć katalogu '%1'."

#. TRANSLATORS: Popup message
#: library/general/src/modules/Message.rb:246
msgid "Cannot read current settings."
msgstr "Nie można odczytać bieżących ustawień."

#. TRANSLATORS: Popup message
#: library/general/src/modules/Message.rb:253
msgid "SuSEconfig script failed."
msgstr "Wywołanie skryptu SuSEconfig nie powiodło się."

#. TRANSLATORS: Popup message
#: library/general/src/modules/Message.rb:260
msgid "Failed to install required packages."
msgstr "Instalacja wymaganych pakietów nie powiodła się."

#. TRANSLATORS: Popup message
#: library/general/src/modules/Message.rb:265
msgid "Updating system configuration..."
msgstr "Aktualizowanie konfiguracji systemu..."

#: library/general/src/modules/Message.rb:269
msgid "This may take a while."
msgstr "To może potrwać pewien czas."

#. Get information about the OS release
#. Throws exception Yast::OSReleaseFileMissingError if release file
#. is missing.
#.
#. @param [String] directory containing the installed system (/ in installed system)
#. @return [String] the release information
#: library/general/src/modules/OSRelease.rb:62
msgid "Release file %{file} not found"
msgstr "Nie znaleziono pliku wersji %{file}"

#. Confirm user request to abort installation
#: library/general/src/modules/Popup.rb:691
msgid "Really abort the installation?"
msgstr "Czy na pewno przerwać instalację?"

#. Confirm user request to abort System Repair
#: library/general/src/modules/Popup.rb:700
msgid "Really abort YaST System Repair?"
msgstr "Czy na pewno przerwać działanie modułu naprawy systemu YaST?"

#. Button that will really abort the repair
#: library/general/src/modules/Popup.rb:702
msgid "Abort System Repair"
msgstr "Przerwij naprawę systemu"

#. Button that will continue with the repair
#: library/general/src/modules/Popup.rb:704
msgid "&Continue System Repair"
msgstr "&Kontynuuj naprawę systemu"

#. Warning text for aborting an installation before anything is installed
#: library/general/src/modules/Popup.rb:707
msgid ""
"If you abort the installation now,\n"
"Linux will not be installed.\n"
"Your hard disk will remain untouched."
msgstr ""
"Przerwanie instalacji w tym momencie spowoduje, \n"
"że system Linux nie zostanie zainstalowany. \n"
"Dysk twardy komputera pozostanie niezmieniony."

#. Warning text for aborting an installation during the install process
#. - After some installation steps have been performed - e.g.
#. disks formatted / some packages already installed
#: library/general/src/modules/Popup.rb:717
msgid ""
"If you abort the installation now, you will\n"
"have an incomplete Linux system\n"
"that might or might not be usable.\n"
"You might need to reinstall.\n"
msgstr ""
"Przerwanie instalacji w tym momencie może \n"
"spowodować, że system będzie niekompletny \n"
"i może pracować niestabilnie. \n"
"Prawdopodobnie konieczna będzie powtórna \n"
"instalacja systemu.\n"

#. Warning text for aborting an installation during the install process
#. right in the middle of some critical process (e.g. formatting)
#: library/general/src/modules/Popup.rb:726
msgid ""
"If you abort the installation now,\n"
"Linux will be unusable.\n"
"You will need to reinstall."
msgstr ""
"Przerwanie instalacji w tym momencie spowoduje, \n"
"że system nie będzie się nadawał do użycia. \n"
"Konieczna będzie powtórna instalacja systemu."

#. Confirm aborting the program
#: library/general/src/modules/Popup.rb:780
msgid "Really abort?"
msgstr "Czy na pewno przerwać?"

#. Additional hint when trying to abort program in spite of changes
#: library/general/src/modules/Popup.rb:788
msgid "All changes will be lost!"
msgstr "Wszystkie zmiany zostaną utracone!"

#. translators: summary header for messages generated through autoinstallation
#: library/general/src/modules/Report.rb:107
msgid "Messages"
msgstr "Komunikaty"

#. Report configuration - will be normal messages displayed?
#. '%1' will be replaced by translated string "Yes" or "No"
#: library/general/src/modules/Report.rb:115
msgid "Display Messages: %1"
msgstr "Wyświetlanie komunikatów: %1"

#. translators: summary if the messages should be displayed
#. translators: summary if the messages should be written to log file
#. translators: summary if the warnings should be displayed
#. translators: summary if the warnings should be written to log file
#. translators: summary if the errors should be displayed
#. translators: summary if the errors should be written to log file
#. TRANSLATORS: human text for Boolean value
#: library/general/src/modules/Report.rb:117
#: library/general/src/modules/Report.rb:133
#: library/general/src/modules/Report.rb:147
#: library/general/src/modules/Report.rb:163
#: library/general/src/modules/Report.rb:177
#: library/general/src/modules/Report.rb:193
#: library/network/src/modules/NetworkPopup.rb:90
#: library/types/src/modules/String.rb:101
msgid "Yes"
msgstr "tak"

#: library/general/src/modules/Report.rb:117
#: library/general/src/modules/Report.rb:133
#: library/general/src/modules/Report.rb:147
#: library/general/src/modules/Report.rb:163
#: library/general/src/modules/Report.rb:177
#: library/general/src/modules/Report.rb:193
#: library/network/src/modules/NetworkPopup.rb:89
#: library/types/src/modules/String.rb:101
msgid "No"
msgstr "nie"

#. Report configuration - will have normal messages timeout?
#. '%1' will be replaced by number of seconds
#: library/general/src/modules/Report.rb:124
msgid "Time-out Messages: %1"
msgstr "Czas wygaśnięcia komunikatów: %1"

#. Report configuration - will be normal messages logged to file?
#. '%1' will be replaced by translated string "Yes" or "No"
#: library/general/src/modules/Report.rb:131
msgid "Log Messages: %1"
msgstr "Zapisywanie komunikatów w dzienniku: %1"

#. translators: summary header for warnings generated through autoinstallation
#: library/general/src/modules/Report.rb:138
msgid "Warnings"
msgstr "Ostrzeżenia"

#. Report configuration - will be warning messages displayed?
#. '%1' will be replaced by translated string "Yes" or "No"
#: library/general/src/modules/Report.rb:145
msgid "Display Warnings: %1"
msgstr "Wyświetlanie ostrzeżeń: %1"

#. Report configuration - will have warning messages timeout?
#. '%1' will be replaced by number of seconds
#: library/general/src/modules/Report.rb:154
msgid "Time-out Warnings: %1"
msgstr "Czas wygaśnięcia ostrzeżeń: %1"

#. Report configuration - will be warning messages logged to file?
#. '%1' will be replaced by translated string "Yes" or "No"
#: library/general/src/modules/Report.rb:161
msgid "Log Warnings: %1"
msgstr "Zapisywanie ostrzeżeń w dzienniku: %1"

#. translators: summary header for errors generated through autoinstallation
#: library/general/src/modules/Report.rb:168
msgid "Errors"
msgstr "Błędy"

#. Report configuration - will be error messages displayed?
#. '%1' will be replaced by translated string "Yes" or "No"
#: library/general/src/modules/Report.rb:175
msgid "Display Errors: %1"
msgstr "Wyświetlanie błędów: %1"

#. Report configuration - will have error messages timeout?
#. '%1' will be replaced by number of seconds
#: library/general/src/modules/Report.rb:184
msgid "Time-out Errors: %1"
msgstr "Czas wygaśnięcia błędów: %1"

#. Report configuration - will be error messages logged to file?
#. '%1' will be replaced by translated string "Yes" or "No"
#: library/general/src/modules/Report.rb:191
msgid "Log Errors: %1"
msgstr "Zapisywanie błędów w dzienniku: %1"

#. translators: warnings summary header
#: library/general/src/modules/Report.rb:719
msgid "Warning:"
msgstr "Ostrzeżenie:"

#. translators: errors summary header
#: library/general/src/modules/Report.rb:736
msgid "Error:"
msgstr "Błąd:"

#. translators: message summary header
#. translators: message summary header
#: library/general/src/modules/Report.rb:753
#: library/general/src/modules/Report.rb:770
msgid "Message:"
msgstr "Komunikat:"

#. translators: summary if the module has not been used yet in AutoYaST profile
#: library/general/src/modules/Summary.rb:68
msgid "Not configured yet."
msgstr "Nieskonfigurowane."

#. translators: summary if no hardware was detected
#: library/general/src/modules/Summary.rb:82
msgid "Not detected."
msgstr "Nie wykryto."

#. Create an edit table with basic buttons.
#.
#. It contains table and buttons Add, Edit, Delete. User may specify table header
#. and content, content that will be placed above table, between table
#. and buttons, below buttons and rights from buttons (usually another
#. button).
#.
#. @param [Yast::Term] table_header Table header as defined in UI.
#. @param [Array] table_contents Table items.
#. @param [Yast::Term] above_table Content to place above table. There is no need to
#. place caption here, because the dialog has its caption.
#. Set it to nil if you do not want to place anything here.
#. @param [Yast::Term] below_table Contents to place between table and buttons.
#. Set it to nil if you do not want to place anything here.
#. @param [Yast::Term] below_buttons Content to place below bottons.
#. Set it to nil if you do not want to place anything here.
#. @param [Yast::Term] buttons Content to place rights from buttons. Usually
#. an additional button, e.g. Set as default.
#. Set it to nil if you do not want to place anything here.
#. @return Content for the `SetWizardContent[Buttons]()`
#. <B>UI elements ids:</B><table>
#. <tr><td>Table</td><td>`table</td></tr>
#. <tr><td>Button add</td><td>`add_button</td></tr>
#. <tr><td>Button edit</td><td>`edit_button</td></tr>
#. <tr><td>Button delete</td><td>`delete_button</td></tr>
#. </table>
#: library/general/src/modules/UIHelper.rb:82
msgid "A&dd"
msgstr "&Dodaj"

#: library/general/src/modules/UIHelper.rb:83
msgid "&Edit"
msgstr "&Edytuj"

#: library/general/src/modules/UIHelper.rb:84
msgid "De&lete"
msgstr "&Usuń"

#. translators: Tree header
#: library/general/src/modules/ValueBrowser.rb:152
msgid "&Variable"
msgstr "Zmie&nna"

#. FIXME: do it
#: library/gpg/src/modules/GPG.rb:235
msgid "Xterm is missing, install xterm package."
msgstr "Brak programu xterm; proszę zainstalować pakiet xterm."

#. Get widget description map
#. @return widget description map
#: library/gpg/src/modules/GPGWidgets.rb:187
msgid "GPG Private Keys"
msgstr "Prywatne klucze GPG"

#. table header - GPG key user ID
#. table header - GPG key user ID
#: library/gpg/src/modules/GPGWidgets.rb:194
#: library/gpg/src/modules/GPGWidgets.rb:226
msgid "User ID"
msgstr "Identyfikator użytkownika (UID)"

#. table header - GPG key fingerprint
#. table header - GPG key fingerprint
#. lazy
#. Standard text strings
#. GnuPG fingerprint used as "Fingerprint: AAA BBB CCC"
#: library/gpg/src/modules/GPGWidgets.rb:196
#: library/gpg/src/modules/GPGWidgets.rb:228
#: library/packages/src/modules/SignatureCheckDialogs.rb:55
msgid "Fingerprint"
msgstr "Odcisk"

#. fill up the widget in init handler
#: library/gpg/src/modules/GPGWidgets.rb:207
msgid ""
"<p><big><b>GPG Private Key</b></big><br>\n"
"The table contains list of the private GPG keys.</p>"
msgstr ""
"<p><big><b>Prywatne klucze GPG</b></big><br>\n"
"Tabela ta zawiera listę prywatnych kluczy GPG.</p>"

#. Get widget description map
#. @return widget description map
#: library/gpg/src/modules/GPGWidgets.rb:219
msgid "GPG Public Keys"
msgstr "Publiczne klucze GPG"

#. fill up the widget in init handler
#: library/gpg/src/modules/GPGWidgets.rb:239
msgid ""
"<p><big><b>GPG Public Key</b></big><br>\n"
"The table contains list of the public GPG keys.</p>"
msgstr ""
"<p><big><b>Publiczne klucze GPG</b></big><br>\n"
"Tabela ta zawiera listę publicznych kluczy GPG.</p>"

#. Get widget description map
#. @return widget description map
#: library/gpg/src/modules/GPGWidgets.rb:282
msgid "&Create a new GPG key..."
msgstr "U&twórz nowy klucz GPG..."

#: library/gpg/src/modules/GPGWidgets.rb:285
msgid ""
"<p><big><b>Create a new GPG key</b></big><br>\n"
"<tt>gpg --gen-key</tt> is started, see <tt>gpg</tt> manual pager for more "
"information.\n"
"Press Ctrl+C to cancel.\n"
"</p>"
msgstr ""
"<p><big><b>Utwórz nowy klucz GPG</b></big><br>\n"
"<tt>gpg --gen-key</tt> jest uruchomiony; w celu uzyskania więcej informacji "
"patrz strona podręcznika <tt>gpg</tt>.\n"
"Aby anulować, naciśnij klawisze Ctrl+C.\n"
"</p>"

#. text entry
#: library/gpg/src/modules/GPGWidgets.rb:325
msgid "&Passphrase for GPG Key %1"
msgstr "&Hasło dla klucza GPG %1"

#. help text
#: library/gpg/src/modules/GPGWidgets.rb:333
msgid ""
"<p><big><b>Passphrase</b></big><br>\n"
"Enter passphrase to unlock the GPG key."
msgstr ""
"<p><big><b>Hasło</b></big><br>\n"
"Aby odblokować klucz GPG należy wprowadzić hasło."

#. Create a popup window term with the passphrase widget.
#. @return [Yast::Term] definition of the popup
#: library/gpg/src/modules/GPGWidgets.rb:350
msgid "Enter Passphrase"
msgstr "Proszę podać hasło"

#. ask for the passphrase in the commandline (interactive) mode
#: library/gpg/src/modules/GPGWidgets.rb:382
msgid "Enter Passphrase to Unlock GPG Key %1: "
msgstr "Proszę podać hasło, aby odblokować klucz GPG %1: "

#. help for the log widget, part 1, alt. 1
#: library/log/src/modules/LogView.rb:109
msgid ""
"<p><b><big>Displayed Log</big></b><br>\n"
"Use <b>Log</b> to select the log to display. It will be displayed in\n"
"the field below.</p>\n"
msgstr ""
"<p><b><big>Wyświetlanie plików dziennika</big></b><br>\n"
"Proszę użyć opcji <b>Dziennik</b> aby zaznaczyć plik dziennika, który \n"
"należy wyświetlić. Zostanie on wyświetlony w polu poniżej.</p>\n"

#. help for the log widget, part 1, alt. 2
#: library/log/src/modules/LogView.rb:120
msgid ""
"<p><b><big>The Log</big></b><br>\n"
"This screen displays the log.</p>"
msgstr ""
"<p><b><big>Dziennik</big></b><br>\n"
"Okno to wyświetla plik dziennika.</p>"

#. help for the log widget, part 2, alt. 1, %1 is a menu button label
#: library/log/src/modules/LogView.rb:130
msgid ""
"<p>\n"
"To process advanced actions or save the log into a file, click <b>%1</b>\n"
"and select the action to process.</p>"
msgstr ""
"<p>\n"
"Aby wykonać zaawansowane operacje albo zapisać dziennik w pliku, \n"
"kliknij przycisk <b>%1</b> i wybierz operację.</p>"

#. help for the log widget, part 2, alt. 2, %1 is a menu button label
#: library/log/src/modules/LogView.rb:145
msgid ""
"<p>\n"
"To process advanced actions, click <b>%1</b>\n"
"and select the action to process.</p>"
msgstr ""
"<p>\n"
"Aby wykonać zaawansowane operacje, \n"
"kliknij przycisk <b>%1</b> i wybierz operację.</p>"

#. help for the log widget, part 2, alt. 3
#: library/log/src/modules/LogView.rb:158
msgid ""
"<p>\n"
"To save the log into a file, click <b>Save Log</b> and select the file\n"
"to which to save the log.</p>\n"
msgstr ""
"<p>\n"
"Aby zapisać dziennik do pliku, proszę nacisnąć przycisk <b>Zapisz dziennik</"
"b> \n"
"i wybrać plik, w którym należy zapisać dziennik.</p>\n"

#. menu button
#. Get the buttons below the box with the log
#. @param [Boolean] popup boolean true if running in popup (and Close is needed)
#. @param [Hash{String => Object}] glob_param a map of global parameters of the log widget
#. @param [Array<Hash{String => Object>}] log_maps a list of maps describing all the logs
#. @return [Yast::Term] the widget with buttons
#: library/log/src/modules/LogView.rb:177
#: library/log/src/modules/LogView.rb:277
#: library/log/src/modules/LogView.rb:308
msgid "Ad&vanced"
msgstr "&Zaawansowane"

#. combo box entry (only used as fallback in case
#. of error in the YaST code)
#: library/log/src/modules/LogView.rb:231
msgid "Log"
msgstr "Dziennik"

#. logview caption
#. logview caption
#. menubutton
#: library/log/src/modules/LogView.rb:238
#: library/log/src/modules/LogView.rb:349
#: library/log/src/modules/LogView.rb:468
#: library/log/src/modules/LogView.rb:545
msgid "&Log"
msgstr "&Dziennik"

#. menubutton entry
#: library/log/src/modules/LogView.rb:255
msgid "&Save Log"
msgstr "&Zapisz dziennik"

#. popup caption, save into home directory by default (bnc#653601)
#: library/log/src/modules/LogView.rb:390
msgid "Save Log as..."
msgstr "Zapisz dziennik jako..."

#. flag indicating if background process is (or should be) running
#: library/log/src/modules/LogViewCore.rb:68
msgid "Error occurred while reading the log."
msgstr "Błąd podczas odczytywania plików dziennika."

#. TRANSLATORS: Firewall zone full-name, used as combo box item or dialog title
#: library/network/src/lib/network/susefirewall.rb:515
msgid "Unknown Zone"
msgstr "Strefa nieznana"

#. TRANSLATORS: Error message, %1 = interface name (like eth0)
#. TRANSLATORS: Error message, %1 = interface name (like eth0)
#: library/network/src/lib/network/susefirewall.rb:957
#: library/network/src/lib/network/susefirewall.rb:1033
msgid ""
"Interface '%1' is not assigned to any firewall zone.\n"
"Run YaST2 Firewall and assign it.\n"
msgstr ""
"Interfejs %1 nie jest przypisany do strefy zapory sieciowej.\n"
"Uruchom moduł zapory sieciowej programu YaST2 i przypisz interfejs.\n"

#. TRANSLATORS: Firewall zone name - used in combo box or dialog title
#: library/network/src/lib/network/susefirewall2.rb:119
#: library/network/src/lib/network/susefirewalld.rb:99
msgid "External Zone"
msgstr "Strefa zewnętrzna"

#. TRANSLATORS: Firewall zone name - used in combo box or dialog title
#: library/network/src/lib/network/susefirewall2.rb:123
#: library/network/src/lib/network/susefirewalld.rb:105
msgid "Internal Zone"
msgstr "Strefa wewnętrzna"

#. TRANSLATORS: Firewall zone name - used in combo box or dialog title
#: library/network/src/lib/network/susefirewall2.rb:127
#: library/network/src/lib/network/susefirewalld.rb:93
msgid "Demilitarized Zone"
msgstr "Strefa zdemilitaryzowana (ograniczonego zaufania)"

#. protocol name
#: library/network/src/lib/network/susefirewall2.rb:243
msgid "TCP"
msgstr "TCP"

#. protocol name
#: library/network/src/lib/network/susefirewall2.rb:245
msgid "UDP"
msgstr "UDP"

#. protocol name
#: library/network/src/lib/network/susefirewall2.rb:247
msgid "RPC"
msgstr "RPC"

#. protocol name
#: library/network/src/lib/network/susefirewall2.rb:249
msgid "IP"
msgstr "IP"

#. TRANSLATORS: Error message, %1 = interface name (like eth0)
#: library/network/src/lib/network/susefirewall2.rb:1051
msgid ""
"Interface '%1' is included in multiple firewall zones.\n"
"Continuing with configuration can produce errors.\n"
"\n"
"It is recommended to leave the configuration and repair it manually in\n"
"the file '/etc/sysconfig/SuSEFirewall'."
msgstr ""
"Interfejs '%1' zawiera się w kilku strefach zapory sieciowej. \n"
"Kontynuowanie konfiguracji może doprowadzić do błędów. \n"
"\n"
"Zaleca się przerwać konfigurację i naprawić to ręcznie \n"
"w pliku '/etc/sysconfig/SuSEFirewall'."

#. TRANSLATORS: Dialog caption
#: library/network/src/lib/network/susefirewall2.rb:1528
msgid "Initializing Firewall Configuration"
msgstr "Inicjalizacja konfiguracji zapory sieciowej"

#. TRANSLATORS: Progress step
#: library/network/src/lib/network/susefirewall2.rb:1536
msgid "Check for network devices"
msgstr "Sprawdzenie urządzeń sieciowych"

#. TRANSLATORS: Progress step
#: library/network/src/lib/network/susefirewall2.rb:1538
msgid "Read current configuration"
msgstr "Odczytanie bieżącej konfiguracji"

#. TRANSLATORS: Progress step
#: library/network/src/lib/network/susefirewall2.rb:1540
msgid "Check possibly conflicting services"
msgstr "Sprawdzenie usług mogących powodować konflikty"

#. TRANSLATORS: Progress step
#: library/network/src/lib/network/susefirewall2.rb:1544
msgid "Checking for network devices..."
msgstr "Sprawdzanie urządzeń sieciowych..."

#. TRANSLATORS: Progress step
#: library/network/src/lib/network/susefirewall2.rb:1546
msgid "Reading current configuration..."
msgstr "Odczytywanie bieżącej konfiguracji..."

#. TRANSLATORS: Progress step
#: library/network/src/lib/network/susefirewall2.rb:1548
msgid "Checking possibly conflicting services..."
msgstr "Sprawdzanie usług mogących powodować konflikty..."

#. TRANSLATORS: Dialog caption
#: library/network/src/lib/network/susefirewall2.rb:1687
msgid "Writing Firewall Configuration"
msgstr "Zapisywanie konfiguracji zapory sieciowej"

#. TRANSLATORS: Progress step
#: library/network/src/lib/network/susefirewall2.rb:1695
msgid "Write firewall settings"
msgstr "Zapisanie konfiguracji zapory sieciowej"

#. TRANSLATORS: Progress step
#: library/network/src/lib/network/susefirewall2.rb:1697
msgid "Adjust firewall service"
msgstr "Dostosowanie usługi zapory sieciowej"

#. TRANSLATORS: Progress step
#: library/network/src/lib/network/susefirewall2.rb:1701
msgid "Writing firewall settings..."
msgstr "Zapisywanie ustawień zapory sieciowej..."

#. TRANSLATORS: Progress step
#: library/network/src/lib/network/susefirewall2.rb:1703
msgid "Adjusting firewall service..."
msgstr "Dostosowywanie usługi zapory sieciowej..."

#. TRANSLATORS: a popup error message
#: library/network/src/lib/network/susefirewall2.rb:1722
msgid "Writing settings failed"
msgstr "Zapisanie ustawień nie powiodło się"

#. table item, %1 stands for the buggy protocol name
#: library/network/src/lib/network/susefirewall2.rb:2378
msgid "Unknown protocol (%1)"
msgstr "Nieznany protokół (%1)"

#. Returns service definition.
#. See @services for the format.
#. If *silent* is `false` (the default), the method throws an exception
#. {Yast::SuSEFirewalServiceNotFound} if service is not found on disk.
#.
#. @param [String] service_name name including the "service:" prefix
#. @param [String] silent whether to silently return nil
#. when service is not found
#. @api private
#. Immediately writes the configuration of service defined by package to the
#. service definition file. Service must be defined by package, this function
#. doesn't work for hard-coded services (SuSEFirewallServices).
#. Function throws an exception {Yast::SuSEFirewalServiceNotFound}
#. if service is not known (undefined) or it is not a service
#. defined by package.
#.
#. @param [String] service ID (e.g., "service:ssh")
#. @param [Hash<String, Array<String>>] store_definition of full service definition
#. @return [Boolean] if successful (nil in case of developer's mistake)
#.
#. @see #IsKnownService
#. @see #ServiceDefinedByPackage
#.
#. @example
#. SetNeededPortsAndProtocols (
#. "service:something",
#. {
#. "tcp_ports"      => [ "22", "ftp-data", "400:420" ],
#. "udp_ports"      => [ ],
#. "rpc_ports"      => [ "portmap", "ypbind" ],
#. "ip_protocols"   => [ "esp" ],
#. "broadcast_ports"=> [ ],
#. }
#. )
#. If service description is the default one then we know that we haven't read the service
#. information just yet. Lets do it now
#: library/network/src/lib/network/susefirewall2services.rb:266
#: library/network/src/lib/network/susefirewall2services.rb:423
#: library/network/src/lib/network/susefirewalldservices.rb:129
msgid "Service with name '%{service_name}' does not exist"
msgstr "Usługa o nazwie %{service_name} nie istnieje"

#. Fallback for presented service
#: library/network/src/lib/network/susefirewall2services.rb:337
msgid "Service: %{filename}"
msgstr "Usługa: %{filename}"

#. TRANSLATORS: Firewall zone name - used in combo box or dialog title
#: library/network/src/lib/network/susefirewalld.rb:90
msgid "Block Zone"
msgstr "Strefa blokady"

#: library/network/src/lib/network/susefirewalld.rb:96
msgid "Drop Zone"
msgstr "Strefa zrzutu"

#: library/network/src/lib/network/susefirewalld.rb:102
msgid "Home Zone"
msgstr "Strefa domowa"

#: library/network/src/lib/network/susefirewalld.rb:108
msgid "Public Zone"
msgstr "Strefa publiczna"

#: library/network/src/lib/network/susefirewalld.rb:111
msgid "Trusted Zone"
msgstr "Strefa zaufana"

#: library/network/src/lib/network/susefirewalld.rb:114
msgid "Work Zone"
msgstr "Strefa robocza"

#. A good default description for all services. We will use that to
#. determine if the service has been populated or not.
#.
#. @param service_name [String] The service name
#. @return [String] Default description for service
#: library/network/src/lib/network/susefirewalldservices.rb:151
msgid "The %{service_name} Service"
msgstr "Usługa %{service_name}"

#. TRANSLATORS: Name of unknown service. %1 is a requested service id like nfs-server
#: library/network/src/lib/network/susefirewallservices.rb:76
msgid "Unknown service '%1'"
msgstr "Nieznana usługa '%1'"

#. transaltors: selection box title
#: library/network/src/modules/CWMFirewallInterfaces.rb:287
msgid "&Network Interfaces with Open Port in Firewall"
msgstr "&Interfejsy sieciowe z otwartym portem w zaporze sieciowej"

#. Validate function of the widget
#. @param [Hash<String, Object>] _widget a widget description map
#. @param [String] _key strnig the widget key
#. @param [Hash] _event map event that caused the validation
#. @return true if validation succeeded, false otherwise
#: library/network/src/modules/CWMFirewallInterfaces.rb:368
msgid ""
"These network interfaces assigned to internal network cannot be deselected:\n"
"%1\n"
msgstr ""
"Następujące interfejsy przypisane do sieci wewnętrznej nie mogą być "
"odznaczone:\n"
"%1\n"

#. question popup
#: library/network/src/modules/CWMFirewallInterfaces.rb:389
msgid ""
"No interface is selected. Service will not\n"
"be available for other computers.\n"
"\n"
"Continue?"
msgstr ""
"Nie wybrano żadnego interfejsu. Usługa nie \n"
"będzie dostępna dla innych komputerów. \n"
"\n"
"Czy kontynuować?"

#. yes-no popup
#: library/network/src/modules/CWMFirewallInterfaces.rb:412
msgid ""
"Because of firewalld settings, the port\n"
"on the following interfaces will additionally be open:\n"
"%1\n"
"\n"
"Continue?"
msgstr ""
"Z uwagi na ustawienia zapory sieciowej systemd port \n"
"zostanie dodatkowo otwarty w następujących interfejsach: \n"
"%1\n"
"\n"
"Czy kontynuować?"

#. yes-no popup
#: library/network/src/modules/CWMFirewallInterfaces.rb:431
msgid ""
"Because of firewalld settings, the port\n"
"on the following interfaces cannot be opened:\n"
"%1\n"
"\n"
"Continue?"
msgstr ""
"Z uwagi na ustawienia zapory sieciowej systemd port \n"
"nie może być otwarty w następujących interfejsach: \n"
"%1\n"
"\n"
"Czy kontynuować?"

#. translators: selection box title
#: library/network/src/modules/CWMFirewallInterfaces.rb:510
msgid "Network &Interfaces with Open Port in Firewall"
msgstr "Interfejsy &sieciowe z otwartym portem w zaporze sieciowej"

#. push button to select all network intefaces for firewall
#: library/network/src/modules/CWMFirewallInterfaces.rb:522
msgid "Select &All"
msgstr "Zaznacz &wszystko"

#. push button to deselect all network intefaces for firewall
#: library/network/src/modules/CWMFirewallInterfaces.rb:530
msgid "Select &None"
msgstr "Odz&nacz wszystko"

#. help text for firewall settings widget 1/3,
#. %1 is check box label, eg. "Open Port in Firewall" (without quotes)
#: library/network/src/modules/CWMFirewallInterfaces.rb:762
msgid ""
"<p><b><big>Firewall Settings</big></b><br>\n"
"To open the firewall to allow access to the service from remote computers,\n"
"set <b>%1</b>.<br>"
msgstr ""
"<p><b><big>Ustawienia zapory sieciowej</big></b><br>\n"
"Aby zmienić ustawienia zapory sieciowej i zezwolić na dostęp do usługi \n"
"z komputerów zdalnych, należy zaznaczyć pole wyboru opcji <b>%1</b>.<br>"

#. help text for firewall port openning widget 2/3, optional
#. %1 is push button label, eg. "Firewall &Details" (without quotes)
#. note: %2 is correct, do not replace with %1!!!
#: library/network/src/modules/CWMFirewallInterfaces.rb:773
msgid ""
"To select interfaces on which to open the port,\n"
"click <b>%2</b>.<br>"
msgstr ""
"Aby zaznaczyć interfejsy, w których należy otworzyć port, \n"
"kliknij przycisk <b>%2</b>.<br>"

#. help text for firewall settings widget 3/3,
#: library/network/src/modules/CWMFirewallInterfaces.rb:781
msgid ""
"This option is available only if the firewall\n"
"is enabled.</p>"
msgstr ""
"Opcja ta jest dostępna, tylko jeśli zapora sieciowa \n"
"jest włączona.</p>"

#. part of help text - check box label, NO SHORTCUT!!!
#: library/network/src/modules/CWMFirewallInterfaces.rb:793
msgid "Open Port in Firewall"
msgstr "Otwórz port w zaporze sieciowej"

#. part of help text - push button label, NO SHORTCUT!!!
#: library/network/src/modules/CWMFirewallInterfaces.rb:795
msgid "Firewall Details"
msgstr "Szczegóły zapory sieciowej"

#. Get the widget description map of the firewall enablement widget
#. @param [Hash{String => Object}] settings a map of all parameters needed to create the widget properly
#. <pre>
#.
#. - "services" : list<string> -- services identifications for the Firewall.ycp
#. module
#. - "display_details" : boolean -- true if the details button should be
#. displayed
#. - "firewall_details_handler" : symbol () -- function to handle the firewall
#. details button. If returns something else than nil, dialog is
#. exited with the returned symbol as value for wizard sequencer.
#. If not specified, but "display_details" is true, common popup
#. is used.
#. - "open_firewall_checkbox" : string -- label of the check box
#. - "firewall_details_button" : string -- label of the push button for
#. changing firewall details
#. - "help" : string -- help to the widget. If not specified, generic help
#. is used
#. </pre>
#. @return [Hash] the widget description map
#: library/network/src/modules/CWMFirewallInterfaces.rb:843
msgid "Open Port in &Firewall"
msgstr "Otwórz port w &zaporze sieciowej"

#: library/network/src/modules/CWMFirewallInterfaces.rb:845
msgid "Firewall &Details..."
msgstr "&Szczegóły zapory sieciowej..."

#: library/network/src/modules/CWMFirewallInterfaces.rb:867
msgid "Firewall Settings for %{firewall}"
msgstr "Ustawienia zapory sieciowej dla %{firewall}"

#. label text
#: library/network/src/modules/CWMFirewallInterfaces.rb:874
msgid "Firewall is open"
msgstr "Zapora sieciowa jest otwarta"

#. label
#: library/network/src/modules/CWMFirewallInterfaces.rb:932
msgid "Firewall cannot be adjusted during first stage installation."
msgstr ""
"Zapory sieciowej nie można dostosowywać podczas pierwszego etapu instalacji."

#. label
#: library/network/src/modules/CWMFirewallInterfaces.rb:937
msgid "Firewall package is not installed."
msgstr "Pakiet zapory sieciowej nie jest zainstalowany."

#. label
#: library/network/src/modules/CWMFirewallInterfaces.rb:941
msgid "Firewall is disabled"
msgstr "Zapora sieciowa jest wyłączona"

#. label
#: library/network/src/modules/CWMFirewallInterfaces.rb:944
msgid "Firewall port is closed"
msgstr "Port zapory sieciowej jest zamknięty"

#. label
#: library/network/src/modules/CWMFirewallInterfaces.rb:947
msgid "Firewall port is open on all interfaces"
msgstr "Port zapory sieciowej jest otwarty na wszystkich interfejsach"

#. label
#: library/network/src/modules/CWMFirewallInterfaces.rb:950
msgid "Firewall port is open on selected interfaces"
msgstr "Port zapory sieciowej jest otwarty na wybranych interfejsach"

#. label
#: library/network/src/modules/CWMFirewallInterfaces.rb:953
msgid "No network interfaces are configured"
msgstr "Nie skonfigurowano żadnego interfejsu sieciowego"

#. BNC #483455: Interface zone name
#: library/network/src/modules/CWMFirewallInterfaces.rb:1037
msgid "Interface is not assigned to any zone"
msgstr "Interfejs nie jest przypisany do strefy"

#. TRANSLATORS: do not modify '%{service}', it will be replaced with service name.
#. TRANSLATORS: item in a list, '-' is used as marker. Feel free to change it
#: library/network/src/modules/CWMFirewallInterfaces.rb:1062
msgid "- %{service} (Not available)"
msgstr "- %{service} (Niedostępny)"

#. TRANSLATORS: do not modify '%{service}', it will be replaced with service name.
#. TRANSLATORS: item in a list, '-' is used as marker. Feel free to change it
#: library/network/src/modules/CWMFirewallInterfaces.rb:1066
msgid "- %{service}"
msgstr "- %{service}"

#. Return a YaST::Term alerting that the firewall is not configurable
#. because it is not installed
#.
#. @return [Yast::Term] widget with not installed label
#: library/network/src/modules/CWMFirewallInterfaces.rb:1072
#: library/network/src/modules/CWMFirewallInterfaces.rb:1089
msgid "Firewall not configurable"
msgstr "Zapora sieciowa nie jest dostępna do konfiguracji"

#: library/network/src/modules/CWMFirewallInterfaces.rb:1074
msgid "Some firewalld services are not available:"
msgstr "Niektóre serwisy firewalld są niedostępne:"

#: library/network/src/modules/CWMFirewallInterfaces.rb:1076
msgid "These services must be defined in order to configure the firewall."
msgstr ""
"Podane serwisy muszą być zdefiniowane aby można było zkonfigurować zaporę "
"sieciową."

#. pppN must be tried before pN, modem before netcard
#. Device type label
#. Device type label
#: library/network/src/modules/NetworkInterfaces.rb:369
#: library/network/src/modules/NetworkInterfaces.rb:1169
#: library/network/src/modules/NetworkInterfaces.rb:1180
#: library/system/src/include/hwinfo/classnames.rb:108
#: library/system/src/include/hwinfo/classnames.rb:198
msgid "Modem"
msgstr "Modem"

#: library/network/src/modules/NetworkInterfaces.rb:374
msgid "Network Card"
msgstr "Karta sieciowa"

#. Device type label
#. Device type label
#. Device type label
#. Device type label
#: library/network/src/modules/NetworkInterfaces.rb:379
#: library/network/src/modules/NetworkInterfaces.rb:1114
#: library/network/src/modules/NetworkInterfaces.rb:1152
#: library/network/src/modules/NetworkInterfaces.rb:1158
#: library/network/src/modules/NetworkInterfaces.rb:1173
msgid "ISDN"
msgstr "ISDN"

#. Device type label
#: library/network/src/modules/NetworkInterfaces.rb:384
#: library/network/src/modules/NetworkInterfaces.rb:1121
msgid "DSL"
msgstr "DSL"

#: library/network/src/modules/NetworkInterfaces.rb:386
#: library/packages/src/modules/SignatureCheckDialogs.rb:291
#: library/packages/src/modules/SignatureCheckDialogs.rb:292
#: library/packages/src/modules/SignatureCheckDialogs.rb:449
#: library/packages/src/modules/SignatureCheckDialogs.rb:450
#: library/packages/src/modules/SignatureCheckDialogs.rb:672
#: library/packages/src/modules/SignatureCheckDialogs.rb:673
msgid "Unknown"
msgstr "nieznany"

#. Device type label
#. This is what used to be Virtual Interface (eth0:1).
#. In our data model, additional addresses for an interface
#. are represented as its sub-interfaces.
#. And also we frequently confuse "device" and "interface"
#. :-(
#: library/network/src/modules/NetworkInterfaces.rb:1090
msgid "Additional Address"
msgstr "Adres dodatkowy"

#. Device type label
#: library/network/src/modules/NetworkInterfaces.rb:1095
msgid "ARCnet"
msgstr "ARCnet"

#: library/network/src/modules/NetworkInterfaces.rb:1095
msgid "ARCnet Network Card"
msgstr "Karta sieciowa ARCnet"

#. Device type label
#: library/network/src/modules/NetworkInterfaces.rb:1098
msgid "ATM"
msgstr "ATM"

#: library/network/src/modules/NetworkInterfaces.rb:1099
msgid "Asynchronous Transfer Mode (ATM)"
msgstr "Tryb transmisji asynchronicznej (ATM)"

#. Device type label
#: library/network/src/modules/NetworkInterfaces.rb:1103
msgid "Bluetooth"
msgstr "Bluetooth"

#: library/network/src/modules/NetworkInterfaces.rb:1104
msgid "Bluetooth Connection"
msgstr "Połączenie Bluetooth"

#. Device type label
#: library/network/src/modules/NetworkInterfaces.rb:1107
msgid "Bond"
msgstr "Powiązane"

#: library/network/src/modules/NetworkInterfaces.rb:1107
msgid "Bond Network"
msgstr "Sieć powiązana"

#. Device type label
#: library/network/src/modules/NetworkInterfaces.rb:1110
msgid "CLAW"
msgstr "CLAW"

#: library/network/src/modules/NetworkInterfaces.rb:1111
msgid "Common Link Access for Workstation (CLAW)"
msgstr "Common Link Access for Workstation (CLAW)"

#: library/network/src/modules/NetworkInterfaces.rb:1114
msgid "ISDN Card"
msgstr "Karta ISDN"

#. Device type label
#: library/network/src/modules/NetworkInterfaces.rb:1117
#: library/system/src/include/hwinfo/classnames.rb:223
msgid "CTC"
msgstr "CTC"

#: library/network/src/modules/NetworkInterfaces.rb:1118
msgid "Channel to Channel Interface (CTC)"
msgstr "Interfejs Channel to Channel CTC)"

#: library/network/src/modules/NetworkInterfaces.rb:1121
msgid "DSL Connection"
msgstr "Połączenie DSL"

#. Device type label
#: library/network/src/modules/NetworkInterfaces.rb:1123
msgid "Dummy"
msgstr "Fikcyjne"

#: library/network/src/modules/NetworkInterfaces.rb:1123
msgid "Dummy Network Device"
msgstr "Fikcyjne urządzenie sieciowe"

#. Device type label
#: library/network/src/modules/NetworkInterfaces.rb:1126
#: library/system/src/include/hwinfo/classnames.rb:227
msgid "ESCON"
msgstr "ESCON"

#: library/network/src/modules/NetworkInterfaces.rb:1127
msgid "Enterprise System Connector (ESCON)"
msgstr "Enterprise System Connector (ESCON)"

#. Device type label
#: library/network/src/modules/NetworkInterfaces.rb:1131
#: library/system/src/include/hwinfo/classnames.rb:220
msgid "Ethernet"
msgstr "Ethernet"

#: library/network/src/modules/NetworkInterfaces.rb:1132
msgid "Ethernet Network Card"
msgstr "Karta sieciowa Ethernet"

#. Device type label
#: library/network/src/modules/NetworkInterfaces.rb:1135
#: library/system/src/include/hwinfo/classnames.rb:222
msgid "FDDI"
msgstr "FDDI"

#: library/network/src/modules/NetworkInterfaces.rb:1135
msgid "FDDI Network Card"
msgstr "Karta sieciowa FDDI"

#. Device type label
#: library/network/src/modules/NetworkInterfaces.rb:1138
msgid "FICON"
msgstr "FICON"

#: library/network/src/modules/NetworkInterfaces.rb:1139
msgid "Fiberchannel System Connector (FICON)"
msgstr "Fiberchannel System Connector (FICON)"

#. Device type label
#: library/network/src/modules/NetworkInterfaces.rb:1143
msgid "HIPPI"
msgstr "HIPPI"

#: library/network/src/modules/NetworkInterfaces.rb:1144
msgid "HIgh Performance Parallel Interface (HIPPI)"
msgstr "Interfejs HIgh Performance Parallel (HIPPI)"

#. Device type label
#: library/network/src/modules/NetworkInterfaces.rb:1148
msgid "Hipersockets"
msgstr "Hipersockets"

#: library/network/src/modules/NetworkInterfaces.rb:1149
msgid "Hipersockets Interface (HSI)"
msgstr "Interfejs Hipersockets (HSI)"

#: library/network/src/modules/NetworkInterfaces.rb:1152
#: library/network/src/modules/NetworkInterfaces.rb:1158
#: library/network/src/modules/NetworkInterfaces.rb:1173
msgid "ISDN Connection"
msgstr "Połączenie ISDN"

#. Device type label
#. Device type label
#: library/network/src/modules/NetworkInterfaces.rb:1154
#: library/network/src/modules/NetworkInterfaces.rb:1156
msgid "IrDA"
msgstr "IrDA"

#: library/network/src/modules/NetworkInterfaces.rb:1154
msgid "Infrared Network Device"
msgstr "Urządzenie do łączności sieciowej w podczerwieni"

#: library/network/src/modules/NetworkInterfaces.rb:1156
msgid "Infrared Device"
msgstr "Urządzenie do łączności w podczerwieni"

#. Device type label
#: library/network/src/modules/NetworkInterfaces.rb:1161
#: library/system/src/include/hwinfo/classnames.rb:224
msgid "IUCV"
msgstr "IUCV"

#: library/network/src/modules/NetworkInterfaces.rb:1162
msgid "Inter User Communication Vehicle (IUCV)"
msgstr "Inter User Communication Vehicle (IUCV)"

#. Device type label
#: library/network/src/modules/NetworkInterfaces.rb:1165
msgid "OSA LCS"
msgstr "OSA LCS"

#: library/network/src/modules/NetworkInterfaces.rb:1165
msgid "OSA LCS Network Card"
msgstr "Karta sieciowa OSA LCS"

#. Device type label
#: library/network/src/modules/NetworkInterfaces.rb:1167
#: library/system/src/include/hwinfo/classnames.rb:219
msgid "Loopback"
msgstr "Loopback"

#: library/network/src/modules/NetworkInterfaces.rb:1167
msgid "Loopback Device"
msgstr "Urządzenie Loopback"

#. Device type label
#: library/network/src/modules/NetworkInterfaces.rb:1171
#: library/system/src/include/hwinfo/classnames.rb:228
msgid "Myrinet"
msgstr "Myrinet"

#: library/network/src/modules/NetworkInterfaces.rb:1171
msgid "Myrinet Network Card"
msgstr "Karta sieciowa Myrinet"

#. Device type label
#: library/network/src/modules/NetworkInterfaces.rb:1176
msgid "Parallel Line"
msgstr "Łącze równoległe"

#: library/network/src/modules/NetworkInterfaces.rb:1177
msgid "Parallel Line Connection"
msgstr "Połączenie łączem równoległym"

#. Device type label
#: library/network/src/modules/NetworkInterfaces.rb:1183
#: library/system/src/include/hwinfo/classnames.rb:226
msgid "QETH"
msgstr "QETH"

#: library/network/src/modules/NetworkInterfaces.rb:1184
msgid "OSA-Express or QDIO Device (QETH)"
msgstr "Urządzenie OSA-Express lub QDIO (QETH)"

#. Device type label
#: library/network/src/modules/NetworkInterfaces.rb:1188
msgid "IPv6-in-IPv4"
msgstr "IPv6-in-IPv4"

#: library/network/src/modules/NetworkInterfaces.rb:1189
msgid "IPv6-in-IPv4 Encapsulation Device"
msgstr "Urządzenie do enkapsulacji IPv6-in-IPv4"

#. Device type label
#: library/network/src/modules/NetworkInterfaces.rb:1193
msgid "Serial Line"
msgstr "Łącze szeregowe"

#: library/network/src/modules/NetworkInterfaces.rb:1194
msgid "Serial Line Connection"
msgstr "Połączenie łączem szeregowym"

#. Device type label
#: library/network/src/modules/NetworkInterfaces.rb:1198
msgid "Token Ring"
msgstr "Token Ring"

#: library/network/src/modules/NetworkInterfaces.rb:1199
msgid "Token Ring Network Card"
msgstr "Karta sieciowa Token Ring"

#. Device type label
#: library/network/src/modules/NetworkInterfaces.rb:1202
msgid "USB"
msgstr "USB"

#: library/network/src/modules/NetworkInterfaces.rb:1202
msgid "USB Network Device"
msgstr "Urządzenie sieciowe USB"

#. Device type label
#: library/network/src/modules/NetworkInterfaces.rb:1204
msgid "VMWare"
msgstr "VMWare"

#: library/network/src/modules/NetworkInterfaces.rb:1204
msgid "VMWare Network Device"
msgstr "Urządzenie sieciowe VMWare"

#. Device type label
#: library/network/src/modules/NetworkInterfaces.rb:1207
msgid "Wireless"
msgstr "Bezprzewodowe"

#: library/network/src/modules/NetworkInterfaces.rb:1208
msgid "Wireless Network Card"
msgstr "Bezprzewodowa karta sieciowa"

#. Device type label
#: library/network/src/modules/NetworkInterfaces.rb:1211
msgid "XPNET"
msgstr "XPNET"

#: library/network/src/modules/NetworkInterfaces.rb:1211
msgid "XP Network"
msgstr "Sieć XP"

#. Device type label
#: library/network/src/modules/NetworkInterfaces.rb:1213
msgid "VLAN"
msgstr "VLAN"

#: library/network/src/modules/NetworkInterfaces.rb:1213
msgid "Virtual LAN"
msgstr "Wirtualna LAN"

#. Device type label
#: library/network/src/modules/NetworkInterfaces.rb:1215
#: library/system/src/include/hwinfo/classnames.rb:89
#: library/system/src/include/hwinfo/classnames.rb:101
msgid "Bridge"
msgstr "Mostek"

#: library/network/src/modules/NetworkInterfaces.rb:1215
msgid "Network Bridge"
msgstr "Most sieciowy"

#. Device type label
#: library/network/src/modules/NetworkInterfaces.rb:1217
msgid "TUN"
msgstr "TUN"

#: library/network/src/modules/NetworkInterfaces.rb:1217
msgid "Network TUNnel"
msgstr "TUNel sieciowy"

#. Device type label
#: library/network/src/modules/NetworkInterfaces.rb:1219
msgid "TAP"
msgstr "TAP"

#: library/network/src/modules/NetworkInterfaces.rb:1219
msgid "Network TAP"
msgstr "Sieć TAP"

#. Device type label
#: library/network/src/modules/NetworkInterfaces.rb:1221
#: library/system/src/include/hwinfo/classnames.rb:152
msgid "InfiniBand"
msgstr "InfiniBand"

#: library/network/src/modules/NetworkInterfaces.rb:1221
msgid "InfiniBand Device"
msgstr "Urządzenie InfiniBand"

#. TRANSLATORS: Informs that device name is not known
#: library/network/src/modules/NetworkPopup.rb:71
msgid "Unknown device"
msgstr "Nieznane urządzenie"

#. TRANSLATORS: Informs that the IP address is assigned via DHCP
#: library/network/src/modules/NetworkPopup.rb:80
msgid "DHCP address"
msgstr "Adres DHCP"

#. TRANSLATORS: table item, informing that device has no IP address
#: library/network/src/modules/NetworkPopup.rb:87
msgid "No IP address assigned"
msgstr "Brak przypisanego adresu IP"

#. translators: table header - details about the network device
#: library/network/src/modules/NetworkPopup.rb:109
msgid "Device Type"
msgstr "Typ urządzenia"

#: library/network/src/modules/NetworkPopup.rb:110
msgid "Device Name"
msgstr "Nazwa urządzenia"

#: library/network/src/modules/NetworkPopup.rb:111
msgid "IP Address"
msgstr "Adres IP"

#: library/network/src/modules/NetworkPopup.rb:112
msgid "Device ID"
msgstr "Identyfikator urządzenia"

#: library/network/src/modules/NetworkPopup.rb:113
msgid "Connected"
msgstr "Połączono"

#. label message
#. label message
#: library/network/src/modules/NetworkPopup.rb:195
#: library/network/src/modules/NetworkPopup.rb:226
msgid "Scanning for hosts on this LAN..."
msgstr "Wyszukiwanie komputerów w sieci LAN..."

#. selection box label
#: library/network/src/modules/NetworkPopup.rb:214
msgid "&NFS Servers"
msgstr "Serwery &NFS"

#. selection box label
#: library/network/src/modules/NetworkPopup.rb:238
msgid "Re&mote Hosts"
msgstr "&Zdalne hosty"

#. selection box label
#: library/network/src/modules/NetworkPopup.rb:258
msgid "&Exported Directories"
msgstr "&Katalogi wyeksportowane"

#. TRANSLATORS: pop-up question when reading the service configuration
#: library/network/src/modules/NetworkService.rb:270
msgid ""
"Your network interfaces are currently controlled by NetworkManager\n"
"but the service to configure might not work well with it.\n"
"\n"
"Really continue?"
msgstr ""
"Interfejsy sieciowe są obecnie kontrolowane przez program, \n"
"NetworkManager, ale konfigurowana usługa może z nim dobrze\n"
"nie współpracować.\n"
"\n"
"Czy kontynuować?"

#. If there is network running, return true.
#. Otherwise show error popup depending on Stage and return false
#. @return true if network running
#: library/network/src/modules/NetworkService.rb:332
msgid ""
"No running network detected.\n"
"Restart installation and configure network in Linuxrc\n"
"or continue without network."
msgstr ""
"Nie wykryto działającej sieci.\n"
"Uruchom ponownie program instalacyjny i skonfiguruj sieć w programie "
"Linuxrc\n"
"lub kontynuuj pracę bez sieci."

#: library/network/src/modules/NetworkService.rb:338
msgid ""
"No running network detected.\n"
"Configure network with YaST or Network Manager plug-in\n"
"and start this module again\n"
"or continue without network."
msgstr ""
"Nie wykryto działającej sieci.\n"
"Skonfiguruj sieć przy użyciu programu YaST lub wtyczki Network Manager\n"
"i uruchom ten moduł ponownie\n"
"lub kontynuuj pracę bez sieci."

#. TRANSLATORS: popup informing message, allowed characters for port-names
#: library/network/src/modules/PortAliases.rb:139
msgid ""
"A port name may consist of the characters 'a-z', 'A-Z', '0-9', and '*+._-'.\n"
"A port number may be a number from 0 to 65535.\n"
"No spaces are allowed.\n"
msgstr ""
"Nazwa portu może zwierać znaki 'a-z', 'A-Z', '0-9' i '*+._-'.\n"
"Numer portu może być liczbą z zakresu od 0 do 65535.\n"
"Odstępy (spacje) są niedozwolone.\n"

#. TRANSLATORS: Warning in installation proposal, %1 is a device name (eth0, sl0, ...)
#: library/network/src/modules/SuSEFirewallProposal.rb:167
msgid "New network device '%1' found; added as an internal firewall interface"
msgstr ""
"Znaleziono nowe urządzenie sieciowe: '%1', dodano jako wewnętrzny interfejs "
"zapory sieciowej"

#. TRANSLATORS: Warning in installation proposal, %1 is a device name (eth0, sl0, ...)
#: library/network/src/modules/SuSEFirewallProposal.rb:178
msgid "New network device '%1' found; added as an external firewall interface"
msgstr ""
"Znaleziono nowe urządzenie sieciowe: '%1', dodano jako zewnętrzny interfejs "
"zapory sieciowej"

#. TRANSLATORS: Proposal informative text
#: library/network/src/modules/SuSEFirewallProposal.rb:547
msgid "SuSEfirewall2 package is not installed, firewall will be disabled."
msgstr ""
"Pakiet SuSEfirewall2 nie jest zainstalowany, zapora sieciowa zostanie "
"wyłączona."

#. TRANSLATORS: Proposal informative text "Firewall is enabled (disable)" with link around
#. IMPORTANT: Please, do not change the HTML link <a href="...">...</a>, only visible text
#: library/network/src/modules/SuSEFirewallProposal.rb:565
msgid ""
"Firewall is enabled (<a href=\"firewall--disable_firewall_in_proposal"
"\">disable</a>)"
msgstr ""
"Zapora sieciowa jest włączona(<a href=\"firewall--"
"disable_firewall_in_proposal\">wyłącz</a>)"

#. TRANSLATORS: Proposal informative text "Firewall is disabled (enable)" with link around
#. IMPORTANT: Please, do not change the HTML link <a href="...">...</a>, only visible text
#: library/network/src/modules/SuSEFirewallProposal.rb:571
msgid ""
"Firewall is disabled (<a href=\"firewall--enable_firewall_in_proposal"
"\">enable</a>)"
msgstr ""
"Zapora sieciowa jest wyłączona (<a href=\"firewall--"
"enable_firewall_in_proposal\">włącz</a>)"

#. TRANSLATORS: Network proposal informative text with link around
#. IMPORTANT: Please, do not change the HTML link <a href="...">...</a>, only visible text
#: library/network/src/modules/SuSEFirewallProposal.rb:606
msgid ""
"SSH port is open (<a href=\"firewall--disable_ssh_in_proposal\">close</a>)"
msgstr ""
"Port usługi SSH jest otwarty (<a href=\"firewall--disable_ssh_in_proposal"
"\">zamknij</a>)"

#. TRANSLATORS: Network proposal informative text with link around
#. IMPORTANT: Please, do not change the HTML link <a href="...">...</a>, only visible text
#: library/network/src/modules/SuSEFirewallProposal.rb:612
msgid ""
"SSH port is blocked (<a href=\"firewall--enable_ssh_in_proposal\">open</a>)"
msgstr ""
"Port usługi SSH jest zamknięty (<a href=\"firewall--enable_ssh_in_proposal"
"\">otwórz</a>)"

#. TRANSLATORS: Network proposal informative text with link around
#. IMPORTANT: Please, do not change the HTML link <a href="...">...</a>, only visible text
#: library/network/src/modules/SuSEFirewallProposal.rb:633
msgid ""
"SSH port is open (<a href=\"firewall--disable_ssh_in_proposal\">close</a>), "
"but\n"
"there are no network interfaces configured"
msgstr ""
"Port usługi SSH jest otwarty (<a href=\"firewall--disable_ssh_in_proposal"
"\">zamknij</a>),\n"
"ale nie znaleziono skonfigurowanych interfejsów sieciowych"

#. TRANSLATORS: This is a warning message. Installation over SSH without SSH allowed on firewall
#: library/network/src/modules/SuSEFirewallProposal.rb:648
msgid ""
"You are installing a system over SSH, but you have not opened the SSH port "
"on the firewall."
msgstr ""
"Odbywa się instalacja systemu przez SSH, ale nie otwarto portu SSH w zaporze "
"sieciowej."

#. TRANSLATORS: Network proposal informative text "Remote Administration (VNC) is enabled" with link around
#. IMPORTANT: Please, do not change the HTML link <a href="...">...</a>, only visible text
#: library/network/src/modules/SuSEFirewallProposal.rb:690
msgid ""
"Remote Administration (VNC) ports are open (<a href=\"firewall--"
"disable_vnc_in_proposal\">close</a>)"
msgstr ""
"Porty zdalnej administracji (VNC) są otwarte (<a href=\"firewall--"
"disable_vnc_in_proposal\">zamknij</a>)"

#. TRANSLATORS: Network proposal informative text "Remote Administration (VNC) is disabled" with link around
#. IMPORTANT: Please, do not change the HTML link <a href="...">...</a>, only visible text
#: library/network/src/modules/SuSEFirewallProposal.rb:696
msgid ""
"Remote Administration (VNC) ports are blocked (<a href=\"firewall--"
"enable_vnc_in_proposal\">open</a>)"
msgstr ""
"Porty zdalnej administracji (VNC) są zamknięte (<a href=\"firewall--"
"disable_vnc_in_proposal\">otwórz</a>)"

#. TRANSLATORS: This is a warning message. Installation over VNC without VNC allowed on firewall
#: library/network/src/modules/SuSEFirewallProposal.rb:707
msgid ""
"You are installing a system using remote administration (VNC), but you have "
"not opened the VNC ports on the firewall."
msgstr ""
"Odbywa się instalacja systemu przez zdalną administrację (VNC), ale nie "
"otwarto portów VNC w zaporze sieciowej."

#. TRANSLATORS: Network proposal informative text
#: library/network/src/modules/SuSEFirewallProposal.rb:725
msgid "iSCSI Target ports are open"
msgstr "Porty docelowe iSCSI są otwarte"

#. TRANSLATORS: Network proposal informative text
#: library/network/src/modules/SuSEFirewallProposal.rb:728
msgid "iSCSI Target ports are blocked"
msgstr "Porty docelowe iSCSI są zamknięte"

#. TRANSLATORS: This is a warning message. Installation to iSCSI without iSCSI allowed on firewall
#: library/network/src/modules/SuSEFirewallProposal.rb:737
msgid ""
"You are installing a system using iSCSI Target, but you have not opened the "
"needed ports on the firewall."
msgstr ""
"Odbywa się instalacja systemu z użyciem miejsca docelowego iSCSI, ale w "
"zaporze sieciowej nie otwarto odpowiedniego portu."

#. the message is followed by list of required packages
#. Popup Text
#: library/packages/src/include/packages/common.rb:106
#: library/packages/src/include/packages/common.rb:135
msgid "These packages need to be installed:"
msgstr "Następujące pakiety muszą być zainstalowane:"

#. the message is followed by list of required packages
#. Popup Text
#: library/packages/src/include/packages/common.rb:109
#: library/packages/src/include/packages/common.rb:137
msgid "These packages need to be removed:"
msgstr "Następujące pakiety muszą być usunięte:"

#. labels changed for bug #215195
#. Label::ContinueButton (), Label::CancelButton (),
#. push button label
#: library/packages/src/include/packages/common.rb:158
msgid "&Uninstall"
msgstr "&Odinstaluj"

#. TRANSLATORS: progress bar label
#: library/packages/src/lib/packages/file_conflict_callbacks.rb:78
msgid "Checking file conflicts..."
msgstr "Sprawdzanie konfliktów plików..."

#. TRANSLATORS: help text for the file conflict detection progress
#: library/packages/src/lib/packages/file_conflict_callbacks.rb:89
msgid "<p>Detecting the file conflicts is in progress.</p>"
msgstr "<p>Trwa wykrywanie konfliktów plików.</p>"

#. TRANSLATORS: An error message, %s is the actual list of detected conflicts
#: library/packages/src/lib/packages/file_conflict_callbacks.rb:134
msgid ""
"File conflicts detected, these conflicting files will be overwritten:\n"
"\n"
"%s"
msgstr ""
"Wykryto konflikty plików. Następujące pliki pozostające w konflikcie zostaną "
"zastąpione:\n"
"\n"
"%s"

#. TRANSLATORS: A popup label, use max. 70 chars per line, use more lines if needed
#: library/packages/src/lib/packages/file_conflict_callbacks.rb:171
msgid ""
"File conflicts happen when two packages attempt to install\n"
"files with the same name but different contents. If you continue\n"
"the conflicting files will be replaced, losing the previous content."
msgstr ""
"Konflikt plików ma miejsce wtedy, gdy dla dwóch pakietów następuje\n"
"próba zainstalowania plików o takiej samej nazwie i różnej zawartości. W "
"przypadku\n"
"kontynuowania pliki pozostające w konflikcie zostaną zastąpione, a "
"poprzednia zawartość zostanie utracona."

#. TRANSLATORS: Popup heading
#: library/packages/src/lib/packages/file_conflict_callbacks.rb:176
msgid "A File Conflict Detected"
msgid_plural "File Conflicts Detected"
msgstr[0] "Wykryto konflikt plików"
msgstr[1] "Wykryto konflikty plików"
msgstr[2] "Wykryto konflikty plików"

#. Gets richtext representation of messages passed to constructor
#.
#. @return [String] Richtext representation of the list of messages
#: library/packages/src/lib/packages/update_messages_view.rb:23
msgid "Packages notifications"
msgstr "Powiadomienia pakietów"

#: library/packages/src/lib/packages/update_messages_view.rb:24
msgid "You have notifications from the following packages:"
msgstr "Masz powiadomienia z następujących pakietów:"

#. Convert one message to richtext
#.
#. @return [String] Message converted to richtext
#: library/packages/src/lib/packages/update_messages_view.rb:35
msgid "This message will be available at %s"
msgstr "Ten komunikat będzie dostępny w %s"

#. --------------------------------------------------------------------------
#. defaults
#. at start of file providal
#: library/packages/src/modules/PackageCallbacks.rb:151
#: library/packages/src/modules/PackageCallbacks.rb:159
msgid "Downloading package %1 (%2)..."
msgstr "Pobieranie pakietu %1 (%2)..."

#. popup heading
#: library/packages/src/modules/PackageCallbacks.rb:163
msgid "Downloading Package"
msgstr "Pobieranie pakietu"

#. NOT_FOUND (error = 1) is handled via MediaChange callback.
#: library/packages/src/modules/PackageCallbacks.rb:225
msgid "Package %1 could not be downloaded (input/output error)."
msgstr "Nie można było pobrać pakietu %1 (błąd wejścia/wyjścia)."

#: library/packages/src/modules/PackageCallbacks.rb:227
msgid "Package %1 is broken, integrity check has failed."
msgstr "Pakiet %1 jest uszkodzony, test integralności nie powiódł się."

#. command line mode - ask user whether installation of the failed package should be retried
#. command line mode - ask user whether installation of the failed package should be retried
#: library/packages/src/modules/PackageCallbacks.rb:244
#: library/packages/src/modules/PackageCallbacks.rb:481
msgid "Retry installation of the package?"
msgstr "Ponowić próbę instalacji pakietu?"

#. command line mode - ask user whether the installation should be aborted
#. command line mode - ask user whether the installation should be aborted
#: library/packages/src/modules/PackageCallbacks.rb:252
#: library/packages/src/modules/PackageCallbacks.rb:489
msgid "Abort the installation?"
msgstr "Przerwać instalację?"

#. otherwise return Ignore (default)
#. error message, %1 is code of the error,
#. detail string is appended to the end
#. error message, %1 is code of the error,
#. detail string is appended to the end
#: library/packages/src/modules/PackageCallbacks.rb:280
#: library/packages/src/modules/PackageCallbacks.rb:313
#: library/packages/src/modules/PackageCallbacks.rb:2169
msgid "Error: %1:"
msgstr "Błąd: %1:"

#. TODO: add "Don't show again" checkbox
#. a warning popup displayed after pressing [Ignore] after a download error
#: library/packages/src/modules/PackageCallbacks.rb:337
msgid ""
"Ignoring a download failure may result in a broken system.\n"
"Verify the system later by running the Software Management module.\n"
msgstr ""
"Zignorowanie błędu pobierania może spowodować awarię systemu.\n"
"Należy zweryfikować system przez uruchomienie modułu Zarządzania "
"oprogramowaniem.\n"

#. At start of package install.
#: library/packages/src/modules/PackageCallbacks.rb:375
msgid "Uninstalling package %1 (%2)..."
msgstr "Odinstalowanie pakietu %1 (%2)..."

#: library/packages/src/modules/PackageCallbacks.rb:377
msgid "Installing package %1 (%2)..."
msgstr "Instalowanie pakietu %1 (%2)..."

#: library/packages/src/modules/PackageCallbacks.rb:385
msgid "Uninstalling Package"
msgstr "Odinstalowanie pakietu"

#: library/packages/src/modules/PackageCallbacks.rb:385
msgid "Installing Package"
msgstr "Instalowanie pakietu"

#. error popup during package installation, %1 is the name of the package
#: library/packages/src/modules/PackageCallbacks.rb:464
msgid "Removal of package %1 failed."
msgstr "Usunięcie pakietu %1 nie powiodło się."

#. error popup during package installation, %1 is the name of the package
#: library/packages/src/modules/PackageCallbacks.rb:467
msgid "Installation of package %1 failed."
msgstr "Instalacja pakietu %1 nie powiodła się."

#. TODO: add "Don't show again" checkbox
#. a warning popup displayed after pressing [Ignore] after a package installation error
#: library/packages/src/modules/PackageCallbacks.rb:540
msgid ""
"Ignoring a package failure may result in a broken system.\n"
"The system should be later verified by running the Software Management "
"module."
msgstr ""
"Zignorowanie błędu pakietu może spowodować awarię systemu.\n"
"Należy zweryfikować system poprzez uruchomienie modułu Zarządzania "
"oprogramowaniem."

#. error report
#: library/packages/src/modules/PackageCallbacks.rb:609
msgid ""
"<p>The repository at the specified URL now provides a different media ID.\n"
"If the URL is correct, this indicates that the repository content has "
"changed. To \n"
"continue using this repository, start <b>Installation Repositories</b> "
"from \n"
"the YaST control center and refresh the repository.</p>\n"
msgstr ""
"<p>Repozytorium znajdujące się pod podanym adresem URL ma teraz inny "
"identyfikator nośnika.\n"
"Jeśli adres jest poprawny, oznacza to, że zawartość repozytorium uległa "
"zmianie. Aby\n"
"używać dalej tego repozytorium, uruchom moduł <b>Repozytoria oprogramowania</"
"b>\n"
"z panelu sterowania programu YaST i odśwież to repozytorium.</p>\n"

#. media is double sided, we want the user to insert the 'Side A' of the media
#. the complete string will be "<product> <media> <number>, <side>"
#. e.g. "'SuSE Linux 9.0' DVD 1, Side A"
#: library/packages/src/modules/PackageCallbacks.rb:624
msgid "Side A"
msgstr "Strona A"

#. media is double sided, we want the user to insert the 'Side B' of the media
#: library/packages/src/modules/PackageCallbacks.rb:627
msgid "Side B"
msgstr "Strona B"

#. label for a repository - %1 product name (e.g. openSUSE 10.2), %2 medium number (e.g. 2)
#: library/packages/src/modules/PackageCallbacks.rb:642
msgid "%1 (Disc %2)"
msgstr "%1 (Dysk %2)"

#. label for a repository - %1 product name (e.g. openSUSE 10.2), %2 medium number (e.g. 2)
#: library/packages/src/modules/PackageCallbacks.rb:645
msgid "%1 (Medium %2)"
msgstr "%1 (Nośnik %2)"

#. prompt to insert product (%1 == "SuSE Linux version 9.2 CD 2")
#: library/packages/src/modules/PackageCallbacks.rb:651
msgid ""
"Insert\n"
"'%1'"
msgstr ""
"Włóż do napędu\n"
"%1"

#. report error while accessing local directory with product (%1 = URL, %2 = "SuSE Linux ...")
#: library/packages/src/modules/PackageCallbacks.rb:656
msgid ""
"Cannot access installation media\n"
"%1\n"
"%2.\n"
"Check whether the directory is accessible."
msgstr ""
"Nie można uzyskać dostępu do nośnika instalacyjnego \n"
"%1\n"
"%2.\n"
"Sprawdź, czy katalog jest dostępny."

#. report error while accessing network media of product (%1 = URL, %2 = "SuSE Linux ...")
#: library/packages/src/modules/PackageCallbacks.rb:668
msgid ""
"Cannot access installation media \n"
"%1\n"
"%2.\n"
"Check whether the server is accessible."
msgstr ""
"Nie można uzyskać dostępu do nośnika instalacyjnego\n"
"%1\n"
"%2.\n"
"Sprawdź, czy serwer jest dostępny."

#. wrong media id, offer "Ignore"
#. push button label
#: library/packages/src/modules/PackageCallbacks.rb:693
#: library/packages/src/modules/PackageCallbacks.rb:1868
msgid "Skip Autorefresh"
msgstr "Pomiń autoodświeżanie"

#. menu button label - used for more then one device
#. push button label - in the media change popup, user can eject the CD/DVD
#: library/packages/src/modules/PackageCallbacks.rb:712
#: library/packages/src/modules/PackageCallbacks.rb:715
msgid "&Eject"
msgstr "&Wysuń"

#: library/packages/src/modules/PackageCallbacks.rb:722
msgid "A&utomatically Eject CD or DVD Medium"
msgstr "A&utomatycznie wysuń nośnik CD lub DVD"

#. command line mode - ask user whether installation of the failed package should be retried
#: library/packages/src/modules/PackageCallbacks.rb:789
msgid "Retry the installation?"
msgstr "Ponowić próbę instalacji?"

#. command line mode - ask user whether the installation should be aborted
#: library/packages/src/modules/PackageCallbacks.rb:797
msgid "Skip the medium?"
msgstr "Pominąć nośnik?"

#. otherwise ignore the medium
#: library/packages/src/modules/PackageCallbacks.rb:804
msgid "Ignoring the bad medium..."
msgstr "Ignorowanie uszkodzonego nośnika..."

#. TextEntry label
#. TextEntry label
#: library/packages/src/modules/PackageCallbacks.rb:825
#: library/packages/src/modules/PackageCallbacks.rb:881
msgid "&URL"
msgstr "Adres &URL"

#. popup label (%1 is repository URL)
#: library/packages/src/modules/PackageCallbacks.rb:1073
msgid "Creating Repository %1"
msgstr "Tworzenie repozytorium %1"

#. error message - a label followed by a richtext with details
#: library/packages/src/modules/PackageCallbacks.rb:1106
msgid "An error occurred while creating the repository."
msgstr "Wystąpił błąd podczas tworzenia repozytorium."

#. error message - a label followed by a richtext with details
#. error message - a label followed by a richtext with details
#. error message - a label followed by a richtext with details
#: library/packages/src/modules/PackageCallbacks.rb:1110
#: library/packages/src/modules/PackageCallbacks.rb:1237
#: library/packages/src/modules/PackageCallbacks.rb:1347
msgid "Unable to retrieve the remote repository description."
msgstr "Nie można pobrać opisu zdalnego repozytorium."

#. error message - a label followed by a richtext with details
#. error message - a label followed by a richtext with details
#. error message - a label followed by a richtext with details
#: library/packages/src/modules/PackageCallbacks.rb:1113
#: library/packages/src/modules/PackageCallbacks.rb:1240
#: library/packages/src/modules/PackageCallbacks.rb:1350
msgid "An error occurred while retrieving the new metadata."
msgstr "Podczas pobierania nowych metadanych wystąpił błąd."

#. error message - a label followed by a richtext with details
#. error message - a label followed by a richtext with details
#. error message - a label followed by a richtext with details
#: library/packages/src/modules/PackageCallbacks.rb:1116
#: library/packages/src/modules/PackageCallbacks.rb:1243
#: library/packages/src/modules/PackageCallbacks.rb:1353
msgid "The repository is not valid."
msgstr "Repozytorium jest nieprawidłowe."

#. error message - a label followed by a richtext with details
#: library/packages/src/modules/PackageCallbacks.rb:1119
msgid "The repository metadata is invalid."
msgstr "Metadane repozytorium są nieprawidłowe."

#. command line mode - ask user whether the repository refreshment should be retried
#. command line mode - ask user whether the repository refreshment should be retried
#. command line mode - ask user whether the repository refreshment should be retried
#. command line mode - ask user whether target initializatin can be restarted
#: library/packages/src/modules/PackageCallbacks.rb:1132
#: library/packages/src/modules/PackageCallbacks.rb:1262
#: library/packages/src/modules/PackageCallbacks.rb:1366
#: library/packages/src/modules/PackageCallbacks.rb:2123
msgid "Retry?"
msgstr "Ponowić?"

#. popup label (%1 is repository URL)
#: library/packages/src/modules/PackageCallbacks.rb:1178
#: library/packages/src/modules/PackageCallbacks.rb:1186
msgid "Probing Repository %1"
msgstr "Sprawdzenie repozytorium %1"

#. error message - a label followed by a richtext with details
#: library/packages/src/modules/PackageCallbacks.rb:1233
msgid "Error occurred while probing the repository."
msgstr "Wystąpił błąd podczas sprawdzania repozytorium."

#. error message - a label followed by a richtext with details
#: library/packages/src/modules/PackageCallbacks.rb:1246
msgid "Repository probing details."
msgstr "Szczegóły sprawdzania repozytorium."

#. error message - a label followed by a richtext with details
#: library/packages/src/modules/PackageCallbacks.rb:1249
msgid "Repository metadata is invalid."
msgstr "Metadane repozytorium są nieprawidłowe."

#. error message - a label followed by a richtext with details
#: library/packages/src/modules/PackageCallbacks.rb:1343
msgid "Repository %1"
msgstr "Repozytorium %1"

#. at start of delta providal
#: library/packages/src/modules/PackageCallbacks.rb:1431
msgid "Downloading delta RPM package %1 (%2)..."
msgstr "Pobieranie różnicowego pakietu RPM %1 (%2)..."

#. popup heading
#: library/packages/src/modules/PackageCallbacks.rb:1439
msgid "Downloading Delta RPM package"
msgstr "Pobieranie różnicowego pakietu RPM"

#. at start of delta application
#: library/packages/src/modules/PackageCallbacks.rb:1452
msgid "Applying delta RPM package %1..."
msgstr "Nakładanie różnicowego pakietu RPM %1..."

#. popup heading
#: library/packages/src/modules/PackageCallbacks.rb:1459
msgid "Applying delta RPM package"
msgstr "Nakładanie różnicowego pakietu RPM"

#. popup heading
#: library/packages/src/modules/PackageCallbacks.rb:1461
#: library/packages/src/modules/PackageCallbacks.rb:3102
msgid "Package: "
msgstr "Pakiet: "

#. close popup
#: library/packages/src/modules/PackageCallbacks.rb:1527
msgid "Starting script %1 (patch %2)..."
msgstr "Uruchamianie skryptu %1 (poprawka %2)..."

#. popup heading
#: library/packages/src/modules/PackageCallbacks.rb:1536
msgid "Running Script"
msgstr "Uruchamianie skryptu"

#. label, patch name follows
#: library/packages/src/modules/PackageCallbacks.rb:1541
msgid "Patch: "
msgstr "Poprawka: "

#. label, script name follows
#: library/packages/src/modules/PackageCallbacks.rb:1550
msgid "Script: "
msgstr "Skrypt: "

#. label
#: library/packages/src/modules/PackageCallbacks.rb:1556
msgid "Output of the Script"
msgstr "Wyjście skryptu"

#. label, %1 is patch name with version and architecture
#: library/packages/src/modules/PackageCallbacks.rb:1644
msgid ""
"Patch: %1\n"
"\n"
msgstr ""
"Poprawka: %1\n"
"\n"

#. a popup question with "Continue", "Skip" and "Abort" buttons
#: library/packages/src/modules/PackageCallbacks.rb:1661
msgid ""
"The repositories are being refreshed.\n"
"Continue with refreshing?\n"
"\n"
"Note: If the refresh is skipped some packages\n"
"might be missing or out of date."
msgstr ""
"Trwa odświeżanie repozytoriów.\n"
"Kontynuować?\n"
"\n"
"Uwaga: Jeśli repozytoria nie zostaną odświeżone,\n"
" może brakować niektórych pakietów a inne  pakiety mogą być nieaktualne."

#. push button label
#: library/packages/src/modules/PackageCallbacks.rb:1676
msgid "&Skip Refresh"
msgstr "&Pomiń odświeżanie"

#. heading of popup
#: library/packages/src/modules/PackageCallbacks.rb:1710
msgid "Downloading"
msgstr "Pobieranie"

#. message in a progress popup
#. progress bar label, %1 is URL with optional download rate
#: library/packages/src/modules/PackageCallbacks.rb:1757
#: library/packages/src/modules/PackageCallbacks.rb:1803
msgid "Downloading: %1"
msgstr "Pobieranie: %1"

#. heading of popup
#. heading of popup
#: library/packages/src/modules/PackageCallbacks.rb:1905
#: library/packages/src/modules/PackageCallbacks.rb:1971
msgid "Checking Package Database"
msgstr "Sprawdzanie bazy pakietów"

#. message in a progress popup
#: library/packages/src/modules/PackageCallbacks.rb:1908
msgid "Rebuilding package database. This process can take some time."
msgstr "Przebudowa bazy pakietów. Proces ten może być czasochłonny."

#. error message, %1 is the cause for the error
#: library/packages/src/modules/PackageCallbacks.rb:1941
msgid ""
"Rebuilding of package database failed:\n"
"%1"
msgstr ""
"Przebudowa bazy pakietów nie powiodła się:\n"
"%1"

#. message in a progress popup
#: library/packages/src/modules/PackageCallbacks.rb:1974
msgid "Converting package database. This process can take some time."
msgstr "Konwersja bazy pakietów. Proces ten może być czasochłonny."

#: library/packages/src/modules/PackageCallbacks.rb:1987
msgid "Status"
msgstr "Stan"

#. error message, %1 is the cause for the error
#: library/packages/src/modules/PackageCallbacks.rb:2011
msgid ""
"Conversion of package database failed:\n"
"%1"
msgstr ""
"Konwersja bazy pakietów nie powiodła się:\n"
"%1"

#. progress message (command line mode)
#: library/packages/src/modules/PackageCallbacks.rb:2047
msgid "Reading RPM database..."
msgstr "Odczytywanie bazy danych pakietów RPM..."

#. popup heading
#: library/packages/src/modules/PackageCallbacks.rb:2056
msgid "Reading Installed Packages"
msgstr "Odczytywanie zainstalowanych pakietów"

#. progress bar label
#. TODO: allow Abort
#. ,
#. `VBox(
#. `Label(""),
#. `PushButton(`id(`abort), Label::AbortButton())
#. )
#: library/packages/src/modules/PackageCallbacks.rb:2062
#: library/packages/src/modules/PackageCallbacks.rb:2078
msgid "Scanning RPM database..."
msgstr "Skanowanie bazy danych pakietów RPM..."

#. error message, could not read RPM database
#: library/packages/src/modules/PackageCallbacks.rb:2112
msgid "Initialization of the target failed."
msgstr "Inicjalizacja elementu docelowego nie powiodła się."

#. status message (command line mode)
#: library/packages/src/modules/PackageCallbacks.rb:2204
msgid "RPM database read"
msgstr "Odczytanie bazy danych pakietów RPM"

#. heading in a popup window
#: library/packages/src/modules/PackageCallbacks.rb:2236
msgid "User Authentication"
msgstr "Uwierzytelnianie użytkownika"

#: library/packages/src/modules/PackageCallbacks.rb:2242
msgid ""
"URL: %1\n"
"\n"
"%2"
msgstr ""
"Adres URL: %1\n"
"\n"
"%2"

#. textentry label
#: library/packages/src/modules/PackageCallbacks.rb:2251
msgid "&User Name"
msgstr "Nazwa &użytkownika"

#. check box
#: library/packages/src/modules/PackageCallbacks.rb:3037
msgid "Show &details"
msgstr "Pokaż &szczegóły"

#: library/packages/src/modules/PackageCallbacks.rb:3103
msgid "Size: "
msgstr "Rozmiar: "

#: library/packages/src/modules/PackageCallbacks.rb:3126
msgid "Remaining time to automatic retry: %1"
msgstr "Czas pozostały do automatycznego ponowienia próby: %1"

#. ask to send quit signal to PackageKit
#: library/packages/src/modules/PackageLock.rb:58
msgid ""
"PackageKit is still running (probably busy).\n"
"Ask PackageKit to quit again?"
msgstr ""
"Program PackageKit jest nadal uruchomiony (prawdopodobnie jest zajęty).\n"
"Ponowić próbę zakończenia programu?"

#: library/packages/src/modules/PackageLock.rb:62
msgid ""
"PackageKit is blocking software management.\n"
"This happens when the updater applet or another software management\n"
"application is running.\n"
"\n"
"Ask PackageKit to quit?"
msgstr ""
"Program PackageKit blokuje funkcje zarządzania oprogramowaniem.\n"
"Dzieje się tak, gdy aplet aktualizacji lub inny program do zarządzania\n"
"oprogramowaniem jest uruchomiony.\n"
"\n"
"Zakończyć program PackageKit?"

#. TRANSLATORS: a popup headline
#. TRANSLATORS: a popup headline
#. TRANSLATORS: a popup headline
#: library/packages/src/modules/PackageLock.rb:108
#: library/packages/src/modules/PackageLock.rb:159
#: library/packages/src/modules/PackageLock.rb:183
msgid "Accessing the Software Management Failed"
msgstr "Dostęp do zarządzania oprogramowaniem nieudany"

#. TRANSLATORS: an error message with question
#: library/packages/src/modules/PackageLock.rb:112
msgid ""
"Would you like to continue without having access\n"
"to the software management or retry to access it?\n"
msgstr ""
"Kontynuować bez dostępu do zarządzania oprogramowaniem,\n"
"czy spróbować ponownie?\n"

#. TRANSLATORS: an error message with question
#: library/packages/src/modules/PackageLock.rb:163
msgid ""
"Would you like to retry accessing the software manager,\n"
"continue without having access to the software management,\n"
"or abort?\n"
msgstr ""
"Kontynuować bez dostępu do zarządzania oprogramowaniem,\n"
"próbować ponownie, czy przerwać?\n"

#. TRANSLATORS: an error message with question
#: library/packages/src/modules/PackageLock.rb:187
msgid "Would you like to abort or try again?\n"
msgstr "Przerwać, czy spróbować ponownie?\n"

#. print the question
#. popup heading, with rich text widget and Yes/No buttons
#: library/packages/src/modules/PackageSystem.rb:189
#: library/packages/src/modules/PackageSystem.rb:195
msgid "Do you accept this license agreement?"
msgstr "Czy akceptujesz tę umowę licencyjną?"

#. error message, after pressing [OK] the package manager is displayed
#: library/packages/src/modules/PackageSystem.rb:225
msgid ""
"There are unresolved dependencies which need\n"
"to be solved manually in the software manager."
msgstr ""
"Istnieją nierozwiązane zależności, które należy\n"
"rozwiązać ręcznie w menedżerze oprogramowania."

#. error report
#: library/packages/src/modules/PackageSystem.rb:417
msgid "Installing required packages failed."
msgstr "Instalacja wymaganych pakietów nie powiodła się."

#. continue/cancel popup
#: library/packages/src/modules/PackageSystem.rb:421
msgid ""
"Installing required packages failed. If you continue\n"
"without installing required packages,\n"
"YaST may not work properly.\n"
msgstr ""
"Instalacja wymaganych pakietów nie powiodła się.\n"
"W razie kontynuacji bez instalacji wymaganych pakietów, \n"
"program YaST może nie pracować poprawnie.\n"

#. error report
#: library/packages/src/modules/PackageSystem.rb:431
msgid "Cannot continue without installing required packages."
msgstr "Nie można kontynuować bez instalacji wymaganych pakietów."

#. continue/cancel popup
#: library/packages/src/modules/PackageSystem.rb:436
msgid ""
"If you continue without installing required \n"
"packages, YaST may not work properly.\n"
msgstr ""
"W razie kontynuacji bez instalacji wymaganych pakietów, \n"
"program YaST może nie pracować poprawnie.\n"

#. dialog heading, %1 is package name
#: library/packages/src/modules/PackagesUI.rb:156
msgid "Confirm Package License: %1"
msgstr "Zgoda na warunki licencji pakietu: %1"

#. push button
#: library/packages/src/modules/PackagesUI.rb:163
msgid "I &Agree"
msgstr "&Zgadzam się"

#. push button
#: library/packages/src/modules/PackagesUI.rb:165
msgid "I &Disagree"
msgstr "&Nie zgadzam się"

#. help text
#: library/packages/src/modules/PackagesUI.rb:177
msgid ""
"<p><b><big>License Confirmation</big></b><br>\n"
"The package in the headline of the dialog requires an explicit confirmation\n"
"of acceptance of its license.\n"
"If you reject the license of the package, the package will not be "
"installed.\n"
"<br>\n"
"To accept the license of the package, click <b>I Agree</b>.\n"
"To reject the license of the package, click <b>I Disagree</b></p>."
msgstr ""
"<p><b><big>Potwierdzenie licencji</big></b><br>\n"
"Pakiet wymieniony w tytule okna dialogowego wymaga wyraźnej zgody na warunki "
"licencji.\n"
"W przypadku niewyrażenia zgody na warunki licencji tego pakietu, nie "
"zostanie on zainstalowany.\n"
"<br>\n"
"Aby zaakceptować licencję tego pakietu, należy nacisnąć przycisk <b>Zgadzam "
"się</b>.\n"
"Aby odrzucić licencję tego pakietu, należy nacisnąć przycisk <b>Nie zgadzam "
"się</b></p>."

#. exception text
#: library/packages/src/modules/PackagesUI.rb:316
msgid "Opening package selector failed."
msgstr "Otwieranie selektora pakietów nie powiodło się."

#. Help text for software patterns / selections dialog
#: library/packages/src/modules/PackagesUI.rb:348
msgid ""
"<p>\n"
"\t\t This dialog allows you to define this system's tasks and what software "
"to install.\n"
"\t\t Available tasks and software for this system are shown by category in "
"the left\n"
"\t\t column.  To view a description for an item, select it in the list.\n"
"\t\t </p>"
msgstr ""
"<p>\n"
"\t\t To okno dialogowe pozwala zdefiniować zadania systemu i oprogramowanie "
"do zainstalowania.\n"
"\t\t Dostępne zadania i oprogramowanie wyświetlone są w kategoriach w lewej "
"kolumnie\n"
"\t\t Aby zobaczyć opis elementu, należy go zaznaczyć.\n"
"\t\t </p>"

#: library/packages/src/modules/PackagesUI.rb:355
msgid ""
"<p>\n"
"\t\t Change the status of an item by clicking its status icon\n"
"\t\t or right-click any icon for a context menu.\n"
"\t\t With the context menu, you can also change the status of all items.\n"
"\t\t </p>"
msgstr ""
"<p>\n"
"\t\t Stan elementu można zmienić, klikając jego ikonę\n"
"\t\t lub za pomocą menu kontekstowego wywoływanego kliknięciem prawym "
"przyciskiem myszy  dowolnej ikony.\n"
"\t\t Za pomocą menu kontekstowego można zmienić stan\n"
"\t\t wszystkich elementów.\n"
"\t\t </p>"

#: library/packages/src/modules/PackagesUI.rb:362
msgid ""
"<p>\n"
"\t\t <b>Details</b> opens the detailed software package selection\n"
"\t\t where you can view and select individual software packages.\n"
"\t\t </p>"
msgstr ""
"<p>\n"
"\t\t Przycisk <b>Szczegóły</b> otwiera okno szczegółowego wyboru pakietów, "
"gdzie można\n"
"\t\t przeglądać i zaznaczać pojedyncze pakiety.\n"
"\t\t </p>"

#: library/packages/src/modules/PackagesUI.rb:368
msgid ""
"<p>\n"
"\t\t The disk usage display in the lower right corner shows the remaining "
"disk space\n"
"\t\t after all requested changes will have been performed.\n"
"\t\t Hard disk partitions that are full or nearly full can degrade\n"
"\t\t system performance and in some cases even cause serious problems.\n"
"\t\t The system needs some available disk space to run properly.\n"
"\t\t </p>"
msgstr ""
"<p>\n"
"\t\tPole wykorzystania dysku w dolnym prawym rogu pokazuje ilość wolnej "
"przestrzeni\n"
"\t\tpozostałej na dysku po wykonaniu wszystkich żądanych\n"
"\t\toperacji. Partycje prawie lub całkowicie zapełnione mogą\n"
"\t\tspowodować spadek wydajności systemu oraz w pewnych przypadkach nawet "
"poważne\n"
"\t\tproblemy. Do prawidłowego funkcjonowania systemu wymagana jest\n"
"\t\tpewna ilość wolnego miejsca na dyskach.\n"
"</p>"

#. Dialog title
#. Hint for German translation: "Softwareauswahl und Einsatzzweck des Systems"
#: library/packages/src/modules/PackagesUI.rb:389
msgid "Software Selection and System Tasks"
msgstr "Wybór oprogramowania i zadań systemu"

#. don't get all the way out - the user might just have
#. been scared of the gory details.
#: library/packages/src/modules/PackagesUI.rb:430
msgid "(more)"
msgstr "(więcej)"

#: library/packages/src/modules/PackagesUI.rb:446
msgid "Installation Successfully Finished"
msgstr "Instalacja zakończyła się powodzeniem"

#: library/packages/src/modules/PackagesUI.rb:448
msgid "Package Installation Failed"
msgstr "Instalowanie pakietów nie powiodło się"

#: library/packages/src/modules/PackagesUI.rb:460
msgid "Error Message: %1"
msgstr "Komunikat o błędzie: %1"

#: library/packages/src/modules/PackagesUI.rb:477
msgid "Failed Packages: %1"
msgstr "Pakiety, w przypadku których wystąpiły błędy: %1"

#: library/packages/src/modules/PackagesUI.rb:496
msgid "Installed Packages: %1"
msgstr "Zainstalowane pakiety: %1"

#: library/packages/src/modules/PackagesUI.rb:515
msgid "Updated Packages: %1"
msgstr "Zaktualizowane pakiety: %1"

#: library/packages/src/modules/PackagesUI.rb:534
msgid "Removed Packages: %1"
msgstr "Usunięte pakiety: %1"

#: library/packages/src/modules/PackagesUI.rb:556
msgid "Not Installed Packages: %1"
msgstr "Niezainstalowane pakiety: %1"

#. Table headings for CD statistics during installation
#: library/packages/src/modules/PackagesUI.rb:572
#: library/packages/src/modules/SlideShow.rb:534
msgid "Packages"
msgstr "Pakiety"

#. reset the items list
#: library/packages/src/modules/PackagesUI.rb:583
msgid "Elapsed Time: %1"
msgstr "Pozostały czas: %1"

#: library/packages/src/modules/PackagesUI.rb:593
msgid "Total Installed Size: %1"
msgstr "Całkowity rozmiar instalacji: %1"

#: library/packages/src/modules/PackagesUI.rb:603
msgid "Total Downloaded Size: %1"
msgstr "Całkowity rozmiar pobranych pakietów: %1"

#: library/packages/src/modules/PackagesUI.rb:612
msgid "Statistics"
msgstr "Statystyki"

#. display installation log
#: library/packages/src/modules/PackagesUI.rb:625
#: library/packages/src/modules/PackagesUI.rb:714
msgid "Installation log"
msgstr "Dziennik instalacji"

#: library/packages/src/modules/PackagesUI.rb:632
msgid "Details"
msgstr "Szczegóły"

#. open a new wizard dialog if needed
#: library/packages/src/modules/PackagesUI.rb:680
msgid "After Installing Packages"
msgstr "Po zainstalowaniu pakietów"

#: library/packages/src/modules/PackagesUI.rb:682
msgid "Show This Report"
msgstr "Pokaż ten raport"

#: library/packages/src/modules/PackagesUI.rb:683
msgid "Finish"
msgstr "Zakończ"

#: library/packages/src/modules/PackagesUI.rb:684
msgid "Continue in the Software Manager"
msgstr "Kontynuuj w menedżerze oprogramowania"

#: library/packages/src/modules/PackagesUI.rb:689
msgid ""
"<P><BIG><B>Installation Report</B></BIG><BR>Here is a summary of installed "
"or removed packages.</P>"
msgstr ""
"<P><BIG><B>Raport dotyczący instalacji</B></BIG><BR>Zawiera podsumowanie "
"zainstalowanych i usuniętych pakietów.</P>"

#: library/packages/src/modules/PackagesUI.rb:697
msgid "Installation Report"
msgstr "Raport dotyczący instalacji"

#: library/packages/src/modules/PackagesUI.rb:719
msgid "Installed Packages"
msgstr "Pakiety zainstalowane"

#: library/packages/src/modules/PackagesUI.rb:724
msgid "Updated Packages"
msgstr "Zaktualizowane pakiety"

#: library/packages/src/modules/PackagesUI.rb:729
msgid "Removed Packages"
msgstr "Usunięte pakiety"

#: library/packages/src/modules/PackagesUI.rb:734
msgid "Remaining Packages"
msgstr "Pozostałe pakiety"

#. disabling installation report dialog, inform the user how to enable it back
#: library/packages/src/modules/PackagesUI.rb:755
msgid ""
"If you want to show this report dialog again edit\n"
"\n"
"System > Yast2 > GUI > PKGMGR_ACTION_AT_EXIT\n"
"\n"
"value in the YaST sysconfig editor."
msgstr ""
"Aby ponownie wyświetlić to okno dialogowe raportu, edytuj wartość\n"
"\n"
"System > Yast2 > GUI > PKGMGR_ACTION_AT_EXIT\n"
"\n"
"w edytorze konfiguracji systemu YaST."

#. popup question, %1 stands for the package name
#. %2 is a repository name
#. %3 is URL of the repository
#: library/packages/src/modules/SignatureCheckDialogs.rb:266
msgid ""
"The package %1 from repository %2\n"
"%3\n"
"is not digitally signed. This means that the origin\n"
"and integrity of the package cannot be verified. Installing the package\n"
"may put the integrity of your system at risk.\n"
"\n"
"Install it anyway?"
msgstr ""
"Pakiet %1 z repozytorium %2\n"
"%3\n"
"nie jest podpisany cyfrowo. Oznacza to, że pochodzenie\n"
"i spójność pakietu nie mogą być zweryfikowane. Instalacja\n"
"takiego pakietu może stanowić ryzyko dla integralności systemu.\n"
"\n"
"Zainstalować go mimo wszystko?"

#. popup question, %1 stands for the filename
#. %2 is a repository name
#. %3 is URL of the repository
#: library/packages/src/modules/SignatureCheckDialogs.rb:280
msgid ""
"The file %1 from repository %2\n"
"%3\n"
"is not digitally signed. The origin and integrity of the file\n"
"cannot be verified. Using the file anyway puts the integrity of your \n"
"system at risk.\n"
"\n"
"Use it anyway?\n"
msgstr ""
"Plik %1 z repozytorium %2\n"
"%3\n"
"nie jest podpisany cyfrowo. Oznacza to, że nie można sprawdzić pochodzenia\n"
"i integralności tego pliku. Jego użycie może stanowić ryzyko dla systemu.\n"
"\n"
"Czy mimo to użyć tego pliku?\n"

#: library/packages/src/modules/SignatureCheckDialogs.rb:300
msgid "Unsigned Package"
msgstr "Niepodpisany pakiet"

#: library/packages/src/modules/SignatureCheckDialogs.rb:302
msgid "Unsigned File"
msgstr "Niepodpisany plik"

#. popup question, %1 stands for the package name
#: library/packages/src/modules/SignatureCheckDialogs.rb:348
msgid ""
"No checksum for package %1 was found in the repository.\n"
"While the package is part of the signed repository, it is not contained \n"
"in the list of checksums in this repository. Installing the package puts \n"
"the integrity of your system at risk.\n"
"\n"
"Install it anyway?\n"
msgstr ""
"W repozytorium nie znaleziono sumy kontrolnej pakietu %1.\n"
"Oznacza to, że pakiet jest częścią podpisanego repozytorium, \n"
"ale nie jest ujęty na liście sum kontrolnych. Zainstalowanie\n"
"tego pakietu może stanowić ryzyko dla systemu.\n"
"\n"
"Czy mimo to zainstalować ten pakiet?\n"

#. popup question, %1 stands for the filename
#: library/packages/src/modules/SignatureCheckDialogs.rb:359
msgid ""
"No checksum for file %1 was found in the repository.\n"
"This means that the file is part of the signed repository,\n"
"but the list of checksums in this repository does not mention this file. "
"Using the file\n"
"may put the integrity of your system at risk.\n"
"\n"
"Use it anyway?"
msgstr ""
"W repozytorium nie znaleziono sumy kontrolnej pliku %1.\n"
"Oznacza to, że plik znajduje się w podpisanym repozytorium,\n"
"ale nie został uwzględniony na liście zawierającej sumy kontrolne.\n"
"Użycie tego pliku może stanowić ryzyko dla systemu.\n"
"\n"
"Czy mimo to użyć tego pliku?"

#. popup heading
#: library/packages/src/modules/SignatureCheckDialogs.rb:375
msgid "No Checksum Found"
msgstr "Brak sumy kontrolnej"

#. popup question, %1 stands for the package name, %2 for the complete description of the GnuPG key (multiline)
#: library/packages/src/modules/SignatureCheckDialogs.rb:422
msgid ""
"Package %1 from repository %2\n"
"%3\n"
"is signed with the following GnuPG key, but the integrity check failed: %4\n"
"\n"
"The package has been changed, either by accident or by an attacker,\n"
"since the repository creator signed it. Installing it is a big risk\n"
"for the integrity and security of your system.\n"
"\n"
"Install it anyway?\n"
msgstr ""
"Pakiet %1 z repozytorium %2\n"
"%3\n"
"jest podpisany następującym kluczem GnuPG, ale test integralności się nie "
"powiódł: %4\n"
"\n"
"Oznacza to, że od czasu podpisania przez twórcę pakiet został\n"
"zmieniony przypadkowo przez autora lub celowo przez atakującego.\n"
"Zainstalowanie tego pakietu może stanowić ryzyko dla systemu.\n"
"\n"
"Czy mimo to zainstalować ten pakiet?\n"

#. popup question, %1 stands for the filename, %2 for the complete description of the GnuPG key (multiline)
#: library/packages/src/modules/SignatureCheckDialogs.rb:436
msgid ""
"File %1 from repository %2\n"
"%3\n"
"is signed with the following GnuPG key, but the integrity check failed: %4\n"
"\n"
"The file has been changed, either by accident or by an attacker,\n"
"since the repository creator signed it. Using it is a big risk\n"
"for the integrity and security of your system.\n"
"\n"
"Use it anyway?\n"
msgstr ""
"Plik %1 z repozytorium %2\n"
"%3\n"
"jest podpisany następującym kluczem GnuPG, ale test integralności się nie "
"powiódł: %4\n"
"\n"
"Oznacza to, że od czasu podpisania przez twórcę plik został\n"
"zmieniony przypadkowo przez autora lub celowo przez atakującego.\n"
"Użycie tego pliku może stanowić ryzyko dla systemu.\n"
"\n"
"Czy mimo to użyć tego pliku?\n"

#. popup heading
#: library/packages/src/modules/SignatureCheckDialogs.rb:458
msgid "Validation Check Failed"
msgstr "Sprawdzenie poprawności zakończone niepowodzeniem"

#. popup question, %1 stands for the package name, %2 for the complex multiline description of the GnuPG key
#: library/packages/src/modules/SignatureCheckDialogs.rb:485
msgid ""
"The package %1 is digitally signed\n"
"with the following unknown GnuPG key: %2.\n"
"\n"
"This means that a trust relationship to the creator of the package\n"
"cannot be established. Installing the package may put the integrity\n"
"of your system at risk.\n"
"\n"
"Install it anyway?"
msgstr ""
"Pakiet %1 jest podpisany cyfrowo nieznanym kluczem GnuPG: %2\n"
"\n"
"Oznacza to, że nie można nawiązać relacji zaufania z twórcą\n"
"pakietu. Instalacja pakietu może stanowić ryzyko dla systemu.\n"
"\n"
"Czy mimo to chcesz go zainstalować?"

#. popup question, %1 stands for the filename, %2 for the complex multiline description of the GnuPG key
#: library/packages/src/modules/SignatureCheckDialogs.rb:498
msgid ""
"The file %1\n"
"is digitally signed with the following unknown GnuPG key: %2.\n"
"\n"
"This means that a trust relationship to the creator of the file\n"
"cannot be established. Using the file may put the integrity\n"
"of your system at risk.\n"
"\n"
"Use it anyway?"
msgstr ""
"Plik %1\n"
"jest podpisany cyfrowo następującym nieznanym kluczem GnuPG: %2\n"
"\n"
"Oznacza to, że nie można nawiązać relacji zaufania z twórcą\n"
"pliku. Użycie pliku może stanowić ryzyko dla systemu.\n"
"\n"
"Czy mimo to chcesz go użyć?"

#. Part of the GnuPG key description in popup, %1 is a GnuPG key ID
#. Part of the GnuPG key description in popup, %1 is a GnuPG key ID
#: library/packages/src/modules/SignatureCheckDialogs.rb:518
#: library/packages/src/modules/SignatureCheckDialogs.rb:1009
msgid "ID: %1"
msgstr "ID: %1"

#. popup heading
#: library/packages/src/modules/SignatureCheckDialogs.rb:526
msgid "Unknown GnuPG Key"
msgstr "Nieznany klucz GnuPG"

#. popup question, %1 stands for the package name, %2 for the key ID, %3 for the key name
#: library/packages/src/modules/SignatureCheckDialogs.rb:574
msgid ""
"The package %1 is digitally signed\n"
"with key '%2 (%3)'.\n"
"\n"
"There is no trust relationship with the owner of the key.\n"
"If you trust the owner, mark the key as trusted.\n"
"\n"
"Installing a package from an unknown repository puts\n"
"the integrity of your system at risk. It is safest\n"
"to skip the package.\n"
msgstr ""
"Pakiet %1 jest podpisany cyfrowo kluczem\n"
"%2 (%3).\n"
"\n"
"Brak jednak powiązania z właścicielem klucza.\n"
"Jeśli ufasz właścicielowi, oznacz klucz jako zaufany.\n"
"\n"
"Instalowanie pakietów z nieznanych repozytoriów stanowi\n"
"ryzyko dla integralności systemu. Bezpieczniejsze\n"
"jest pominięcie instalacji pakietu.\n"

#. popup question, %1 stands for the filename, %2 for the key ID, %3 for the key name
#: library/packages/src/modules/SignatureCheckDialogs.rb:588
msgid ""
"The file %1 is digitally signed\n"
"with key '%2 (%3)'.\n"
"\n"
"There is no trust relationship with the owner of the key.\n"
"If you trust the owner, mark the key as trusted.\n"
"\n"
"Installing a file from an unknown repository puts\n"
"the integrity of your system at risk. It is safest\n"
"to skip it.\n"
msgstr ""
"Plik %1 jest podpisany cyfrowo kluczem\n"
"%2 (%3).\n"
"\n"
"Brak jednak powiązania z właścicielem klucza.\n"
"Jeśli ufasz właścicielowi, oznacz klucz jako zaufany.\n"
"\n"
"Instalowanie plików z nieznanych repozytoriów może\n"
"stanowić ryzyko dla integralności systemu. Bezpieczniejsze\n"
"jest pominięcie instalacji pliku.\n"

#. popup heading
#: library/packages/src/modules/SignatureCheckDialogs.rb:609
msgid "Signed with Untrusted Public Key"
msgstr "Podpisano niezaufanym kluczem publicznym"

#. push button
#: library/packages/src/modules/SignatureCheckDialogs.rb:616
msgid "&Trust and Import the Key"
msgstr "Zaimportuj i dodaj do &bazy zaufanych ten klucz"

#. additional Richtext (HTML) warning text (kind of help), 1/2
#: library/packages/src/modules/SignatureCheckDialogs.rb:649
msgid ""
"<p>The owner of the key may distribute updates,\n"
"packages, and package repositories that your system will trust and offer\n"
"for installation and update without any further warning. In this way,\n"
"importing the key into your keyring of trusted keys allows the key owner\n"
"to have a certain amount of control over the software on your system.</p>"
msgstr ""
"<p>Właściciel klucza może dystrybuować aktualizacje,\n"
"pakiety i repozytoria pakietów, które będą uznane za godne zaufania.\n"
"Ich instalacja będzie się odbywać bez dalszych ostrzeżeń. Przez \n"
"zaimportowanie klucza do zbioru zaufanych właściciel uzyskuje\n"
"pewną kontrolę nad oprogramowaniem tego systemu.</p>"

#. additional Richtext (HTML) warning text (kind of help), 2/2
#: library/packages/src/modules/SignatureCheckDialogs.rb:657
msgid ""
"<p>A warning dialog opens for every package that\n"
"is not signed by a trusted (imported) key. If you do not trust the key,\n"
"the packages or repositories created by the owner of the key will not be "
"used.</p>"
msgstr ""
"<p>Otwiera okno dialogowe z ostrzeżeniem w przypadku każdego pakietu\n"
"niepodpisanego zaufanym (zaimportowanym) kluczem. Jeśli nie masz zaufania do "
"klucza,\n"
"pakiety lub repozytoria utworzone przez właściciela klucza nie będą używane. "
"</p>"

#. popup message - label, part 1, %1 stands for repository name, %2 for its URL
#: library/packages/src/modules/SignatureCheckDialogs.rb:667
msgid ""
"The following GnuPG key has been found in repository\n"
"%1\n"
"(%2):"
msgstr ""
"Następujący klucz GnuPG został znaleziony w repozytorium\n"
"%1\n"
"(%2):"

#. popup message - label, part 2
#: library/packages/src/modules/SignatureCheckDialogs.rb:677
msgid ""
"You can choose to import it into your keyring of trusted\n"
"public keys, meaning that you trust the owner of the key.\n"
"You should be sure that you can trust the owner and that\n"
"the key really belongs to that owner before importing it."
msgstr ""
"Możesz go zaimportować do bazy zaufanych kluczy publicznych,\n"
"co oznacza, że ufasz właścicielowi klucza. Przed importem\n"
"należy się upewnić, że można zaufać właścicielowi klucza\n"
"i że klucz rzeczywiście do niego należy."

#. warning label - the key to import is expired
#: library/packages/src/modules/SignatureCheckDialogs.rb:689
msgid "WARNING: The key has expired!"
msgstr "UWAGA: Klucz wygasł!"

#. popup heading
#: library/packages/src/modules/SignatureCheckDialogs.rb:715
msgid "Import Untrusted GnuPG Key"
msgstr "Import niezaufanego klucza GnuPG"

#. push button
#: library/packages/src/modules/SignatureCheckDialogs.rb:729
msgid "&Trust"
msgstr "&Zaufany"

#. popup question, %1 stands for the filename, %2 is expected checksum
#. %3 is the current checksum (e.g. "803a8ff00d00c9075a1bd223a480bcf92d2481c1")
#: library/packages/src/modules/SignatureCheckDialogs.rb:762
msgid ""
"The expected checksum of file %1\n"
"is %2,\n"
"but the current checksum is %3.\n"
"\n"
"The file has been changed by accident or by an attacker\n"
"since the repository creator signed it. Using it is a big risk\n"
"for the integrity and security of your system.\n"
"\n"
"Use it anyway?\n"
msgstr ""
"Plik %1 powinien mieć sumę kontrolną\n"
"%2\n"
"Aktualna suma to %3.\n"
"\n"
"Oznacza to, że plik został zmieniony od czasu podpisania go\n"
"kluczem publicznym przez autora. Użycie tego pliku stanowi duże\n"
"ryzyko dla integralności i bezpieczeństwa systemu.\n"
"\n"
"Czy użyć tego pliku mimo wszystko?\n"

#. dialog heading - displayed in a big bold font
#: library/packages/src/modules/SignatureCheckDialogs.rb:779
msgid "Wrong Digest"
msgstr "Błędny skrót"

#. popup question, %1 stands for the filename, %2 is expected digest, %3 is the current digest
#: library/packages/src/modules/SignatureCheckDialogs.rb:799
msgid ""
"The checksum of file %1\n"
"is %2,\n"
"but the expected checksum is not known.\n"
"\n"
"This means that the origin and integrity of the file\n"
"cannot be verified. Using the file puts the integrity of your system at "
"risk.\n"
"\n"
"Use it anyway?\n"
msgstr ""
"Suma kontrolna pliku %1\n"
"to %2,\n"
"ale nie jest znana oczekiwana suma kontrolna tego pliku.\n"
"\n"
"Oznacza to, że nie można potwierdzić integralności tego pliku. \n"
"Jego używanie stanowi ryzyko dla integralności i bezpieczeństwa systemu.\n"
"\n"
"Czy mimo to użyć tego pliku?\n"

#. dialog heading - displayed in a big bold font
#: library/packages/src/modules/SignatureCheckDialogs.rb:813
msgid "Unknown Digest"
msgstr "Nieznany skrót"

#. Part of the GnuPG key description in popup, %1 is a GnuPG key fingerprint
#: library/packages/src/modules/SignatureCheckDialogs.rb:1018
msgid "Fingerprint: %1"
msgstr "Odcisk: %1"

#. Part of the GnuPG key description in popup, %1 is a GnuPG key name
#: library/packages/src/modules/SignatureCheckDialogs.rb:1024
msgid "Name: %1"
msgstr "Nazwa: %1"

#: library/packages/src/modules/SignatureCheckDialogs.rb:1030
msgid "Created: %1"
msgstr "Utworzony: %1"

#: library/packages/src/modules/SignatureCheckDialogs.rb:1042
msgid "Expires: %1"
msgstr "Wygasa: %1"

#. GPG key property
#: library/packages/src/modules/SignatureCheckDialogs.rb:1059
msgid "ID: "
msgstr "ID: "

#. GPG key property
#: library/packages/src/modules/SignatureCheckDialogs.rb:1065
msgid "Name: "
msgstr "Nazwa: "

#. GPG key property
#: library/packages/src/modules/SignatureCheckDialogs.rb:1078
msgid "Fingerprint: "
msgstr "Odcisk: "

#. GPG key property
#: library/packages/src/modules/SignatureCheckDialogs.rb:1089
msgid "Created: "
msgstr "Utworzony: "

#. GPG key property
#: library/packages/src/modules/SignatureCheckDialogs.rb:1100
msgid "Expires: "
msgstr "Wygasa: "

#. we need to remember the values for tab switching
#. these are the initial values
#. Return the description for the current stage.
#. @return [String]	localized string description
#. translators: default global progress bar label
#: library/packages/src/modules/SlideShow.rb:152
#: library/packages/src/modules/SlideShow.rb:153
#: library/packages/src/modules/SlideShow.rb:324
#: library/packages/src/modules/SlideShow.rb:345
msgid "Installing..."
msgstr "Instalowanie..."

#. Table headings for CD statistics during installation
#: library/packages/src/modules/SlideShow.rb:530
msgid "Media"
msgstr "Nośnik"

#. Table headings for CD statistics during installation - keep as short as possible!
#: library/packages/src/modules/SlideShow.rb:532
msgid "Remaining"
msgstr "Pozostało"

#. Table headings for CD statistics during installation
#: library/packages/src/modules/SlideShow.rb:536
msgid "Time"
msgstr "Czas"

#. Construct widgets for the "details" page
#.
#. @return	A term describing the widgets
#: library/packages/src/modules/SlideShow.rb:552
msgid "Actions performed:"
msgstr "Wykonane działania:"

#. Help text while software packages are being installed (displayed only in rare cases)
#: library/packages/src/modules/SlideShow.rb:642
msgid "<p>Packages are being installed.</p>"
msgstr "<p>Trwa instalacja pakietów.</p>"

#: library/packages/src/modules/SlideShow.rb:643
msgid ""
"<P><B>Aborting Installation</B> Package installation can be aborted using "
"the <B>Abort</B> button. However, the system then can be in an inconsistent "
"or unusable state or it may not boot if the basic system component is not "
"installed.</P>"
msgstr ""
"<P><B>Przerywanie instalacji</B> Instalację pakietów można przerwać przez "
"użycie przycisku <B>Przerwij</B>. Przerwanie instalacji może jednak "
"spowodować poważne uszkodzenie systemu, skutkujące nawet brakiem możliwości "
"jego uruchomienia.</P>"

#. Translators: Tab name, keep short, %s is product name, e.g. SLES
#: library/packages/src/modules/SlideShow.rb:661
msgid "%s Release Notes"
msgstr "Informacje o wydaniu %s"

#. tab
#: library/packages/src/modules/SlideShow.rb:673
msgid "&Details"
msgstr "&Szczegóły"

#. tab
#: library/packages/src/modules/SlideShow.rb:677
msgid "Slide Sho&w"
msgstr "&Prezentacja"

#. Dialog heading - software packages are being upgraded
#: library/packages/src/modules/SlideShow.rb:716
msgid "Performing Upgrade"
msgstr "Uaktualnianie"

#. Dialog heading - software packages are being installed
#: library/packages/src/modules/SlideShow.rb:719
msgid "Performing Installation"
msgstr "Instalacja"

#. Dialog heading while software packages are being installed
#: library/packages/src/modules/SlideShow.rb:754
msgid "Package Installation"
msgstr "Instalacja pakietów"

#. popup yes-no
#: library/packages/src/modules/SlideShow.rb:826
msgid ""
"Do you really want\n"
"to quit the installation?"
msgstr ""
"Czy na pewno\n"
"zakończyć instalację?"

#. Mode::update (), Stage::cont ()
#: library/packages/src/modules/SlideShow.rb:838
msgid "Aborted"
msgstr "Przerwano"

#. Class names collected
#: library/system/src/include/hwinfo/classnames.rb:45
#: library/system/src/include/hwinfo/classnames.rb:46
#: library/system/src/include/hwinfo/classnames.rb:182
msgid "Unclassified device"
msgstr "Niesklasyfikowane urządzenie"

#: library/system/src/include/hwinfo/classnames.rb:47
msgid "VGA compatible unclassified device"
msgstr "Niesklasyfikowane urządzenie zgodne z VGA"

#: library/system/src/include/hwinfo/classnames.rb:50
msgid "Mass storage controller"
msgstr "Sterownik pamięci masowej"

#: library/system/src/include/hwinfo/classnames.rb:51
msgid "SCSI storage controller"
msgstr "Sterownik pamięci masowej SCSI"

#: library/system/src/include/hwinfo/classnames.rb:52
msgid "IDE interface"
msgstr "Interfejs IDE"

#: library/system/src/include/hwinfo/classnames.rb:53
msgid "Floppy disk controller"
msgstr "Sterownik stacji dyskietek"

#: library/system/src/include/hwinfo/classnames.rb:54
msgid "IPI bus controller"
msgstr "Sterownik magistrali IPI"

#: library/system/src/include/hwinfo/classnames.rb:55
msgid "RAID bus controller"
msgstr "Sterownik magistrali RAID"

#: library/system/src/include/hwinfo/classnames.rb:56
msgid "Unknown mass storage controller"
msgstr "Nieznany sterownik pamięci masowej"

#: library/system/src/include/hwinfo/classnames.rb:59
#: library/system/src/include/hwinfo/classnames.rb:65
msgid "Network controller"
msgstr "Sterownik sieciowy"

#: library/system/src/include/hwinfo/classnames.rb:60
msgid "Ethernet controller"
msgstr "Sterownik Ethernet"

#: library/system/src/include/hwinfo/classnames.rb:61
msgid "Token ring network controller"
msgstr "Sterownik sieciowy Token Ring"

#: library/system/src/include/hwinfo/classnames.rb:62
msgid "FDDI network controller"
msgstr "Sterownik sieciowy FDDI"

#: library/system/src/include/hwinfo/classnames.rb:63
msgid "ATM network controller"
msgstr "Sterownik sieciowy ATM"

#: library/system/src/include/hwinfo/classnames.rb:64
msgid "ISDN controller"
msgstr "Sterownik ISDN"

#: library/system/src/include/hwinfo/classnames.rb:66
msgid "Myrinet controller"
msgstr "Sterownik Myrinet"

#: library/system/src/include/hwinfo/classnames.rb:69
#: library/system/src/include/hwinfo/classnames.rb:73
msgid "Display controller"
msgstr "Sterownik wyświetlania"

#: library/system/src/include/hwinfo/classnames.rb:70
msgid "VGA-compatible controller"
msgstr "Sterownik graficzny zgodny z VGA"

#: library/system/src/include/hwinfo/classnames.rb:71
msgid "XGA-compatible controller"
msgstr "Sterownik graficzny zgodny z XGA"

#: library/system/src/include/hwinfo/classnames.rb:72
msgid "3D controller"
msgstr "Sterownik 3D"

#: library/system/src/include/hwinfo/classnames.rb:76
#: library/system/src/include/hwinfo/classnames.rb:80
msgid "Multimedia controller"
msgstr "Sterownik multimedialny"

#: library/system/src/include/hwinfo/classnames.rb:77
msgid "Multimedia video controller"
msgstr "Multimedialny sterownik wideo"

#: library/system/src/include/hwinfo/classnames.rb:78
msgid "Multimedia audio controller"
msgstr "Multimedialny sterownik dźwięku"

#: library/system/src/include/hwinfo/classnames.rb:79
msgid "Computer telephony device"
msgstr "Komputerowe urządzenie telefoniczne"

#: library/system/src/include/hwinfo/classnames.rb:83
#: library/system/src/include/hwinfo/classnames.rb:86
msgid "Memory controller"
msgstr "Sterownik pamięci"

#: library/system/src/include/hwinfo/classnames.rb:84
msgid "RAM memory"
msgstr "Pamięć RAM"

#: library/system/src/include/hwinfo/classnames.rb:85
msgid "FLASH memory"
msgstr "Pamięć FLASH"

#: library/system/src/include/hwinfo/classnames.rb:90
msgid "Host bridge"
msgstr "Mostek systemowy"

#: library/system/src/include/hwinfo/classnames.rb:91
msgid "ISA bridge"
msgstr "Mostek magistrali ISA"

#: library/system/src/include/hwinfo/classnames.rb:92
msgid "EISA bridge"
msgstr "Mostek magistrali EISA"

#: library/system/src/include/hwinfo/classnames.rb:93
msgid "MicroChannel bridge"
msgstr "Mostek magistrali MicroChannel"

#: library/system/src/include/hwinfo/classnames.rb:94
msgid "PCI bridge"
msgstr "Mostek magistrali PCI"

#: library/system/src/include/hwinfo/classnames.rb:95
msgid "PCMCIA bridge"
msgstr "Mostek magistrali PCMCIA"

#: library/system/src/include/hwinfo/classnames.rb:96
msgid "NuBus bridge"
msgstr "Mostek magistrali NuBus"

#: library/system/src/include/hwinfo/classnames.rb:97
msgid "CardBus bridge"
msgstr "Mostek magistrali CardBus"

#: library/system/src/include/hwinfo/classnames.rb:98
msgid "RACEway bridge"
msgstr "Mostek magistrali RACEway"

#: library/system/src/include/hwinfo/classnames.rb:99
msgid "Semitransparent PCI-to-PCI bridge"
msgstr "Półprzezroczysty mostek magistrali PCI-to-PCI"

#: library/system/src/include/hwinfo/classnames.rb:100
msgid "InfiniBand to PCI host bridge"
msgstr "Mostek magistrali InfiniBand to PCI Host"

#: library/system/src/include/hwinfo/classnames.rb:104
#: library/system/src/include/hwinfo/classnames.rb:109
msgid "Communication controller"
msgstr "Sterownik komunikacyjny"

#: library/system/src/include/hwinfo/classnames.rb:105
msgid "Serial controller"
msgstr "Sterownik szeregowy"

#: library/system/src/include/hwinfo/classnames.rb:106
msgid "Parallel controller"
msgstr "Sterownik równoległy"

#: library/system/src/include/hwinfo/classnames.rb:107
msgid "Multiport serial controller"
msgstr "Wieloportowy sterownik szeregowy"

#: library/system/src/include/hwinfo/classnames.rb:112
msgid "Generic system peripheral"
msgstr "Uogólnione urządzenie zewnętrzne"

#: library/system/src/include/hwinfo/classnames.rb:113
msgid "PIC"
msgstr "PIC"

#: library/system/src/include/hwinfo/classnames.rb:114
msgid "DMA controller"
msgstr "Sterownik DMA"

#: library/system/src/include/hwinfo/classnames.rb:115
msgid "Timer"
msgstr "Licznik systemowy"

#: library/system/src/include/hwinfo/classnames.rb:116
msgid "RTC"
msgstr "RTC"

#: library/system/src/include/hwinfo/classnames.rb:117
msgid "PCI hotplug controller"
msgstr "Sterowniki PCI Hotplug"

#: library/system/src/include/hwinfo/classnames.rb:118
msgid "System peripheral"
msgstr "Urządzenie zewnętrzne"

#: library/system/src/include/hwinfo/classnames.rb:121
#: library/system/src/include/hwinfo/classnames.rb:127
msgid "Input device controller"
msgstr "Sterownik urządzenia wejściowego"

#: library/system/src/include/hwinfo/classnames.rb:122
msgid "Keyboard controller"
msgstr "Sterownik klawiatury"

#: library/system/src/include/hwinfo/classnames.rb:123
msgid "Digitizer pen"
msgstr "Pióro cyfrowe"

#: library/system/src/include/hwinfo/classnames.rb:124
msgid "Mouse controller"
msgstr "Sterownik myszy"

#: library/system/src/include/hwinfo/classnames.rb:125
msgid "Scanner controller"
msgstr "Sterownik skanera"

#: library/system/src/include/hwinfo/classnames.rb:126
msgid "Gameport controller"
msgstr "Sterownik portu gier"

#: library/system/src/include/hwinfo/classnames.rb:130
#: library/system/src/include/hwinfo/classnames.rb:132
msgid "Docking station"
msgstr "Stacja dokująca"

#: library/system/src/include/hwinfo/classnames.rb:131
msgid "Generic docking station"
msgstr "Uogólniona stacja dokująca"

#: library/system/src/include/hwinfo/classnames.rb:135
msgid "Processor"
msgstr "Procesor"

#: library/system/src/include/hwinfo/classnames.rb:136
msgid "386"
msgstr "386"

#: library/system/src/include/hwinfo/classnames.rb:137
msgid "486"
msgstr "486"

#: library/system/src/include/hwinfo/classnames.rb:138
msgid "Pentium"
msgstr "Pentium"

#: library/system/src/include/hwinfo/classnames.rb:139
msgid "Alpha"
msgstr "Alpha"

#: library/system/src/include/hwinfo/classnames.rb:140
msgid "Power PC"
msgstr "Power PC"

#: library/system/src/include/hwinfo/classnames.rb:141
msgid "MIPS"
msgstr "MIPS"

#: library/system/src/include/hwinfo/classnames.rb:142
msgid "Coprocessor"
msgstr "Koprocesor"

#: library/system/src/include/hwinfo/classnames.rb:145
msgid "Serial bus controller"
msgstr "Sterownik magistrali szeregowej"

#: library/system/src/include/hwinfo/classnames.rb:146
msgid "FireWire (IEEE 1394)"
msgstr "FireWire (IEEE 1394)"

#: library/system/src/include/hwinfo/classnames.rb:147
msgid "ACCESS bus"
msgstr "ACCESS Bus"

#: library/system/src/include/hwinfo/classnames.rb:148
msgid "SSA"
msgstr "SSA"

#: library/system/src/include/hwinfo/classnames.rb:149
msgid "USB controller"
msgstr "Sterownik USB"

#: library/system/src/include/hwinfo/classnames.rb:150
msgid "Fiber channel"
msgstr "Fiber Channel"

#: library/system/src/include/hwinfo/classnames.rb:151
msgid "SMBus"
msgstr "SMBus"

#: library/system/src/include/hwinfo/classnames.rb:155
#: library/system/src/include/hwinfo/classnames.rb:159
msgid "Wireless controller"
msgstr "Sterownik Wireless"

#: library/system/src/include/hwinfo/classnames.rb:156
msgid "IRDA controller"
msgstr "Sterownik IRDA"

#: library/system/src/include/hwinfo/classnames.rb:157
msgid "Consumer IR controller"
msgstr "Konsumencki sterownik IR"

#: library/system/src/include/hwinfo/classnames.rb:158
msgid "RF controller"
msgstr "Sterownik RF"

#: library/system/src/include/hwinfo/classnames.rb:161
msgid "Intelligent controller"
msgstr "Sterownik Intelligent"

#: library/system/src/include/hwinfo/classnames.rb:161
msgid "I2O"
msgstr "I2O"

#: library/system/src/include/hwinfo/classnames.rb:163
msgid "Satellite communications controller"
msgstr "Sterownik komunikacji satelitarnej"

#: library/system/src/include/hwinfo/classnames.rb:164
msgid "Satellite TV controller"
msgstr "Sterownik telewizji satelitarnej"

#: library/system/src/include/hwinfo/classnames.rb:165
msgid "Satellite audio communication controller"
msgstr "Sterownik satelitarnej komunikacji dźwiękowej"

#: library/system/src/include/hwinfo/classnames.rb:166
msgid "Satellite voice communication controller"
msgstr "Sterownik satelitarnej komunikacji głosowej"

#: library/system/src/include/hwinfo/classnames.rb:167
msgid "Satellite data communication controller"
msgstr "Sterownik satelitarnej komunikacji danych"

#: library/system/src/include/hwinfo/classnames.rb:170
#: library/system/src/include/hwinfo/classnames.rb:173
msgid "Encryption controller"
msgstr "Sterownik szyfrowania"

#: library/system/src/include/hwinfo/classnames.rb:171
msgid "Network and computing encryption device"
msgstr "Sieciowe urządzenie szyfrujące"

#: library/system/src/include/hwinfo/classnames.rb:172
msgid "Entertainment encryption device"
msgstr "Urządzenie szyfrujące Entertainment"

#: library/system/src/include/hwinfo/classnames.rb:176
#: library/system/src/include/hwinfo/classnames.rb:180
msgid "Signal processing controller"
msgstr "Sterownik przetwarzania sygnałów"

#: library/system/src/include/hwinfo/classnames.rb:177
msgid "DPIO module"
msgstr "Moduł DPIO"

#: library/system/src/include/hwinfo/classnames.rb:178
msgid "Performance counters"
msgstr "Liczniki wydajności"

#: library/system/src/include/hwinfo/classnames.rb:179
msgid "Communication synchronizer"
msgstr "Synchronizator komunikacji"

#: library/system/src/include/hwinfo/classnames.rb:184
msgid "Monitor"
msgstr "Monitor"

#: library/system/src/include/hwinfo/classnames.rb:185
msgid "CRT monitor"
msgstr "Monitor CRT"

#: library/system/src/include/hwinfo/classnames.rb:186
msgid "LCD monitor"
msgstr "Monitor LCD"

#: library/system/src/include/hwinfo/classnames.rb:189
msgid "Internally used class"
msgstr "Klasa do użytku wewnętrznego"

#: library/system/src/include/hwinfo/classnames.rb:190
msgid "ISA PnP interface"
msgstr "Interfejs ISA PnP"

#: library/system/src/include/hwinfo/classnames.rb:191
msgid "Main memory"
msgstr "Pamięć główna"

#: library/system/src/include/hwinfo/classnames.rb:192
msgid "CPU"
msgstr "Procesor"

#: library/system/src/include/hwinfo/classnames.rb:193
msgid "FPU"
msgstr "FPU"

#: library/system/src/include/hwinfo/classnames.rb:194
msgid "BIOS"
msgstr "BIOS"

#: library/system/src/include/hwinfo/classnames.rb:195
msgid "PROM"
msgstr "PROM"

#: library/system/src/include/hwinfo/classnames.rb:196
msgid "System"
msgstr "System"

#: library/system/src/include/hwinfo/classnames.rb:198
msgid "Win modem"
msgstr "Modem niepełny (winmodem)"

#: library/system/src/include/hwinfo/classnames.rb:199
msgid "ISDN adapter"
msgstr "Adapter ISDN"

#: library/system/src/include/hwinfo/classnames.rb:200
msgid "PS/2 controller"
msgstr "Sterownik PS/2"

#: library/system/src/include/hwinfo/classnames.rb:202
#: library/system/src/include/hwinfo/classnames.rb:207
msgid "Mouse"
msgstr "Mysz"

#: library/system/src/include/hwinfo/classnames.rb:203
msgid "PS/2 mouse"
msgstr "Mysz PS/2"

#: library/system/src/include/hwinfo/classnames.rb:204
msgid "Serial mouse"
msgstr "Mysz szeregowa"

#: library/system/src/include/hwinfo/classnames.rb:205
msgid "Bus mouse"
msgstr "Mysz magistralowa"

#: library/system/src/include/hwinfo/classnames.rb:206
msgid "USB mouse"
msgstr "Mysz USB"

#: library/system/src/include/hwinfo/classnames.rb:210
msgid "Mass storage device"
msgstr "Urządzenie pamięci masowej"

#: library/system/src/include/hwinfo/classnames.rb:211
msgid "Disk"
msgstr "Dysk"

#: library/system/src/include/hwinfo/classnames.rb:212
msgid "Tape"
msgstr "Taśma"

#: library/system/src/include/hwinfo/classnames.rb:213
msgid "CD-ROM"
msgstr "CD-ROM"

#: library/system/src/include/hwinfo/classnames.rb:214
msgid "Floppy disk"
msgstr "Napęd dyskietek"

#: library/system/src/include/hwinfo/classnames.rb:215
msgid "Storage device"
msgstr "Urządzenie pamięci masowej"

#: library/system/src/include/hwinfo/classnames.rb:218
#: library/system/src/include/hwinfo/classnames.rb:229
msgid "Network interface"
msgstr "Interfejs sieciowy"

#: library/system/src/include/hwinfo/classnames.rb:221
msgid "Token ring"
msgstr "Token Ring"

#: library/system/src/include/hwinfo/classnames.rb:225
msgid "HSI"
msgstr "HSI"

#: library/system/src/include/hwinfo/classnames.rb:232
#: library/system/src/include/hwinfo/classnames.rb:233
msgid "Keyboard"
msgstr "Klawiatura"

#: library/system/src/include/hwinfo/classnames.rb:234
msgid "Console"
msgstr "Konsola"

#: library/system/src/include/hwinfo/classnames.rb:236
msgid "Printer"
msgstr "Drukarka"

#: library/system/src/include/hwinfo/classnames.rb:237
msgid "Hub"
msgstr "Koncentrator"

#: library/system/src/include/hwinfo/classnames.rb:237
msgid "USB hub"
msgstr "Koncentrator USB"

#: library/system/src/include/hwinfo/classnames.rb:238
msgid "Braille display"
msgstr "Wyświetlacz Braille'a"

#: library/system/src/include/hwinfo/classnames.rb:239
msgid "Scanner"
msgstr "Skaner"

#: library/system/src/include/hwinfo/classnames.rb:240
msgid "Joystick"
msgstr "Joystick"

#: library/system/src/include/hwinfo/classnames.rb:240
msgid "Gamepad"
msgstr "Gamepad"

#: library/system/src/include/hwinfo/classnames.rb:241
msgid "Chipcard reader"
msgstr "Czytnik kart chipowych"

#: library/system/src/include/hwinfo/classnames.rb:243
msgid "Camera"
msgstr "Aparat"

#: library/system/src/include/hwinfo/classnames.rb:244
msgid "Webcam"
msgstr "Kamera internetowa"

#: library/system/src/include/hwinfo/classnames.rb:245
msgid "Digital camera"
msgstr "Aparat cyfrowy"

#: library/system/src/include/hwinfo/classnames.rb:247
msgid "Framebuffer"
msgstr "Framebuffer"

#: library/system/src/include/hwinfo/classnames.rb:247
msgid "VESA framebuffer"
msgstr "Framebuffer VESA"

#: library/system/src/include/hwinfo/classnames.rb:249
msgid "DVB card"
msgstr "Karta DVB"

#: library/system/src/include/hwinfo/classnames.rb:250
msgid "DVB-C card"
msgstr "Karta DVB-C"

#: library/system/src/include/hwinfo/classnames.rb:251
msgid "DVB-S card"
msgstr "Karta DVB-S"

#: library/system/src/include/hwinfo/classnames.rb:252
msgid "DVB-T card"
msgstr "Karta DVB-T"

#: library/system/src/include/hwinfo/classnames.rb:254
msgid "TV card"
msgstr "Karta TV"

#: library/system/src/include/hwinfo/classnames.rb:255
msgid "Partition"
msgstr "Partycja"

#: library/system/src/include/hwinfo/classnames.rb:256
msgid "DSL card"
msgstr "Karta DSL"

#: library/system/src/include/hwinfo/classnames.rb:257
msgid "Bluetooth device"
msgstr "Urządzenie bluetooth"

#. Fill the LogView with file content
#: library/system/src/lib/yast2/clients/view_anymsg.rb:82
msgid "System Log (%1)"
msgstr "Dziennik systemowy (%1)"

#. adapt to combo box settings
#: library/system/src/lib/yast2/clients/view_anymsg.rb:118
msgid ""
"Selected log file does not exist or is empty.\n"
"Many system components now log into systemd journal.\n"
"Do you want to start YaST module for systemd journal?"
msgstr ""
"Wybrany plik dziennika nie istnieje lub jest pusty.\n"
"Wiele komponentów systemowych zapisuje teraz do dziennika systemd.\n"
"Czy chcesz uruchomić moduł YaST dziennika systemd?"

#. remove remaining ASCII control characters (ASCII 0-31 and 127 (DEL))
#. except new line (LF = 0xa) and carriage return (CR = 0xd)
#: library/system/src/lib/yast2/clients/view_anymsg.rb:228
msgid "File not found."
msgstr "Nie znaleziono pliku."

#. Runs the command and shows a popup when the command fails
#: library/system/src/lib/yast2/execute.rb:233
msgid ""
"Execution of command \"%{command}\" failed.\n"
"Exit code: %{exitcode}\n"
"Error output: %{stderr}"
msgstr ""
"Nie można wykonać polecenia %{command}.\n"
"Kod wyjścia: %{exitcode}\n"
"Komunikat o błędzie: %{stderr}"

#. Continue/Cancel question, %1 is a coma separated list of file names
#: library/system/src/modules/FileChanges.rb:179
msgid ""
"Files %1 have been changed manually.\n"
"YaST might lose some of the changes"
msgstr ""
"Pliki %1 zostały zmienione ręcznie.\n"
"YaST może utracić niektóre z tych zmian"

#. Continue/Cancel question, %1 is a file name
#: library/system/src/modules/FileChanges.rb:181
msgid ""
"File %1 has been changed manually.\n"
"YaST might lose some of the changes.\n"
msgstr ""
"Plik %1 został zmieniony ręcznie.\n"
"Program YaST może utracić niektóre z tych zmian.\n"

#: library/system/src/modules/FileChanges.rb:193
msgid "Do not show this message anymore"
msgstr "Nie pokazuj ponownie tego komunikatu"

#. TRANSLATORS: Continue/Cancel question, %s is a single file name or
#. a comma separated list of file names.
#: library/system/src/modules/FileChanges.rb:238
msgid ""
"File %s has been created manually.\n"
"YaST might lose this file."
msgid_plural ""
"Files %s have been created manually.\n"
"YaST might lose these files."
msgstr[0] ""
"Plik %s został utworzony ręcznie.\n"
"YaST może go utracić."
msgstr[1] ""
"Pliki %s zostały utworzone ręcznie.\n"
"YaST może je utracić."
msgstr[2] ""
"Pliki %s zostały utworzone ręcznie.\n"
"YaST może je utracić."

#. error report
#: library/system/src/modules/Initrd.rb:418
msgid "An error occurred during initrd creation."
msgstr "Wystąpił błąd podczas tworzenia initrd."

#. inform the user that he/she has to reboot to activate new kernel
#: library/system/src/modules/Kernel.rb:553
msgid ""
"Reboot your system\n"
"to activate the new kernel.\n"
msgstr ""
"Aby uaktywnić nowe jądro systemu, \n"
"należy uruchomić ponownie komputer.\n"

#. bnc #421002
#: library/system/src/modules/ModuleLoading.rb:177
msgid "Confirm driver activation"
msgstr "Proszę potwierdzić aktywację sterownika"

#. This is in information message. Next come the
#. vendor and device information strings as stored
#. in the hardware-probing database.
#: library/system/src/modules/ModuleLoading.rb:184
msgid "YaST2 detected the following device"
msgstr "Program YaST2 wykrył następujące urządzenie"

#. Caption for Textentry with module information
#: library/system/src/modules/ModuleLoading.rb:193
msgid "&Driver/Module to load"
msgstr "&Sterownik / moduł, który należy wczytać"

#. gets widget term
#. @return <Yast::Term>
#: library/systemd/src/lib/yast2/service_widget.rb:80
msgid "Service Configuration"
msgstr "Konfiguracja usługi"

#. TRANSLATORS: helptext for the service current status
#: library/systemd/src/lib/yast2/service_widget.rb:133
msgid "<h3>Current status</h3>Displays the curren status of the service."
msgstr "<h3>Bieżący stan</h3>Wyświetla bieżący stan usługi."

#. TRANSLATORS: helptext for the "After writting configuration" service widget option
#: library/systemd/src/lib/yast2/service_widget.rb:139
msgid ""
"<h3>After writing configuration</h3>Allow to change the service status "
"immediately after accepting the changes. Available\n"
"        options depend on the current state. The <b>Keep current state</b> "
"special action leaves the\n"
"        service state untouched."
msgstr ""
"<h3>Po zapisaniu konfiguracji</h3>Umożliwia zmianę stanu usługi natychmiast "
"po zaakceptowaniu zmian.\n"
"        Dostępne opcje zależą od bieżącego stanu. Działanie specjalne <b>"
"Zachowaj bieżący stan</b>\n"
"        pozostawia stan usługi niezmieniony."

#. TRANSLATORS: helptext for the "After reboot" service widget option
#: library/systemd/src/lib/yast2/service_widget.rb:147
msgid ""
"<h3>After reboot</h3>Let choose if service should be started automatically "
"on boot. Some services could be\n"
"        configured <b>on demand</b>, which means that the associated socket "
"will be running and\n"
"        start the service if needed."
msgstr ""
"<h3>Po rozruchu</h3>Pozwala wybrać, czy usługa ma być uruchamiana "
"automatycznie przy rozruchu systemu.\n"
"        Niektóre usługi mogą być konfigurowane <b>na żądanie</b>, co "
"oznacza, że powiązany socket będzie działał\n"
"        i uruchomi usługę w razie potrzeby."

#. TRANSLATORS: Status of service
#: library/systemd/src/lib/yast2/service_widget.rb:183
msgid "Active"
msgstr "Aktywna"

#. TRANSLATORS: Status of service
#: library/systemd/src/lib/yast2/service_widget.rb:186
msgid "Inactive"
msgstr "Nieaktywna"

#. TRANSLATORS: Status of service
#: library/systemd/src/lib/yast2/service_widget.rb:189
msgid "Partly Active"
msgstr "Częściowo aktywna"

#: library/systemd/src/lib/yast2/service_widget.rb:198
msgid "After writing configuration:"
msgstr "Po zapisaniu konfiguracji:"

#: library/systemd/src/lib/yast2/service_widget.rb:206
msgid "Start"
msgstr "Uruchom"

#: library/systemd/src/lib/yast2/service_widget.rb:207
msgid "Stop"
msgstr "Zatrzymaj"

#: library/systemd/src/lib/yast2/service_widget.rb:208
msgid "Restart"
msgstr "Uruchom ponownie"

#: library/systemd/src/lib/yast2/service_widget.rb:209
msgid "Reload"
msgstr "Załaduj ponownie"

#: library/systemd/src/lib/yast2/service_widget.rb:210
msgid "Keep current state"
msgstr "Zachowaj bieżący stan"

#: library/systemd/src/lib/yast2/service_widget.rb:218
msgid "After reboot:"
msgstr "Po ponownym rozruchu:"

#: library/systemd/src/lib/yast2/service_widget.rb:228
msgid "Start on boot"
msgstr "Uruchom przy rozruchu"

#: library/systemd/src/lib/yast2/service_widget.rb:229
msgid "Start on demand"
msgstr "Uruchom na żądanie"

#: library/systemd/src/lib/yast2/service_widget.rb:230
msgid "Do not start"
msgstr "Nie uruchamiaj"

#: library/systemd/src/lib/yast2/service_widget.rb:231
msgid "Keep current settings"
msgstr "Zachowaj bieżące ustawienia"

#. describe valid MAC address
#: library/types/src/modules/Address.rb:80
msgid ""
"A valid MAC address consists of six pairs of hexadecimal\n"
"digits separated by colons."
msgstr ""
"Prawidłowy numer MAC składa się z sześciu par liczb\n"
"szesnastkowych rozdzielonych dwukropkami."

#. Translators: dot: ".", hyphen: "-"
#: library/types/src/modules/Hostname.rb:56
msgid ""
"A valid domain name consists of components separated by dots.\n"
"Each component contains letters, digits, and hyphens. A hyphen may not\n"
"start or end a component and the last component may not begin with a digit."
msgstr ""
"Prawidłowa nazwa domeny składa się z elementów rozdzielonych \n"
"kropkami. Każdy element może zawierać litery, cyfry i kreski poziome. \n"
"Element nie może się zaczynać ani kończyć kreską, ostatni element \n"
"nie może zaczynać się cyfrą."

#. Translators: hyphen: "-"
#: library/types/src/modules/Hostname.rb:67
msgid ""
"A valid host name consists of letters, digits, and hyphens.\n"
"A host name may not begin or end with a hyphen.\n"
msgstr ""
"Prawidłowa nazwa hosta składa się z liter, cyfr i kresek poziomych.\n"
"Nazwa hosta nie może się zaczynać ani kończyć kreską.\n"

#. Translators: dot: "."
#: library/types/src/modules/IP.rb:56
msgid ""
"A valid IPv4 address consists of four integers\n"
"in the range 0-255 separated by dots."
msgstr ""
"Prawidłowy adres IPv4 składa się z czterech liczb całkowitych \n"
"z zakresu od 0 do 255 włącznie, rozdzielonych kropkami."

#. Translators: colon: ":"
#: library/types/src/modules/IP.rb:74
msgid ""
"A valid IPv6 address consists of up to eight\n"
"hexadecimal numbers in the range 0 - FFFF separated by colons.\n"
"It can contain up to one double colon."
msgstr ""
"Prawidłowy adres IPv6 składa się z maksymalnie ośmiu\n"
"liczb szesnastkowych z zakresu 0-FFFF, oddzielonych dwukropkami.\n"
"Adres może zawierać maksymalnie jeden podwójny dwukropek."

#. TRANSLATORS: description of the valid network definition
#: library/types/src/modules/IP.rb:128
msgid ""
"A valid network definition can contain the IP,\n"
"IP/Netmask, IP/Netmask_Bits, or 0/0 for all networks.\n"
"\n"
"Examples:\n"
"IP: 192.168.0.1 or 2001:db8:0::1\n"
"IP/Netmask: 192.168.0.0/255.255.255.0 or 2001:db8:0::1/56\n"
"IP/Netmask_Bits: 192.168.0.0/24 or 192.168.0.1/32 or 2001:db8:0::1/ffff::0\n"
msgstr ""
"Poprawna definicja sieci może zawierać adres IP,\n"
"IP/maskę, IP/bity maski lub 0/0 dla wszystkich sieci.\n"
"\n"
"Przykłady:\n"
"IP: 192.168.0.1 lub 2001:db8:0::1\n"
"IP/maska: 192.168.0.0/255.255.255.0 lub 2001:db8:0::1/56\n"
"IP/bity maski: 192.168.0.0/24 lub 192.168.0.1/32 lub 2001:db8:0::1/ffff::0\n"

#. Byte abbreviated
#: library/types/src/modules/String.rb:127
msgid "B"
msgstr "B"

#. KiloByte abbreviated
#: library/types/src/modules/String.rb:129
msgid "KiB"
msgstr "KiB"

#. MegaByte abbreviated
#: library/types/src/modules/String.rb:131
msgid "MiB"
msgstr "MiB"

#. GigaByte abbreviated
#: library/types/src/modules/String.rb:133
msgid "GiB"
msgstr "GiB"

#. TeraByte abbreviated
#: library/types/src/modules/String.rb:135
msgid "TiB"
msgstr "TiB"

#. format download rate message: %1 = the current download rate (e.g. "242.6kB/s")
#. %2 is the average download rate (e.g. "228.3kB/s")
#. to translators: keep translation of "on average" as short as possible
#: library/types/src/modules/String.rb:201
msgid "%1 (on average %2)"
msgstr "%1 (średnio %2)"

#. ellipsis - used to replace part of text to make it shorter
#. example: "/really/very/long/file/name", "/.../file/name")
#: library/types/src/modules/String.rb:730
msgid "..."
msgstr "..."

#. covert a number to download rate string
#. %1 is string - size in bytes, B, KiB, MiB, GiB or TiB
#: library/types/src/modules/String.rb:846
msgid "%1/s"
msgstr "%1/s"

#. Popup-Box for manual hardware detection.
#. If the user selects 'manual installation' when
#. booting from CD, YaST2 does not load any modules
#. automatically, but asks the user for confirmation
#. about every module.
#. The popup box informs the user about the detected
#. hardware and suggests a module to load.
#. The user can confirm the module or change
#. the suggested load command
#.
#. This is the heading of the popup box
#: library/wizard/src/modules/Confirm.rb:102
msgid "Confirm Hardware Detection"
msgstr "Proszę zatwierdzić wykryte urządzenia"

#. This is in information message. Next come the
#. hardware class name (network cards).
#: library/wizard/src/modules/Confirm.rb:107
msgid "YaST will detect the following hardware:"
msgstr "Program YaST podejmie próbę wykrycia następujących urządzeń:"

#. Message in a continue/cancel popup
#: library/wizard/src/modules/Confirm.rb:182
msgid ""
"This module must be run as root.\n"
"If you continue now, the module may not function properly.\n"
"For example, some settings can be read improperly\n"
"and it is unlikely that settings can be written.\n"
msgstr ""
"Ten moduł musi być uruchamiany przez administratora (root).\n"
"W przypadku kontynuacji, moduł może nie działać prawidłowo.\n"
"Na przykład niektóre ustawienia mogą nie być wczytane poprawnie,\n"
"i jest mało prawdopodobne, że będą mogły być zapisane.\n"

#. Popup headline
#: library/wizard/src/modules/Confirm.rb:190
msgid "Root Privileges Needed"
msgstr "Wymagane uprawnienia administratora"

#. Popup question
#: library/wizard/src/modules/Confirm.rb:207
msgid "Really delete selected entry?"
msgstr "Czy na pewno usunąć zaznaczony wpis?"

#. Popup question, %1 is an item to delete (or filename, etc.)
#: library/wizard/src/modules/Confirm.rb:221
msgid "Really delete '%1'?"
msgstr "Na pewno usunąć %1?"

#. button text
#. Open a dialog with "Accept", "Cancel"
#. and set the keyboard focus to "Accept".
#: library/wizard/src/modules/Wizard.rb:261
#: library/wizard/src/modules/Wizard.rb:510
msgid "&Apply"
msgstr "&Zastosuj"

#. translators: dialog title to appear before any content is initialized
#: library/wizard/src/modules/Wizard.rb:288
msgid "Initializing ..."
msgstr "Inicjalizacja..."

#. translators: dialog title to appear before any content is initialized
#: library/wizard/src/modules/Wizard.rb:341
msgid ""
"YaST\n"
"Initializing ...\n"
msgstr ""
"YaST\n"
"Inicjowanie...\n"

#. Heading for help popup window
#: library/wizard/src/modules/Wizard.rb:377
msgid "Help"
msgstr "Pomoc"

#. fallback name for the dialog title
#. fallback name for the dialog title
#: library/wizard/src/modules/Wizard.rb:1140
#: library/wizard/src/modules/Wizard.rb:1190
msgid "Module"
msgstr "Moduł"

#: library/general/src/data/country.ycp:32
#: library/general/src/data/country_long.ycp:33
msgid "United Arab Emirates"
msgstr "Zjednoczone Emiraty Arabskie"

#: library/general/src/data/country.ycp:33
#: library/general/src/data/country_long.ycp:144
msgid "Albania"
msgstr "Albania"

#: library/general/src/data/country.ycp:34
#: library/general/src/data/country_long.ycp:81
msgid "Argentina"
msgstr "Argentyna"

#: library/general/src/data/country.ycp:35
#: library/general/src/data/country_long.ycp:60
msgid "Austria"
msgstr "Austria"

#: library/general/src/data/country.ycp:36
#: library/general/src/data/country_long.ycp:66
msgid "Australia"
msgstr "Australia"

#: library/general/src/data/country.ycp:37
#: library/general/src/data/country_long.ycp:55
msgid "Bosnia and Herzegowina"
msgstr "Bośnia i Hercegowina"

#: library/general/src/data/country.ycp:38
#: library/general/src/data/country_long.ycp:61
#: library/general/src/data/country_long.ycp:68
#: library/general/src/data/country_long.ycp:105
#: library/general/src/data/country_long.ycp:130
msgid "Belgium"
msgstr "Belgia"

#: library/general/src/data/country.ycp:39
#: library/general/src/data/country_long.ycp:52
msgid "Bulgaria"
msgstr "Bułgaria"

#: library/general/src/data/country.ycp:40
#: library/general/src/data/country_long.ycp:34
msgid "Bahrein"
msgstr "Bahrajn"

#: library/general/src/data/country.ycp:41
#: library/general/src/data/country_long.ycp:53
msgid "Bangladesh"
msgstr "Bangladesz"

#: library/general/src/data/country.ycp:42
#: library/general/src/data/country_long.ycp:82
msgid "Bolivia"
msgstr "Boliwia"

#: library/general/src/data/country.ycp:43
#: library/general/src/data/country_long.ycp:136
msgid "Brasil"
msgstr "Brazylia"

#: library/general/src/data/country.ycp:44
#: library/general/src/data/country_long.ycp:67
msgid "Botswana"
msgstr "Botswana"

#: library/general/src/data/country.ycp:45
#: library/general/src/data/country_long.ycp:51
msgid "Belarus"
msgstr "Białoruś"

#: library/general/src/data/country.ycp:46
#: library/general/src/data/country_long.ycp:69
#: library/general/src/data/country_long.ycp:106
msgid "Canada"
msgstr "Kanada"

#: library/general/src/data/country.ycp:47
#: library/general/src/data/country_long.ycp:62
#: library/general/src/data/country_long.ycp:107
#: library/general/src/data/country_long.ycp:118
msgid "Switzerland"
msgstr "Szwajcaria"

#: library/general/src/data/country.ycp:48
#: library/general/src/data/country_long.ycp:83
msgid "Chile"
msgstr "Chile"

#: library/general/src/data/country.ycp:49
#: library/general/src/data/country_long.ycp:158
msgid "Peoples Republic of China"
msgstr "Chińska Republika Ludowa"

#: library/general/src/data/country.ycp:50
#: library/general/src/data/country_long.ycp:84
msgid "Colombia"
msgstr "Kolumbia"

#: library/general/src/data/country.ycp:51
#: library/general/src/data/country_long.ycp:85
msgid "Costa Rica"
msgstr "Kostaryka"

#: library/general/src/data/country.ycp:52
#: library/general/src/data/country_long.ycp:57
msgid "Czech Republic"
msgstr "Czechy"

#: library/general/src/data/country.ycp:53
#: library/general/src/data/country_long.ycp:63
msgid "Germany"
msgstr "Niemcy"

#: library/general/src/data/country.ycp:54
#: library/general/src/data/country_long.ycp:59
#: library/general/src/data/country_long.ycp:70
msgid "Denmark"
msgstr "Dania"

#: library/general/src/data/country.ycp:55
#: library/general/src/data/country_long.ycp:86
msgid "Dominican Republic"
msgstr "Republika Dominikańska"

#: library/general/src/data/country.ycp:56
#: library/general/src/data/country_long.ycp:35
msgid "Algeria"
msgstr "Algieria"

#: library/general/src/data/country.ycp:57
#: library/general/src/data/country_long.ycp:87
msgid "Ecuador"
msgstr "Ekwador"

#: library/general/src/data/country.ycp:58
#: library/general/src/data/country_long.ycp:101
msgid "Estonia"
msgstr "Estonia"

#: library/general/src/data/country.ycp:59
#: library/general/src/data/country_long.ycp:36
msgid "Egypt"
msgstr "Egipt"

#: library/general/src/data/country.ycp:60
#: library/general/src/data/country_long.ycp:56
msgid "Catalonia"
msgstr "Katalonia"

#: library/general/src/data/country.ycp:61
#: library/general/src/data/country_long.ycp:88
#: library/general/src/data/country_long.ycp:102
#: library/general/src/data/country_long.ycp:111
msgid "Spain"
msgstr "Hiszpania"

#: library/general/src/data/country.ycp:62
#: library/general/src/data/country_long.ycp:103
#: library/general/src/data/country_long.ycp:146
msgid "Finland"
msgstr "Finlandia"

#: library/general/src/data/country.ycp:63
#: library/general/src/data/country_long.ycp:104
msgid "Faroe Islands"
msgstr "Wyspy Owcze"

#: library/general/src/data/country.ycp:64
#: library/general/src/data/country_long.ycp:54
#: library/general/src/data/country_long.ycp:108
#: library/general/src/data/country_long.ycp:134
msgid "France"
msgstr "Francja"

#: library/general/src/data/country.ycp:65
#: library/general/src/data/country_long.ycp:58
#: library/general/src/data/country_long.ycp:71
#: library/general/src/data/country_long.ycp:112
#: library/general/src/data/country_long.ycp:123
msgid "Great Britain"
msgstr "Wielka Brytania"

#: library/general/src/data/country.ycp:66
#: library/general/src/data/country_long.ycp:121
msgid "Georgia"
msgstr "Gruzja"

#: library/general/src/data/country.ycp:67
#: library/general/src/data/country_long.ycp:122
msgid "Greenland"
msgstr "Grenlandia"

#: library/general/src/data/country.ycp:68
#: library/general/src/data/country_long.ycp:65
msgid "Greece"
msgstr "Grecja"

#: library/general/src/data/country.ycp:69
#: library/general/src/data/country_long.ycp:89
msgid "Guatemala"
msgstr "Gwatemala"

#: library/general/src/data/country.ycp:70
#: library/general/src/data/country_long.ycp:72
#: library/general/src/data/country_long.ycp:159
msgid "Hong Kong"
msgstr "Hong Kong"

#: library/general/src/data/country.ycp:71
#: library/general/src/data/country_long.ycp:90
msgid "Honduras"
msgstr "Honduras"

#: library/general/src/data/country.ycp:72
#: library/general/src/data/country_long.ycp:114
msgid "Croatia"
msgstr "Chorwacja"

#: library/general/src/data/country.ycp:73
#: library/general/src/data/country_long.ycp:115
msgid "Hungary"
msgstr "Węgry"

#: library/general/src/data/country.ycp:74
#: library/general/src/data/country_long.ycp:116
msgid "Indonesia"
msgstr "Indonezja"

#: library/general/src/data/country.ycp:75
#: library/general/src/data/country_long.ycp:73
#: library/general/src/data/country_long.ycp:110
msgid "Ireland"
msgstr "Irlandia"

#: library/general/src/data/country.ycp:76
#: library/general/src/data/country_long.ycp:113
#: library/general/src/data/country_long.ycp:120
msgid "Israel"
msgstr "Izrael"

#: library/general/src/data/country.ycp:77
#: library/general/src/data/country_long.ycp:37
#: library/general/src/data/country_long.ycp:74
#: library/general/src/data/country_long.ycp:148
#: library/general/src/data/country_long.ycp:149
msgid "India"
msgstr "Indie"

#: library/general/src/data/country.ycp:78
#: library/general/src/data/country_long.ycp:38
msgid "Iraq"
msgstr "Irak"

#: library/general/src/data/country.ycp:79
#: library/general/src/data/country_long.ycp:117
msgid "Iceland"
msgstr "Islandia"

#: library/general/src/data/country.ycp:80
#: library/general/src/data/country_long.ycp:119
msgid "Italy"
msgstr "Włochy"

#: library/general/src/data/country.ycp:81
#: library/general/src/data/country_long.ycp:39
msgid "Jordan"
msgstr "Jordania"

#: library/general/src/data/country.ycp:82
msgid "Japan"
msgstr "Japonia"

#: library/general/src/data/country.ycp:83
#: library/general/src/data/country_long.ycp:40
msgid "Kuwait"
msgstr "Kuwejt"

#: library/general/src/data/country.ycp:84
#: library/general/src/data/country_long.ycp:41
msgid "Lebanon"
msgstr "Liban"

#: library/general/src/data/country.ycp:85
msgid "Liechtenstein"
msgstr "Liechtenstein"

#: library/general/src/data/country.ycp:86
#: library/general/src/data/country_long.ycp:124
msgid "Lithuania"
msgstr "Litwa"

#: library/general/src/data/country.ycp:87
#: library/general/src/data/country_long.ycp:64
#: library/general/src/data/country_long.ycp:109
msgid "Luxemburg"
msgstr "Luksemburg"

#: library/general/src/data/country.ycp:88
#: library/general/src/data/country_long.ycp:125
msgid "Latvia"
msgstr "Łotwa"

#: library/general/src/data/country.ycp:89
#: library/general/src/data/country_long.ycp:42
msgid "Libyan Arab Jamahiriya"
msgstr "Libijska Dżamahirija Arabska"

#: library/general/src/data/country.ycp:90
#: library/general/src/data/country_long.ycp:43
msgid "Morocco"
msgstr "Maroko"

#: library/general/src/data/country.ycp:91
#: library/general/src/data/country_long.ycp:127
msgid "Macedonia"
msgstr "Macedonia"

#: library/general/src/data/country.ycp:92
#: library/general/src/data/country_long.ycp:129
msgid "Malta"
msgstr "Malta"

#: library/general/src/data/country.ycp:93
#: library/general/src/data/country_long.ycp:91
msgid "Mexico"
msgstr "Meksyk"

#: library/general/src/data/country.ycp:94
#: library/general/src/data/country_long.ycp:128
msgid "Malaysia"
msgstr "Malezja"

#: library/general/src/data/country.ycp:95
#: library/general/src/data/country_long.ycp:92
msgid "Nicaragua"
msgstr "Nikaragua"

#: library/general/src/data/country.ycp:96
#: library/general/src/data/country_long.ycp:131
msgid "Netherlands"
msgstr "Holandia"

#: library/general/src/data/country.ycp:97
#: library/general/src/data/country_long.ycp:132
#: library/general/src/data/country_long.ycp:133
msgid "Norway"
msgstr "Norwegia"

#: library/general/src/data/country.ycp:98
#: library/general/src/data/country_long.ycp:75
#: library/general/src/data/country_long.ycp:126
msgid "New Zealand"
msgstr "Nowa Zelandia"

#: library/general/src/data/country.ycp:99
#: library/general/src/data/country_long.ycp:44
msgid "Oman"
msgstr "Oman"

#: library/general/src/data/country.ycp:100
#: library/general/src/data/country_long.ycp:93
msgid "Panama"
msgstr "Panama"

#: library/general/src/data/country.ycp:101
#: library/general/src/data/country_long.ycp:94
msgid "Peru"
msgstr "Peru"

#: library/general/src/data/country.ycp:102
#: library/general/src/data/country_long.ycp:76
#: library/general/src/data/country_long.ycp:152
msgid "Philippines"
msgstr "Filipiny"

#: library/general/src/data/country.ycp:103
#: library/general/src/data/country_long.ycp:155
msgid "Pakistan"
msgstr "Pakistan"

#: library/general/src/data/country.ycp:104
#: library/general/src/data/country_long.ycp:135
msgid "Poland"
msgstr "Polska"

#: library/general/src/data/country.ycp:105
#: library/general/src/data/country_long.ycp:95
msgid "Puerto Rico"
msgstr "Puerto Rico"

#: library/general/src/data/country.ycp:106
#: library/general/src/data/country_long.ycp:137
msgid "Portugal"
msgstr "Portugalia"

#: library/general/src/data/country.ycp:107
#: library/general/src/data/country_long.ycp:96
msgid "Paraguay"
msgstr "Paragwaj"

#: library/general/src/data/country.ycp:108
#: library/general/src/data/country_long.ycp:45
msgid "Qatar"
msgstr "Katar"

#: library/general/src/data/country.ycp:109
#: library/general/src/data/country_long.ycp:138
msgid "Romania"
msgstr "Rumunia"

#: library/general/src/data/country.ycp:110
#: library/general/src/data/country_long.ycp:139
msgid "Russia"
msgstr "Rosja"

#: library/general/src/data/country.ycp:111
#: library/general/src/data/country_long.ycp:46
msgid "Saudi Arabia"
msgstr "Arabia Saudyjska"

#: library/general/src/data/country.ycp:112
#: library/general/src/data/country_long.ycp:47
msgid "Sudan"
msgstr "Sudan"

#: library/general/src/data/country.ycp:113
#: library/general/src/data/country_long.ycp:147
msgid "Sweden"
msgstr "Szwecja"

#: library/general/src/data/country.ycp:114
#: library/general/src/data/country_long.ycp:77
msgid "Singapore"
msgstr "Singapur"

#: library/general/src/data/country.ycp:115
#: library/general/src/data/country_long.ycp:143
msgid "Slovenia"
msgstr "Słowenia"

#: library/general/src/data/country.ycp:116
#: library/general/src/data/country_long.ycp:142
msgid "Slovakia"
msgstr "Słowacja"

#: library/general/src/data/country.ycp:117
msgid "San Marino"
msgstr "San Marino"

#: library/general/src/data/country.ycp:118
#: library/general/src/data/country_long.ycp:97
msgid "El Salvador"
msgstr "Salwador"

#: library/general/src/data/country.ycp:119
#: library/general/src/data/country_long.ycp:48
msgid "Syrian Arab Republic"
msgstr "Syryjska Republika Arabska"

#: library/general/src/data/country.ycp:120
#: library/general/src/data/country_long.ycp:151
msgid "Thailand"
msgstr "Tajlandia"

#: library/general/src/data/country.ycp:121
#: library/general/src/data/country_long.ycp:150
msgid "Tajikistan"
msgstr "Tadżykistan"

#: library/general/src/data/country.ycp:122
#: library/general/src/data/country_long.ycp:49
msgid "Tunisia"
msgstr "Tunezja"

#: library/general/src/data/country.ycp:123
#: library/general/src/data/country_long.ycp:153
msgid "Turkey"
msgstr "Turcja"

#. "TW" : _("Taiwan"),
#: library/general/src/data/country.ycp:125
#: library/general/src/data/country_long.ycp:140
#: library/general/src/data/country_long.ycp:154
msgid "Ukraine"
msgstr "Ukraina"

#: library/general/src/data/country.ycp:126
#: library/general/src/data/country_long.ycp:78
#: library/general/src/data/country_long.ycp:98
#: library/general/src/data/country_long.ycp:157
msgid "USA"
msgstr "USA"

#: library/general/src/data/country.ycp:127
#: library/general/src/data/country_long.ycp:99
msgid "Uruguay"
msgstr "Urugwaj"

#: library/general/src/data/country.ycp:128
#: library/general/src/data/country_long.ycp:156
msgid "Uzbekistan"
msgstr "Uzbekistan"

#: library/general/src/data/country.ycp:129
#: library/general/src/data/country_long.ycp:100
msgid "Venezuela"
msgstr "Wenezuela"

#: library/general/src/data/country.ycp:130
#: library/general/src/data/country_long.ycp:50
msgid "Yemen"
msgstr "Jemen"

#: library/general/src/data/country.ycp:131
#: library/general/src/data/country_long.ycp:141
#: library/general/src/data/country_long.ycp:145
msgid "Yugoslavia"
msgstr "Jugosławia"

#: library/general/src/data/country.ycp:132
#: library/general/src/data/country_long.ycp:32
#: library/general/src/data/country_long.ycp:79
msgid "South Africa"
msgstr "Republika Południowej Afryki"

#: library/general/src/data/country.ycp:133
#: library/general/src/data/country_long.ycp:80
msgid "Zimbabwe"
msgstr "Zimbabwe"

#: library/general/src/data/country_long.ycp:160
msgid "Taiwan"
msgstr "Tajwan"

#. TRANSLATORS: Popup error message during parameters validation,
#. %1 is a string that should be IPv4
#: library/network/src/modules/DnsServerAPI.pm:129
msgid "%1 is not a valid IPv4 address."
msgstr "%1 nie jest prawidłowym adresem IPv4."

#. TRANSLATORS: Popup error message, Calling function which needs DNS zone name defined
#. TRANSLATORS: Popup error message, Calling function which needs DNS zone defined
#: library/network/src/modules/DnsServerAPI.pm:142
#: library/network/src/modules/DnsServerAPI.pm:1431
msgid "The zone name must be defined."
msgstr "Nazwa strefy musi być określona."

#. TRANSLATORS: Popup error message, Trying to get information from zone which doesn't exist,
#. %1 is the zone name
#: library/network/src/modules/DnsServerAPI.pm:153
msgid "DNS zone %1 does not exist."
msgstr "Strefa DNS %1 nie istnieje."

#. TRANSLATORS: Popup error message, Trying manage records in zone which is not 'master' type
#. only 'master' zone records can be managed
#. %1 is the zone name
#: library/network/src/modules/DnsServerAPI.pm:187
msgid "DNS zone %1 is not type master."
msgstr "Strefa DNS %1 nie jest typu master."

#. TRANSLATORS: Popup error message, Calling function which needs DNS zone type defined
#: library/network/src/modules/DnsServerAPI.pm:197
msgid "The zone type must be defined."
msgstr "Typ strefy musi być określony."

#. TRANSLATORS: Popup error message, Calling function with unsupported DNZ zone type,
#. %1 is the zone type
#: library/network/src/modules/DnsServerAPI.pm:204
msgid "Zone type %1 is not supported."
msgstr "Typ strefy %1 nie jest obsługiwany."

#. TRANSLATORS: Popup error message, Calling function which needs ACL name defined
#: library/network/src/modules/DnsServerAPI.pm:217
msgid "The ACL name must be defined."
msgstr "Nazwa ACL jest wymagana."

#. TRANSLATORS:  Popup error message, Calling function with unknown ACL,
#. %1 is the ACL's name
#: library/network/src/modules/DnsServerAPI.pm:228
msgid "An ACL named %1 does not exist."
msgstr "ACL o nazwie %1 nie istnieje."

#. TRANSLATORS:  Popup error message, Calling function with undefined parameter
#: library/network/src/modules/DnsServerAPI.pm:238
msgid "The hostname must be defined."
msgstr "Nazwa hosta musi być zdefiniowana."

#. Popup error message, wrong FQDN format
#: library/network/src/modules/DnsServerAPI.pm:250
msgid "The hostname must be in the fully qualified domain name format."
msgstr "Nazwa hosta musi być w formacie z pełną nazwą domeny."

#. Popup error message, FQDN hostname must finish with a dot
#: library/network/src/modules/DnsServerAPI.pm:256
msgid "The fully qualified hostname must end with a dot."
msgstr "Pełna nazwa hosta musi kończyć się kropką."

#. TRANSLATORS: Popup error message, wrong hostname, allowed syntax is described
#. two lines below using a pre-defined text
#: library/network/src/modules/DnsServerAPI.pm:266
msgid "The hostname is invalid."
msgstr "Nazwa hosta jest nieprawidłowa."

#. TRANSLATORS: Popup error message, Checking parameters, MX priority is a needed parameter
#: library/network/src/modules/DnsServerAPI.pm:278
msgid "The mail exchange priority must be defined."
msgstr "Priorytet wymiany poczty musi być określony."

#. TRANSLATORS: Popup error message, Checking parameters, wrong format
#: library/network/src/modules/DnsServerAPI.pm:284
msgid ""
"The mail exchange priority is invalid.\n"
"It must be a number from 0 to 65535.\n"
msgstr ""
"Priorytet wymiany poczty jest nieprawidłowy.\n"
"Musi być to liczba z zakresu 0 do 65535.\n"

#. TRANSLATORS: Popup error message, Wrong hostname which should be part of the zone,
#. %1 is the hostname, %2 is the zone name
#: library/network/src/modules/DnsServerAPI.pm:305
msgid ""
"The hostname %1 is not part of the zone %2.\n"
"\n"
"The hostname must be relative to the zone or must end \n"
"with the zone name followed by a dot, for example,\n"
"'dhcp1' or 'dhcp1.example.org.' for the zone 'example.org'.\n"
msgstr ""
"Nazwa hosta %1 nie jest częścią strefy %2.\n"
"\n"
"Nazwa hosta musi być podana względem strefy albo musi \n"
"się kończyć nazwą strefy i kropką, np. dla strefy \"example.org\"\n"
"poprawne są \"dhcp1\" albo \"dhcp1.example.org.\"\n"

#. TRANSLATORS: Popup error message, Wrong reverse IPv4,
#. %1 is the reveresed IPv4
#: library/network/src/modules/DnsServerAPI.pm:341
msgid ""
"The reverse IPv4 address %1 is invalid.\n"
"\n"
"A valid reverse IPv4 consists of four integers in the range 0-255\n"
"separated by a dot then followed by the string '.in-addr.arpa.'.\n"
"For example, '1.32.168.192.in-addr.arpa.' for the IPv4 address "
"'192.168.32.1'.\n"
msgstr ""
"Odwrotny adres IPv4 %1 jest nieprawidłowy.\n"
"\n"
"Poprawny odwrotny adres IPv4 składa się z rozdzielonych kropkami czterech\n"
"liczb całkowitych z zakresu 0-255, po których znajduje się ciąg \".in-addr."
"arpa.\".\n"
"Na przykład \"1.32.168.192.in-addr.arpa.\" dla adresu IPv4 "
"\"192.168.32.1\".\n"

#. TRANSLATORS: Popup error message, user can't use hostname %1 because it doesn't make
#. sense to e relative to zone %2 (%2 is a reverse zone name like '32.200.192.in-addr.arpa')
#: library/network/src/modules/DnsServerAPI.pm:363
msgid ""
"The relative hostname %1 cannot be used with zone %2.\n"
"Use a fully qualified hostname finished with a dot instead,\n"
"such as 'host.example.org.'.\n"
msgstr ""
"Względna nazwa hosta %1 nie może być użyta w strefie %2.\n"
"Należy użyć pełnej nazwy hosta zakończonej kropką, \n"
"np. \"host.example.org.\".\n"

#. Popup error message, Checking MX (Mail eXchange) record format
#: library/network/src/modules/DnsServerAPI.pm:432
msgid ""
"Invalid MX record.\n"
"Use the format 'priority server-name'.\n"
msgstr ""
"Nieprawidłowy rekord MX.\n"
"Należy użyć formatu \"priorytet nazwa-serwera\".\n"

#. TRANSLATORS: Popup error message, Checking time value for specific SOA section (key),
#. %1 is the section name, %2 is the minimal value, %3 si the maximal value of the section
#: library/network/src/modules/DnsServerAPI.pm:543
#: library/network/src/modules/DnsServerAPI.pm:554
msgid ""
"Invalid SOA record.\n"
"%1 must be from %2 to %3 seconds.\n"
msgstr ""
"Nieprawidłowy rekord SOA.\n"
"Sekcja %1 musi mieć wartość od %2 do %3 sekund.\n"

#. TRANSLATORS: Popup error message, Checking special BIND time format consisting of numbers
#. and defined suffies, also only number (as seconds) is allowed, %1 is a section name
#. like 'ttl' or 'refresh'
#: library/network/src/modules/DnsServerAPI.pm:583
msgid ""
"Invalid SOA record.\n"
"%1 must be a BIND time type.\n"
"A BIND time type consists of numbers and the case-insensitive\n"
"suffixes W, D, H, M, and S. Time in seconds is allowed without the suffix.\n"
"Enter values such as 12H15m, 86400, or 1W30M.\n"
msgstr ""
"Nieprawidłowy rekord SOA.\n"
"Sekcja %1 musi być typu czasowego BIND.\n"
"Typ czasowy BIND składa się z liczb i przyrostków W, D, H, M i S \n"
"(bez rozróżniania wielkości liter). Czas w sekundach można podać bez "
"przyrostka.\n"
"Przykłady: 12H15m, 86400 albo 1W30M.\n"

#. TRANSLATORS: Popup error message, Checking SOA record,
#. %1 is a part of SOA, %2 is typically 0, %3 is some huge number
#: library/network/src/modules/DnsServerAPI.pm:614
msgid ""
"Invalid SOA record.\n"
"%1 must be a number from %2 to %3.\n"
msgstr ""
"Nieprawidłowy rekord SOA.\n"
"Fragment %1 musi być liczbą od %2 do %3.\n"

#. TRANSLATORS: Popup error message, parameters validation, 'filename' is needed parameter
#: library/network/src/modules/DnsServerAPI.pm:1020
msgid "The filename must be defined when logging to a file."
msgstr ""
"Aby możliwe było zapisywanie dziennika do pliku, wymagana jest nazwa pliku."

#. TRANSLATORS: Popup error message, parameters validation, wrongly set file size
#: library/network/src/modules/DnsServerAPI.pm:1028
msgid ""
"Invalid file size.\n"
"\n"
"It must be set in the format 'number[suffix]'.\n"
"\n"
"Possible suffixes are k, K, m, M, g, and G.\n"
msgstr ""
"Nieprawidłowa wielkość pliku.\n"
"\n"
"Wielkość pliku musi być podana w formacie \"liczba[przyrostek]\".\n"
"\n"
"Możliwe przyrostki to \"k\", \"K\", \"m\", \"M\", \"g\" i \"G\".\n"

#. TRANSLATORS: Popup error message, parameters validation, wrongly set number of versions
#: library/network/src/modules/DnsServerAPI.pm:1041
msgid "The count of file versions must be a number."
msgstr "Liczba numerów wersji pliku musi być liczbą."

#. TRANSLATORS: Popup error message, Trying to get 'master server' for zone which is not 'slave' type,
#. 'master' servers haven't any 'masterservers', they ARE masterservers
#. %1 is name of the zone, %2 is type of the zone
#. TRANSLATORS: Popup error message, Trying to set 'master server' for zone which is not 'slave' type,
#. %1 is name of the zone, %2 is type of the zone
#: library/network/src/modules/DnsServerAPI.pm:1334
#: library/network/src/modules/DnsServerAPI.pm:1381
msgid ""
"Only slave zones have a master server defined.\n"
"Zone %1 is type %2.\n"
msgstr ""
"Tylko strefy podrzędne (slave) mają zdefiniowany serwer główny (master).\n"
"Strefa %1 jest typu %2.\n"

#. TRANSLATORS: Popup error message, Trying to add new zone which already exists
#: library/network/src/modules/DnsServerAPI.pm:1440
msgid "Zone name %1 already exists."
msgstr "Nazwa strefy %1 już istnieje."

#. TRANSLATORS: Popup error message, Adding new 'slave' zone without defined needed option 'masterserver'
#: library/network/src/modules/DnsServerAPI.pm:1449
msgid "Option masterserver is needed for slave zones."
msgstr "Opcja \"masterserver\" jest wymagana dla stref podrzędnych (slave)."

#. TRANSLATORS: Popup error message
#: library/network/src/modules/DnsServerAPI.pm:2531
#: library/network/src/modules/DnsServerAPI.pm:2581
msgid "Host's IP cannot be empty."
msgstr "Adres IP hosta nie może być pusty."

#. TRANSLATORS: Popup error message, No reverse zone for %1 record found,
#. %2 is the hostname, %1 is the IPv4
#: library/network/src/modules/DnsServerAPI.pm:2539
msgid ""
"There is no reverse zone for %1 administered by your DNS server.\n"
"Hostname %2 cannot be added."
msgstr ""
"Nie ma strefy odwrotnej %1 zarządzanej przez serwer DNS.\n"
"Nie można dodać nazwy hosta %2."

#~ msgid "Enter a log message that describes the changes you made."
#~ msgstr "Wprowadź opis dokonanych zmian."

#~ msgid "Via xinetd"
#~ msgstr "Poprzez xinetd"

#~ msgid ""
#~ "Error checking service status:\n"
#~ "%{details}"
#~ msgstr ""
#~ "Błąd podczas sprawdzania statusu usługi:\n"
#~ "%{details}"

#~ msgid ""
#~ "Error setting service status:\n"
#~ "%{details}"
#~ msgstr ""
#~ "Błąd podczas ustawiania statusu usług:\n"
#~ "%{details}"

#~ msgid "Firewall Settings"
#~ msgstr "Ustawienia zapory sieciowej"

#, fuzzy
#~ msgid ""
#~ "Files %s have been created manually.\n"
#~ "YaST might lose these files."
#~ msgstr ""
#~ "Pliki %1 zostały zmienione ręcznie.\n"
#~ "YaST może utracić niektóre z tych zmian."

#~ msgid "The correct repository medium could not be mounted."
#~ msgstr "Prawidłowy nośnik repozytorium nie może zostać zamontowany."

#~ msgid "Downloading patch RPM package %1 (%2)..."
#~ msgstr "Pobieranie pakietu RPM z poprawką %1 (%2)..."

#~ msgid "Downloading Patch RPM Package"
#~ msgstr "Pobieranie pakietu RPM z poprawką"

#~ msgid "Read dynamic definitions of installed services"
#~ msgstr "Odczytanie dynamicznych definicji zainstalowanych usług"

#~ msgid "Reading dynamic definitions of installed services..."
#~ msgstr "Odczytywanie dynamicznych definicji zainstalowanych usług..."

#~ msgid "&Enter Password:"
#~ msgstr "H&asło:"

#~ msgid "Scanning for hosts in the local network..."
#~ msgstr "Wyszukiwanie komputerów w sieci lokalnej..."

#~ msgid "&Available Hosts:"
#~ msgstr "&Dostępne hosty:"

#~ msgid "&Host:"
#~ msgstr "&Host:"

#~ msgid "&User name:"
#~ msgstr "Nazwa &użytkownika:"

#~ msgid "&Module to Start:"
#~ msgstr "&Moduł, który należy uruchomić:"

#~ msgid "Connection &Protocol:"
#~ msgstr "&Protokół połączenia:"

#~ msgid "&Launch"
#~ msgstr "U&ruchom"

#~ msgid "Select the Serial &Interface to Use:"
#~ msgstr "&Interfejs szeregowy do użycia:"

#~ msgid "No running network detected."
#~ msgstr "Nie znaleziono działającej sieci."

#~ msgid "or continue without network."
#~ msgstr "lub kontynuować pracę bez sieci."

#~ msgid ""
#~ "The current system is not consistent,\n"
#~ "some packages have unresolved dependencies."
#~ msgstr ""
#~ "Bieżący system nie jest spójny,\n"
#~ "niektóre pakiety mają nierozwiązane zależności."

#~ msgid "Automatic resolving failed, manual dependency resolving is needed."
#~ msgstr ""
#~ "Automatyczne rozwiązywanie zależności nie powiodło się. Należy rozwiązać "
#~ "zależności ręcznie."

#~ msgid ""
#~ "Yast has automatically added or removed some packages,\n"
#~ "check the changes scheduled to fix the system\n"
#~ "in the software manager."
#~ msgstr ""
#~ "Yast automatycznie dodał lub usunął niektóre pakiety.\n"
#~ "Sprawdź zmiany mające naprawić system\n"
#~ "w menedżerze pakietów."

#~ msgid ""
#~ "Start the software manager and fix the problems\n"
#~ "or skip fixing and install the already confirmed packages only?"
#~ msgstr ""
#~ "Uruchomić menedżera pakietów i usunąć problemy\n"
#~ "czy pominąć ten krok i zainstalować tylko potwierdzone pakiety?"

#~ msgid "Installation Summary"
#~ msgstr "Podsumowanie instalacji"

#~ msgid "Installed Size"
#~ msgstr "Rozmiar po zainstalowaniu"

#~ msgid "Empty service name: %1."
#~ msgstr "Pusta nazwa usługi: %1."

#~ msgid "Service %1 does not exist in %2."
#~ msgstr "Usługa %1 nie istnieje w %2."

#~ msgid ""
#~ "Unable to query '%1' unit Id\n"
#~ "Command returned: %2\n"
#~ msgstr ""
#~ "Nie można uzyskać informacji dotyczącej '%1'\n"
#~ "Otrzymano komunikat: %s\n"

#~ msgid "Unable to parse '%1' unit Id query output: '%2'\n"
#~ msgstr "Nie można przetworzyć '%1'  polecenie zwróciło komunikat: '%2'\n"

#~ msgid ""
#~ "Unable to disable service %1\n"
#~ "Command '%2' returned:%3\n"
#~ msgstr ""
#~ "Nie można wyłączyć usługi %1\n"
#~ "Polecenie '%2'zwróciło:%3\n"

#~ msgid ""
#~ "Unable to enable service %1\n"
#~ "Command %2 returned\n"
#~ "%3"
#~ msgstr ""
#~ "Nie można włączyć usługi %1\n"
#~ "Polecenie %2 zwróciło\n"
#~ "%3"

#~ msgid "kB"
#~ msgstr "KB"

#, fuzzy
#~ msgid ""
#~ "Cannot access installation media\\n%1\\n%2.\\nCheck whether the directory "
#~ "is accessible."
#~ msgstr ""
#~ "Nie można uzyskać dostępu do nośnika instalacyjnego\n"
#~ "%1\n"
#~ "%2.\n"
#~ "Proszę sprawdzić dostępność tego katalogu."

#, fuzzy
#~ msgid ""
#~ "Cannot access installation media \\n%1\\n%2.\\nCheck whether the server "
#~ "is accessible."
#~ msgstr ""
#~ "Nie można uzyskać dostępu do nośnika instalacyjnego\n"
#~ "%1\n"
#~ "%2.\n"
#~ "Proszę sprawdzić czy serwer jest dostępny."

#, fuzzy
#~ msgid "Patch: %1\\n\\n"
#~ msgstr ""
#~ "Poprawka: %1\n"
#~ "\n"

#~ msgid "Cannot enable service '%1'."
#~ msgstr "Nie można włączyć usługi '%1'."

#~ msgid "Cannot disable service '%1'."
#~ msgstr "Nie można wyłączyć usługi '%1'."

#~ msgid "Post-Installation log (SUSEconfig)"
#~ msgstr "Dziennik poinstalacyjny (SUSEconfig)"

#~ msgid ""
#~ "Unable to enable service %1:\n"
#~ "%2"
#~ msgstr ""
#~ "Włączenie usługi %1 nie powiodło się:\n"
#~ "%2"

#~ msgid "Import Public GnuPG Key"
#~ msgstr "Import klucza publicznego GnuPG"

#~ msgid "&Import"
#~ msgstr "&Importuj"

#~ msgid "Do &Not Import"
#~ msgstr "&Nie importuj"

#~ msgid ""
#~ "The following GnuPG key has been found in repository %1 \n"
#~ "%2:\n"
#~ "\n"
#~ "%3\n"
#~ "\n"
#~ "You can choose to import it into your keyring of trusted\n"
#~ "public keys, meaning that you trust the owner of the key.\n"
#~ "You should be sure that you can trust the owner and that\n"
#~ "the key really belongs to that owner before importing it."
#~ msgstr ""
#~ "W repozytorium %1 znaleziono następujący klucz GnuPG:\n"
#~ "%2:\n"
#~ "\n"
#~ "%3\n"
#~ "\n"
#~ "Można zaimportować ten klucz i dodać\n"
#~ "go do bazy zaufanych kluczy. Przed importem należy upewnić się, czy można "
#~ "ufać \n"
#~ "właścicielowi klucza, oraz czy jest to faktycznie klucz należący\n"
#~ "do niego."

#~ msgid "A&vailable are:"
#~ msgstr "&Dostępne:"

#~ msgid "Re&start detection"
#~ msgstr "U&ruchom ponownie wykrywanie"

#~ msgid "&Configure..."
#~ msgstr "&Konfiguruj..."

#~ msgid "C&hange..."
#~ msgstr "&Zmień..."

#~ msgid "Package %1 was not found on the medium."
#~ msgstr "Pakiet %1 nie został znaleziony na nośniku."

#~ msgid "Failed to download delta RPM"
#~ msgstr "Pobranie różnocowego pakietu RPM nie powiodło się"

#~ msgid "Failed to apply delta RPM"
#~ msgstr "Nakładanie różnicowego pakietu RPM nie powiodło się"

#~ msgid "Failed to download patch RPM"
#~ msgstr "Pobranie pakietu RPM z poprawką nie powiodło się"

#~ msgid ""
#~ "Download failed:\n"
#~ "    %1"
#~ msgstr ""
#~ "Błąd podczas pobierania:\n"
#~ "    %1"

#~ msgid "Accessing the Softwaree Management Failed"
#~ msgstr "Błąd podczas dostępu do zarządzania pakietami"

#~ msgid "Automatically Retry After %1 Seconds"
#~ msgstr "Spróbuj ponownie po %1 sekundach (automatycznie)"

#~ msgid "Skip Refresh"
#~ msgstr "Pomiń odświeżanie"

#~ msgid "Accessing the Package Management Failed"
#~ msgstr "Błąd podczas dostępu do zarządzania pakietami"

#~ msgid ""
#~ "Would you like to continue without having access\n"
#~ "to the package management or retry to access it?\n"
#~ msgstr ""
#~ "Kontynuować bez dostępu do zarządzania pakietami,\n"
#~ "czy spróbować ponownie?\n"

#~ msgid ""
#~ "Would you like to retry accessing the package manager,\n"
#~ "continue without having access to package management,\n"
#~ "or abort?\n"
#~ msgstr ""
#~ "Kontynuować bez dostępu do zarządzania pakietami,\n"
#~ "spróbować ponownie, czy przerwać?\n"

#~ msgid "Size"
#~ msgstr "Rozmiar"<|MERGE_RESOLUTION|>--- conflicted
+++ resolved
@@ -7,15 +7,9 @@
 msgstr ""
 "Project-Id-Version: base\n"
 "Report-Msgid-Bugs-To: \n"
-<<<<<<< HEAD
 "POT-Creation-Date: 2019-02-08 02:29+0000\n"
-"PO-Revision-Date: 2018-03-02 14:06+0000\n"
-"Last-Translator: Stanisław LCP <letcp@protonmail.com>\n"
-=======
-"POT-Creation-Date: 2019-01-19 02:29+0000\n"
 "PO-Revision-Date: 2019-01-31 14:22+0000\n"
 "Last-Translator: Ewelina Michalowska <ewelina.michalowska@stgambit.com>\n"
->>>>>>> d7a645bf
 "Language-Team: Polish <https://l10n.opensuse.org/projects/yast-base/master/"
 "pl/>\n"
 "Language: pl\n"
@@ -5319,8 +5313,8 @@
 msgstr ""
 "<h3>Po zapisaniu konfiguracji</h3>Umożliwia zmianę stanu usługi natychmiast "
 "po zaakceptowaniu zmian.\n"
-"        Dostępne opcje zależą od bieżącego stanu. Działanie specjalne <b>"
-"Zachowaj bieżący stan</b>\n"
+"        Dostępne opcje zależą od bieżącego stanu. Działanie specjalne "
+"<b>Zachowaj bieżący stan</b>\n"
 "        pozostawia stan usługi niezmieniony."
 
 #. TRANSLATORS: helptext for the "After reboot" service widget option
