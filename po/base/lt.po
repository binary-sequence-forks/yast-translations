--- conflicted
+++ resolved
@@ -11,13 +11,8 @@
 msgstr ""
 "Project-Id-Version: base.lt\n"
 "Report-Msgid-Bugs-To: \n"
-<<<<<<< HEAD
 "POT-Creation-Date: 2019-03-07 02:28+0000\n"
-"PO-Revision-Date: 2018-03-31 19:03+0000\n"
-=======
-"POT-Creation-Date: 2019-02-08 02:29+0000\n"
 "PO-Revision-Date: 2019-03-01 06:28+0000\n"
->>>>>>> a6b1fbc6
 "Last-Translator: Mindaugas Baranauskas <opensuse.lietuviu.kalba@gmail.com>\n"
 "Language-Team: Lithuanian <https://l10n.opensuse.org/projects/yast-base/"
 "master/lt/>\n"
@@ -25,8 +20,8 @@
 "MIME-Version: 1.0\n"
 "Content-Type: text/plain; charset=UTF-8\n"
 "Content-Transfer-Encoding: 8bit\n"
-"Plural-Forms: nplurals=4; plural=n==1 ? 0 : n%10>=2 && (n%100<10 || "
-"n%100>=20) ? 1 : n%10==0 || (n%100>10 && n%100<20) ? 2 : 3;\n"
+"Plural-Forms: nplurals=4; plural=n==1 ? 0 : n%10>=2 && (n%100<10 || n"
+"%100>=20) ? 1 : n%10==0 || (n%100>10 && n%100<20) ? 2 : 3;\n"
 "X-Generator: Weblate 3.3\n"
 
 #. do not read the real translations from the system
