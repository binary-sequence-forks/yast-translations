--- conflicted
+++ resolved
@@ -19,13 +19,8 @@
 msgstr ""
 "Project-Id-Version: base.de\n"
 "Report-Msgid-Bugs-To: \n"
-<<<<<<< HEAD
 "POT-Creation-Date: 2019-01-19 02:29+0000\n"
-"PO-Revision-Date: 2019-01-15 06:43+0000\n"
-=======
-"POT-Creation-Date: 2019-01-11 02:29+0000\n"
 "PO-Revision-Date: 2019-01-21 17:14+0000\n"
->>>>>>> a75a93c9
 "Last-Translator: Sarah Kriesch <ada.lovelace@gmx.de>\n"
 "Language-Team: German <https://l10n.opensuse.org/projects/yast-base/master/"
 "de/>\n"
@@ -5412,8 +5407,8 @@
 msgstr ""
 "<h3>Nach dem Schreiben der Konfiguration</h3>Das Ändern des Dienst-Status "
 "sofort nach dem Akzeptieren der Änderungen erlauben. Verfügbare\n"
-"        Optionen hängen vom aktuellen Status ab. Die extra Aktion <b>"
-"Aktuellen Status behalten</b> lässt den\n"
+"        Optionen hängen vom aktuellen Status ab. Die extra Aktion "
+"<b>Aktuellen Status behalten</b> lässt den\n"
 "        Dienst-Status unberührt."
 
 #. TRANSLATORS: helptext for the "After reboot" service widget option
