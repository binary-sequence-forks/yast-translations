--- conflicted
+++ resolved
@@ -10,13 +10,8 @@
 msgstr ""
 "Project-Id-Version: base.ru\n"
 "Report-Msgid-Bugs-To: \n"
-<<<<<<< HEAD
 "POT-Creation-Date: 2018-01-10 16:56+0100\n"
-"PO-Revision-Date: 2017-12-20 19:05+0000\n"
-=======
-"POT-Creation-Date: 2017-11-29 02:29+0000\n"
 "PO-Revision-Date: 2018-01-10 15:56+0000\n"
->>>>>>> 05157c3d
 "Last-Translator: Nikita Maynagashev <maynagashev@palex.ru>\n"
 "Language-Team: Russian <https://l10n.opensuse.org/projects/yast-base/master/"
 "ru/>\n"
@@ -24,15 +19,9 @@
 "MIME-Version: 1.0\n"
 "Content-Type: text/plain; charset=UTF-8\n"
 "Content-Transfer-Encoding: 8bit\n"
-<<<<<<< HEAD
 "Plural-Forms: nplurals=3; plural=n%10==1 && n%100!=11 ? 0 : n%10>=2 && n"
 "%10<=4 && (n%100<10 || n%100>=20) ? 1 : 2;\n"
-"X-Generator: Weblate 2.17.1\n"
-=======
-"Plural-Forms: nplurals=3; plural=n%10==1 && n%100!=11 ? 0 : n%10>=2 && n%10<="
-"4 && (n%100<10 || n%100>=20) ? 1 : 2;\n"
 "X-Generator: Weblate 2.18\n"
->>>>>>> 05157c3d
 
 #. Translators: a warning message in a continue-cancel question
 #. Opscode Chef is a different way to configure the system.
