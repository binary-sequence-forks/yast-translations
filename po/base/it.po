# #-#-#-#-#  base.it.po (base)  #-#-#-#-#
# Copyright (C) 2006 SuSE Linux Products GmbH, Nuernberg
# This file is distributed under the same license as the package.
#
# #-#-#-#-#  base.it.po (base)  #-#-#-#-#
# translation of base.po to italian
# translation of base.po to
# translation of base.po to
# translation of base.po to
# translation of base.po to
# translation of base.po to
# translation of base.po to
# translation of base.po to
# translation of base.po to
# translation of base.po to
# translation of base.po to
# translation of base.po to
# Italian message file for YaST2 (@memory@).
# Copyright (C) 2002, 2003 SuSE Linux AG.
# Copyright (C) 1999, 2000, 2001 SuSE GmbH.
#
# Federico Cozzi <federico.cozzi@sns.it>, 2002.
# Franca Delcarlo <francad@attglobal.net>, 1999, 2000, 2001.
# Karl Eichwalder <ke@suse.de>, 2000,2003, 2004, 2005.
# Andrea Florio <andrea@opensuse.org>, 2008.
# Andrea Turrini <andrea.turrini@gmail.com>, 2013, 2014, 2015.
msgid ""
msgstr ""
"Project-Id-Version: base\n"
"Report-Msgid-Bugs-To: \n"
<<<<<<< HEAD
"POT-Creation-Date: 2019-01-19 02:29+0000\n"
"PO-Revision-Date: 2018-11-20 15:56+0000\n"
"Last-Translator: Alessio Adamo <alessio.adamo@gmail.com>\n"
=======
"POT-Creation-Date: 2019-01-11 02:29+0000\n"
"PO-Revision-Date: 2019-01-24 21:13+0000\n"
"Last-Translator: Davide Aiello <davidea@novilinguists.com>\n"
>>>>>>> 8180fe1d
"Language-Team: Italian <https://l10n.opensuse.org/projects/yast-base/master/"
"it/>\n"
"Language: it\n"
"MIME-Version: 1.0\n"
"Content-Type: text/plain; charset=UTF-8\n"
"Content-Transfer-Encoding: 8bit\n"
"Plural-Forms: nplurals=2; plural=n != 1;\n"
"X-Generator: Weblate 3.3\n"

#. Translators: a warning message in a continue-cancel question
#. Opscode Chef is a different way to configure the system.
#: library/commandline/src/clients/other_tools_warning.rb:43
msgid ""
"Chef Client is running. The changes that you make\n"
"may be overridden by Chef later.\n"
"Continue configuration with YaST?"
msgstr ""
"Il client Chef è in esecuzione. Le modifiche fatte potrebbero\n"
"essere sovrascritte in seguito da Chef.\n"
"Continuare la configurazione con YaST?"

#. translators: help for 'help' option on command line
#: library/commandline/src/modules/CommandLine.rb:54
msgid "Print the help for this module"
msgstr "Stampa la Guida per questo modulo"

#. translators: help for 'longhelp' option on command line
#: library/commandline/src/modules/CommandLine.rb:60
msgid "Print a long version of help for this module"
msgstr "Mostra la versione estesa della guida per questo modulo"

#. translators: help for 'xmlhelp' option on command line
#: library/commandline/src/modules/CommandLine.rb:66
msgid "Print a long version of help for this module in XML format"
msgstr "Stampa versione estesa della Guida per questo modulo nel formato XML"

#. translators: help for 'interactive' option on command line
#: library/commandline/src/modules/CommandLine.rb:72
msgid "Start interactive shell to control the module"
msgstr "Avvia shell interattiva per la gestione del modulo"

#. translators: help for 'exit' command line interactive mode
#: library/commandline/src/modules/CommandLine.rb:78
msgid "Exit interactive mode and save the changes"
msgstr "Esci dal modo interattivo e salva le modifiche"

#. translators: help for 'abort' command line interactive mode
#: library/commandline/src/modules/CommandLine.rb:84
msgid "Abort interactive mode without saving the changes"
msgstr "Interrompi il modo interattivo senza salvare le modifiche"

#. translators:  command line "help" option
#: library/commandline/src/modules/CommandLine.rb:92
msgid "Print the help for this command"
msgstr "Stampa la Guida per questo comando"

# #-#-#-#-#  base.it.po (base)  #-#-#-#-#
# TLABEL modules/printconf/printconf_filter.ycp:75
#. translators: command line "verbose" option
#: library/commandline/src/modules/CommandLine.rb:98
msgid "Show progress information"
msgstr "Mostra le informazioni di avanzamento"

#. translators: command line "xmlfile" option
#: library/commandline/src/modules/CommandLine.rb:104
msgid "Where to store the XML output"
msgstr "Percorso di memorizzazione dell'output XML"

#. string: command line interface is not supported
#: library/commandline/src/modules/CommandLine.rb:144
msgid "This YaST2 module does not support the command line interface."
msgstr "Questo modulo di YaST2 non supporta l'interfaccia a riga di comando."

#. translators: default error message for command line
#: library/commandline/src/modules/CommandLine.rb:322
msgid "Use 'help' for a complete list of available commands."
msgstr "Usare 'help' per avere un elenco completo dei comandi disponibili."

#. translators: default error message for command line
#: library/commandline/src/modules/CommandLine.rb:327
msgid "Use 'yast2 %1 help' for a complete list of available commands."
msgstr "Usare 'yast2 %1 help' per un elenco completo dei comandi disponibili."

#. translators: error message in command line interface
#: library/commandline/src/modules/CommandLine.rb:365
msgid "Unknown Command: %1"
msgstr "Comando sconosciuto: %1"

#. translators: error message - user did not provide a value for option %1 on the command line
#: library/commandline/src/modules/CommandLine.rb:403
msgid "Option '%1' is missing value."
msgstr "Opzione %1 senza valore."

#. translators: error message, %1 is a command, %2 is the wrong option given by the user
#: library/commandline/src/modules/CommandLine.rb:438
msgid "Unknown option for command '%1': %2"
msgstr "Opzione sconosciuta per il comando '%1': %2"

#. translators: error message, %2 is the value given
#. translators: error message, %2 is the value given
#. translators: error message, %2 is the value given
#: library/commandline/src/modules/CommandLine.rb:459
#: library/commandline/src/modules/CommandLine.rb:471
#: library/commandline/src/modules/CommandLine.rb:481
msgid "Invalid value for option '%1': %2"
msgstr "Valore non valido per l'opzione '%1': %2"

#. translators: error message, %2 is expected type, %3 is the value given
#: library/commandline/src/modules/CommandLine.rb:495
msgid "Invalid value for option '%1' -- expected '%2', received %3"
msgstr "Valore non valido per l'opzione '%1' -- atteso '%2', ricevuto %3"

#. translators: error message if option has a value, but cannot have one
#: library/commandline/src/modules/CommandLine.rb:515
msgid "Option '%1' cannot have a value. Given value: %2"
msgstr "L'opzione '%1' non può avere un valore. Valore fornito: %2"

#. translators: error message, how to get command line help for interactive mode
#. %1 is the module name, %2 is the action name
#: library/commandline/src/modules/CommandLine.rb:533
msgid "Use '%1 %2 help' for a complete list of available options."
msgstr ""
"Usare '%1 %2 help' per avere un elenco completo delle opzioni disponibili."

#. translators: error message, how to get command line help for non-interactive mode
#. %1 is the module name, %2 is the action name
#: library/commandline/src/modules/CommandLine.rb:543
msgid "Use 'yast2 %1 %2 help' for a complete list of available options."
msgstr ""
"Usare 'yast2 %1 %2 help' per avere un elenco completo delle opzioni "
"disponibili."

#. translators: command line interface header, %1 is identification of the module
#: library/commandline/src/modules/CommandLine.rb:561
msgid "YaST Configuration Module %1\n"
msgstr "Modulo di configurazione YaST %1\n"

#. translators: the command does not provide any help
#: library/commandline/src/modules/CommandLine.rb:585
msgid "No help available"
msgstr "Nessuna guida disponibile"

#. Process <command> "help"
#. translators: %1 is the command name
#: library/commandline/src/modules/CommandLine.rb:589
msgid "Command '%1'"
msgstr "Comando '%1'"

#. translators: command line options
#: library/commandline/src/modules/CommandLine.rb:609
msgid ""
"\n"
"    Options:"
msgstr ""
"\n"
"    Opzioni:"

#. additional help for using command line
#: library/commandline/src/modules/CommandLine.rb:698
msgid ""
"\n"
"    Options of the [string] type must be written in the form 'option=value'."
msgstr ""
"\n"
"    Le opzioni per il tipo [stringa] devono essere scritte nella forma "
"'opzione=valore'."

#. translators: example title for command line
#: library/commandline/src/modules/CommandLine.rb:705
msgid ""
"\n"
"    Example:"
msgstr ""
"\n"
"    Esempio:"

#. translators: default module description if none is provided by the module itself
#: library/commandline/src/modules/CommandLine.rb:735
msgid "This is a YaST module."
msgstr "Questo è un modulo YaST."

#. translators: short help title for command line
#: library/commandline/src/modules/CommandLine.rb:740
msgid "Basic Syntax:"
msgstr "Sintassi di base:"

#. translators: module command line help, %1 is the module name
#. translate <command> and [options] only!
#: library/commandline/src/modules/CommandLine.rb:755
msgid "    yast2 %1 <command> [verbose] [options]"
msgstr "    yast2 %1 <comando> [verbose] [opzioni]"

#. translators: module command line help, %1 is the module name
#. translate <command> only!
#: library/commandline/src/modules/CommandLine.rb:782
msgid "    yast2 %1 <command> help"
msgstr "    yast2 %1 <comando> help"

#. translators: module command line help
#. translate <command> and [options] only!
#: library/commandline/src/modules/CommandLine.rb:789
msgid "    <command> [options]"
msgstr "    <comando> [opzioni]"

#. translators: module command line help
#. translate <command> only!
#: library/commandline/src/modules/CommandLine.rb:792
msgid "    <command> help"
msgstr "    <comando> help"

#. translators: command line title: list of available commands
#: library/commandline/src/modules/CommandLine.rb:804
msgid "Commands:"
msgstr "Comandi:"

#. translators: error message: module does not provide any help messages
#: library/commandline/src/modules/CommandLine.rb:820
msgid "No help available."
msgstr "Nessuna guida disponibile."

#. fallback message - invalid help has been provided by the yast module
#: library/commandline/src/modules/CommandLine.rb:856
msgid "<Error: invalid help>"
msgstr "<Errore: guida non valida>"

#. translators: module command line help, %1 is the module name
#: library/commandline/src/modules/CommandLine.rb:866
msgid "Run 'yast2 %1 <command> help' for a list of available options."
msgstr ""
"Eseguire 'yast2 %1 <comando> help' per avere un elenco completo delle "
"opzioni disponibili."

#. error message - command line option xmlfile is missing
#: library/commandline/src/modules/CommandLine.rb:930
msgid ""
"Target file name ('xmlfile' option) is missing. Use "
"xmlfile=<target_XML_file> command line option."
msgstr ""
"Il nome del file di destinazione (opzione 'xmlfile') è mancante. Usare "
"l'opzione della riga di comando xmlfile=<file_XML_destinazione>."

#. error message - command line option xmlfile is missing
#: library/commandline/src/modules/CommandLine.rb:942
msgid ""
"Target file name ('xmlfile' option) is empty. Use xmlfile=<target_XML_file> "
"command line option."
msgstr ""
"Il nome del file di destinazione (opzione 'xmlfile') è vuoto. Usare "
"l'opzione della riga di comando xmlfile=<file_XML_destinazione>."

#. translators: fallback name for a module at command line
#: library/commandline/src/modules/CommandLine.rb:1079
msgid "unknown"
msgstr "sconosciuto"

#. translators: the last command %1 in a list of unique commands
#: library/commandline/src/modules/CommandLine.rb:1437
msgid "or '%1'"
msgstr "o '%1'"

#. translators: error message - missing unique command for command line execution
#: library/commandline/src/modules/CommandLine.rb:1445
msgid "Specify the command '%1'."
msgstr "Specificare il comando '%1'."

#. translators: error message - missing unique command for command line execution
#: library/commandline/src/modules/CommandLine.rb:1452
msgid "Specify one of the commands: %1."
msgstr "Specificare uno dei comandi: %1."

#. size( unique_options ) == 1 here does not make sense
#: library/commandline/src/modules/CommandLine.rb:1462
msgid "Specify only one of the commands: %1."
msgstr "Specificare solo uno dei comandi: %1."

#. translators: error message - the module does not provide command line interface
#: library/commandline/src/modules/CommandLine.rb:1507
msgid "There is no user interface available for this module."
msgstr "Nessuna interfaccia utente disponibile per il modulo specificato."

#. translators: progress message - command line interface ready
#: library/commandline/src/modules/CommandLine.rb:1536
msgid "Ready"
msgstr "Pronto"

# #-#-#-#-#  base.it.po (base)  #-#-#-#-#
# TLABEL modules/lan/lan.ycp:66
#. non-GUI handling
#: library/commandline/src/modules/CommandLine.rb:1550
msgid "Initializing"
msgstr "Inizializzazione"

#. translators: Progress message - the command line interface is about to finish
#: library/commandline/src/modules/CommandLine.rb:1584
msgid "Finishing"
msgstr "Fine"

#. translators: The command line interface is finished
#: library/commandline/src/modules/CommandLine.rb:1591
msgid "Done"
msgstr "Fatto"

#. translators: The command line interface is finished without writing the changes
#: library/commandline/src/modules/CommandLine.rb:1594
msgid "Quitting (without changes)"
msgstr "Uscita (senza modifiche)"

#. prompt message displayed in the commandline mode
#. when user is asked to replay "yes" or "no" (localized)
#: library/commandline/src/modules/CommandLine.rb:1608
msgid "yes or no?"
msgstr "sì o no?"

#. yes - used in the command line mode as input text for yes/no confirmation
#: library/commandline/src/modules/CommandLine.rb:1613
msgid "yes"
msgstr "sì"

#. no - used in the command line mode as input text for yes/no confirmation
#: library/commandline/src/modules/CommandLine.rb:1616
msgid "no"
msgstr "no"

#. encoding: utf-8
#. ***************************************************************************
#.
#. Copyright (c) 2002 - 2012 Novell, Inc.
#. All Rights Reserved.
#.
#. This program is free software; you can redistribute it and/or
#. modify it under the terms of version 2 of the GNU General Public License as
#. published by the Free Software Foundation.
#.
#. This program is distributed in the hope that it will be useful,
#. but WITHOUT ANY WARRANTY; without even the implied warranty of
#. MERCHANTABILITY or FITNESS FOR A PARTICULAR PURPOSE.   See the
#. GNU General Public License for more details.
#.
#. You should have received a copy of the GNU General Public License
#. along with this program; if not, contact Novell, Inc.
#.
#. To contact Novell about this file by physical or electronic mail,
#. you may find current contact information at www.novell.com
#.
#. ***************************************************************************
#. File:	modules/InstError.ycp
#. Package:	Installation
#. Summary:	Module for reporting installation errors
#. Authors:	Lukas Ocilka <locilka@suse.cz>
#.
#. $Id$
#.
#. This module provides unified interface for reporting
#. installation errors.
#: library/control/src/modules/InstError.rb:61
msgid "Save y2logs to..."
msgstr "Salva y2logs in..."

#. Busy message, %1 is replaced with a filename
#: library/control/src/modules/InstError.rb:68
msgid "Saving YaST logs to %1..."
msgstr "Salvataggio dei log di YaST in %1 in corso..."

#. Error message, %1 is replaced with a filename
#. %2 with am error reason (there is a newline between %1 and %2)
#: library/control/src/modules/InstError.rb:87
msgid ""
"Unable to save YaST logs to %1\n"
"%2"
msgstr ""
"Impossibile salvare i log di YaST in %1\n"
"%2"

#. TRANSLATORS: part of an error message
#. // %1 - logfile, possibly with errors
#: library/control/src/modules/InstError.rb:128
msgid "More information can be found near the end of the '%1' file."
msgstr ""
"Ulteriori informazioni possono essere trovate verso la file del file '%1'."

#. TRANSLATORS: part of an error message
#. %1 - link to our bugzilla
#. %2 - directory where YaST logs are stored
#. %3 - link to the Yast Bug Reporting HOWTO Web page
#: library/control/src/modules/InstError.rb:146
msgid ""
"This is worth reporting a bug at %1.\n"
"Please, attach also all YaST logs stored in the '%2' directory.\n"
"See %3 for more information about YaST logs."
msgstr ""
"Conviene riportare un bug in %1.\n"
"Allegare anche tutti i log di YaST salvati nella directory '%2'.\n"
"Vedere %3 per maggiori informazioni sui log di YaST."

#. link to the Yast Bug Reporting HOWTO
#. for translators: use the localized page for your language if it exists,
#. check the combo box "In other laguages" on top of the page
#. link to the Yast Bug Reporting HOWTO
#. for translators: use the localized page for your language if it exists,
#. check the combo box "In other laguages" on top of the page
#: library/control/src/modules/InstError.rb:156
#: library/control/src/modules/ProductControl.rb:1411
msgid "http://en.opensuse.org/Bugs/YaST"
msgstr "http://en.opensuse.org/Bugs/YaST"

#. FIXME: BNC #422612, Use `opt(`noSanityCheck) later
#: library/control/src/modules/InstError.rb:167
msgid "&Save YaST Logs..."
msgstr "&Salva log di YaST..."

#. Function is similar to ShowErrorPopUp but the error details are grabbed automatically
#. from YaST logs.
#.
#. @param [String] error_text (e.g., "Client inst_abc returned invalid data.")
#: library/control/src/modules/InstError.rb:211
msgid "Installation Error"
msgstr "Errore di installazione"

#. Load a rpm package from the media into the inst-sys and ensure its
#. unloading after end of block.
#. @param [String] package to load
#. @yield context when extension is available
#. @raise [RuntimeError] when package loading failed
#.
#. @example
#. InstExtensionImage.with_extension("snapper") do
#. WFM.Execute(path(".local.bash"), "snapper magic")
#. end
#: library/control/src/modules/InstExtensionImage.rb:352
msgid "Loading to memory package '%s'"
msgstr "Caricamento nel pacchetto di memoria '%s'"

#: library/control/src/modules/InstExtensionImage.rb:358
msgid "Removing from memory package '%s'"
msgstr "Rimozione dal pacchetto di memoria '%s'"

#. error report
#: library/control/src/modules/ProductControl.rb:1242
msgid "No workflow defined for this installation mode."
msgstr ""
"Non vi è alcun flusso di lavoro definito per questo modo di installazione."

#. last part of the question (variable)
#: library/control/src/modules/ProductProfile.rb:181
msgid "Do you want to continue or abort the installation?"
msgstr "Continuare o interrompere l'installazione?"

#. button label
#. Button that will continue with the installation
#: library/control/src/modules/ProductProfile.rb:184
#: library/general/src/modules/Popup.rb:695
msgid "&Continue Installation"
msgstr "&Continua l'installazione"

#. button label
#. Button that will really abort the installation
#: library/control/src/modules/ProductProfile.rb:186
#: library/general/src/modules/Popup.rb:693
msgid "&Abort Installation"
msgstr "&Interrompi l'installazione"

#. last part of the question (variable)
#: library/control/src/modules/ProductProfile.rb:191
msgid "Do you want to add new product anyway?"
msgstr "Aggiungere comunque il nuovo prodotto?"

#. popup dialog caption
#. this string is usually used as headline of a popup
#: library/control/src/modules/ProductProfile.rb:198
#: library/general/src/modules/Label.rb:256
msgid "Warning"
msgstr "Avviso"

#. popup message, %1 is list of problems
#: library/control/src/modules/ProductProfile.rb:201
msgid ""
"The profile does not allow you to run the products on this system.\n"
"Proceeding to run this installation will leave you in an unsupported state\n"
"and might impact your compliance requirements.\n"
"     \n"
"The following requirements are not fulfilled on this system:\n"
"    \n"
"%1\n"
"\n"
"%2"
msgstr ""
"Il profilo non permette di eseguire i prodotti su questo sistema.\n"
"Proseguendo con questa installazione si otterrà uno stato non supportato\n"
"e potrebbe influire sui requisiti di conformità.\n"
"\n"
"I seguenti requisiti non sono soddisfatti su questo sistema:\n"
"\n"
"%1\n"
"\n"
"%2"

#. TRANSLATORS: an error message
#: library/control/src/modules/WorkflowManager.rb:449
msgid "Downloading the installer extension package failed."
msgstr "Download del pacchetto di estensione dell'installatore non riuscito."

# #-#-#-#-#  base.it.po (base)  #-#-#-#-#
# TLABEL modules/inst_sw_single.ycp:711ed in case of post installation
#. TRANSLATORS: an error message
#: library/control/src/modules/WorkflowManager.rb:453
msgid "Extracting the installer extension failed."
msgstr "Estrazione non riuscita dell'estensione dell'installatore."

#. make sure that every workflow is merged only once
#. bugzilla #332436
#: library/control/src/modules/WorkflowManager.rb:1453
msgid "An internal error occurred when integrating additional workflow."
msgstr ""
"Si è verificato un errore interno durante l'integrazione di un flusso di "
"lavoro aggiuntivo."

# #-#-#-#-#  base.it.po (base)  #-#-#-#-#
# TLABEL modules/lan/lan.ycp:1173
#. message popup, %1 is a label of some widget
#: library/cwm/src/modules/CWM.rb:672
msgid "The value of %1 is invalid."
msgstr "Il valore di %1 non è valido."

#. service status - label
#: library/cwm/src/modules/CWMServiceStart.rb:64
msgid "Unavailable"
msgstr "Non disponibile"

#. help text for service auto start widget
#. %1 and %2 are button labels
#. %1 is eg. "On -- Start Service when Booting"
#. %2 is eg. "Off -- Start Service Manually"
#. (both without quotes)
#: library/cwm/src/modules/CWMServiceStart.rb:222
msgid ""
"<p><b><big>Service Start</big></b><br>\n"
"To start the service every time your computer is booted, set\n"
"<b>%1</b>. Otherwise set <b>%2</b>.</p>"
msgstr ""
"<p><b><big>Avvio del servizio</big></b><br>\n"
"Per avviare il servizio ogni volta che si avvia il computer, specificare\n"
"<b>%1</b>. Altrimenti, scegliere <b>%2</b>.</p>"

#. help text for service auto start widget
#. %1, %2 and %3 are button labels
#. %1 is eg. "On -- Start Service when Booting"
#. %2 is eg. "Off -- Start Service Manually"
#. %3 is eg. "Start Service via socket"
#. (both without quotes)
#: library/cwm/src/modules/CWMServiceStart.rb:238
msgid ""
"<p><b><big>Service Start</big></b><br>\n"
"To start the service every time your computer is booted, set\n"
"<b>%1</b>. To start the service via systemd socket activation, set <b>%3</"
"b>.\n"
"Otherwise set <b>%2</b>.</p>"
msgstr ""
"<p><b><big>Avvio del servizio</big></b><br>\n"
"Per avviare il servizio ogni volta che si avvia il computer, impostare\n"
"<b>%1</b>. Per avviare il servizio tramite l'attivazione del socket systemd, "
"impostare <b>%3</b>.\n"
"Altrimenti impostare <b>%2</b>.</p>"

# #-#-#-#-#  base.it.po (base)  #-#-#-#-#
# TLABEL modules/inst_ask_config.ycp:121
#. part of help text - radio button label, NO SHORTCUT!!!
#. part of help text - radio button label, NO SHORTCUT!!!
#. radio button
#: library/cwm/src/modules/CWMServiceStart.rb:252
#: library/cwm/src/modules/CWMServiceStart.rb:264
#: library/cwm/src/modules/CWMServiceStart.rb:314
msgid "During Boot"
msgstr "Durante l'avvio"

# #-#-#-#-#  base.it.po (base)  #-#-#-#-#
# TLABEL modules/dialup/dialup.ycp:1198
#. part of help text - radio button label, NO SHORTCUT!!!
#. part of help text - radio button label, NO SHORTCUT!!!
#. radio button
#: library/cwm/src/modules/CWMServiceStart.rb:254
#: library/cwm/src/modules/CWMServiceStart.rb:266
#: library/cwm/src/modules/CWMServiceStart.rb:321
msgid "Manually"
msgstr "Manualmente"

# #-#-#-#-#  base.it.po (base)  #-#-#-#-#
# TLABEL modules/dialup/dialup.ycp:1187
#. part of help text - radio button label, NO SHORTCUT!!!
#: library/cwm/src/modules/CWMServiceStart.rb:268
msgid "Via socket"
msgstr "Tramite socket"

#. radio button
#: library/cwm/src/modules/CWMServiceStart.rb:328
msgid "Via &socket"
msgstr "Tramite  &socket"

#. frame
#: library/cwm/src/modules/CWMServiceStart.rb:373
msgid "Service Start"
msgstr "Avvio del servizio"

#. service status - label
#: library/cwm/src/modules/CWMServiceStart.rb:464
msgid "Service is running"
msgstr "Il servizio è in esecuzione"

#. service status - label
#: library/cwm/src/modules/CWMServiceStart.rb:470
msgid "Service is not running"
msgstr "Il servizio non è in esecuzione"

#. help text for service status displaying and switching  widget 1/2
#. %1 and %2 are push button labels
#. %1 is eg. "Start the Service Now"
#. %2 is eg. "Stop the Service Now"
#. (both without quotes)
#: library/cwm/src/modules/CWMServiceStart.rb:503
msgid ""
"<p><b><big>Switch On or Off</big></b><br>\n"
"To start or stop the service immediately, use \n"
"<b>%1</b> or <b>%2</b>.</p>"
msgstr ""
"<p><b><big>Attivare o disattivare</big></b><br>\n"
"Per avviare o arrestare immediatamente un servizio, usare\n"
"<b>%1</b> o <b>%2</b>.</p>"

#. help text for service start widget 2/2, optional
#. %3 is push button label, eg. "Save Changes and Restart Service Now"
#. (without quotes)
#. note: %3 is correct, do not replace with %1!!!
#: library/cwm/src/modules/CWMServiceStart.rb:515
msgid ""
"<p>To save all changes and restart the\n"
"service immediately, use <b>%3</b>.</p>\n"
msgstr ""
"<p>Per salvare tutte le modifiche e riavviare il\n"
"servizio immediatamente, usare <b>%3</b>.</p>\n"

#. part of help text - push button label, NO SHORTCUT!!!
#: library/cwm/src/modules/CWMServiceStart.rb:530
msgid "Start the Service Now"
msgstr "Avvia il servizio adesso"

#. part of help text - push button label, NO SHORTCUT!!!
#: library/cwm/src/modules/CWMServiceStart.rb:532
msgid "Stop the Service Now"
msgstr "Arresta il servizio adesso"

#. part of help text - push button label, NO SHORTCUT!!!
#: library/cwm/src/modules/CWMServiceStart.rb:534
msgid "Save Changes and Restart Service Now"
msgstr "Salva le impostazioni e riavvia il servizio adesso"

#. push button for immediate service starting
#: library/cwm/src/modules/CWMServiceStart.rb:575
msgid "&Start the Service Now"
msgstr "A&vvia il servizio adesso"

#. push button for immediate service stopping
#: library/cwm/src/modules/CWMServiceStart.rb:582
msgid "S&top the Service Now"
msgstr "A&resta il servizio adesso"

#. push button for immediate saving of the settings and service starting
#: library/cwm/src/modules/CWMServiceStart.rb:589
msgid "S&ave Changes and Restart Service Now"
msgstr "Sa&lva le modifiche e riavvia il servizio adesso"

#. Frame label (stoping starting service)
#: library/cwm/src/modules/CWMServiceStart.rb:612
msgid "Switch On and Off"
msgstr "Attiva e disattiva"

#. Current status
#: library/cwm/src/modules/CWMServiceStart.rb:618
msgid "Current Status: "
msgstr "Stato attuale: "

#. help text for LDAP enablement widget
#. %1 is button label, eg. "LDAP Support Active" (without quotes)
#: library/cwm/src/modules/CWMServiceStart.rb:728
msgid ""
"<p><b><big>LDAP Support</big></b><br>\n"
"To store the settings in LDAP instead of native configuration files,\n"
"set <b>%1</b>.</p>"
msgstr ""
"<p><b><big>Supporto LDAP</big></b><br>\n"
"Per salvare le impostazioni in LDAP invece che nei file di configurazione\n"
"nativi, impostare <b>%1</b>.</p>"

#. part of help text - check box label, NO SHORTCUT!!!
#: library/cwm/src/modules/CWMServiceStart.rb:741
msgid "LDAP Support Active"
msgstr "Supporto LDAP attivo"

#. check box
#: library/cwm/src/modules/CWMServiceStart.rb:769
msgid "&LDAP Support Active"
msgstr "Supporto &LDAP attivo"

#. Fallback label for a tab if no is defined
#: library/cwm/src/modules/CWMTab.rb:48
msgid "Tab"
msgstr "Scheda"

#. push button
#. push button
#. Button label
#: library/cwm/src/modules/CWMTable.rb:372
#: library/cwm/src/modules/TablePopup.rb:940
#: library/general/src/modules/Label.rb:166
msgid "&Up"
msgstr "&Su"

#. push button
#. push button
#: library/cwm/src/modules/CWMTable.rb:374
#: library/cwm/src/modules/TablePopup.rb:942
msgid "&Down"
msgstr "&Giù"

#. popup message
#: library/cwm/src/modules/CWMTsigKeys.rb:303
msgid ""
"The selected TSIG key cannot be deleted,\n"
"because it is in use.\n"
"Stop using it in the configuration first."
msgstr ""
"Impossibile cancellare la chiave TSIG selezionata\n"
"perché attualmente in uso.\n"
"Bisogna prima smettere di utilizzarla nella configurazione."

#. popup title
#: library/cwm/src/modules/CWMTsigKeys.rb:309
msgid "Cannot delete TSIG key."
msgstr "Impossibile cancellare la chiave TSIG."

#. popup headline
#: library/cwm/src/modules/CWMTsigKeys.rb:319
msgid "Select File with the Authentication Key"
msgstr "Selezionare file con chiave di autenticazione"

#. popup headline
#: library/cwm/src/modules/CWMTsigKeys.rb:334
msgid "Select File for the Authentication Key"
msgstr "Selezionare file per la chiave di autenticazione"

#. error report
#: library/cwm/src/modules/CWMTsigKeys.rb:354
msgid "Specified filename is an existing directory."
msgstr "Il nome file specificato è una directory esistente."

#. yes-no popup
#: library/cwm/src/modules/CWMTsigKeys.rb:359
msgid "Specified file exists. Rewrite it?"
msgstr "Il file specificato esiste. Riscriverlo?"

#. error report
#: library/cwm/src/modules/CWMTsigKeys.rb:367
msgid "The TSIG key ID was not specified."
msgstr "L'ID della chiave TSIG non è stato specificato."

#. yes-no popup
#: library/cwm/src/modules/CWMTsigKeys.rb:374
msgid ""
"The key with the specified ID exists and is used.\n"
"Remove it?"
msgstr ""
"La chiave con l'ID specificato esiste e viene utilizzata.\n"
"Rimuoverla?"

#. yes-no popup
#: library/cwm/src/modules/CWMTsigKeys.rb:394
msgid ""
"A key with the specified ID was found\n"
"on your disk. Remove it?"
msgstr ""
"É stata rilevata una chiave con l'ID specificato\n"
"sul disco. Rimuoverla?"

#. yes-no popup
#: library/cwm/src/modules/CWMTsigKeys.rb:419
msgid "The key will be created now. Continue?"
msgstr "La chiave verrà creata adesso. Continuare?"

#. error report
#: library/cwm/src/modules/CWMTsigKeys.rb:435
msgid "Creating the TSIG key failed."
msgstr "Impossibile creare la chiave TSIG."

#. message popup
#: library/cwm/src/modules/CWMTsigKeys.rb:445
msgid "The specified file does not exist."
msgstr "Il file specificato non esiste."

#. message popup
#: library/cwm/src/modules/CWMTsigKeys.rb:451
msgid "The specified file does not contain any TSIG key."
msgstr "Il file specificato non contiene alcuna chiave TSIG."

#. yes-no popup
#: library/cwm/src/modules/CWMTsigKeys.rb:461
msgid ""
"The specified file contains a TSIG key with the same\n"
"identifier as some of already present keys.\n"
"Old keys will be removed. Continue?"
msgstr ""
"Il file specificato contiene una chiave TSIG con lo stesso\n"
"identificativo di alcune chiavi già esistenti.\n"
"Le vecchie chiavi verranno rimosse. Continuare?"

#. tsig keys management dialog help 1/4
#: library/cwm/src/modules/CWMTsigKeys.rb:564
msgid ""
"<p><big><b>TSIG Key Management</b></big><br>\n"
"Use this dialog to manage the TSIG keys.</p>\n"
msgstr ""
"<p><big><b>Amministrazione delle chiavi TSIG</b></big><br>\n"
"Questa finestra permette di amministrare le chiavi TSIG.</p>\n"

#. tsig keys management dialog help 2/4
#: library/cwm/src/modules/CWMTsigKeys.rb:568
msgid ""
"<p><big><b>Adding an Existing TSIG Key</b></big><br>\n"
"To add an already created TSIG key, select a <b>Filename</b> of the file\n"
"containing the key and click <b>Add</b>.</p>\n"
msgstr ""
"<p><big><b>Aggiunta di una chiave TSIG esistente</b></big><br>\n"
"Per aggiungere una chiave TSIG creata in precedenza, selezionare il <b>nome "
"file</b> del file\n"
"che contiene la chiave, quindi fare clic su <b>Aggiungi</b>.</p>\n"

#. tsig keys management dialog help 3/4
#: library/cwm/src/modules/CWMTsigKeys.rb:574
msgid ""
"<p><big><b>Creating a New TSIG Key</b></big><br>\n"
"To create a new TSIG key, set the <b>Filename</b> of the file in which to\n"
"create the key and the <b>Key ID</b> to identify the key then click\n"
"<b>Generate</b>.</p>\n"
msgstr ""
"<p><big><b>Creazione di una nuova chiave TSIG</b></big><br>\n"
"Per creare una nuova chiave TSIG, impostare il <b>nome file</b> del file in "
"cui si desidera creare\n"
"la chiave e l'<b>ID della chiave</b> per identificarla, quindi fare clic su\n"
"<b>Genera</b>.</p>\n"

#. tsig keys management dialog help 4/4
#: library/cwm/src/modules/CWMTsigKeys.rb:581
msgid ""
"<p><big><b>Removing a TSIG Key</b></big><br>\n"
"To remove a configured TSIG key, select it and click <b>Delete</b>.\n"
"All keys in the same file are deleted.\n"
"If a TSIG key is in use in the configuration\n"
"of the server, it cannot be deleted. The server must stop using it\n"
"in the configuration first.</p>\n"
msgstr ""
"<p><big><b>Rimozione di una chiave TSIG</b></big><br>\n"
"Per rimuovere una chiave TSIG, selezionarla e premere <b>Elimina</b>.\n"
"Verranno eliminate tutte le chiave nello stesso file.\n"
"Se una chiave TSIG è in uso nella configurazione\n"
"del server, non può essere cancellata. Il server deve prima smettere di\n"
"utilizzarla nella sua configurazione.</p>\n"

# #-#-#-#-#  base.it.po (base)  #-#-#-#-#
# TLABEL modules/inst_mode.ycp:39
#. Frame label - adding a created server key
#: library/cwm/src/modules/CWMTsigKeys.rb:593
msgid "Add an Existing TSIG Key"
msgstr "Aggiungi una chiave TSIG esistente"

#. Frame label - creating a new server key
#: library/cwm/src/modules/CWMTsigKeys.rb:642
msgid "Create a New TSIG Key"
msgstr "Crea una nuova chiave TSIG"

#. text entry
#: library/cwm/src/modules/CWMTsigKeys.rb:654
msgid "&Key ID"
msgstr "ID della c&hiave"

#. push button
#: library/cwm/src/modules/CWMTsigKeys.rb:686
msgid "&Generate"
msgstr "&Crea"

#. Table header - in fact label
#: library/cwm/src/modules/CWMTsigKeys.rb:698
msgid "Current TSIG Keys"
msgstr "Chiavi TSIG attuali"

#. Table header item - DNS key listing
#. table header - GPG key ID
#. table header - GPG key ID
#. GnuPG key ID used as "Key ID: 1144AAAA444"
#: library/cwm/src/modules/CWMTsigKeys.rb:706
#: library/gpg/src/modules/GPGWidgets.rb:192
#: library/gpg/src/modules/GPGWidgets.rb:224
#: library/packages/src/modules/SignatureCheckDialogs.rb:57
msgid "Key ID"
msgstr "ID della chiave"

#. Table header item - DNS key listing
#: library/cwm/src/modules/CWMTsigKeys.rb:708
msgid "Filename"
msgstr "Nome file"

# #-#-#-#-#  base.it.po (base)  #-#-#-#-#
# TLABEL modules/printconf/printconf_ask_device.ycp:134
#. combobox header
#: library/cwm/src/modules/TablePopup.rb:484
msgid "&Selected Option"
msgstr "Opzione &selezionata"

# #-#-#-#-#  base.it.po (base)  #-#-#-#-#
# TLABEL modules/inst_config_x11.ycp:578
#. heading / label
#: library/cwm/src/modules/TablePopup.rb:533
msgid "Current Option: "
msgstr "Opzione attuale: "

#. error report
#: library/cwm/src/modules/TablePopup.rb:717
msgid "The selected option is already present."
msgstr "L'opzione selezionata è già presente."

#. table header, shortcut for changed, keep very short
#: library/cwm/src/modules/TablePopup.rb:882
msgid "Ch."
msgstr "Mod."

#. table header
#. table header
#: library/cwm/src/modules/TablePopup.rb:884
#: library/cwm/src/modules/TablePopup.rb:891
msgid "Option"
msgstr "Opzione"

#. table header
#. table header
#: library/cwm/src/modules/TablePopup.rb:886
#: library/cwm/src/modules/TablePopup.rb:893
msgid "Value"
msgstr "Valore"

#. help 1/4
#: library/cwm/src/modules/TablePopup.rb:899
msgid ""
"<p><b><big>Editing the Settings</big></b><br>\n"
"To edit the settings, choose the appropriate\n"
"entry of the table then click <b>Edit</b>.</p>"
msgstr ""
"<p><b><big>Modifica delle impostazioni:</big></b><br>\n"
"Per modificare le impostazioni, selezionare la voce\n"
"da modificare, quindi fare clic su <b>Modifica</b>.</p>"

#. help 2/4, optional
#: library/cwm/src/modules/TablePopup.rb:908
msgid ""
"<p>To add a new option, click <b>Add</b>. To remove\n"
"an option, select it and click <b>Delete</b>.</p>"
msgstr ""
"<p>Per aggiungere una nuova opzione, fare clic su <b>Aggiungi</b>. Per "
"rimuovere\n"
"un'opzione, selezionarla e fare clic su <b>Elimina</b>.</p>"

#. help 3/4, optional
#: library/cwm/src/modules/TablePopup.rb:918
msgid ""
"<P>The <B>Ch.</B> column of the table shows \n"
"whether the option was changed.</P>"
msgstr ""
"<P>La colonna <B>Mod.</B> della tabella mostra \n"
"se l'opzione è stata modificata.</P>"

#. help 4/4, optional
#: library/cwm/src/modules/TablePopup.rb:928
msgid ""
"<p>To reorder the options, select an option\n"
"and use <b>Up</b> and <b>Down</b> to move it up or down\n"
"in the list.</p>"
msgstr ""
"<p>Per riordinare le opzioni, selezionare un'opzione e\n"
"quindi utilizzare <b>Su</b> e <b>Giù</b> per spostarla in alto o in basso\n"
"nell'elenco.</p>"

#. menu button
#: library/cwm/src/modules/WizardHW.rb:204
msgid "&Other"
msgstr "Altr&o"

#. translators: message for hardware configuration without any configured
#. device
#: library/cwm/src/modules/WizardHW.rb:504
msgid "The device is not configured"
msgstr "Il dispositivo non è configurato"

# #-#-#-#-#  base.it.po (base)  #-#-#-#-#
# TLABEL modules/printconf/printconf.ycp:515
#. translators: message for hardware configuration without any configured
#. device
#: library/cwm/src/modules/WizardHW.rb:507
msgid "Press <B>Edit</B> to configure"
msgstr "Premere <B>Modifica</B> per configurarlo"

#. Message shown while loading modules information
#: library/desktop/src/clients/menu.rb:200
msgid "Loading modules, please wait ..."
msgstr "Caricamento moduli in corso, attendere..."

#. Heading for NCurses Control Center
#: library/desktop/src/clients/menu.rb:227
msgid "YaST Control Center"
msgstr "Centro di controllo di YaST"

#: library/desktop/src/clients/menu.rb:265
msgid "Run"
msgstr "Esegui"

#. show popup when running as non-root
#: library/desktop/src/clients/menu.rb:276
msgid ""
"YaST2 Control Center is not running as root.\n"
"You can only see modules that do not require root privileges."
msgstr ""
"Il Centro di controllo di YaST2 non è stato avviato come root.\n"
"Si vedranno solamente i moduli che non richiedono i privilegi di root."

#. NCurses (textmode) Control Center headline
#: library/desktop/src/clients/menu.rb:327
msgid "Controlling YaST ncurses with the Keyboard"
msgstr "Controllo di YaST ncurses tramite la tastiera"

#. NCurses Control Center help 1/
#: library/desktop/src/clients/menu.rb:330
msgid ""
"<p>1) <i>General</i><br>\n"
"Navigate through the dialog elements with [TAB] to go to\n"
"the next element and [SHIFT] (or [ALT]) + [TAB] to move backwards.\n"
"Select or activate elements with [SPACE] or [ENTER].\n"
"Some elements use arrow keys (e.g., to scroll in lists).</p>"
msgstr ""
"<p>1) <i>Generale</i><br>\n"
"Navigare tra gli elementi della finestra con [TAB] per passare\n"
"al prossimo elemento e [MAIUSC] (o [ALT]) + [TAB] per spostarsi indietro.\n"
"Selezionare o attivare gli elementi con [SPAZIO] o [INVIO].\n"
"Con alcuni elementi si possono usare i tasti freccia (ad esempio per "
"scorrere l'elenco).</p>"

#. NCurses Control Center help 2/10
#: library/desktop/src/clients/menu.rb:338
msgid ""
"<p>Tree navigation is also done by arrow keys. To open or close a branch use "
"[SPACE]. For modules showing a tree (might look like a list) of "
"configuration items on the left side use [ENTER] to get corresponding dialog "
"on the right.</p>"
msgstr ""
"<p>La navigazione nell'albero può essere effettuata anche utilizzando i "
"tasti freccia. Per aprire o chiudere una diramazione, utilizzare [SPAZIO]. "
"Per i moduli che presentano un albero (può sembrare un elenco) di elementi "
"di configurazione sul lato sinistro, utilizzare [INVIO] per visualizzare la "
"finestra di dialogo corrispondente sulla destra.</p>"

#. NCurses Control Center help 3/10
#: library/desktop/src/clients/menu.rb:345
msgid ""
"<p>Buttons are equipped with shortcut keys (the highlighted\n"
"letter). Use [ALT] and the letter to activate the button.</p>"
msgstr ""
"<p>I pulsanti hanno delle abbreviazioni di tastiera (la lettera "
"evidenziata).\n"
"Usare [ALT] e la lettera per attivare il pulsante.</p>"

#. NCurses Control Center help 4/10
#: library/desktop/src/clients/menu.rb:349
msgid ""
"<p>Press [ESC] to close selection pop-ups (e.g., from\n"
"menu buttons) without choosing anything.</p>\n"
msgstr ""
"<p>Premere [ESC] per chiudere le finestre a comparsa di selezione (ad "
"esempio, dai\n"
"pulsanti di menu) senza selezionare alcunché.</p>\n"

#. NCurses Control Center help 5/10
#: library/desktop/src/clients/menu.rb:353
msgid ""
"<p>2) <i>Substitution of Keystrokes</i><br>\n"
"<p>Because the environment can affect the use of the keyboard,\n"
"there is more than one way to navigate the dialog pages.\n"
"If [TAB] and [SHIFT] (or [ALT]) + [TAB] do not work,\n"
"move focus forward with [CTRL] + [F] and backward with [CTRL] + [B].</p>"
msgstr ""
"<p>2) <b>Sostituzione della combinazione tasti</b><br>\n"
"<p>Visto che l'ambiente può influire sull'uso della tastiera,\n"
"vi sono diversi modi per navigare nelle pagine di dialogo.\n"
"Se [TAB] e [MAIUSC] ( o [ALT])+[TAB] non funzionano \n"
"provare con [CTRL] + [F] per spostarsi in avanti e [CTRL] + [B] per "
"spostarsi indietro.</p>"

#. NCurses Control Center help 6/10
#: library/desktop/src/clients/menu.rb:361
msgid ""
"<p>If [ALT] + [letter] does not work,\n"
"try [ESC] + [letter]. Example: [ESC] + [H] for [ALT] + [H].\n"
"[ESC] + [TAB] is also a substitute for [ALT] + [TAB].</p>"
msgstr ""
"<p> Se [ALT] + [lettera] non funziona,\n"
"provare con [ESC] + [lettera]. Esempio: [ESC] + [H] al posto di [ALT] + "
"[H].\n"
"Si può anche usare [ESC] + [TAB] al posto di [ALT] + [TAB].</p>"

#. NCurses Control Center help 7/10
#: library/desktop/src/clients/menu.rb:367
msgid ""
"<p>3) <i>Function Keys</i><br>\n"
"F keys provide a quick access to main functions. The function key bindings "
"for the current dialog are shown in the bottom line.</p>"
msgstr ""
"<p>3) <i>Tasti funzione</i><br>\n"
"I tasti funzione consentono di accedere rapidamente alle funzioni "
"principali. La mappatura dei tasti per la finestra di dialogo corrente è "
"visualizzata nella riga in fondo.</p>"

#. NCurses Control Center help 8/10
#: library/desktop/src/clients/menu.rb:374
msgid "<p>The F keys are usually connected to a certain action:</p>"
msgstr ""
"<p>I tasti funzione F sono solitamente assegnati a una determinata azione:</"
"p>"

#. NCurses Control Center help 9/10
#: library/desktop/src/clients/menu.rb:376
msgid ""
"F1  = Help<br>\n"
"F2  = Info or Description<br>\n"
"F3  = Add<br>\n"
"F4  = Edit or Configure<br>\n"
"F5  = Delete<br>\n"
"F6  = Test<br>\n"
"F7  = Expert or Advanced<br>\n"
"F8  = Back<br>\n"
"F9  = Abort or Cancel<br>\n"
"F10 = OK, Next, Finish, or Accept<br>"
msgstr ""
"F1  = Aiuto<br>\n"
"F2  = Informazioni o descrizione<br>\n"
"F3  = Aggiungi<br>\n"
"F4  = Modifica o configura<br>\n"
"F5  = Elimina<br>\n"
"F6  = Prova<br>\n"
"F7  = Per esperti o avanzato<br>\n"
"F8  = Indietro<br>\n"
"F9  = Interrompi o annulla<br>\n"
"F10 = OK, Avanti, Fine o Accetta<br>"

#. NCurses Control Center help 10/10
#: library/desktop/src/clients/menu.rb:389
msgid ""
"<p>In some environments, all or some\n"
"F keys are not available.</p>"
msgstr ""
"<p>In alcuni ambienti, non tutti i tasti funzione F\n"
"sono disponibili.</p>"

#. @param service [Yast2::Systemd::Service] systemd service. Usually the easiest way
#. is just calling `Yast2::Systemd::Service.find("name_of_the_service")`
#. Note that this widget will #start and #stop the service by itself but
#. the actions referenced by the flags (reloading and enabling/disabling)
#. are expected to be done by the caller, when the whole configuration is
#. written.
#. @param reload_flag [Boolean] Initial value for the "reload" checkbox.
#. Keep in mind it will always be displayed as unchecked if the service
#. is not active, despite the real value.
#. @param reload_flag_label [Symbol] Type of label for the "reload" checkbox.
#. :reload means the service will be reloaded.
#. :restart means the service will be restarted.
#: library/general/src/lib/ui/service_status.rb:59
msgid "Restart After Saving Settings"
msgstr "Riavvia dopo il salvataggio delle impostazioni"

#: library/general/src/lib/ui/service_status.rb:61
msgid "Reload After Saving Settings"
msgstr "Ricarica dopo il salvataggio delle impostazioni"

#. @return [YaST::Term]
#: library/general/src/lib/ui/service_status.rb:68
msgid "Service Status"
msgstr "Stato del servizio"

#. TRANSLATORS: do not modify %{reload_label}
#: library/general/src/lib/ui/service_status.rb:130
msgid ""
"<p><b><big>Current status</big></b><br>\n"
"Displays the current status of the service. The status will remain the same "
"after saving the settings, independently of the value of 'start service "
"during boot'.</p>\n"
"<p><b><big>%{reload_label}</big></b><br>\n"
"Only applicable if the service is currently running. Ensures the running "
"service reloads the new configuration after saving it (either finishing the "
"dialog or pressing the apply button).</p>\n"
"<p><b><big>Start During System Boot</big></b><br>\n"
"Check this field to enable the service at system boot. Un-check it to "
"disable the service. This does not affect the current status of the service "
"in the already running system.</p>\n"
msgstr ""
"<p><b><big>Stato attuale</big></b><br>\n"
"Visualizza lo stato attuale del servizio. Dopo il salvataggio delle "
"impostazioni lo stato rimarrà invariato, indipendentemente dal valore "
"specificato in 'avvia servizio durante l'avvio'.</p>\n"
"<p><b><big>%{reload_label}</big></b><br>\n"
"Applicabile solo se attualmente il servizio è in esecuzione. Assicura che la "
"nuova configurazione venga ricaricata dal servizio in esecuzione dopo essere "
"stata salvata (mediante il completamento della finestra di dialogo o "
"premendo il pulsante Applica').</p>\n"
"<p><b><big>Avvio durante l'avvio del sistema</big></b><br>\n"
"Selezionare questo campo per abilitare il servizio al momento dell'avvio del "
"sistema. Deselezionarlo per disabilitare il servizio. Questa operazione non "
"influisce sullo stato attuale del servizio nel sistema già in esecuzione.</"
"p>\n"

#. Widget displaying the status and associated buttons
#: library/general/src/lib/ui/service_status.rb:156
#: library/systemd/src/lib/yast2/service_widget.rb:84
msgid "Current status:"
msgstr "Stato attuale:"

# #-#-#-#-#  base.it.po (base)  #-#-#-#-# TLABEL modules/inst_ask_config.ycp:121
#. Widget to configure the status on boot
#: library/general/src/lib/ui/service_status.rb:169
msgid "Start During System Boot"
msgstr "Avvio durante l'avvio del sistema"

#. TRANSLATORS: status of a service
#: library/general/src/lib/ui/service_status.rb:194
msgid "running"
msgstr "in esecuzione"

# #-#-#-#-#  base.it.po (base)  #-#-#-#-# TLABEL modules/installation.ycp:412
#: library/general/src/lib/ui/service_status.rb:196
msgid "Stop now"
msgstr "Arresta adesso"

#. TRANSLATORS: status of a service
#: library/general/src/lib/ui/service_status.rb:201
msgid "stopped"
msgstr "interrotto"

# #-#-#-#-#  base.it.po (base)  #-#-#-#-# TLABEL modules/installation.ycp:412
#: library/general/src/lib/ui/service_status.rb:203
msgid "Start now"
msgstr "Avvia ora"

#. Widget representing input field for testing keyboard layout.
#. Its value is ignored and never used anywhere.
#: library/general/src/lib/ui/widgets.rb:35
msgid "&Test Keyboard Layout"
msgstr "&Prova la mappatura della tastiera"

# #-#-#-#-#  base.it.po (base)  #-#-#-#-#
# TLABEL modules/inst_sw_select.ycp:266
#. use this way merge to have details as first place button
#. FIXME: BNC #422612, Use `opt(`noSanityCheck) later
#. button label
#: library/general/src/lib/yast2/popup.rb:144
#: library/general/src/modules/Popup.rb:818
msgid "&Details..."
msgstr "&Dettagli..."

#. TRANSLATORS: popup question (with continue / cancel buttons)
#. %1 is the filesystem path
#: library/general/src/modules/FileUtils.rb:288
msgid ""
"Although the path %1 exists, it is not a directory.\n"
"Continue or cancel the operation?\n"
msgstr ""
"Benché il percorso %1 esista, non è una directory.\n"
"Continuare o annullare l'operazione?\n"

#. TRANSLATORS: question popup (with yes / no buttons). A user entered non-existent path
#. for a share, %1 is entered path
#: library/general/src/modules/FileUtils.rb:301
msgid ""
"The path %1 does not exist.\n"
"Create it now?\n"
msgstr ""
"Il percorso %1 non esiste.\n"
"Crearlo ora?\n"

#. TRANSLATORS: popup question (with continue / cancel buttons)
#. %1 is the name (path) of the directory
#: library/general/src/modules/FileUtils.rb:320
msgid ""
"Failed to create the directory %1.\n"
"Continue or cancel the current operation?\n"
msgstr ""
"Impossibile creare la directory %1.\n"
"Continuare o annullare l'operazione?\n"

#. Button label
#: library/general/src/modules/Label.rb:46
msgid "&Add"
msgstr "&Aggiungi"

#. Button label
#: library/general/src/modules/Label.rb:52
msgid "&Cancel"
msgstr "&Annulla"

#. Button label
#: library/general/src/modules/Label.rb:58
msgid "C&ontinue"
msgstr "&Continua"

#. Button label
#: library/general/src/modules/Label.rb:64
msgid "&Yes"
msgstr "&Sì"

#. Button label
#: library/general/src/modules/Label.rb:70
msgid "&No"
msgstr "&No"

#. Button label
#: library/general/src/modules/Label.rb:76
msgid "&Finish"
msgstr "&Fine"

#. Button label
#: library/general/src/modules/Label.rb:82
msgid "Ed&it"
msgstr "Mod&ifica"

# #-#-#-#-#  base.it.po (base)  #-#-#-#-#
# TLABEL modules/inst_startup.ycp:61
# TLABEL modules/inst_sw_single.ycp:756
#. Button label
#: library/general/src/modules/Label.rb:88
msgid "&OK"
msgstr "&OK"

# #-#-#-#-#  base.it.po (base)  #-#-#-#-#
# TLABEL modules/inst_custom_part.ycp:1200
# &I is often taken by &Installazione or &indietro
#. Button label
#: library/general/src/modules/Label.rb:94
msgid "Abo&rt"
msgstr "Inte&rrompi"

#. Button label
#: library/general/src/modules/Label.rb:100
msgid "Abo&rt Installation"
msgstr "Inter&rompi l'installazione"

#. Button label
#: library/general/src/modules/Label.rb:106
msgid "&Ignore"
msgstr "&Ignora"

# #-#-#-#-#  base.it.po (base)  #-#-#-#-#
# TLABEL modules/installation.ycp:291
#. Button label
#: library/general/src/modules/Label.rb:112
msgid "&Next"
msgstr "&Avanti"

#. Button label
#: library/general/src/modules/Label.rb:118
msgid "Ne&w"
msgstr "Nuo&vo"

#. Button label
#: library/general/src/modules/Label.rb:124
msgid "Dele&te"
msgstr "E&limina"

# #-#-#-#-#  base.it.po (base)  #-#-#-#-#
# TLABEL modules/installation.ycp:287
#. Button label
#: library/general/src/modules/Label.rb:130
msgid "&Back"
msgstr "&Indietro"

#. Button label
#: library/general/src/modules/Label.rb:136
msgid "&Accept"
msgstr "&Accetto"

#. Button label
#: library/general/src/modules/Label.rb:142
msgid "&Do Not Accept"
msgstr "&Non accetto"

#. Button label
#: library/general/src/modules/Label.rb:148
msgid "&Quit"
msgstr "&Esci"

#. Button label
#: library/general/src/modules/Label.rb:154
msgid "Retr&y"
msgstr "Ripro&va"

#. Button label
#: library/general/src/modules/Label.rb:160
msgid "&Replace"
msgstr "&Sostituisci"

#. Button label
#: library/general/src/modules/Label.rb:172
msgid "Do&wn"
msgstr "&Giù"

# #-#-#-#-#  base.it.po (base)  #-#-#-#-#
# TLABEL modules/sound/sound.ycp:478
#. Button label
#: library/general/src/modules/Label.rb:178
msgid "Sele&ct"
msgstr "Sele&ziona"

#. Button label
#: library/general/src/modules/Label.rb:184
msgid "Remo&ve"
msgstr "Rimuo&vi"

#. Button label
#: library/general/src/modules/Label.rb:190
msgid "&Refresh"
msgstr "Ag&giorna"

#. Button label
#: library/general/src/modules/Label.rb:196
msgid "&Help"
msgstr "&Aiuto"

#. Button label
#: library/general/src/modules/Label.rb:202
msgid "&Install"
msgstr "&Installa"

# #-#-#-#-#  base.it.po (base)  #-#-#-#-#
# TLABEL modules/inst_target_part.ycp:680
#. Button label
#: library/general/src/modules/Label.rb:208
msgid "&Do Not Install"
msgstr "Non install&are"

#. Button label
#: library/general/src/modules/Label.rb:214
msgid "&Download"
msgstr "&Scarica"

#. Button label
#: library/general/src/modules/Label.rb:220
msgid "&Save"
msgstr "&Salva"

# #-#-#-#-#  base.it.po (base)  #-#-#-#-#
# TLABEL modules/installation.ycp:412
#. Button label
#: library/general/src/modules/Label.rb:226
msgid "&Stop"
msgstr "&Interrompi"

#. Button label
#: library/general/src/modules/Label.rb:232
msgid "C&lose"
msgstr "C&hiudi"

#. Button label
#: library/general/src/modules/Label.rb:238
msgid "Bro&wse..."
msgstr "S&foglia..."

# #-#-#-#-#  base.it.po (base)  #-#-#-#-#
# TLABEL modules/inst_custom_part.ycp:2183
#. Button label
#: library/general/src/modules/Label.rb:244
msgid "Crea&te"
msgstr "Cre&a"

#. Button label
#. push button label during media change popup, user can skip
#. this media (CD) so no packages from this media will be installed
#. PushButton label
#: library/general/src/modules/Label.rb:250
#: library/packages/src/modules/PackageCallbacks.rb:698
#: library/wizard/src/modules/Confirm.rb:126
msgid "&Skip"
msgstr "&Salta"

#. this string is usually used as headline of a popup
#: library/general/src/modules/Label.rb:262
msgid "Error"
msgstr "Errore"

#. this string is usually used as headline of a popup
#: library/general/src/modules/Label.rb:268
msgid "Please wait..."
msgstr "Attendere..."

#. TextEntry Label
#: library/general/src/modules/Label.rb:313
msgid "&Filename"
msgstr "No&me file"

#. TextEntry Label
#. textentry label
#: library/general/src/modules/Label.rb:319
#: library/packages/src/modules/PackageCallbacks.rb:2254
msgid "&Password"
msgstr "&Password"

#. TextEntry Label
#: library/general/src/modules/Label.rb:325
msgid "C&onfirm Password"
msgstr "C&onferma password"

#. TextEntry Label
#: library/general/src/modules/Label.rb:331
msgid "&Port"
msgstr "&Porta"

# #-#-#-#-#  base.it.po (base)  #-#-#-#-#
# TLABEL modules/lan/lan.ycp:1377
#. TextEntry Label
#: library/general/src/modules/Label.rb:337
msgid "&Hostname"
msgstr "Nome &host"

#. TextEntry Label
#: library/general/src/modules/Label.rb:343
msgid "&Options"
msgstr "&Opzioni"

#. TRANSLATORS: Popup message
#: library/general/src/modules/Message.rb:46
msgid ""
"YaST cannot continue the configuration\n"
"without installing the required packages."
msgstr ""
"YaST non può procedere con la configurazione\n"
"se non si installano i pacchetti richiesti."

#. TRANSLATORS: Popup message, %1 is a service name like "smbd"
#: library/general/src/modules/Message.rb:56
msgid "Cannot start '%1' service"
msgstr "Impossibile avviare il servizio '%1'"

#. TRANSLATORS: Popup message, %1 is a service name like "smbd"
#: library/general/src/modules/Message.rb:64
msgid "Cannot restart '%1' service"
msgstr "Impossibile riavviare il servizio '%1'"

#. TRANSLATORS: Popup message, %1 is a service name like "smbd"
#: library/general/src/modules/Message.rb:72
msgid "Cannot stop '%1' service"
msgstr "Impossibile fermare il servizio '%1'"

#. TRANSLATORS: Popup message, %1 is file or service name like "/tmp/out" or "LDAP"
#. For Right-To-Left languages, you want to put %1 into its own empty line so
#. the text renderer doesn't get trip with the English filename
#. (see BNC #584466 for details)
#: library/general/src/modules/Message.rb:83
msgid "Cannot write settings to '%1'"
msgstr "Impossibile scrivere le impostazioni su '%1'"

#. TRANSLATORS: Popup message, %1 is file or service name like "/tmp/out" or "LDAP", %2 is the reason of error
#. For Right-To-Left languages, you want to put %1 into its own empty line so
#. the text renderer doesn't get trip with the English filename
#. (see BNC #584466 for details)
#: library/general/src/modules/Message.rb:96
msgid ""
"Cannot write settings to '%1'.\n"
"\n"
"Reason: %2"
msgstr ""
"Impossibile scrivere le impostazioni su %1.\n"
"\n"
"Motivo: %2"

#. TRANSLATORS: Popup message, %1 is a file name like "/tmp/out"
#. For Right-To-Left languages, you want to put %1 into its own empty line so
#. the text renderer doesn't get trip with the English filename
#. (see BNC #584466 for details)
#: library/general/src/modules/Message.rb:114
msgid "Error writing file '%1'"
msgstr "Errore durante la scrittura del file '%1'"

#. TRANSLATORS: Popup message, %1 is a file name like "/tmp/out", %2 is the reason of error
#. For Right-To-Left languages, you want to put %1 into its own empty line so
#. the text renderer doesn't get trip with the English filename
#. (see BNC #584466 for details)
#: library/general/src/modules/Message.rb:127
msgid ""
"Error writing file '%1'.\n"
"\n"
"Reason: %2"
msgstr ""
"Errore durante la scrittura del file '%1'.\n"
"\n"
"Motivo: %2"

# #-#-#-#-#  base.it.po (base)  #-#-#-#-#
# TLABEL modules/sound/sound.ycp:620
#. TRANSLATORS: Popup message, %1 is the name of file like "/tmp/in"
#. For Right-To-Left languages, you want to put %1 into its own empty line so
#. the text renderer doesn't get trip with the English filename
#. (see BNC #584466 for details)
#: library/general/src/modules/Message.rb:141
msgid "Cannot open file '%1'"
msgstr "Impossibile aprire il file '%1'"

#. TRANSLATORS: Popup message, %1 is the name of file like "/tmp/in", %2 is the reason of error
#. For Right-To-Left languages, you want to put %1 into its own empty line so
#. the text renderer doesn't get trip with the English filename
#. (see BNC #584466 for details)
#: library/general/src/modules/Message.rb:153
msgid ""
"Cannot open file '%1'.\n"
"\n"
"Reason: %2"
msgstr ""
"Impossibile aprire il file '%1'.\n"
"\n"
"Motivo: %2"

#. TRANSLATORS: Progress stage text
#: library/general/src/modules/Message.rb:160
msgid "Finished"
msgstr "Operazione completata"

# #-#-#-#-#  base.it.po (base)  #-#-#-#-#
# TLABEL modules/inst_sw_single.ycp:75
#. TRANSLATORS: Progress stage text
#: library/general/src/modules/Message.rb:167
msgid "Check the environment"
msgstr "Verifica ambiente"

#. TRANSLATORS: Popup message, %1 is the description of error
#: library/general/src/modules/Message.rb:175
msgid ""
"Unknown Error.\n"
"\n"
"Description: %1"
msgstr ""
"Errore sconosciuto.\n"
"\n"
"Descrizione: %1"

# #-#-#-#-#  base.it.po (base)  #-#-#-#-#
# TLABEL modules/sound/sound.ycp:510
#. TRANSLATORS: Popup message
#: library/general/src/modules/Message.rb:182
msgid "This item must be completed."
msgstr "Questo elemento deve essere completato."

#. TRANSLATORS: Popup question
#. For Right-To-Left languages, you want to put %1 into its own empty line so
#. the text renderer doesn't get trip with the English directory
#. (see BNC #584466 for details)
#: library/general/src/modules/Message.rb:193
msgid ""
"The directory '%1' does not exist.\n"
"Create it?"
msgstr ""
"La directory %1 non esiste.\n"
"Crearla?"

#. TRANSLATORS: Popup message
#: library/general/src/modules/Message.rb:203
msgid ""
"The domain has changed.\n"
"You must reboot for the changes to take effect."
msgstr ""
"Il dominio è cambiato.\n"
"Bisogna riavviare affinché le modifiche vengano applicate."

#. TRANSLATORS: CheckBox / Button
#: library/general/src/modules/Message.rb:212
msgid "Do Not Show This Message &Again"
msgstr "Non mostrare &più questo messaggio"

#. TRANSLATORS: Popup message, %1 is a service name like "smbd"
#: library/general/src/modules/Message.rb:220
msgid "Cannot adjust '%1' service."
msgstr "Impossibile adattare il servizio '%1'."

#. TRANSLATORS: Popup message, %1 is a missing-parameter name
#: library/general/src/modules/Message.rb:228
msgid "Missing parameter '%1'."
msgstr "Parametro mancante '%1'."

# #-#-#-#-#  base.it.po (base)  #-#-#-#-#
# TLABEL modules/printconf/printconf_write_printer.ycp:30
#. TRANSLATORS: Popup message, %1 is a directory name
#. For Right-To-Left languages, you want to put %1 into its own empty line so
#. the text renderer doesn't get trip with the English directory
#. (see BNC #584466 for details)
#: library/general/src/modules/Message.rb:239
msgid "Cannot create directory '%1'."
msgstr "Impossibile creare la directory '%1'."

# #-#-#-#-#  base.it.po (base)  #-#-#-#-#
# TLABEL modules/printconf/printconf_write_printer.ycp:30
#. TRANSLATORS: Popup message
#: library/general/src/modules/Message.rb:246
msgid "Cannot read current settings."
msgstr "Impossibile leggere le impostazioni attuali."

#. TRANSLATORS: Popup message
#: library/general/src/modules/Message.rb:253
msgid "SuSEconfig script failed."
msgstr "Script SuSEconfig non riuscito."

#. TRANSLATORS: Popup message
#: library/general/src/modules/Message.rb:260
msgid "Failed to install required packages."
msgstr "Installazione dei pacchetti richiesti non riuscita."

# #-#-#-#-#  base.it.po (base)  #-#-#-#-# TLABEL modules/dialup/dialup.ycp:752
#. TRANSLATORS: Popup message
#: library/general/src/modules/Message.rb:265
msgid "Updating system configuration..."
msgstr "Aggiornamento della configurazione di sistema in corso..."

#: library/general/src/modules/Message.rb:269
msgid "This may take a while."
msgstr "L'operazione può richiedere alcuni minuti."

#. Get information about the OS release
#. Throws exception Yast::OSReleaseFileMissingError if release file
#. is missing.
#.
#. @param [String] directory containing the installed system (/ in installed system)
#. @return [String] the release information
#: library/general/src/modules/OSRelease.rb:62
msgid "Release file %{file} not found"
msgstr "File di rilascio %{file} non trovato"

#. Confirm user request to abort installation
#: library/general/src/modules/Popup.rb:691
msgid "Really abort the installation?"
msgstr "Interrompere davvero l'installazione?"

#. Confirm user request to abort System Repair
#: library/general/src/modules/Popup.rb:700
msgid "Really abort YaST System Repair?"
msgstr "Interrompere davvero la riparazione del sistema di YaST?"

#. Button that will really abort the repair
#: library/general/src/modules/Popup.rb:702
msgid "Abort System Repair"
msgstr "Interrompi la riparazione del sistema"

#. Button that will continue with the repair
#: library/general/src/modules/Popup.rb:704
msgid "&Continue System Repair"
msgstr "&Continua la riparazione del sistema"

#. Warning text for aborting an installation before anything is installed
#: library/general/src/modules/Popup.rb:707
msgid ""
"If you abort the installation now,\n"
"Linux will not be installed.\n"
"Your hard disk will remain untouched."
msgstr ""
"Se si interrompe l'installazione ora,\n"
"Linux non verrà installato.\n"
"Il disco fisso non verrà modificato."

#. Warning text for aborting an installation during the install process
#. - After some installation steps have been performed - e.g.
#. disks formatted / some packages already installed
#: library/general/src/modules/Popup.rb:717
msgid ""
"If you abort the installation now, you will\n"
"have an incomplete Linux system\n"
"that might or might not be usable.\n"
"You might need to reinstall.\n"
msgstr ""
"Se si interrompe l'installazione ora, \n"
"il sistema Linux sarà incompleto\n"
"e potrebbe anche non essere utilizzabile.\n"
"Potrebbe rendersi necessario installarlo nuovamente.\n"

#. Warning text for aborting an installation during the install process
#. right in the middle of some critical process (e.g. formatting)
#: library/general/src/modules/Popup.rb:726
msgid ""
"If you abort the installation now,\n"
"Linux will be unusable.\n"
"You will need to reinstall."
msgstr ""
"Se si interrompe l'installazione ora,\n"
"Linux non sarà utilizzabile.\n"
"Si dovrà installarlo nuovamente."

#. Confirm aborting the program
#: library/general/src/modules/Popup.rb:780
msgid "Really abort?"
msgstr "Interrompere l'operazione?"

#. Additional hint when trying to abort program in spite of changes
#: library/general/src/modules/Popup.rb:788
msgid "All changes will be lost!"
msgstr "Tutte le modifiche andranno perse!"

#. translators: summary header for messages generated through autoinstallation
#: library/general/src/modules/Report.rb:107
msgid "Messages"
msgstr "Messaggi"

#. Report configuration - will be normal messages displayed?
#. '%1' will be replaced by translated string "Yes" or "No"
#: library/general/src/modules/Report.rb:115
msgid "Display Messages: %1"
msgstr "Mostra messaggi: %1"

#. translators: summary if the messages should be displayed
#. translators: summary if the messages should be written to log file
#. translators: summary if the warnings should be displayed
#. translators: summary if the warnings should be written to log file
#. translators: summary if the errors should be displayed
#. translators: summary if the errors should be written to log file
#. TRANSLATORS: human text for Boolean value
#: library/general/src/modules/Report.rb:117
#: library/general/src/modules/Report.rb:133
#: library/general/src/modules/Report.rb:147
#: library/general/src/modules/Report.rb:163
#: library/general/src/modules/Report.rb:177
#: library/general/src/modules/Report.rb:193
#: library/network/src/modules/NetworkPopup.rb:90
#: library/types/src/modules/String.rb:101
msgid "Yes"
msgstr "Sì"

#: library/general/src/modules/Report.rb:117
#: library/general/src/modules/Report.rb:133
#: library/general/src/modules/Report.rb:147
#: library/general/src/modules/Report.rb:163
#: library/general/src/modules/Report.rb:177
#: library/general/src/modules/Report.rb:193
#: library/network/src/modules/NetworkPopup.rb:89
#: library/types/src/modules/String.rb:101
msgid "No"
msgstr "No"

#. Report configuration - will have normal messages timeout?
#. '%1' will be replaced by number of seconds
#: library/general/src/modules/Report.rb:124
msgid "Time-out Messages: %1"
msgstr "Messaggi di timeout: %1"

#. Report configuration - will be normal messages logged to file?
#. '%1' will be replaced by translated string "Yes" or "No"
#: library/general/src/modules/Report.rb:131
msgid "Log Messages: %1"
msgstr "Registra messaggi: %1"

#. translators: summary header for warnings generated through autoinstallation
#: library/general/src/modules/Report.rb:138
msgid "Warnings"
msgstr "Avvertimenti"

#. Report configuration - will be warning messages displayed?
#. '%1' will be replaced by translated string "Yes" or "No"
#: library/general/src/modules/Report.rb:145
msgid "Display Warnings: %1"
msgstr "Mostra avvertimenti: %1"

#. Report configuration - will have warning messages timeout?
#. '%1' will be replaced by number of seconds
#: library/general/src/modules/Report.rb:154
msgid "Time-out Warnings: %1"
msgstr "Avvertimenti di timeout: %1"

#. Report configuration - will be warning messages logged to file?
#. '%1' will be replaced by translated string "Yes" or "No"
#: library/general/src/modules/Report.rb:161
msgid "Log Warnings: %1"
msgstr "Registra avvertimenti: %1"

#. translators: summary header for errors generated through autoinstallation
#: library/general/src/modules/Report.rb:168
msgid "Errors"
msgstr "Errori"

#. Report configuration - will be error messages displayed?
#. '%1' will be replaced by translated string "Yes" or "No"
#: library/general/src/modules/Report.rb:175
msgid "Display Errors: %1"
msgstr "Mostra errori: %1"

#. Report configuration - will have error messages timeout?
#. '%1' will be replaced by number of seconds
#: library/general/src/modules/Report.rb:184
msgid "Time-out Errors: %1"
msgstr "Errori di timeout: %1"

#. Report configuration - will be error messages logged to file?
#. '%1' will be replaced by translated string "Yes" or "No"
#: library/general/src/modules/Report.rb:191
msgid "Log Errors: %1"
msgstr "Registra errori: %1"

#. translators: warnings summary header
#: library/general/src/modules/Report.rb:719
msgid "Warning:"
msgstr "Avvertimento:"

#. translators: errors summary header
#: library/general/src/modules/Report.rb:736
msgid "Error:"
msgstr "Errore:"

#. translators: message summary header
#. translators: message summary header
#: library/general/src/modules/Report.rb:753
#: library/general/src/modules/Report.rb:770
msgid "Message:"
msgstr "Messaggio:"

#. translators: summary if the module has not been used yet in AutoYaST profile
#: library/general/src/modules/Summary.rb:68
msgid "Not configured yet."
msgstr "Non ancora configurato."

#. translators: summary if no hardware was detected
#: library/general/src/modules/Summary.rb:82
msgid "Not detected."
msgstr "Non rilevato."

#. Create an edit table with basic buttons.
#.
#. It contains table and buttons Add, Edit, Delete. User may specify table header
#. and content, content that will be placed above table, between table
#. and buttons, below buttons and rights from buttons (usually another
#. button).
#.
#. @param [Yast::Term] table_header Table header as defined in UI.
#. @param [Array] table_contents Table items.
#. @param [Yast::Term] above_table Content to place above table. There is no need to
#. place caption here, because the dialog has its caption.
#. Set it to nil if you do not want to place anything here.
#. @param [Yast::Term] below_table Contents to place between table and buttons.
#. Set it to nil if you do not want to place anything here.
#. @param [Yast::Term] below_buttons Content to place below bottons.
#. Set it to nil if you do not want to place anything here.
#. @param [Yast::Term] buttons Content to place rights from buttons. Usually
#. an additional button, e.g. Set as default.
#. Set it to nil if you do not want to place anything here.
#. @return Content for the `SetWizardContent[Buttons]()`
#. <B>UI elements ids:</B><table>
#. <tr><td>Table</td><td>`table</td></tr>
#. <tr><td>Button add</td><td>`add_button</td></tr>
#. <tr><td>Button edit</td><td>`edit_button</td></tr>
#. <tr><td>Button delete</td><td>`delete_button</td></tr>
#. </table>
#: library/general/src/modules/UIHelper.rb:82
msgid "A&dd"
msgstr "A&ggiungi"

#: library/general/src/modules/UIHelper.rb:83
msgid "&Edit"
msgstr "&Modifica"

#: library/general/src/modules/UIHelper.rb:84
msgid "De&lete"
msgstr "E&limina"

#. translators: Tree header
#: library/general/src/modules/ValueBrowser.rb:152
msgid "&Variable"
msgstr "&Variabile"

#. FIXME: do it
#: library/gpg/src/modules/GPG.rb:235
msgid "Xterm is missing, install xterm package."
msgstr "Xterm mancante. Installare il pacchetto xterm."

#. Get widget description map
#. @return widget description map
#: library/gpg/src/modules/GPGWidgets.rb:187
msgid "GPG Private Keys"
msgstr "Chiavi private GPG"

# #-#-#-#-#  base.it.po (base)  #-#-#-#-#
# TLABEL modules/dialup/dialup.ycp:1059
#. table header - GPG key user ID
#. table header - GPG key user ID
#: library/gpg/src/modules/GPGWidgets.rb:194
#: library/gpg/src/modules/GPGWidgets.rb:226
msgid "User ID"
msgstr "ID utente"

#. table header - GPG key fingerprint
#. table header - GPG key fingerprint
#. lazy
#. Standard text strings
#. GnuPG fingerprint used as "Fingerprint: AAA BBB CCC"
#: library/gpg/src/modules/GPGWidgets.rb:196
#: library/gpg/src/modules/GPGWidgets.rb:228
#: library/packages/src/modules/SignatureCheckDialogs.rb:55
msgid "Fingerprint"
msgstr "Impronta digitale"

#. fill up the widget in init handler
#: library/gpg/src/modules/GPGWidgets.rb:207
msgid ""
"<p><big><b>GPG Private Key</b></big><br>\n"
"The table contains list of the private GPG keys.</p>"
msgstr ""
"<p><big><b>Chiave privata GPG</b></big><br>\n"
"La tabella include l'elenco delle chiavi private GPG.</p>"

#. Get widget description map
#. @return widget description map
#: library/gpg/src/modules/GPGWidgets.rb:219
msgid "GPG Public Keys"
msgstr "Chiavi pubbliche GPG"

#. fill up the widget in init handler
#: library/gpg/src/modules/GPGWidgets.rb:239
msgid ""
"<p><big><b>GPG Public Key</b></big><br>\n"
"The table contains list of the public GPG keys.</p>"
msgstr ""
"<p><big><b>Chiave pubblica GPG</b></big><br>\n"
"La tabella include l'elenco delle chiavi pubbliche GPG.</p>"

#. Get widget description map
#. @return widget description map
#: library/gpg/src/modules/GPGWidgets.rb:282
msgid "&Create a new GPG key..."
msgstr "C&rea una nuova chiave GPG..."

#: library/gpg/src/modules/GPGWidgets.rb:285
msgid ""
"<p><big><b>Create a new GPG key</b></big><br>\n"
"<tt>gpg --gen-key</tt> is started, see <tt>gpg</tt> manual pager for more "
"information.\n"
"Press Ctrl+C to cancel.\n"
"</p>"
msgstr ""
"<p><big><b>Creazione di una nuova chiave GPG</b></big><br>\n"
"<tt>gpg --gen-key</tt> è avviato. Per ulteriori informazioni, vedere la "
"pagina di manuale di <tt>gpg</tt>.\n"
"Premere Ctrl+C per annullare.\n"
"</p>"

#. text entry
#: library/gpg/src/modules/GPGWidgets.rb:325
msgid "&Passphrase for GPG Key %1"
msgstr "&Frase di accesso per la chiave GPG %1"

#. help text
#: library/gpg/src/modules/GPGWidgets.rb:333
msgid ""
"<p><big><b>Passphrase</b></big><br>\n"
"Enter passphrase to unlock the GPG key."
msgstr ""
"<p><big><b>Frase di accesso</b></big><br>\n"
"Immettere la frase di accesso per sbloccare la chiave GPG."

#. Create a popup window term with the passphrase widget.
#. @return [Yast::Term] definition of the popup
#: library/gpg/src/modules/GPGWidgets.rb:350
msgid "Enter Passphrase"
msgstr "Immettere la frase di accesso"

#. ask for the passphrase in the commandline (interactive) mode
#: library/gpg/src/modules/GPGWidgets.rb:382
msgid "Enter Passphrase to Unlock GPG Key %1: "
msgstr "Immettere la frase di accesso per sbloccare la chiave GPG %1: "

#. help for the log widget, part 1, alt. 1
#: library/log/src/modules/LogView.rb:109
msgid ""
"<p><b><big>Displayed Log</big></b><br>\n"
"Use <b>Log</b> to select the log to display. It will be displayed in\n"
"the field below.</p>\n"
msgstr ""
"<p><b><big>Log visualizzato</big></b><br>\n"
"Usare <b>Log</b> per selezionare il log da visualizzare, il quale verrà\n"
"visualizzato nel campo sottostante.</p>\n"

#. help for the log widget, part 1, alt. 2
#: library/log/src/modules/LogView.rb:120
msgid ""
"<p><b><big>The Log</big></b><br>\n"
"This screen displays the log.</p>"
msgstr ""
"<p><b><big>Il log</big></b><br>\n"
"Questa schermata visualizza il log.</p>"

#. help for the log widget, part 2, alt. 1, %1 is a menu button label
#: library/log/src/modules/LogView.rb:130
msgid ""
"<p>\n"
"To process advanced actions or save the log into a file, click <b>%1</b>\n"
"and select the action to process.</p>"
msgstr ""
"<p>\n"
"Per compiere azioni avanzate o salvare il log in un file, fare clic su\n"
"<b>%1</b> e selezionare l'azione da eseguire.</p>"

#. help for the log widget, part 2, alt. 2, %1 is a menu button label
#: library/log/src/modules/LogView.rb:145
msgid ""
"<p>\n"
"To process advanced actions, click <b>%1</b>\n"
"and select the action to process.</p>"
msgstr ""
"<p>\n"
"Per compiere azioni avanzate, fare clic su <b>%1</b>\n"
"e selezionare l'azione da eseguire.</p>"

#. help for the log widget, part 2, alt. 3
#: library/log/src/modules/LogView.rb:158
msgid ""
"<p>\n"
"To save the log into a file, click <b>Save Log</b> and select the file\n"
"to which to save the log.</p>\n"
msgstr ""
"<p>\n"
"Per salvare il log in un file, fare clic su <B>Salva log</B> e selezionare "
"il file\n"
"in cui salvare il log.</p>\n"

#. menu button
#. Get the buttons below the box with the log
#. @param [Boolean] popup boolean true if running in popup (and Close is needed)
#. @param [Hash{String => Object}] glob_param a map of global parameters of the log widget
#. @param [Array<Hash{String => Object>}] log_maps a list of maps describing all the logs
#. @return [Yast::Term] the widget with buttons
#: library/log/src/modules/LogView.rb:177
#: library/log/src/modules/LogView.rb:277
#: library/log/src/modules/LogView.rb:308
msgid "Ad&vanced"
msgstr "A&vanzate"

#. combo box entry (only used as fallback in case
#. of error in the YaST code)
#: library/log/src/modules/LogView.rb:231
msgid "Log"
msgstr "Log"

#. logview caption
#. logview caption
#. menubutton
#: library/log/src/modules/LogView.rb:238
#: library/log/src/modules/LogView.rb:349
#: library/log/src/modules/LogView.rb:468
#: library/log/src/modules/LogView.rb:545
msgid "&Log"
msgstr "&Log"

#. menubutton entry
#: library/log/src/modules/LogView.rb:255
msgid "&Save Log"
msgstr "&Salva log"

#. popup caption, save into home directory by default (bnc#653601)
#: library/log/src/modules/LogView.rb:390
msgid "Save Log as..."
msgstr "Salva log come…"

#. flag indicating if background process is (or should be) running
#: library/log/src/modules/LogViewCore.rb:68
msgid "Error occurred while reading the log."
msgstr "Si è verificato un errore durante la lettura del log."

#. TRANSLATORS: Firewall zone full-name, used as combo box item or dialog title
#: library/network/src/lib/network/susefirewall.rb:515
msgid "Unknown Zone"
msgstr "Zona sconosciuta"

#. TRANSLATORS: Error message, %1 = interface name (like eth0)
#. TRANSLATORS: Error message, %1 = interface name (like eth0)
#: library/network/src/lib/network/susefirewall.rb:957
#: library/network/src/lib/network/susefirewall.rb:1033
msgid ""
"Interface '%1' is not assigned to any firewall zone.\n"
"Run YaST2 Firewall and assign it.\n"
msgstr ""
"L'interfaccia '%1' non è assegnata ad alcuna zona del firewall.\n"
"Eseguire il modulo Firewall di YaST2 e assegnare l'interfaccia ad una zona.\n"

# #-#-#-#-#  base.it.po (base)  #-#-#-#-#
# TLABEL modules/printconf/printconf_device_confirm.ycp:61
#. TRANSLATORS: Firewall zone name - used in combo box or dialog title
#: library/network/src/lib/network/susefirewall2.rb:119
#: library/network/src/lib/network/susefirewalld.rb:99
msgid "External Zone"
msgstr "Zona esterna"

# #-#-#-#-#  base.it.po (base)  #-#-#-#-#
# TLABEL modules/printconf/printconf_ask_device.ycp:148
#. TRANSLATORS: Firewall zone name - used in combo box or dialog title
#: library/network/src/lib/network/susefirewall2.rb:123
#: library/network/src/lib/network/susefirewalld.rb:105
msgid "Internal Zone"
msgstr "Zona interna"

#. TRANSLATORS: Firewall zone name - used in combo box or dialog title
#: library/network/src/lib/network/susefirewall2.rb:127
#: library/network/src/lib/network/susefirewalld.rb:93
msgid "Demilitarized Zone"
msgstr "Zona demilitarizzata"

#. protocol name
#: library/network/src/lib/network/susefirewall2.rb:243
msgid "TCP"
msgstr "TCP"

#. protocol name
#: library/network/src/lib/network/susefirewall2.rb:245
msgid "UDP"
msgstr "UDP"

#. protocol name
#: library/network/src/lib/network/susefirewall2.rb:247
msgid "RPC"
msgstr "RPC"

#. protocol name
#: library/network/src/lib/network/susefirewall2.rb:249
msgid "IP"
msgstr "IP"

#. TRANSLATORS: Error message, %1 = interface name (like eth0)
#: library/network/src/lib/network/susefirewall2.rb:1051
msgid ""
"Interface '%1' is included in multiple firewall zones.\n"
"Continuing with configuration can produce errors.\n"
"\n"
"It is recommended to leave the configuration and repair it manually in\n"
"the file '/etc/sysconfig/SuSEFirewall'."
msgstr ""
"L'interfaccia %1 è presente in diverse zone firewall.\n"
"Continuare con la configurazione può produrre degli errori.\n"
"\n"
"Si consiglia di uscire dal processo di configurazione e di provvedere\n"
"manualmente nel file '/etc/sysconfig/SuSEfirewall'."

# #-#-#-#-#  base.it.po (base)  #-#-#-#-#
# TLABEL modules/lan/lan.ycp:914
#. TRANSLATORS: Dialog caption
#: library/network/src/lib/network/susefirewall2.rb:1528
msgid "Initializing Firewall Configuration"
msgstr "Inizializzazione della configurazione del firewall"

#. TRANSLATORS: Progress step
#: library/network/src/lib/network/susefirewall2.rb:1536
msgid "Check for network devices"
msgstr "Rilevamento dei dispositivi di rete"

# #-#-#-#-#  base.it.po (base)  #-#-#-#-#
# TLABEL modules/dialup/dialup.ycp:752
#. TRANSLATORS: Progress step
#: library/network/src/lib/network/susefirewall2.rb:1538
msgid "Read current configuration"
msgstr "Lettura configurazione attuale"

#. TRANSLATORS: Progress step
#: library/network/src/lib/network/susefirewall2.rb:1540
msgid "Check possibly conflicting services"
msgstr "Verifica di eventuali conflitti tra servizi"

#. TRANSLATORS: Progress step
#: library/network/src/lib/network/susefirewall2.rb:1544
msgid "Checking for network devices..."
msgstr "Rilevamento dei dispositivi di rete in corso..."

# #-#-#-#-#  base.it.po (base)  #-#-#-#-#
# TLABEL modules/dialup/dialup.ycp:752
#. TRANSLATORS: Progress step
#: library/network/src/lib/network/susefirewall2.rb:1546
msgid "Reading current configuration..."
msgstr "Lettura della configurazione attuale in corso..."

# #-#-#-#-#  base.it.po (base)  #-#-#-#-#
# TLABEL modules/sound/sound.ycp:921
#. TRANSLATORS: Progress step
#: library/network/src/lib/network/susefirewall2.rb:1548
msgid "Checking possibly conflicting services..."
msgstr "Verifica di eventuali conflitti tra servizi in corso…"

#. TRANSLATORS: Dialog caption
#: library/network/src/lib/network/susefirewall2.rb:1687
msgid "Writing Firewall Configuration"
msgstr "Scrittura configurazione firewall"

#. TRANSLATORS: Progress step
#: library/network/src/lib/network/susefirewall2.rb:1695
msgid "Write firewall settings"
msgstr "Scrivi impostazioni firewall"

#. TRANSLATORS: Progress step
#: library/network/src/lib/network/susefirewall2.rb:1697
msgid "Adjust firewall service"
msgstr "Adatta servizio firewall"

#. TRANSLATORS: Progress step
#: library/network/src/lib/network/susefirewall2.rb:1701
msgid "Writing firewall settings..."
msgstr "Scrittura delle impostazioni firewall in corso…"

#. TRANSLATORS: Progress step
#: library/network/src/lib/network/susefirewall2.rb:1703
msgid "Adjusting firewall service..."
msgstr "Adattamento del servizio firewall in corso…"

#. TRANSLATORS: a popup error message
#: library/network/src/lib/network/susefirewall2.rb:1722
msgid "Writing settings failed"
msgstr "Scrittura delle impostazioni fallita"

#. table item, %1 stands for the buggy protocol name
#: library/network/src/lib/network/susefirewall2.rb:2378
msgid "Unknown protocol (%1)"
msgstr "Protocollo sconosciuto (%1)"

#. Returns service definition.
#. See @services for the format.
#. If *silent* is `false` (the default), the method throws an exception
#. {Yast::SuSEFirewalServiceNotFound} if service is not found on disk.
#.
#. @param [String] service_name name including the "service:" prefix
#. @param [String] silent whether to silently return nil
#. when service is not found
#. @api private
#. Immediately writes the configuration of service defined by package to the
#. service definition file. Service must be defined by package, this function
#. doesn't work for hard-coded services (SuSEFirewallServices).
#. Function throws an exception {Yast::SuSEFirewalServiceNotFound}
#. if service is not known (undefined) or it is not a service
#. defined by package.
#.
#. @param [String] service ID (e.g., "service:ssh")
#. @param [Hash<String, Array<String>>] store_definition of full service definition
#. @return [Boolean] if successful (nil in case of developer's mistake)
#.
#. @see #IsKnownService
#. @see #ServiceDefinedByPackage
#.
#. @example
#. SetNeededPortsAndProtocols (
#. "service:something",
#. {
#. "tcp_ports"      => [ "22", "ftp-data", "400:420" ],
#. "udp_ports"      => [ ],
#. "rpc_ports"      => [ "portmap", "ypbind" ],
#. "ip_protocols"   => [ "esp" ],
#. "broadcast_ports"=> [ ],
#. }
#. )
#. If service description is the default one then we know that we haven't read the service
#. information just yet. Lets do it now
#: library/network/src/lib/network/susefirewall2services.rb:266
#: library/network/src/lib/network/susefirewall2services.rb:423
#: library/network/src/lib/network/susefirewalldservices.rb:129
msgid "Service with name '%{service_name}' does not exist"
msgstr "Il servizio denominato '%{service_name}' non esiste"

#. Fallback for presented service
#: library/network/src/lib/network/susefirewall2services.rb:337
msgid "Service: %{filename}"
msgstr "Servizio: %{filename}"

#. TRANSLATORS: Firewall zone name - used in combo box or dialog title
#: library/network/src/lib/network/susefirewalld.rb:90
msgid "Block Zone"
msgstr "Zona blocco"

#: library/network/src/lib/network/susefirewalld.rb:96
msgid "Drop Zone"
msgstr "Zona rilascio"

#: library/network/src/lib/network/susefirewalld.rb:102
msgid "Home Zone"
msgstr "Zona principale"

#: library/network/src/lib/network/susefirewalld.rb:108
msgid "Public Zone"
msgstr "Zona pubblica"

#: library/network/src/lib/network/susefirewalld.rb:111
msgid "Trusted Zone"
msgstr "Zona affidabile"

#: library/network/src/lib/network/susefirewalld.rb:114
msgid "Work Zone"
msgstr "Zona operativa"

#. A good default description for all services. We will use that to
#. determine if the service has been populated or not.
#.
#. @param service_name [String] The service name
#. @return [String] Default description for service
#: library/network/src/lib/network/susefirewalldservices.rb:151
msgid "The %{service_name} Service"
msgstr "Il servizio %{service_name}"

# #-#-#-#-#  base.it.po (base)  #-#-#-#-#
# TLABEL modules/dialup/dialup.ycp:731
#. TRANSLATORS: Name of unknown service. %1 is a requested service id like nfs-server
#: library/network/src/lib/network/susefirewallservices.rb:76
msgid "Unknown service '%1'"
msgstr "Dispositivo sconosciuto '%1'"

#. transaltors: selection box title
#: library/network/src/modules/CWMFirewallInterfaces.rb:287
msgid "&Network Interfaces with Open Port in Firewall"
msgstr "Interfacce di r&ete con porta aperta nel firewall"

#. Validate function of the widget
#. @param [Hash<String, Object>] _widget a widget description map
#. @param [String] _key strnig the widget key
#. @param [Hash] _event map event that caused the validation
#. @return true if validation succeeded, false otherwise
#: library/network/src/modules/CWMFirewallInterfaces.rb:368
msgid ""
"These network interfaces assigned to internal network cannot be deselected:\n"
"%1\n"
msgstr ""
"Le interfacce di rete assegnate alla rete interna non possono essere "
"deselezionate:\n"
"%1\n"

#. question popup
#: library/network/src/modules/CWMFirewallInterfaces.rb:389
msgid ""
"No interface is selected. Service will not\n"
"be available for other computers.\n"
"\n"
"Continue?"
msgstr ""
"Non è stata selezionata alcuna interfaccia. Il servizio\n"
"non sarà disponibile per altri computer.\n"
"\n"
"Continuare?"

#. yes-no popup
#: library/network/src/modules/CWMFirewallInterfaces.rb:412
msgid ""
"Because of firewalld settings, the port\n"
"on the following interfaces will additionally be open:\n"
"%1\n"
"\n"
"Continue?"
msgstr ""
"A causa delle impostazioni del firewall, la porta\n"
"verrà aperta anche sulle seguenti interfacce:\n"
"%1\n"
"\n"
"Continuare?"

#. yes-no popup
#: library/network/src/modules/CWMFirewallInterfaces.rb:431
msgid ""
"Because of firewalld settings, the port\n"
"on the following interfaces cannot be opened:\n"
"%1\n"
"\n"
"Continue?"
msgstr ""
"A causa delle impostazioni del firewall, non\n"
"è possibile aprire la porta sulle seguenti interfacce:\n"
"%1\n"
"\n"
"Continuare?"

#. translators: selection box title
#: library/network/src/modules/CWMFirewallInterfaces.rb:510
msgid "Network &Interfaces with Open Port in Firewall"
msgstr "&Interfacce di rete con porta aperta nel firewall"

#. push button to select all network intefaces for firewall
#: library/network/src/modules/CWMFirewallInterfaces.rb:522
msgid "Select &All"
msgstr "&Seleziona tutte"

#. push button to deselect all network intefaces for firewall
#: library/network/src/modules/CWMFirewallInterfaces.rb:530
msgid "Select &None"
msgstr "Seleziona &nessuna"

#. help text for firewall settings widget 1/3,
#. %1 is check box label, eg. "Open Port in Firewall" (without quotes)
#: library/network/src/modules/CWMFirewallInterfaces.rb:762
msgid ""
"<p><b><big>Firewall Settings</big></b><br>\n"
"To open the firewall to allow access to the service from remote computers,\n"
"set <b>%1</b>.<br>"
msgstr ""
"<p><b><big>Impostazioni firewall</big></b><br>\n"
"Per aprire il firewall in modo da consentire l'accesso ai servizi da "
"computer remoti\n"
"impostare <b>%1</b>.<br>"

#. help text for firewall port openning widget 2/3, optional
#. %1 is push button label, eg. "Firewall &Details" (without quotes)
#. note: %2 is correct, do not replace with %1!!!
#: library/network/src/modules/CWMFirewallInterfaces.rb:773
msgid ""
"To select interfaces on which to open the port,\n"
"click <b>%2</b>.<br>"
msgstr ""
"Per selezionare le interfacce sulle quali aprire la porta, \n"
"fare clic su <b>%2</b>.<br>"

#. help text for firewall settings widget 3/3,
#: library/network/src/modules/CWMFirewallInterfaces.rb:781
msgid ""
"This option is available only if the firewall\n"
"is enabled.</p>"
msgstr ""
"Questa opzione è disponibile solo se il firewall\n"
"è abilitato.</p>"

#. part of help text - check box label, NO SHORTCUT!!!
#: library/network/src/modules/CWMFirewallInterfaces.rb:793
msgid "Open Port in Firewall"
msgstr "Apri porta nel firewall"

#. part of help text - push button label, NO SHORTCUT!!!
#: library/network/src/modules/CWMFirewallInterfaces.rb:795
msgid "Firewall Details"
msgstr "Dettagli firewall"

#. Get the widget description map of the firewall enablement widget
#. @param [Hash{String => Object}] settings a map of all parameters needed to create the widget properly
#. <pre>
#.
#. - "services" : list<string> -- services identifications for the Firewall.ycp
#. module
#. - "display_details" : boolean -- true if the details button should be
#. displayed
#. - "firewall_details_handler" : symbol () -- function to handle the firewall
#. details button. If returns something else than nil, dialog is
#. exited with the returned symbol as value for wizard sequencer.
#. If not specified, but "display_details" is true, common popup
#. is used.
#. - "open_firewall_checkbox" : string -- label of the check box
#. - "firewall_details_button" : string -- label of the push button for
#. changing firewall details
#. - "help" : string -- help to the widget. If not specified, generic help
#. is used
#. </pre>
#. @return [Hash] the widget description map
#: library/network/src/modules/CWMFirewallInterfaces.rb:843
msgid "Open Port in &Firewall"
msgstr "Porta aperta nel &firewall"

#: library/network/src/modules/CWMFirewallInterfaces.rb:845
msgid "Firewall &Details..."
msgstr "&Dettagli firewall..."

#: library/network/src/modules/CWMFirewallInterfaces.rb:867
msgid "Firewall Settings for %{firewall}"
msgstr "Impostazioni firewall per %{firewall}"

#. label text
#: library/network/src/modules/CWMFirewallInterfaces.rb:874
msgid "Firewall is open"
msgstr "Il firewall è aperto"

#. label
#: library/network/src/modules/CWMFirewallInterfaces.rb:932
msgid "Firewall cannot be adjusted during first stage installation."
msgstr ""
"Il firewall non può essere adattato durante la prima fase dell'installazione."

#. label
#: library/network/src/modules/CWMFirewallInterfaces.rb:937
msgid "Firewall package is not installed."
msgstr "Il pacchetto del firewall non è installato."

#. label
#: library/network/src/modules/CWMFirewallInterfaces.rb:941
msgid "Firewall is disabled"
msgstr "Firewall disabilitato"

#. label
#: library/network/src/modules/CWMFirewallInterfaces.rb:944
msgid "Firewall port is closed"
msgstr "Porta del firewall chiusa"

#. label
#: library/network/src/modules/CWMFirewallInterfaces.rb:947
msgid "Firewall port is open on all interfaces"
msgstr "Porta del firewall aperta su tutte le interfacce"

#. label
#: library/network/src/modules/CWMFirewallInterfaces.rb:950
msgid "Firewall port is open on selected interfaces"
msgstr "Porta del firewall aperta sulle interfacce selezionate"

#. label
#: library/network/src/modules/CWMFirewallInterfaces.rb:953
msgid "No network interfaces are configured"
msgstr "Non è configurata alcuna interfaccia di rete"

#. BNC #483455: Interface zone name
#: library/network/src/modules/CWMFirewallInterfaces.rb:1037
msgid "Interface is not assigned to any zone"
msgstr "L'interfaccia non è stata assegnata ad alcuna zona"

#. TRANSLATORS: do not modify '%{service}', it will be replaced with service name.
#. TRANSLATORS: item in a list, '-' is used as marker. Feel free to change it
#: library/network/src/modules/CWMFirewallInterfaces.rb:1062
msgid "- %{service} (Not available)"
msgstr "- %{service} (non disponibile)"

#. TRANSLATORS: do not modify '%{service}', it will be replaced with service name.
#. TRANSLATORS: item in a list, '-' is used as marker. Feel free to change it
#: library/network/src/modules/CWMFirewallInterfaces.rb:1066
msgid "- %{service}"
msgstr "- %{service}"

#. Return a YaST::Term alerting that the firewall is not configurable
#. because it is not installed
#.
#. @return [Yast::Term] widget with not installed label
#: library/network/src/modules/CWMFirewallInterfaces.rb:1072
#: library/network/src/modules/CWMFirewallInterfaces.rb:1089
msgid "Firewall not configurable"
msgstr "Firewall non configurabile"

#: library/network/src/modules/CWMFirewallInterfaces.rb:1074
msgid "Some firewalld services are not available:"
msgstr "Alcuni servizi firewall non sono disponibili:"

#: library/network/src/modules/CWMFirewallInterfaces.rb:1076
msgid "These services must be defined in order to configure the firewall."
msgstr ""
"Questi servizi devono essere definiti per poter configurare il firewall."

#. pppN must be tried before pN, modem before netcard
#. Device type label
#. Device type label
#: library/network/src/modules/NetworkInterfaces.rb:369
#: library/network/src/modules/NetworkInterfaces.rb:1170
#: library/network/src/modules/NetworkInterfaces.rb:1181
#: library/system/src/include/hwinfo/classnames.rb:108
#: library/system/src/include/hwinfo/classnames.rb:198
msgid "Modem"
msgstr "Modem"

#: library/network/src/modules/NetworkInterfaces.rb:374
msgid "Network Card"
msgstr "Scheda di rete"

#. Device type label
#. Device type label
#. Device type label
#. Device type label
#: library/network/src/modules/NetworkInterfaces.rb:379
#: library/network/src/modules/NetworkInterfaces.rb:1115
#: library/network/src/modules/NetworkInterfaces.rb:1153
#: library/network/src/modules/NetworkInterfaces.rb:1159
#: library/network/src/modules/NetworkInterfaces.rb:1174
msgid "ISDN"
msgstr "ISDN"

#. Device type label
#: library/network/src/modules/NetworkInterfaces.rb:384
#: library/network/src/modules/NetworkInterfaces.rb:1122
msgid "DSL"
msgstr "DSL"

#: library/network/src/modules/NetworkInterfaces.rb:386
#: library/packages/src/modules/SignatureCheckDialogs.rb:291
#: library/packages/src/modules/SignatureCheckDialogs.rb:292
#: library/packages/src/modules/SignatureCheckDialogs.rb:449
#: library/packages/src/modules/SignatureCheckDialogs.rb:450
#: library/packages/src/modules/SignatureCheckDialogs.rb:672
#: library/packages/src/modules/SignatureCheckDialogs.rb:673
msgid "Unknown"
msgstr "Sconosciuto"

#. Device type label
#. This is what used to be Virtual Interface (eth0:1).
#. In our data model, additional addresses for an interface
#. are represented as its sub-interfaces.
#. And also we frequently confuse "device" and "interface"
#. :-(
#: library/network/src/modules/NetworkInterfaces.rb:1091
msgid "Additional Address"
msgstr "Indirizzo aggiuntivo"

#. Device type label
#: library/network/src/modules/NetworkInterfaces.rb:1096
msgid "ARCnet"
msgstr "ARCnet"

#: library/network/src/modules/NetworkInterfaces.rb:1096
msgid "ARCnet Network Card"
msgstr "Scheda di rete ARCnet"

#. Device type label
#: library/network/src/modules/NetworkInterfaces.rb:1099
msgid "ATM"
msgstr "ATM"

#: library/network/src/modules/NetworkInterfaces.rb:1100
msgid "Asynchronous Transfer Mode (ATM)"
msgstr "Modalità di trasferimento asincrono (ATM - synchronous Transfer Mode)"

#. Device type label
#: library/network/src/modules/NetworkInterfaces.rb:1104
msgid "Bluetooth"
msgstr "Bluetooth"

# #-#-#-#-#  base.it.po (base)  #-#-#-#-#
# TLABEL modules/printconf/printconf_ask_device.ycp:134
#: library/network/src/modules/NetworkInterfaces.rb:1105
msgid "Bluetooth Connection"
msgstr "Connessione bluetooth"

#. Device type label
#: library/network/src/modules/NetworkInterfaces.rb:1108
msgid "Bond"
msgstr "Bond"

#: library/network/src/modules/NetworkInterfaces.rb:1108
msgid "Bond Network"
msgstr "Rete di connessione"

#. Device type label
#: library/network/src/modules/NetworkInterfaces.rb:1111
msgid "CLAW"
msgstr "CLAW"

#: library/network/src/modules/NetworkInterfaces.rb:1112
msgid "Common Link Access for Workstation (CLAW)"
msgstr ""
"Accesso con collegamento comune per workstation (CLAW - Common link access "
"for workstation)"

#: library/network/src/modules/NetworkInterfaces.rb:1115
msgid "ISDN Card"
msgstr "Scheda ISDN"

#. Device type label
#: library/network/src/modules/NetworkInterfaces.rb:1118
#: library/system/src/include/hwinfo/classnames.rb:223
msgid "CTC"
msgstr "CTC"

#: library/network/src/modules/NetworkInterfaces.rb:1119
msgid "Channel to Channel Interface (CTC)"
msgstr "Interfaccia Canale-A-Canale (CTC - Channel-to-Channel)"

# #-#-#-#-#  base.it.po (base)  #-#-#-#-#
# TLABEL modules/printconf/printconf_ask_device.ycp:134
#: library/network/src/modules/NetworkInterfaces.rb:1122
msgid "DSL Connection"
msgstr "Collegamento DSL"

#. Device type label
#: library/network/src/modules/NetworkInterfaces.rb:1124
msgid "Dummy"
msgstr "Dummy"

# #-#-#-#-#  base.it.po (base)  #-#-#-#-#
# TLABEL modules/dialup/dialup.ycp:1187
#: library/network/src/modules/NetworkInterfaces.rb:1124
msgid "Dummy Network Device"
msgstr "Dispositivo di rete dummy"

#. Device type label
#: library/network/src/modules/NetworkInterfaces.rb:1127
#: library/system/src/include/hwinfo/classnames.rb:227
msgid "ESCON"
msgstr "ESCON"

#: library/network/src/modules/NetworkInterfaces.rb:1128
msgid "Enterprise System Connector (ESCON)"
msgstr "Connettore di sistema aziendale (ESCON - Enterprise System Connector)"

#. Device type label
#: library/network/src/modules/NetworkInterfaces.rb:1132
#: library/system/src/include/hwinfo/classnames.rb:220
msgid "Ethernet"
msgstr "Ethernet"

#: library/network/src/modules/NetworkInterfaces.rb:1133
msgid "Ethernet Network Card"
msgstr "Scheda di rete Ethernet"

#. Device type label
#: library/network/src/modules/NetworkInterfaces.rb:1136
#: library/system/src/include/hwinfo/classnames.rb:222
msgid "FDDI"
msgstr "FDDI"

#: library/network/src/modules/NetworkInterfaces.rb:1136
msgid "FDDI Network Card"
msgstr "Scheda di rete FDDI"

#. Device type label
#: library/network/src/modules/NetworkInterfaces.rb:1139
msgid "FICON"
msgstr "FICON"

#: library/network/src/modules/NetworkInterfaces.rb:1140
msgid "Fiberchannel System Connector (FICON)"
msgstr ""
"Connettore di sistema a canale in fibra (FICON - Fiberchannel System "
"Connector)"

#. Device type label
#: library/network/src/modules/NetworkInterfaces.rb:1144
msgid "HIPPI"
msgstr "HIPPI"

#: library/network/src/modules/NetworkInterfaces.rb:1145
msgid "HIgh Performance Parallel Interface (HIPPI)"
msgstr ""
"Interfaccia parallela ad alte prestazioni (HIPPI - HIgh Performance Parallel "
"Interface)"

# #-#-#-#-#  base.it.po (base)  #-#-#-#-#
# TLABEL modules/dialup/dialup.ycp:1187
#. Device type label
#: library/network/src/modules/NetworkInterfaces.rb:1149
msgid "Hipersockets"
msgstr "Hipersocket"

# #-#-#-#-#  base.it.po (base)  #-#-#-#-#
# TLABEL modules/dialup/dialup.ycp:1187
#: library/network/src/modules/NetworkInterfaces.rb:1150
msgid "Hipersockets Interface (HSI)"
msgstr "Interfaccia Hipersocket (HSI - Hipersockets Interface)"

#: library/network/src/modules/NetworkInterfaces.rb:1153
#: library/network/src/modules/NetworkInterfaces.rb:1159
#: library/network/src/modules/NetworkInterfaces.rb:1174
msgid "ISDN Connection"
msgstr "Connessione ISDN"

#. Device type label
#. Device type label
#: library/network/src/modules/NetworkInterfaces.rb:1155
#: library/network/src/modules/NetworkInterfaces.rb:1157
msgid "IrDA"
msgstr "IrDA"

# #-#-#-#-#  base.it.po (base)  #-#-#-#-#
# TLABEL modules/dialup/dialup.ycp:1187
#: library/network/src/modules/NetworkInterfaces.rb:1155
msgid "Infrared Network Device"
msgstr "Dispositivo di rete a infrarossi"

# #-#-#-#-#  base.it.po (base)  #-#-#-#-#
# TLABEL modules/inst_custom_part.ycp:2168
#: library/network/src/modules/NetworkInterfaces.rb:1157
msgid "Infrared Device"
msgstr "Dispositivo a infrarossi"

#. Device type label
#: library/network/src/modules/NetworkInterfaces.rb:1162
#: library/system/src/include/hwinfo/classnames.rb:224
msgid "IUCV"
msgstr "IUCV"

#: library/network/src/modules/NetworkInterfaces.rb:1163
msgid "Inter User Communication Vehicle (IUCV)"
msgstr ""
"Veicolo di comunicazione tra utenti (IUCV - Inter User Communication Vehicle)"

#. Device type label
#: library/network/src/modules/NetworkInterfaces.rb:1166
msgid "OSA LCS"
msgstr "LCS OSA"

#: library/network/src/modules/NetworkInterfaces.rb:1166
msgid "OSA LCS Network Card"
msgstr "Scheda di rete LCS OSA"

#. Device type label
#: library/network/src/modules/NetworkInterfaces.rb:1168
#: library/system/src/include/hwinfo/classnames.rb:219
msgid "Loopback"
msgstr "Loopback"

# #-#-#-#-#  base.it.po (base)  #-#-#-#-#
# TLABEL modules/dialup/dialup.ycp:1187
#: library/network/src/modules/NetworkInterfaces.rb:1168
msgid "Loopback Device"
msgstr "Dispositivo di loopback"

#. Device type label
#: library/network/src/modules/NetworkInterfaces.rb:1172
#: library/system/src/include/hwinfo/classnames.rb:228
msgid "Myrinet"
msgstr "Myrinet"

#: library/network/src/modules/NetworkInterfaces.rb:1172
msgid "Myrinet Network Card"
msgstr "Scheda di rete Myrinet"

# #-#-#-#-#  base.it.po (base)  #-#-#-#-#
# TLABEL modules/printconf/printconf.ycp:400
#. Device type label
#: library/network/src/modules/NetworkInterfaces.rb:1177
msgid "Parallel Line"
msgstr "Linea parallela"

# #-#-#-#-#  base.it.po (base)  #-#-#-#-#
# TLABEL modules/printconf/printconf.ycp:400
#: library/network/src/modules/NetworkInterfaces.rb:1178
msgid "Parallel Line Connection"
msgstr "Connessione con linea parallela"

#. Device type label
#: library/network/src/modules/NetworkInterfaces.rb:1184
#: library/system/src/include/hwinfo/classnames.rb:226
msgid "QETH"
msgstr "QETH"

#: library/network/src/modules/NetworkInterfaces.rb:1185
msgid "OSA-Express or QDIO Device (QETH)"
msgstr "Dispositivo OSA-Express o QDIO (QETH)"

#. Device type label
#: library/network/src/modules/NetworkInterfaces.rb:1189
msgid "IPv6-in-IPv4"
msgstr "IPv6-in-IPv4"

#: library/network/src/modules/NetworkInterfaces.rb:1190
msgid "IPv6-in-IPv4 Encapsulation Device"
msgstr "Dispositivo di incapsulamento IPv6-in-IPv4"

# #-#-#-#-#  base.it.po (base)  #-#-#-#-#
# TLABEL modules/printconf/printconf.ycp:400
#. Device type label
#: library/network/src/modules/NetworkInterfaces.rb:1194
msgid "Serial Line"
msgstr "Linea seriale"

# #-#-#-#-#  base.it.po (base)  #-#-#-#-#
# TLABEL modules/printconf/printconf_ask_device.ycp:134
#: library/network/src/modules/NetworkInterfaces.rb:1195
msgid "Serial Line Connection"
msgstr "Connessione con linea seriale"

#. Device type label
#: library/network/src/modules/NetworkInterfaces.rb:1199
msgid "Token Ring"
msgstr "Token Ring"

# #-#-#-#-#  base.it.po (base)  #-#-#-#-#
# TLABEL modules/dialup/dialup.ycp:746
#: library/network/src/modules/NetworkInterfaces.rb:1200
msgid "Token Ring Network Card"
msgstr "Scheda di rete Token Ring "

#. Device type label
#: library/network/src/modules/NetworkInterfaces.rb:1203
msgid "USB"
msgstr "USB"

#: library/network/src/modules/NetworkInterfaces.rb:1203
msgid "USB Network Device"
msgstr "Dispositivo di rete USB"

#. Device type label
#: library/network/src/modules/NetworkInterfaces.rb:1205
msgid "VMWare"
msgstr "VMWare"

# #-#-#-#-#  base.it.po (base)  #-#-#-#-#
# TLABEL modules/dialup/dialup.ycp:1187
#: library/network/src/modules/NetworkInterfaces.rb:1205
msgid "VMWare Network Device"
msgstr "Dispositivo di rete VMWare"

#. Device type label
#: library/network/src/modules/NetworkInterfaces.rb:1208
msgid "Wireless"
msgstr "Wireless"

#: library/network/src/modules/NetworkInterfaces.rb:1209
msgid "Wireless Network Card"
msgstr "Scheda rete wireless"

#. Device type label
#: library/network/src/modules/NetworkInterfaces.rb:1212
msgid "XPNET"
msgstr "XPNET"

#: library/network/src/modules/NetworkInterfaces.rb:1212
msgid "XP Network"
msgstr "Rete XP"

#. Device type label
#: library/network/src/modules/NetworkInterfaces.rb:1214
msgid "VLAN"
msgstr "VLAN"

#: library/network/src/modules/NetworkInterfaces.rb:1214
msgid "Virtual LAN"
msgstr "LAN virtuale"

#. Device type label
#: library/network/src/modules/NetworkInterfaces.rb:1216
#: library/system/src/include/hwinfo/classnames.rb:89
#: library/system/src/include/hwinfo/classnames.rb:101
msgid "Bridge"
msgstr "Bridge"

#: library/network/src/modules/NetworkInterfaces.rb:1216
msgid "Network Bridge"
msgstr "Bridge di rete"

#. Device type label
#: library/network/src/modules/NetworkInterfaces.rb:1218
msgid "TUN"
msgstr "TUN"

# #-#-#-#-#  base.it.po (base)  #-#-#-#-#
# TLABEL modules/dialup/dialup.ycp:1187
#: library/network/src/modules/NetworkInterfaces.rb:1218
msgid "Network TUNnel"
msgstr "Rete TUNnel"

#. Device type label
#: library/network/src/modules/NetworkInterfaces.rb:1220
msgid "TAP"
msgstr "TAP"

#: library/network/src/modules/NetworkInterfaces.rb:1220
msgid "Network TAP"
msgstr "Rete TAP"

#. Device type label
#: library/network/src/modules/NetworkInterfaces.rb:1222
#: library/system/src/include/hwinfo/classnames.rb:152
msgid "InfiniBand"
msgstr "InfiniBand"

# #-#-#-#-#  base.it.po (base)  #-#-#-#-#
# TLABEL modules/inst_custom_part.ycp:2168
#: library/network/src/modules/NetworkInterfaces.rb:1222
msgid "InfiniBand Device"
msgstr "Dispositivo InfiniBand"

# #-#-#-#-#  base.it.po (base)  #-#-#-#-#
# TLABEL modules/dialup/dialup.ycp:731
#. TRANSLATORS: Informs that device name is not known
#: library/network/src/modules/NetworkPopup.rb:71
msgid "Unknown device"
msgstr "Dispositivo sconosciuto"

# #-#-#-#-#  base.it.po (base)  #-#-#-#-#
# TLABEL modules/lan/lan.ycp:1089
#. TRANSLATORS: Informs that the IP address is assigned via DHCP
#: library/network/src/modules/NetworkPopup.rb:80
msgid "DHCP address"
msgstr "Indirizzo DHCP"

#. TRANSLATORS: table item, informing that device has no IP address
#: library/network/src/modules/NetworkPopup.rb:87
msgid "No IP address assigned"
msgstr "Nessun indirizzo IP assegnato"

#. translators: table header - details about the network device
#: library/network/src/modules/NetworkPopup.rb:109
msgid "Device Type"
msgstr "Tipo di dispositivo"

#: library/network/src/modules/NetworkPopup.rb:110
msgid "Device Name"
msgstr "Nome del dispositivo"

# #-#-#-#-#  base.it.po (base)  #-#-#-#-#
# TLABEL modules/lan/lan.ycp:1089
#: library/network/src/modules/NetworkPopup.rb:111
msgid "IP Address"
msgstr "Indirizzo IP"

# #-#-#-#-#  base.it.po (base)  #-#-#-#-#
# TLABEL modules/inst_custom_part.ycp:2168
#: library/network/src/modules/NetworkPopup.rb:112
msgid "Device ID"
msgstr "ID dispositivo"

#: library/network/src/modules/NetworkPopup.rb:113
msgid "Connected"
msgstr "Connesso"

#. label message
#. label message
#: library/network/src/modules/NetworkPopup.rb:195
#: library/network/src/modules/NetworkPopup.rb:226
msgid "Scanning for hosts on this LAN..."
msgstr "Ricerca degli host in questa rete locale in corso…"

#. selection box label
#: library/network/src/modules/NetworkPopup.rb:214
msgid "&NFS Servers"
msgstr "Server &NFS"

#. selection box label
#: library/network/src/modules/NetworkPopup.rb:238
msgid "Re&mote Hosts"
msgstr "Host re&moti"

#. selection box label
#: library/network/src/modules/NetworkPopup.rb:258
msgid "&Exported Directories"
msgstr "Directory &esportate"

#. TRANSLATORS: pop-up question when reading the service configuration
#: library/network/src/modules/NetworkService.rb:270
msgid ""
"Your network interfaces are currently controlled by NetworkManager\n"
"but the service to configure might not work well with it.\n"
"\n"
"Really continue?"
msgstr ""
"Le interfacce di rete sono attualmente controllate da NetworkManager,\n"
"tuttavia il servizio di configurazione potrebbe non funzionare correttamente "
"con esso.\n"
"\n"
"Continuare?"

#. If there is network running, return true.
#. Otherwise show error popup depending on Stage and return false
#. @return true if network running
#: library/network/src/modules/NetworkService.rb:332
msgid ""
"No running network detected.\n"
"Restart installation and configure network in Linuxrc\n"
"or continue without network."
msgstr ""
"Nessuna rete in esecuzione rilevata.\n"
"Riavviare l'installazione e configurare in Linuxrc\n"
"oppure continuare senza rete."

#: library/network/src/modules/NetworkService.rb:338
msgid ""
"No running network detected.\n"
"Configure network with YaST or Network Manager plug-in\n"
"and start this module again\n"
"or continue without network."
msgstr ""
"Nessuna rete in esecuzione rilevata.\n"
"Configurare la rete con YaST o con il plug-in Network Manager\n"
"e avviare nuovamente il modulo\n"
"oppure continua senza rete."

#. TRANSLATORS: popup informing message, allowed characters for port-names
#: library/network/src/modules/PortAliases.rb:139
msgid ""
"A port name may consist of the characters 'a-z', 'A-Z', '0-9', and '*+._-'.\n"
"A port number may be a number from 0 to 65535.\n"
"No spaces are allowed.\n"
msgstr ""
"Un nome di porta contiene i caratteri 'a-z', 'A-Z', '0-9' e '*+._-'.\n"
"Il numero di una porta è compreso nell'intervallo tra 0 e 65535.\n"
"Non sono consentiti spazi.\n"

#. TRANSLATORS: Warning in installation proposal, %1 is a device name (eth0, sl0, ...)
#: library/network/src/modules/SuSEFirewallProposal.rb:167
msgid "New network device '%1' found; added as an internal firewall interface"
msgstr ""
"Rilevato nuovo dispositivo di rete '%1', connesso come interfaccia firewall "
"interna"

#. TRANSLATORS: Warning in installation proposal, %1 is a device name (eth0, sl0, ...)
#: library/network/src/modules/SuSEFirewallProposal.rb:178
msgid "New network device '%1' found; added as an external firewall interface"
msgstr ""
"Rilevato nuovo dispositivo di rete '%1', connesso come interfaccia firewall "
"esterna"

#. TRANSLATORS: Proposal informative text
#: library/network/src/modules/SuSEFirewallProposal.rb:547
msgid "SuSEfirewall2 package is not installed, firewall will be disabled."
msgstr ""
"Il pacchetto SuSEfirewall2 non è installato. Il firewall sarà disabilitato."

#. TRANSLATORS: Proposal informative text "Firewall is enabled (disable)" with link around
#. IMPORTANT: Please, do not change the HTML link <a href="...">...</a>, only visible text
#: library/network/src/modules/SuSEFirewallProposal.rb:565
msgid ""
"Firewall is enabled (<a href=\"firewall--disable_firewall_in_proposal"
"\">disable</a>)"
msgstr ""
"Il firewall è attivo (<a href=\"firewall--disable_firewall_in_proposal"
"\">disabilita</a>)"

#. TRANSLATORS: Proposal informative text "Firewall is disabled (enable)" with link around
#. IMPORTANT: Please, do not change the HTML link <a href="...">...</a>, only visible text
#: library/network/src/modules/SuSEFirewallProposal.rb:571
msgid ""
"Firewall is disabled (<a href=\"firewall--enable_firewall_in_proposal"
"\">enable</a>)"
msgstr ""
"Il firewall è disabilitato (<a href=\"firewall--enable_firewall_in_proposal"
"\">abilita</a>)"

#. TRANSLATORS: Network proposal informative text with link around
#. IMPORTANT: Please, do not change the HTML link <a href="...">...</a>, only visible text
#: library/network/src/modules/SuSEFirewallProposal.rb:606
msgid ""
"SSH port is open (<a href=\"firewall--disable_ssh_in_proposal\">close</a>)"
msgstr ""
"La porta SSH è aperta (<a href=\"firewall--disable_ssh_in_proposal\">chiudi</"
"a>)"

#. TRANSLATORS: Network proposal informative text with link around
#. IMPORTANT: Please, do not change the HTML link <a href="...">...</a>, only visible text
#: library/network/src/modules/SuSEFirewallProposal.rb:612
msgid ""
"SSH port is blocked (<a href=\"firewall--enable_ssh_in_proposal\">open</a>)"
msgstr ""
"La porta SSH è chiusa (<a href=\"firewall--enable_ssh_in_proposal\">apri</a>)"

#. TRANSLATORS: Network proposal informative text with link around
#. IMPORTANT: Please, do not change the HTML link <a href="...">...</a>, only visible text
#: library/network/src/modules/SuSEFirewallProposal.rb:633
msgid ""
"SSH port is open (<a href=\"firewall--disable_ssh_in_proposal\">close</a>), "
"but\n"
"there are no network interfaces configured"
msgstr ""
"La porta SSH è aperta (<a href=\"firewall--disable_ssh_in_proposal\">chiudi</"
"a>),\n"
"ma non ci sono interfacce di rete configurate"

#. TRANSLATORS: This is a warning message. Installation over SSH without SSH allowed on firewall
#: library/network/src/modules/SuSEFirewallProposal.rb:648
msgid ""
"You are installing a system over SSH, but you have not opened the SSH port "
"on the firewall."
msgstr ""
"Si sta installando un sistema su SSH, ma la porta SSH sul firewall non è "
"stata aperta."

#. TRANSLATORS: Network proposal informative text "Remote Administration (VNC) is enabled" with link around
#. IMPORTANT: Please, do not change the HTML link <a href="...">...</a>, only visible text
#: library/network/src/modules/SuSEFirewallProposal.rb:690
msgid ""
"Remote Administration (VNC) ports are open (<a href=\"firewall--"
"disable_vnc_in_proposal\">close</a>)"
msgstr ""
"Le porte di amministrazione remota (VNC) sono aperte <a href=\"firewall--"
"disable_vnc_in_proposal\">chiudi</a>"

#. TRANSLATORS: Network proposal informative text "Remote Administration (VNC) is disabled" with link around
#. IMPORTANT: Please, do not change the HTML link <a href="...">...</a>, only visible text
#: library/network/src/modules/SuSEFirewallProposal.rb:696
msgid ""
"Remote Administration (VNC) ports are blocked (<a href=\"firewall--"
"enable_vnc_in_proposal\">open</a>)"
msgstr ""
"Le porte di amministrazione remota (VNC) sono bloccate <a href=\"firewall--"
"enable_vnc_in_proposal\">apri</a>"

#. TRANSLATORS: This is a warning message. Installation over VNC without VNC allowed on firewall
#: library/network/src/modules/SuSEFirewallProposal.rb:707
msgid ""
"You are installing a system using remote administration (VNC), but you have "
"not opened the VNC ports on the firewall."
msgstr ""
"Si sta installando un sistema mediante l'amministrazione remota (VNC), ma le "
"porte VNC sul firewall non sono state aperte."

#. TRANSLATORS: Network proposal informative text
#: library/network/src/modules/SuSEFirewallProposal.rb:725
msgid "iSCSI Target ports are open"
msgstr "Le porte della destinazione iSCSI sono aperte"

#. TRANSLATORS: Network proposal informative text
#: library/network/src/modules/SuSEFirewallProposal.rb:728
msgid "iSCSI Target ports are blocked"
msgstr "Le porte della destinazione iSCSI sono bloccate"

#. TRANSLATORS: This is a warning message. Installation to iSCSI without iSCSI allowed on firewall
#: library/network/src/modules/SuSEFirewallProposal.rb:737
msgid ""
"You are installing a system using iSCSI Target, but you have not opened the "
"needed ports on the firewall."
msgstr ""
"Si sta installando un sistema usando la destinazione iSCSI, ma non sono "
"state aperte le porte necessarie sul firewall."

#. the message is followed by list of required packages
#. Popup Text
#: library/packages/src/include/packages/common.rb:106
#: library/packages/src/include/packages/common.rb:135
msgid "These packages need to be installed:"
msgstr "Questi pacchetti devono essere installati:"

#. the message is followed by list of required packages
#. Popup Text
#: library/packages/src/include/packages/common.rb:109
#: library/packages/src/include/packages/common.rb:137
msgid "These packages need to be removed:"
msgstr "Questi pacchetti devono essere rimossi:"

#. labels changed for bug #215195
#. Label::ContinueButton (), Label::CancelButton (),
#. push button label
#: library/packages/src/include/packages/common.rb:158
msgid "&Uninstall"
msgstr "&Disinstalla"

#. TRANSLATORS: progress bar label
#: library/packages/src/lib/packages/file_conflict_callbacks.rb:78
msgid "Checking file conflicts..."
msgstr "Verifica dei conflitti tra file in corso..."

#. TRANSLATORS: help text for the file conflict detection progress
#: library/packages/src/lib/packages/file_conflict_callbacks.rb:89
msgid "<p>Detecting the file conflicts is in progress.</p>"
msgstr "<p>Rilevamento dei conflitti tra file in corso.</p>"

#. TRANSLATORS: An error message, %s is the actual list of detected conflicts
#: library/packages/src/lib/packages/file_conflict_callbacks.rb:134
msgid ""
"File conflicts detected, these conflicting files will be overwritten:\n"
"\n"
"%s"
msgstr ""
"Conflitti tra file rilevati. Tali file in conflitto verranno sovrascritti:\n"
"\n"
"%s"

#. TRANSLATORS: A popup label, use max. 70 chars per line, use more lines if needed
#: library/packages/src/lib/packages/file_conflict_callbacks.rb:171
msgid ""
"File conflicts happen when two packages attempt to install\n"
"files with the same name but different contents. If you continue\n"
"the conflicting files will be replaced, losing the previous content."
msgstr ""
"I conflitti tra file si verificano quando due pacchetti tentano di "
"installare\n"
"file con lo stesso nome, ma con contenuti diversi. Se si continua,\n"
"i file in conflitto saranno sostituiti e i rispettivi contenuti precedenti "
"andranno persi."

#. TRANSLATORS: Popup heading
#: library/packages/src/lib/packages/file_conflict_callbacks.rb:176
msgid "A File Conflict Detected"
msgid_plural "File Conflicts Detected"
msgstr[0] "Rilevato conflitto tra file"
msgstr[1] "Conflitti tra file rilevati"

# #-#-#-#-#  base.it.po (base)  #-#-#-#-#
# TLABEL modules/inst_sw_single.ycp:711ed in case of post installation
#. Gets richtext representation of messages passed to constructor
#.
#. @return [String] Richtext representation of the list of messages
#: library/packages/src/lib/packages/update_messages_view.rb:23
msgid "Packages notifications"
msgstr "Notifiche dei pacchetti"

#: library/packages/src/lib/packages/update_messages_view.rb:24
msgid "You have notifications from the following packages:"
msgstr "Sono presenti notifiche da parte dei seguenti pacchetti:"

#. Convert one message to richtext
#.
#. @return [String] Message converted to richtext
#: library/packages/src/lib/packages/update_messages_view.rb:35
msgid "This message will be available at %s"
msgstr "Questo messaggio sarà disponibile in %s"

#. --------------------------------------------------------------------------
#. defaults
#. at start of file providal
#: library/packages/src/modules/PackageCallbacks.rb:151
#: library/packages/src/modules/PackageCallbacks.rb:159
msgid "Downloading package %1 (%2)..."
msgstr "Download del pacchetto %1 (%2) in corso…"

#. popup heading
#: library/packages/src/modules/PackageCallbacks.rb:163
msgid "Downloading Package"
msgstr "Download del pacchetto"

#. NOT_FOUND (error = 1) is handled via MediaChange callback.
#: library/packages/src/modules/PackageCallbacks.rb:225
msgid "Package %1 could not be downloaded (input/output error)."
msgstr ""
"Non è stato possibile scaricare del pacchetto %1 (errore di input/output)."

#: library/packages/src/modules/PackageCallbacks.rb:227
msgid "Package %1 is broken, integrity check has failed."
msgstr "Il pacchetto %1 è danneggiato. Controllo di integrità non riuscito."

#. command line mode - ask user whether installation of the failed package should be retried
#. command line mode - ask user whether installation of the failed package should be retried
#: library/packages/src/modules/PackageCallbacks.rb:244
#: library/packages/src/modules/PackageCallbacks.rb:481
msgid "Retry installation of the package?"
msgstr "Riprovare a installare il pacchetto?"

#. command line mode - ask user whether the installation should be aborted
#. command line mode - ask user whether the installation should be aborted
#: library/packages/src/modules/PackageCallbacks.rb:252
#: library/packages/src/modules/PackageCallbacks.rb:489
msgid "Abort the installation?"
msgstr "Interrompere l'installazione?"

#. otherwise return Ignore (default)
#. error message, %1 is code of the error,
#. detail string is appended to the end
#. error message, %1 is code of the error,
#. detail string is appended to the end
#: library/packages/src/modules/PackageCallbacks.rb:280
#: library/packages/src/modules/PackageCallbacks.rb:313
#: library/packages/src/modules/PackageCallbacks.rb:2169
msgid "Error: %1:"
msgstr "Errore: %1:"

#. TODO: add "Don't show again" checkbox
#. a warning popup displayed after pressing [Ignore] after a download error
#: library/packages/src/modules/PackageCallbacks.rb:337
msgid ""
"Ignoring a download failure may result in a broken system.\n"
"Verify the system later by running the Software Management module.\n"
msgstr ""
"Se si ignora un errore di download può verificarsi un blocco del sistema.\n"
"Verificare successivamente il sistema eseguendo il modulo di gestione del "
"software.\n"

# #-#-#-#-#  base.it.po (base)  #-#-#-#-#
# TLABEL modules/inst_sw_single.ycp:115
#. At start of package install.
#: library/packages/src/modules/PackageCallbacks.rb:375
msgid "Uninstalling package %1 (%2)..."
msgstr "Disinstallazione del pacchetto %1 (%2) in corso ..."

# #-#-#-#-#  base.it.po (base)  #-#-#-#-#
# TLABEL modules/inst_sw_single.ycp:115
#: library/packages/src/modules/PackageCallbacks.rb:377
msgid "Installing package %1 (%2)..."
msgstr "Installazione del pacchetto %1 (%2) in corso..."

# #-#-#-#-#  base.it.po (base)  #-#-#-#-#
# TLABEL modules/inst_sw_single.ycp:115
#: library/packages/src/modules/PackageCallbacks.rb:385
msgid "Uninstalling Package"
msgstr "Disinstallazione del pacchetto"

# #-#-#-#-#  base.it.po (base)  #-#-#-#-#
# TLABEL modules/inst_sw_single.ycp:115
#: library/packages/src/modules/PackageCallbacks.rb:385
msgid "Installing Package"
msgstr "Installazione del pacchetto"

#. error popup during package installation, %1 is the name of the package
#: library/packages/src/modules/PackageCallbacks.rb:464
msgid "Removal of package %1 failed."
msgstr "Rimozione del pacchetto %1 non riuscita."

#. error popup during package installation, %1 is the name of the package
#: library/packages/src/modules/PackageCallbacks.rb:467
msgid "Installation of package %1 failed."
msgstr "Installazione del pacchetto %1 non riuscita."

#. TODO: add "Don't show again" checkbox
#. a warning popup displayed after pressing [Ignore] after a package installation error
#: library/packages/src/modules/PackageCallbacks.rb:540
msgid ""
"Ignoring a package failure may result in a broken system.\n"
"The system should be later verified by running the Software Management "
"module."
msgstr ""
"Se si ignora un errore del pacchetto può verificarsi un blocco del sistema.\n"
"Il sistema può essere verificato in un secondo momento mediante l'esecuzione "
"del modulo di gestione del software."

#. error report
#: library/packages/src/modules/PackageCallbacks.rb:609
msgid ""
"<p>The repository at the specified URL now provides a different media ID.\n"
"If the URL is correct, this indicates that the repository content has "
"changed. To \n"
"continue using this repository, start <b>Installation Repositories</b> "
"from \n"
"the YaST control center and refresh the repository.</p>\n"
msgstr ""
"<p>Il repository all'URL specificato fornisce un ID del supporto "
"differente.\n"
"Se l'URL è corretto, allora il contenuto del repository è cambiato. Per \n"
"continuare ad utilizzare questo repository, avviare <b>Repository di "
"installazione</b> dal\n"
"centro di controllo di YaST e aggiornare il repository.</p>\n"

#. media is double sided, we want the user to insert the 'Side A' of the media
#. the complete string will be "<product> <media> <number>, <side>"
#. e.g. "'SuSE Linux 9.0' DVD 1, Side A"
#: library/packages/src/modules/PackageCallbacks.rb:624
msgid "Side A"
msgstr "Lato A"

#. media is double sided, we want the user to insert the 'Side B' of the media
#: library/packages/src/modules/PackageCallbacks.rb:627
msgid "Side B"
msgstr "Lato B"

# #-#-#-#-#  base.it.po (base)  #-#-#-#-#
# TLABEL modules/printconf/printconf_filter.ycp:46
#. label for a repository - %1 product name (e.g. openSUSE 10.2), %2 medium number (e.g. 2)
#: library/packages/src/modules/PackageCallbacks.rb:642
msgid "%1 (Disc %2)"
msgstr "%1 (Disco %2)"

#. label for a repository - %1 product name (e.g. openSUSE 10.2), %2 medium number (e.g. 2)
#: library/packages/src/modules/PackageCallbacks.rb:645
msgid "%1 (Medium %2)"
msgstr "%1 (Supporto %2)"

#. prompt to insert product (%1 == "SuSE Linux version 9.2 CD 2")
#: library/packages/src/modules/PackageCallbacks.rb:651
msgid ""
"Insert\n"
"'%1'"
msgstr ""
"Inserire\n"
"' %1'"

#. report error while accessing local directory with product (%1 = URL, %2 = "SuSE Linux ...")
#: library/packages/src/modules/PackageCallbacks.rb:656
msgid ""
"Cannot access installation media\n"
"%1\n"
"%2.\n"
"Check whether the directory is accessible."
msgstr ""
"Impossibile accedere al supporto di installazione\n"
"%1\n"
"%2.\n"
"Verificare che la directory sia accessibile."

#. report error while accessing network media of product (%1 = URL, %2 = "SuSE Linux ...")
#: library/packages/src/modules/PackageCallbacks.rb:668
msgid ""
"Cannot access installation media \n"
"%1\n"
"%2.\n"
"Check whether the server is accessible."
msgstr ""
"Impossibile accedere al supporto di installazione \n"
"%1\n"
"%2.\n"
"Verificare che il server sia accessibile."

#. wrong media id, offer "Ignore"
#. push button label
#: library/packages/src/modules/PackageCallbacks.rb:693
#: library/packages/src/modules/PackageCallbacks.rb:1868
msgid "Skip Autorefresh"
msgstr "Salta aggiornamento automatico"

#. menu button label - used for more then one device
#. push button label - in the media change popup, user can eject the CD/DVD
#: library/packages/src/modules/PackageCallbacks.rb:712
#: library/packages/src/modules/PackageCallbacks.rb:715
msgid "&Eject"
msgstr "&Espelli"

#: library/packages/src/modules/PackageCallbacks.rb:722
msgid "A&utomatically Eject CD or DVD Medium"
msgstr "Espelli a&utomaticamente CD o DVD"

#. command line mode - ask user whether installation of the failed package should be retried
#: library/packages/src/modules/PackageCallbacks.rb:789
msgid "Retry the installation?"
msgstr "Riprovare a eseguire l'installazione?"

#. command line mode - ask user whether the installation should be aborted
#: library/packages/src/modules/PackageCallbacks.rb:797
msgid "Skip the medium?"
msgstr "Ignorare il supporto?"

#. otherwise ignore the medium
#: library/packages/src/modules/PackageCallbacks.rb:804
msgid "Ignoring the bad medium..."
msgstr "Il supporto non valido viene ignorato…"

#. TextEntry label
#. TextEntry label
#: library/packages/src/modules/PackageCallbacks.rb:825
#: library/packages/src/modules/PackageCallbacks.rb:881
msgid "&URL"
msgstr "&URL"

#. popup label (%1 is repository URL)
#: library/packages/src/modules/PackageCallbacks.rb:1073
msgid "Creating Repository %1"
msgstr "Creazione del repository %1"

#. error message - a label followed by a richtext with details
#: library/packages/src/modules/PackageCallbacks.rb:1106
msgid "An error occurred while creating the repository."
msgstr "Si è verificato un errore durante la creazione del repository."

#. error message - a label followed by a richtext with details
#. error message - a label followed by a richtext with details
#. error message - a label followed by a richtext with details
#: library/packages/src/modules/PackageCallbacks.rb:1110
#: library/packages/src/modules/PackageCallbacks.rb:1237
#: library/packages/src/modules/PackageCallbacks.rb:1347
msgid "Unable to retrieve the remote repository description."
msgstr "Impossibile recuperare la descrizione del repository remoto."

#. error message - a label followed by a richtext with details
#. error message - a label followed by a richtext with details
#. error message - a label followed by a richtext with details
#: library/packages/src/modules/PackageCallbacks.rb:1113
#: library/packages/src/modules/PackageCallbacks.rb:1240
#: library/packages/src/modules/PackageCallbacks.rb:1350
msgid "An error occurred while retrieving the new metadata."
msgstr "Errore durante il recupero dei nuovi metadati."

#. error message - a label followed by a richtext with details
#. error message - a label followed by a richtext with details
#. error message - a label followed by a richtext with details
#: library/packages/src/modules/PackageCallbacks.rb:1116
#: library/packages/src/modules/PackageCallbacks.rb:1243
#: library/packages/src/modules/PackageCallbacks.rb:1353
msgid "The repository is not valid."
msgstr "Il repository non è valido."

#. error message - a label followed by a richtext with details
#: library/packages/src/modules/PackageCallbacks.rb:1119
msgid "The repository metadata is invalid."
msgstr "Metadati del repository non validi."

#. command line mode - ask user whether the repository refreshment should be retried
#. command line mode - ask user whether the repository refreshment should be retried
#. command line mode - ask user whether the repository refreshment should be retried
#. command line mode - ask user whether target initializatin can be restarted
#: library/packages/src/modules/PackageCallbacks.rb:1132
#: library/packages/src/modules/PackageCallbacks.rb:1262
#: library/packages/src/modules/PackageCallbacks.rb:1366
#: library/packages/src/modules/PackageCallbacks.rb:2123
msgid "Retry?"
msgstr "Riprovare?"

#. popup label (%1 is repository URL)
#: library/packages/src/modules/PackageCallbacks.rb:1178
#: library/packages/src/modules/PackageCallbacks.rb:1186
msgid "Probing Repository %1"
msgstr "Rilevamento del repository %1"

#. error message - a label followed by a richtext with details
#: library/packages/src/modules/PackageCallbacks.rb:1233
msgid "Error occurred while probing the repository."
msgstr "Errore durante il rilevamento del repository."

#. error message - a label followed by a richtext with details
#: library/packages/src/modules/PackageCallbacks.rb:1246
msgid "Repository probing details."
msgstr "Dettagli sul rilevamento del repository."

#. error message - a label followed by a richtext with details
#: library/packages/src/modules/PackageCallbacks.rb:1249
msgid "Repository metadata is invalid."
msgstr "Metadati del repository non validi."

#. error message - a label followed by a richtext with details
#: library/packages/src/modules/PackageCallbacks.rb:1343
msgid "Repository %1"
msgstr "Repository %1"

#. at start of delta providal
#: library/packages/src/modules/PackageCallbacks.rb:1431
msgid "Downloading delta RPM package %1 (%2)..."
msgstr "Download del pacchetto delta RPM %1 (%2) in corso…"

#. popup heading
#: library/packages/src/modules/PackageCallbacks.rb:1439
msgid "Downloading Delta RPM package"
msgstr "Download del pacchetto Delta RPM"

#. at start of delta application
#: library/packages/src/modules/PackageCallbacks.rb:1452
msgid "Applying delta RPM package %1..."
msgstr "Applicazione del pacchetto delta RPM %1 in corso..."

#. popup heading
#: library/packages/src/modules/PackageCallbacks.rb:1459
msgid "Applying delta RPM package"
msgstr "Applicazione del pacchetto delta RPM"

# #-#-#-#-#  base.it.po (base)  #-#-#-#-#
# TLABEL modules/inst_sw_single.ycp:745
#. popup heading
#: library/packages/src/modules/PackageCallbacks.rb:1461
#: library/packages/src/modules/PackageCallbacks.rb:3102
msgid "Package: "
msgstr "Pacchetto: "

#. close popup
#: library/packages/src/modules/PackageCallbacks.rb:1527
msgid "Starting script %1 (patch %2)..."
msgstr "Avvio dello script %1 (patch %2)..."

#. popup heading
#: library/packages/src/modules/PackageCallbacks.rb:1536
msgid "Running Script"
msgstr "Esecuzione script"

#. label, patch name follows
#: library/packages/src/modules/PackageCallbacks.rb:1541
msgid "Patch: "
msgstr "Patch: "

#. label, script name follows
#: library/packages/src/modules/PackageCallbacks.rb:1550
msgid "Script: "
msgstr "Script: "

#. label
#: library/packages/src/modules/PackageCallbacks.rb:1556
msgid "Output of the Script"
msgstr "Output dello script"

#. label, %1 is patch name with version and architecture
#: library/packages/src/modules/PackageCallbacks.rb:1644
msgid ""
"Patch: %1\n"
"\n"
msgstr ""
"Patch: %1\n"
"\n"

#. a popup question with "Continue", "Skip" and "Abort" buttons
#: library/packages/src/modules/PackageCallbacks.rb:1661
msgid ""
"The repositories are being refreshed.\n"
"Continue with refreshing?\n"
"\n"
"Note: If the refresh is skipped some packages\n"
"might be missing or out of date."
msgstr ""
"I repository sono stati aggiornati.\n"
"Continuare l'aggiornamento?\n"
"\n"
"Nota: se viene saltato l'aggiornamento, alcuni pacchetti\n"
"potrebbero mancare o non essere aggiornati."

#. push button label
#: library/packages/src/modules/PackageCallbacks.rb:1676
msgid "&Skip Refresh"
msgstr "&Ignora aggiornamento"

#. heading of popup
#: library/packages/src/modules/PackageCallbacks.rb:1710
msgid "Downloading"
msgstr "Download"

#. message in a progress popup
#. progress bar label, %1 is URL with optional download rate
#: library/packages/src/modules/PackageCallbacks.rb:1757
#: library/packages/src/modules/PackageCallbacks.rb:1803
msgid "Downloading: %1"
msgstr "Download di: %1"

#. heading of popup
#. heading of popup
#: library/packages/src/modules/PackageCallbacks.rb:1905
#: library/packages/src/modules/PackageCallbacks.rb:1971
msgid "Checking Package Database"
msgstr "Controllo database dei pacchetti"

#. message in a progress popup
#: library/packages/src/modules/PackageCallbacks.rb:1908
msgid "Rebuilding package database. This process can take some time."
msgstr ""
"Ricostruzione del database dei pacchetti in corso. Questo processo potrebbe "
"richiedere tempo."

#. error message, %1 is the cause for the error
#: library/packages/src/modules/PackageCallbacks.rb:1941
msgid ""
"Rebuilding of package database failed:\n"
"%1"
msgstr ""
"Ricreazione del database dei pacchetti non riuscita:\n"
" %1"

#. message in a progress popup
#: library/packages/src/modules/PackageCallbacks.rb:1974
msgid "Converting package database. This process can take some time."
msgstr ""
"Conversione del database dei pacchetti in corso. Questo processo potrebbe "
"richiedere tempo."

#: library/packages/src/modules/PackageCallbacks.rb:1987
msgid "Status"
msgstr "Stato"

#. error message, %1 is the cause for the error
#: library/packages/src/modules/PackageCallbacks.rb:2011
msgid ""
"Conversion of package database failed:\n"
"%1"
msgstr ""
"Conversione del database dei pacchetti non riuscita:\n"
" %1"

#. progress message (command line mode)
#: library/packages/src/modules/PackageCallbacks.rb:2047
msgid "Reading RPM database..."
msgstr "Lettura del database RPM in corso..."

#. popup heading
#: library/packages/src/modules/PackageCallbacks.rb:2056
msgid "Reading Installed Packages"
msgstr "Lettura pacchetti installati"

#. progress bar label
#. TODO: allow Abort
#. ,
#. `VBox(
#. `Label(""),
#. `PushButton(`id(`abort), Label::AbortButton())
#. )
#: library/packages/src/modules/PackageCallbacks.rb:2062
#: library/packages/src/modules/PackageCallbacks.rb:2078
msgid "Scanning RPM database..."
msgstr "Scansione del database RPM in corso..."

#. error message, could not read RPM database
#: library/packages/src/modules/PackageCallbacks.rb:2112
msgid "Initialization of the target failed."
msgstr "Inizializzazione della destinazione non riuscita."

#. status message (command line mode)
#: library/packages/src/modules/PackageCallbacks.rb:2204
msgid "RPM database read"
msgstr "Database RPM letto"

#. heading in a popup window
#: library/packages/src/modules/PackageCallbacks.rb:2236
msgid "User Authentication"
msgstr "Autenticazione utente"

#: library/packages/src/modules/PackageCallbacks.rb:2242
msgid ""
"URL: %1\n"
"\n"
"%2"
msgstr ""
"URL: %1\n"
"\n"
"%2"

# #-#-#-#-#  base.it.po (base)  #-#-#-#-#
# TLABEL modules/lan/lan.ycp:1377
#. textentry label
#: library/packages/src/modules/PackageCallbacks.rb:2251
msgid "&User Name"
msgstr "Nome &utente"

#. check box
#: library/packages/src/modules/PackageCallbacks.rb:3037
msgid "Show &details"
msgstr "Mostra &dettagli"

# #-#-#-#-#  base.it.po (base)  #-#-#-#-#
# TLABEL modules/inst_sw_single.ycp:745-1
#: library/packages/src/modules/PackageCallbacks.rb:3103
msgid "Size: "
msgstr "Dimensione: "

#: library/packages/src/modules/PackageCallbacks.rb:3126
msgid "Remaining time to automatic retry: %1"
msgstr "Tempo rimanente per nuovo tentativo automatico: %1"

#. ask to send quit signal to PackageKit
#: library/packages/src/modules/PackageLock.rb:58
msgid ""
"PackageKit is still running (probably busy).\n"
"Ask PackageKit to quit again?"
msgstr ""
"PackageKit è ancora in esecuzione (probabilmente è occupato).\n"
"Chiedere nuovamente a PackageKit di terminare?"

#: library/packages/src/modules/PackageLock.rb:62
msgid ""
"PackageKit is blocking software management.\n"
"This happens when the updater applet or another software management\n"
"application is running.\n"
"\n"
"Ask PackageKit to quit?"
msgstr ""
"PackageKit sta bloccando la gestione dei programmi.\n"
"Questo accade quando l'applet del programma di aggiornamento o un'altra "
"applicazione\n"
"di gestione dei programmi è in esecuzione.\n"
"\n"
"Chiedere a PackageKit di terminare?"

#. TRANSLATORS: a popup headline
#. TRANSLATORS: a popup headline
#. TRANSLATORS: a popup headline
#: library/packages/src/modules/PackageLock.rb:108
#: library/packages/src/modules/PackageLock.rb:159
#: library/packages/src/modules/PackageLock.rb:183
msgid "Accessing the Software Management Failed"
msgstr "Accesso alla gestione dei programmi non riuscito"

#. TRANSLATORS: an error message with question
#: library/packages/src/modules/PackageLock.rb:112
msgid ""
"Would you like to continue without having access\n"
"to the software management or retry to access it?\n"
msgstr ""
"Continuare senza l'accesso alla\n"
"gestione dei programmi o riprovare ad accedere?\n"

#. TRANSLATORS: an error message with question
#: library/packages/src/modules/PackageLock.rb:163
msgid ""
"Would you like to retry accessing the software manager,\n"
"continue without having access to the software management,\n"
"or abort?\n"
msgstr ""
"Riprovare ad accedere alla gestione dei programmi,\n"
"continuare senza l'accesso alla gestione dei programmi\n"
"o interrompere?\n"

#. TRANSLATORS: an error message with question
#: library/packages/src/modules/PackageLock.rb:187
msgid "Would you like to abort or try again?\n"
msgstr "Interrompere l'operazione o riprovare?\n"

#. print the question
#. popup heading, with rich text widget and Yes/No buttons
#: library/packages/src/modules/PackageSystem.rb:189
#: library/packages/src/modules/PackageSystem.rb:195
msgid "Do you accept this license agreement?"
msgstr "Accettare il contratto di licenza?"

#. error message, after pressing [OK] the package manager is displayed
#: library/packages/src/modules/PackageSystem.rb:225
msgid ""
"There are unresolved dependencies which need\n"
"to be solved manually in the software manager."
msgstr ""
"Ci sono alcune dipendenze non risolte che richiedono\n"
"di essere risolte manualmente nel gestore dei programmi."

# #-#-#-#-#  base.it.po (base)  #-#-#-#-#
# TLABEL modules/inst_sw_single.ycp:115
#. error report
#: library/packages/src/modules/PackageSystem.rb:417
msgid "Installing required packages failed."
msgstr "Installazione dei pacchetti richiesti fallita."

#. continue/cancel popup
#: library/packages/src/modules/PackageSystem.rb:421
msgid ""
"Installing required packages failed. If you continue\n"
"without installing required packages,\n"
"YaST may not work properly.\n"
msgstr ""
"Installazione dei pacchetti richiesti è non riuscita.\n"
"Se si continua senza che i pacchetti richiesti siano installati\n"
"YaST potrebbe non funzionare correttamente.\n"

#. error report
#: library/packages/src/modules/PackageSystem.rb:431
msgid "Cannot continue without installing required packages."
msgstr "Impossibile proseguire senza installare i pacchetti richiesti."

#. continue/cancel popup
#: library/packages/src/modules/PackageSystem.rb:436
msgid ""
"If you continue without installing required \n"
"packages, YaST may not work properly.\n"
msgstr ""
"Se si continua senza installare i pacchetti richiesti,\n"
"YaST potrebbe non funzionare correttamente.\n"

# #-#-#-#-#  base.it.po (base)  #-#-#-#-#
# TLABEL modules/inst_ask_config.ycp:142
#. dialog heading, %1 is package name
#: library/packages/src/modules/PackagesUI.rb:156
msgid "Confirm Package License: %1"
msgstr "Conferma licenza pacchetto: %1"

#. push button
#: library/packages/src/modules/PackagesUI.rb:163
msgid "I &Agree"
msgstr "&Accetto"

#. push button
#: library/packages/src/modules/PackagesUI.rb:165
msgid "I &Disagree"
msgstr "No&n accetto"

#. help text
#: library/packages/src/modules/PackagesUI.rb:177
msgid ""
"<p><b><big>License Confirmation</big></b><br>\n"
"The package in the headline of the dialog requires an explicit confirmation\n"
"of acceptance of its license.\n"
"If you reject the license of the package, the package will not be "
"installed.\n"
"<br>\n"
"To accept the license of the package, click <b>I Agree</b>.\n"
"To reject the license of the package, click <b>I Disagree</b></p>."
msgstr ""
"<p><b><big>Conferma licenza</big></b><br>\n"
"Il pacchetto in alto nella finestra richiede una conferma esplicita\n"
"di accettazione dei termini della licenza.\n"
"Se non si accettano i termini di licenza di un pacchetto, il pacchetto non "
"sarà installato.\n"
"<br>\n"
"Se si accettano i termini di licenza, fare clic su <b>Accetto</b>.\n"
"Se non si accettano i termini di licenza, fare clic su <b>Non accetto</b></"
"p>."

# #-#-#-#-#  base.it.po (base)  #-#-#-#-#
# TLABEL modules/inst_sw_select.ycp:207
#. exception text
#: library/packages/src/modules/PackagesUI.rb:316
msgid "Opening package selector failed."
msgstr "Impossibile aprire il selettore dei pacchetti."

#. Help text for software patterns / selections dialog
#: library/packages/src/modules/PackagesUI.rb:348
msgid ""
"<p>\n"
"\t\t This dialog allows you to define this system's tasks and what software "
"to install.\n"
"\t\t Available tasks and software for this system are shown by category in "
"the left\n"
"\t\t column.  To view a description for an item, select it in the list.\n"
"\t\t </p>"
msgstr ""
"<p>\n"
"\t\t Questa finestra di dialogo consente di definire le attività del sistema "
"e quali programmi installare.\n"
"\t\t Le attività e i programmi disponibili per il sistema sono visualizzati "
"per categoria nella colonna\n"
"\t\t a sinistra. Per visualizzare la descrizione di un elemento, "
"selezionarlo nell'elenco.\n"
"\t\t </p>"

#: library/packages/src/modules/PackagesUI.rb:355
msgid ""
"<p>\n"
"\t\t Change the status of an item by clicking its status icon\n"
"\t\t or right-click any icon for a context menu.\n"
"\t\t With the context menu, you can also change the status of all items.\n"
"\t\t </p>"
msgstr ""
"<p>\n"
"\t\t Per modificare lo stato di un elemento, fare clic sulla relativa icona "
"dello stato\n"
"\t\t oppure fare clic con il pulsante destro del mouse su un'icona qualsiasi "
"per visualizzare il relativo menu di scelta rapida.\n"
"\t\t Quest'ultimo consente inoltre di modificare lo stato di tutti gli "
"elementi.\n"
"\t\t </p>"

#: library/packages/src/modules/PackagesUI.rb:362
msgid ""
"<p>\n"
"\t\t <b>Details</b> opens the detailed software package selection\n"
"\t\t where you can view and select individual software packages.\n"
"\t\t </p>"
msgstr ""
"<p>\n"
"\t\t <b>Dettagli</b> consente di aprire la selezione dettagliata dei "
"pacchetti dei programmi\n"
"\t\t in cui visualizzare e selezionare singoli pacchetti dei programmi.\n"
"\t\t </p>"

#: library/packages/src/modules/PackagesUI.rb:368
msgid ""
"<p>\n"
"\t\t The disk usage display in the lower right corner shows the remaining "
"disk space\n"
"\t\t after all requested changes will have been performed.\n"
"\t\t Hard disk partitions that are full or nearly full can degrade\n"
"\t\t system performance and in some cases even cause serious problems.\n"
"\t\t The system needs some available disk space to run properly.\n"
"\t\t </p>"
msgstr ""
"<p>\n"
"\t\t La voce relativa all'utilizzo del disco nell'angolo inferiore destro "
"indica lo spazio ancora disponibile sul disco\n"
"\t\t dopo che sono state eseguite tutte le modifiche necessarie.\n"
"\t\t Le partizioni dei dischi fissi piene o quasi piene possono ridurre\n"
"\t\t le prestazioni del sistema e, in alcuni casi, causare seri problemi.\n"
"\t\t Per il corretto funzionamento del sistema, è necessario che sul disco "
"rigido sia disponibile spazio sufficiente.\n"
"\t\t </p>"

# #-#-#-#-#  base.it.po (base)  #-#-#-#-#
# TLABEL modules/inst_sw_select.ycp:207
#. Dialog title
#. Hint for German translation: "Softwareauswahl und Einsatzzweck des Systems"
#: library/packages/src/modules/PackagesUI.rb:389
msgid "Software Selection and System Tasks"
msgstr "Selezione dei programmi e attività di sistema"

#. don't get all the way out - the user might just have
#. been scared of the gory details.
#: library/packages/src/modules/PackagesUI.rb:430
msgid "(more)"
msgstr "(altro)"

#: library/packages/src/modules/PackagesUI.rb:446
msgid "Installation Successfully Finished"
msgstr "Installazione completata"

# #-#-#-#-#  base.it.po (base)  #-#-#-#-#
# TLABEL modules/inst_sw_single.ycp:711ed in case of post installation
#: library/packages/src/modules/PackagesUI.rb:448
msgid "Package Installation Failed"
msgstr "Installazione dei pacchetti non riuscita"

#: library/packages/src/modules/PackagesUI.rb:460
msgid "Error Message: %1"
msgstr "Messaggio di errore: %1"

#: library/packages/src/modules/PackagesUI.rb:477
msgid "Failed Packages: %1"
msgstr "Pacchetti non riusciti: %1"

# TLABEL modules/inst_sw_single.ycp:115
#: library/packages/src/modules/PackagesUI.rb:496
msgid "Installed Packages: %1"
msgstr "Pacchetti installati: %1"

#: library/packages/src/modules/PackagesUI.rb:515
msgid "Updated Packages: %1"
msgstr "Pacchetti aggiornati: %1"

#: library/packages/src/modules/PackagesUI.rb:534
msgid "Removed Packages: %1"
msgstr "Pacchetti rimossi: %1"

#: library/packages/src/modules/PackagesUI.rb:556
msgid "Not Installed Packages: %1"
msgstr "Pacchetti non installati: %1"

#. Table headings for CD statistics during installation
#: library/packages/src/modules/PackagesUI.rb:572
#: library/packages/src/modules/SlideShow.rb:534
msgid "Packages"
msgstr "Pacchetti"

#. reset the items list
#: library/packages/src/modules/PackagesUI.rb:583
msgid "Elapsed Time: %1"
msgstr "Tempo trascorso: %1"

# TLABEL modules/inst_target_part.ycp:680
#: library/packages/src/modules/PackagesUI.rb:593
msgid "Total Installed Size: %1"
msgstr "Dimensione totale installata: %1"

#: library/packages/src/modules/PackagesUI.rb:603
msgid "Total Downloaded Size: %1"
msgstr "Dimensione totale del download: %1"

# TLABEL po/printers/printers.ycp.noloc:205
#: library/packages/src/modules/PackagesUI.rb:612
msgid "Statistics"
msgstr "Statistiche"

#. display installation log
#: library/packages/src/modules/PackagesUI.rb:625
#: library/packages/src/modules/PackagesUI.rb:714
msgid "Installation log"
msgstr "Log installazione"

#: library/packages/src/modules/PackagesUI.rb:632
msgid "Details"
msgstr "Dettagli"

# #-#-#-#-#  base.it.po (base)  #-#-#-#-# TLABEL modules/inst_sw_single.ycp:115
#. open a new wizard dialog if needed
#: library/packages/src/modules/PackagesUI.rb:680
msgid "After Installing Packages"
msgstr "Dopo l'installazione dei pacchetti"

#: library/packages/src/modules/PackagesUI.rb:682
msgid "Show This Report"
msgstr "Mostra il rapporto"

#: library/packages/src/modules/PackagesUI.rb:683
msgid "Finish"
msgstr "Fine"

#: library/packages/src/modules/PackagesUI.rb:684
msgid "Continue in the Software Manager"
msgstr "Continua nel gestore dei programmi"

#: library/packages/src/modules/PackagesUI.rb:689
msgid ""
"<P><BIG><B>Installation Report</B></BIG><BR>Here is a summary of installed "
"or removed packages.</P>"
msgstr ""
"<P><BIG><B>Rapporto installazione</B></BIG><BR>Riepilogo dei pacchetti "
"installati o rimossi.</P>"

#: library/packages/src/modules/PackagesUI.rb:697
msgid "Installation Report"
msgstr "Rapporto installazione"

# TLABEL modules/inst_sw_single.ycp:115
#: library/packages/src/modules/PackagesUI.rb:719
msgid "Installed Packages"
msgstr "Pacchetti installati"

# TLABEL modules/inst_sw_single.ycp:115
#: library/packages/src/modules/PackagesUI.rb:724
msgid "Updated Packages"
msgstr "Pacchetti aggiornati"

#: library/packages/src/modules/PackagesUI.rb:729
msgid "Removed Packages"
msgstr "Pacchetti rimossi"

#: library/packages/src/modules/PackagesUI.rb:734
msgid "Remaining Packages"
msgstr "Pacchetti rimanenti"

#. disabling installation report dialog, inform the user how to enable it back
#: library/packages/src/modules/PackagesUI.rb:755
msgid ""
"If you want to show this report dialog again edit\n"
"\n"
"System > Yast2 > GUI > PKGMGR_ACTION_AT_EXIT\n"
"\n"
"value in the YaST sysconfig editor."
msgstr ""
"Per visualizzare di nuovo questa finestra di dialogo dei rapporti, "
"modificare il valore\n"
"\n"
"System > Yast2 > GUI > PKGMGR_ACTION_AT_EXIT\n"
"\n"
"nell'editor sysconfig di YaST."

#. popup question, %1 stands for the package name
#. %2 is a repository name
#. %3 is URL of the repository
#: library/packages/src/modules/SignatureCheckDialogs.rb:266
msgid ""
"The package %1 from repository %2\n"
"%3\n"
"is not digitally signed. This means that the origin\n"
"and integrity of the package cannot be verified. Installing the package\n"
"may put the integrity of your system at risk.\n"
"\n"
"Install it anyway?"
msgstr ""
"Il pacchetto %1 del repository %2\n"
"%3\n"
"non include la firma digitale. Ciò significa che non è possibile verificare "
"l'integrità e\n"
"l'origine del pacchetto. L'installazione del pacchetto\n"
"può rappresentare un rischio per l'integrità del sistema.\n"
"\n"
"Eseguire comunque l'installazione?"

#. popup question, %1 stands for the filename
#. %2 is a repository name
#. %3 is URL of the repository
#: library/packages/src/modules/SignatureCheckDialogs.rb:280
msgid ""
"The file %1 from repository %2\n"
"%3\n"
"is not digitally signed. The origin and integrity of the file\n"
"cannot be verified. Using the file anyway puts the integrity of your \n"
"system at risk.\n"
"\n"
"Use it anyway?\n"
msgstr ""
"Il file %1 nel repository %2\n"
"%3\n"
"non è dotato di firma digitale. Impossibile verificare\n"
"origine e integrità del file. L'utilizzo del file costituisce un rischio "
"per \n"
"l'integrità del sistema.\n"
"\n"
"Utilizzarlo comunque?\n"

#: library/packages/src/modules/SignatureCheckDialogs.rb:300
msgid "Unsigned Package"
msgstr "Pacchetto non firmato"

#: library/packages/src/modules/SignatureCheckDialogs.rb:302
msgid "Unsigned File"
msgstr "File non firmato"

#. popup question, %1 stands for the package name
#: library/packages/src/modules/SignatureCheckDialogs.rb:348
msgid ""
"No checksum for package %1 was found in the repository.\n"
"While the package is part of the signed repository, it is not contained \n"
"in the list of checksums in this repository. Installing the package puts \n"
"the integrity of your system at risk.\n"
"\n"
"Install it anyway?\n"
msgstr ""
"Nessun codice di controllo per il pacchetto %1 trovato nel repository.\n"
"Il pacchetto è parte del repository firmato, ma non è contenuto\n"
"nell'elenco dei codici di controllo per il repository. L'installazione del "
"pacchetto\n"
"costituisce un rischio per l'integrità del sistema.\n"
"\n"
"Installarlo comunque?\n"

#. popup question, %1 stands for the filename
#: library/packages/src/modules/SignatureCheckDialogs.rb:359
msgid ""
"No checksum for file %1 was found in the repository.\n"
"This means that the file is part of the signed repository,\n"
"but the list of checksums in this repository does not mention this file. "
"Using the file\n"
"may put the integrity of your system at risk.\n"
"\n"
"Use it anyway?"
msgstr ""
"Nessun codice di controllo per il file %1 trovato nel repository.\n"
"Ciò significa che il file appartiene al repository firmato, ma l'elenco dei "
"codici di controllo\n"
"in questo repository non fa riferimento a tale file. L'utilizzo del file "
"costituisce\n"
"un rischio per l'integrità del sistema.\n"
"\n"
"Utilizzarlo comunque?"

#. popup heading
#: library/packages/src/modules/SignatureCheckDialogs.rb:375
msgid "No Checksum Found"
msgstr "Nessun codice di controllo trovato"

#. popup question, %1 stands for the package name, %2 for the complete description of the GnuPG key (multiline)
#: library/packages/src/modules/SignatureCheckDialogs.rb:422
msgid ""
"Package %1 from repository %2\n"
"%3\n"
"is signed with the following GnuPG key, but the integrity check failed: %4\n"
"\n"
"The package has been changed, either by accident or by an attacker,\n"
"since the repository creator signed it. Installing it is a big risk\n"
"for the integrity and security of your system.\n"
"\n"
"Install it anyway?\n"
msgstr ""
"Il pacchetto %1 nel repository %2\n"
"%3\n"
"è firmato con la seguente chiave GnuPG pubblica, ma la verifica "
"dell'integrità non è riuscita: %4\n"
"\n"
"Il pacchetto è stato modificato accidentalmente o dall'autore di un attacco\n"
"dopo essere stato firmato dal creatore del repository. L'installazione di "
"questo pacchetto rappresenta un grosso rischio\n"
"per l'integrità e la sicurezza del sistema.\n"
"\n"
"Installarlo comunque?\n"

#. popup question, %1 stands for the filename, %2 for the complete description of the GnuPG key (multiline)
#: library/packages/src/modules/SignatureCheckDialogs.rb:436
msgid ""
"File %1 from repository %2\n"
"%3\n"
"is signed with the following GnuPG key, but the integrity check failed: %4\n"
"\n"
"The file has been changed, either by accident or by an attacker,\n"
"since the repository creator signed it. Using it is a big risk\n"
"for the integrity and security of your system.\n"
"\n"
"Use it anyway?\n"
msgstr ""
"Il file %1 nel repository %2\n"
"%3\n"
"è firmato con la seguente chiave GnuPG pubblica, ma la verifica "
"dell'integrità non è riuscita: %4\n"
"\n"
"Il pacchetto è stato modificato accidentalmente o dall'autore di un attacco\n"
"dopo essere stato firmato dal creatore del repository. L'installazione di "
"questo pacchetto rappresenta un grosso rischio\n"
"per l'integrità e la sicurezza del sistema.\n"
"\n"
"Usarlo comunque?\n"

#. popup heading
#: library/packages/src/modules/SignatureCheckDialogs.rb:458
msgid "Validation Check Failed"
msgstr "Controllo di convalida non riuscito"

#. popup question, %1 stands for the package name, %2 for the complex multiline description of the GnuPG key
#: library/packages/src/modules/SignatureCheckDialogs.rb:485
msgid ""
"The package %1 is digitally signed\n"
"with the following unknown GnuPG key: %2.\n"
"\n"
"This means that a trust relationship to the creator of the package\n"
"cannot be established. Installing the package may put the integrity\n"
"of your system at risk.\n"
"\n"
"Install it anyway?"
msgstr ""
"Il pacchetto %1 è firmato digitalmente\n"
"con la seguente chiave GnuPG sconosciuta: %2.\n"
"\n"
"Ciò significa che non è possibile stabilire una relazione attendibile con\n"
"il creatore del pacchetto. L'installazione del pacchetto può rappresentare "
"un rischio per\n"
"l'integrità del sistema.\n"
"\n"
"Installarlo comunque?"

#. popup question, %1 stands for the filename, %2 for the complex multiline description of the GnuPG key
#: library/packages/src/modules/SignatureCheckDialogs.rb:498
msgid ""
"The file %1\n"
"is digitally signed with the following unknown GnuPG key: %2.\n"
"\n"
"This means that a trust relationship to the creator of the file\n"
"cannot be established. Using the file may put the integrity\n"
"of your system at risk.\n"
"\n"
"Use it anyway?"
msgstr ""
"Il file %1\n"
"è firmato digitalmente con la seguente chiave GnuPG sconosciuta: %2.\n"
"\n"
"Ciò significa che non è possibile stabilire una relazione attendibile\n"
"con il creatore del file. L'utilizzo del file può rappresentare un rischio "
"per\n"
"l'integrità del sistema.\n"
"\n"
"Utilizzarlo comunque?"

#. Part of the GnuPG key description in popup, %1 is a GnuPG key ID
#. Part of the GnuPG key description in popup, %1 is a GnuPG key ID
#: library/packages/src/modules/SignatureCheckDialogs.rb:518
#: library/packages/src/modules/SignatureCheckDialogs.rb:1009
msgid "ID: %1"
msgstr "ID: %1"

#. popup heading
#: library/packages/src/modules/SignatureCheckDialogs.rb:526
msgid "Unknown GnuPG Key"
msgstr "Chiave GnuPG sconosciuta"

#. popup question, %1 stands for the package name, %2 for the key ID, %3 for the key name
#: library/packages/src/modules/SignatureCheckDialogs.rb:574
msgid ""
"The package %1 is digitally signed\n"
"with key '%2 (%3)'.\n"
"\n"
"There is no trust relationship with the owner of the key.\n"
"If you trust the owner, mark the key as trusted.\n"
"\n"
"Installing a package from an unknown repository puts\n"
"the integrity of your system at risk. It is safest\n"
"to skip the package.\n"
msgstr ""
"Il pacchetto %1 è dotato di firma digitale\n"
"con chiave '%2 (%3)'.\n"
"\n"
"Non esistono relazioni di fiducia con il proprietario di questa chiave.\n"
"Se il proprietario è attendibile, contrassegnare la chiave come "
"attendibile.\n"
"\n"
"L'installazione di un pacchetto da un repository sconosciuto cosituisce un "
"rischio\n"
"per l'integrità del sistema. È più sicuro\n"
"ignorare il pacchetto.\n"

#. popup question, %1 stands for the filename, %2 for the key ID, %3 for the key name
#: library/packages/src/modules/SignatureCheckDialogs.rb:588
msgid ""
"The file %1 is digitally signed\n"
"with key '%2 (%3)'.\n"
"\n"
"There is no trust relationship with the owner of the key.\n"
"If you trust the owner, mark the key as trusted.\n"
"\n"
"Installing a file from an unknown repository puts\n"
"the integrity of your system at risk. It is safest\n"
"to skip it.\n"
msgstr ""
"Il file %1 è dotato di firma digitale\n"
"con chiave '%2 (%3)'.\n"
"\n"
"Non esistono relazioni attendibili con il proprietario di questa chiave.\n"
"Se il proprietario è attendibile, contrassegnare la chiave come "
"attendibile.\n"
"\n"
"L'installazione di un file da un repository costituisce un rischio\n"
"per l'integrità del sistema. È più sicuro\n"
"ignorarlo.\n"

#. popup heading
#: library/packages/src/modules/SignatureCheckDialogs.rb:609
msgid "Signed with Untrusted Public Key"
msgstr "Firmato con chiave pubblica non attendibile"

#. push button
#: library/packages/src/modules/SignatureCheckDialogs.rb:616
msgid "&Trust and Import the Key"
msgstr "&Considera attendibile e importa la chiave"

#. additional Richtext (HTML) warning text (kind of help), 1/2
#: library/packages/src/modules/SignatureCheckDialogs.rb:649
msgid ""
"<p>The owner of the key may distribute updates,\n"
"packages, and package repositories that your system will trust and offer\n"
"for installation and update without any further warning. In this way,\n"
"importing the key into your keyring of trusted keys allows the key owner\n"
"to have a certain amount of control over the software on your system.</p>"
msgstr ""
"<p>Il proprietario della chiave può distribuire aggiornamenti,\n"
"pacchetti e repository di pacchetti considerati sicuri dal sistema ed\n"
"effettuare installazioni e aggiornamenti senza alcun avviso. In questo "
"caso,\n"
"l'importazione di questa chiave nel gruppo di chiavi attendibili consente al "
"proprietario\n"
"di controllare in parte i programmi sul computer in uso.</p>"

#. additional Richtext (HTML) warning text (kind of help), 2/2
#: library/packages/src/modules/SignatureCheckDialogs.rb:657
msgid ""
"<p>A warning dialog opens for every package that\n"
"is not signed by a trusted (imported) key. If you do not trust the key,\n"
"the packages or repositories created by the owner of the key will not be "
"used.</p>"
msgstr ""
"<p>Viene visualizzata una finestra di avviso per ogni pacchetto\n"
"non firmato con una chiave (importata) attendibile. Se la chiave non è "
"ritenuta attendibile,\n"
"i pacchetti o i repository creati dal proprietario della chiave non verranno "
"usati.</p>"

#. popup message - label, part 1, %1 stands for repository name, %2 for its URL
#: library/packages/src/modules/SignatureCheckDialogs.rb:667
msgid ""
"The following GnuPG key has been found in repository\n"
"%1\n"
"(%2):"
msgstr ""
"La seguente chiave GnuPG è stata trovata nel repository\n"
"%1\n"
"(%2):"

#. popup message - label, part 2
#: library/packages/src/modules/SignatureCheckDialogs.rb:677
msgid ""
"You can choose to import it into your keyring of trusted\n"
"public keys, meaning that you trust the owner of the key.\n"
"You should be sure that you can trust the owner and that\n"
"the key really belongs to that owner before importing it."
msgstr ""
"È possibile scegliere di importarla nell'elenco di chiavi\n"
"pubbliche attendibili per indicare che il proprietario della chiave è "
"attendibile.\n"
"Prima di importare la chiave, assicurarsi che il proprietario sia "
"attendibile e che la\n"
"chiave appartenga al proprietario in questione."

#. warning label - the key to import is expired
#: library/packages/src/modules/SignatureCheckDialogs.rb:689
msgid "WARNING: The key has expired!"
msgstr "AVVISO: chiave scaduta."

#. popup heading
#: library/packages/src/modules/SignatureCheckDialogs.rb:715
msgid "Import Untrusted GnuPG Key"
msgstr "Importa chiave GnuPG non attendibile"

#. push button
#: library/packages/src/modules/SignatureCheckDialogs.rb:729
msgid "&Trust"
msgstr "&Considera attendibile"

#. popup question, %1 stands for the filename, %2 is expected checksum
#. %3 is the current checksum (e.g. "803a8ff00d00c9075a1bd223a480bcf92d2481c1")
#: library/packages/src/modules/SignatureCheckDialogs.rb:762
msgid ""
"The expected checksum of file %1\n"
"is %2,\n"
"but the current checksum is %3.\n"
"\n"
"The file has been changed by accident or by an attacker\n"
"since the repository creator signed it. Using it is a big risk\n"
"for the integrity and security of your system.\n"
"\n"
"Use it anyway?\n"
msgstr ""
"Il codice di controllo previsto per il file %1\n"
"è %2,\n"
"ma il codice di controllo attuale è %3.\n"
"\n"
"Il file è stato modificato accidentalmente o dall'autore di un attacco\n"
"da quando il creatore del repository lo ha firmato. L'uso di tale file "
"comporta un serio rischio\n"
"per l'integrità e la sicurezza del sistema.\n"
"\n"
"Utilizzarlo comunque?\n"

#. dialog heading - displayed in a big bold font
#: library/packages/src/modules/SignatureCheckDialogs.rb:779
msgid "Wrong Digest"
msgstr "Sommario errato"

#. popup question, %1 stands for the filename, %2 is expected digest, %3 is the current digest
#: library/packages/src/modules/SignatureCheckDialogs.rb:799
msgid ""
"The checksum of file %1\n"
"is %2,\n"
"but the expected checksum is not known.\n"
"\n"
"This means that the origin and integrity of the file\n"
"cannot be verified. Using the file puts the integrity of your system at "
"risk.\n"
"\n"
"Use it anyway?\n"
msgstr ""
"Il codice di controllo del file %1\n"
"è %2,\n"
"ma il codice di controllo previsto è sconosciuto.\n"
"\n"
"Ciò significa non è possibile verificare\n"
"l'origine e l'integrità del file. L'utilizzo del file costituisce un rischio "
"per l'integrità del sistema.\n"
"\n"
"Utilizzarlo comunque?\n"

# #-#-#-#-#  base.it.po (base)  #-#-#-#-#
# TLABEL modules/dialup/dialup.ycp:731
#. dialog heading - displayed in a big bold font
#: library/packages/src/modules/SignatureCheckDialogs.rb:813
msgid "Unknown Digest"
msgstr "Sommario sconosciuto"

#. Part of the GnuPG key description in popup, %1 is a GnuPG key fingerprint
#: library/packages/src/modules/SignatureCheckDialogs.rb:1018
msgid "Fingerprint: %1"
msgstr "Impronta digitale: %1"

#. Part of the GnuPG key description in popup, %1 is a GnuPG key name
#: library/packages/src/modules/SignatureCheckDialogs.rb:1024
msgid "Name: %1"
msgstr "Nome: %1"

#: library/packages/src/modules/SignatureCheckDialogs.rb:1030
msgid "Created: %1"
msgstr "Data di creazione: %1"

#: library/packages/src/modules/SignatureCheckDialogs.rb:1042
msgid "Expires: %1"
msgstr "Scadenza: %1"

#. GPG key property
#: library/packages/src/modules/SignatureCheckDialogs.rb:1059
msgid "ID: "
msgstr "ID: "

#. GPG key property
#: library/packages/src/modules/SignatureCheckDialogs.rb:1065
msgid "Name: "
msgstr "Nome: "

#. GPG key property
#: library/packages/src/modules/SignatureCheckDialogs.rb:1078
msgid "Fingerprint: "
msgstr "Impronta digitale: "

#. GPG key property
#: library/packages/src/modules/SignatureCheckDialogs.rb:1089
msgid "Created: "
msgstr "Data di creazione: "

#. GPG key property
#: library/packages/src/modules/SignatureCheckDialogs.rb:1100
msgid "Expires: "
msgstr "Scadenza: "

#. we need to remember the values for tab switching
#. these are the initial values
#. Return the description for the current stage.
#. @return [String]	localized string description
#. translators: default global progress bar label
#: library/packages/src/modules/SlideShow.rb:152
#: library/packages/src/modules/SlideShow.rb:153
#: library/packages/src/modules/SlideShow.rb:324
#: library/packages/src/modules/SlideShow.rb:345
msgid "Installing..."
msgstr "Installazione in corso..."

#. Table headings for CD statistics during installation
#: library/packages/src/modules/SlideShow.rb:530
msgid "Media"
msgstr "Supporto"

#. Table headings for CD statistics during installation - keep as short as possible!
#: library/packages/src/modules/SlideShow.rb:532
msgid "Remaining"
msgstr "Rimanenti"

#. Table headings for CD statistics during installation
#: library/packages/src/modules/SlideShow.rb:536
msgid "Time"
msgstr "Durata"

#. Construct widgets for the "details" page
#.
#. @return	A term describing the widgets
#: library/packages/src/modules/SlideShow.rb:552
msgid "Actions performed:"
msgstr "Azioni eseguite:"

#. Help text while software packages are being installed (displayed only in rare cases)
#: library/packages/src/modules/SlideShow.rb:642
msgid "<p>Packages are being installed.</p>"
msgstr "<p>Installazione pacchetti in corso.</p>"

#: library/packages/src/modules/SlideShow.rb:643
msgid ""
"<P><B>Aborting Installation</B> Package installation can be aborted using "
"the <B>Abort</B> button. However, the system then can be in an inconsistent "
"or unusable state or it may not boot if the basic system component is not "
"installed.</P>"
msgstr ""
"<P><B>Interruzione dell'installazione</B> L'installazione dei pacchetti può "
"essere interrotta usando il pulsante <B>Interrompi</B>. Se il componente del "
"sistema di base non è installato, il sistema può comunque trovarsi in uno "
"stato non coerente o non stabile, oppure non avviarsi.</P>"

#. Translators: Tab name, keep short, %s is product name, e.g. SLES
#: library/packages/src/modules/SlideShow.rb:661
msgid "%s Release Notes"
msgstr "Note di rilascio di %s"

#. tab
#: library/packages/src/modules/SlideShow.rb:673
msgid "&Details"
msgstr "&Dettagli"

#. tab
#: library/packages/src/modules/SlideShow.rb:677
msgid "Slide Sho&w"
msgstr "&Presentazione"

#. Dialog heading - software packages are being upgraded
#: library/packages/src/modules/SlideShow.rb:716
msgid "Performing Upgrade"
msgstr "Esecuzione dell'upgrade in corso"

#. Dialog heading - software packages are being installed
#: library/packages/src/modules/SlideShow.rb:719
msgid "Performing Installation"
msgstr "Esecuzione dell'installazione"

# #-#-#-#-#  base.it.po (base)  #-#-#-#-#
# TLABEL modules/inst_sw_single.ycp:711ed in case of post installation
#. Dialog heading while software packages are being installed
#: library/packages/src/modules/SlideShow.rb:754
msgid "Package Installation"
msgstr "Installazione dei pacchetti"

#. popup yes-no
#: library/packages/src/modules/SlideShow.rb:826
msgid ""
"Do you really want\n"
"to quit the installation?"
msgstr ""
"Uscire\n"
"dall'installazione?"

#. Mode::update (), Stage::cont ()
#: library/packages/src/modules/SlideShow.rb:838
msgid "Aborted"
msgstr "Operazione interrotta"

#. Class names collected
#: library/system/src/include/hwinfo/classnames.rb:45
#: library/system/src/include/hwinfo/classnames.rb:46
#: library/system/src/include/hwinfo/classnames.rb:182
msgid "Unclassified device"
msgstr "Dispositivo non classificato"

#: library/system/src/include/hwinfo/classnames.rb:47
msgid "VGA compatible unclassified device"
msgstr "Dispositivo VGA compatibile non classificato"

#: library/system/src/include/hwinfo/classnames.rb:50
msgid "Mass storage controller"
msgstr "Controller di memorizzazione di massa"

#: library/system/src/include/hwinfo/classnames.rb:51
msgid "SCSI storage controller"
msgstr "Controller di memorizzazione SCSI"

#: library/system/src/include/hwinfo/classnames.rb:52
msgid "IDE interface"
msgstr "Interfaccia IDE"

#: library/system/src/include/hwinfo/classnames.rb:53
msgid "Floppy disk controller"
msgstr "Controller disco floppy"

#: library/system/src/include/hwinfo/classnames.rb:54
msgid "IPI bus controller"
msgstr "Controller bus IPI"

#: library/system/src/include/hwinfo/classnames.rb:55
msgid "RAID bus controller"
msgstr "Controller bus RAID"

#: library/system/src/include/hwinfo/classnames.rb:56
msgid "Unknown mass storage controller"
msgstr "Controller di memorizzazione di massa sconosciuto"

#: library/system/src/include/hwinfo/classnames.rb:59
#: library/system/src/include/hwinfo/classnames.rb:65
msgid "Network controller"
msgstr "Controller di rete"

#: library/system/src/include/hwinfo/classnames.rb:60
msgid "Ethernet controller"
msgstr "Controller ethernet"

#: library/system/src/include/hwinfo/classnames.rb:61
msgid "Token ring network controller"
msgstr "Controller di rete Token Ring"

#: library/system/src/include/hwinfo/classnames.rb:62
msgid "FDDI network controller"
msgstr "Controller di rete FDDI"

#: library/system/src/include/hwinfo/classnames.rb:63
msgid "ATM network controller"
msgstr "Controller di rete ATM"

# #-#-#-#-#  base.it.po (base)  #-#-#-#-#
# TLABEL modules/dialup/dialup.ycp:1179
#: library/system/src/include/hwinfo/classnames.rb:64
msgid "ISDN controller"
msgstr "Controller ISDN"

#: library/system/src/include/hwinfo/classnames.rb:66
msgid "Myrinet controller"
msgstr "Controller Myrinet"

#: library/system/src/include/hwinfo/classnames.rb:69
#: library/system/src/include/hwinfo/classnames.rb:73
msgid "Display controller"
msgstr "Controller schermo"

#: library/system/src/include/hwinfo/classnames.rb:70
msgid "VGA-compatible controller"
msgstr "Controller VGA compatibile"

#: library/system/src/include/hwinfo/classnames.rb:71
msgid "XGA-compatible controller"
msgstr "Controller XGA compatibile"

#: library/system/src/include/hwinfo/classnames.rb:72
msgid "3D controller"
msgstr "Controller 3D"

#: library/system/src/include/hwinfo/classnames.rb:76
#: library/system/src/include/hwinfo/classnames.rb:80
msgid "Multimedia controller"
msgstr "Controller multimediale"

#: library/system/src/include/hwinfo/classnames.rb:77
msgid "Multimedia video controller"
msgstr "Controller video multimediale"

#: library/system/src/include/hwinfo/classnames.rb:78
msgid "Multimedia audio controller"
msgstr "Controller audio multimediale"

#: library/system/src/include/hwinfo/classnames.rb:79
msgid "Computer telephony device"
msgstr "Dispositivo telefonia per computer"

#: library/system/src/include/hwinfo/classnames.rb:83
#: library/system/src/include/hwinfo/classnames.rb:86
msgid "Memory controller"
msgstr "Controller memoria"

#: library/system/src/include/hwinfo/classnames.rb:84
msgid "RAM memory"
msgstr "Memoria RAM"

#: library/system/src/include/hwinfo/classnames.rb:85
msgid "FLASH memory"
msgstr "Memoria FLASH"

#: library/system/src/include/hwinfo/classnames.rb:90
msgid "Host bridge"
msgstr "Bridge host"

#: library/system/src/include/hwinfo/classnames.rb:91
msgid "ISA bridge"
msgstr "Bridge ISA"

#: library/system/src/include/hwinfo/classnames.rb:92
msgid "EISA bridge"
msgstr "Bridge EISA"

#: library/system/src/include/hwinfo/classnames.rb:93
msgid "MicroChannel bridge"
msgstr "Bridge MicroChannel"

#: library/system/src/include/hwinfo/classnames.rb:94
msgid "PCI bridge"
msgstr "Bridge PCI"

#: library/system/src/include/hwinfo/classnames.rb:95
msgid "PCMCIA bridge"
msgstr "Bridge PCMCIA"

#: library/system/src/include/hwinfo/classnames.rb:96
msgid "NuBus bridge"
msgstr "Bridge NuBus"

#: library/system/src/include/hwinfo/classnames.rb:97
msgid "CardBus bridge"
msgstr "Bridge CardBus"

#: library/system/src/include/hwinfo/classnames.rb:98
msgid "RACEway bridge"
msgstr "Bridge RACEway"

#: library/system/src/include/hwinfo/classnames.rb:99
msgid "Semitransparent PCI-to-PCI bridge"
msgstr "Bridge da PCI a PCI semitrasparente"

#: library/system/src/include/hwinfo/classnames.rb:100
msgid "InfiniBand to PCI host bridge"
msgstr "Bridge da InfiniBand a host PCI"

#: library/system/src/include/hwinfo/classnames.rb:104
#: library/system/src/include/hwinfo/classnames.rb:109
msgid "Communication controller"
msgstr "Controller di comunicazione"

#: library/system/src/include/hwinfo/classnames.rb:105
msgid "Serial controller"
msgstr "Controller seriale"

#: library/system/src/include/hwinfo/classnames.rb:106
msgid "Parallel controller"
msgstr "Controller parallelo"

#: library/system/src/include/hwinfo/classnames.rb:107
msgid "Multiport serial controller"
msgstr "Controller seriale multi-porta"

#: library/system/src/include/hwinfo/classnames.rb:112
msgid "Generic system peripheral"
msgstr "Periferica di sistema generica"

#: library/system/src/include/hwinfo/classnames.rb:113
msgid "PIC"
msgstr "PIC"

#: library/system/src/include/hwinfo/classnames.rb:114
msgid "DMA controller"
msgstr "Controller DMA"

#: library/system/src/include/hwinfo/classnames.rb:115
msgid "Timer"
msgstr "Timer"

#: library/system/src/include/hwinfo/classnames.rb:116
msgid "RTC"
msgstr "RTC"

#: library/system/src/include/hwinfo/classnames.rb:117
msgid "PCI hotplug controller"
msgstr "Controller hotplug PCI"

#: library/system/src/include/hwinfo/classnames.rb:118
msgid "System peripheral"
msgstr "Periferica di sistema"

#: library/system/src/include/hwinfo/classnames.rb:121
#: library/system/src/include/hwinfo/classnames.rb:127
msgid "Input device controller"
msgstr "Controller dispositivo di input"

#: library/system/src/include/hwinfo/classnames.rb:122
msgid "Keyboard controller"
msgstr "Controller tastiera"

#: library/system/src/include/hwinfo/classnames.rb:123
msgid "Digitizer pen"
msgstr "Penna digitale"

#: library/system/src/include/hwinfo/classnames.rb:124
msgid "Mouse controller"
msgstr "Controller mouse"

#: library/system/src/include/hwinfo/classnames.rb:125
msgid "Scanner controller"
msgstr "Controller scanner"

#: library/system/src/include/hwinfo/classnames.rb:126
msgid "Gameport controller"
msgstr "Controller gameport"

#: library/system/src/include/hwinfo/classnames.rb:130
#: library/system/src/include/hwinfo/classnames.rb:132
msgid "Docking station"
msgstr "Docking station"

#: library/system/src/include/hwinfo/classnames.rb:131
msgid "Generic docking station"
msgstr "Docking station generica"

#: library/system/src/include/hwinfo/classnames.rb:135
msgid "Processor"
msgstr "Processore"

#: library/system/src/include/hwinfo/classnames.rb:136
msgid "386"
msgstr "386"

#: library/system/src/include/hwinfo/classnames.rb:137
msgid "486"
msgstr "486"

#: library/system/src/include/hwinfo/classnames.rb:138
msgid "Pentium"
msgstr "Pentium"

#: library/system/src/include/hwinfo/classnames.rb:139
msgid "Alpha"
msgstr "Alpha"

#: library/system/src/include/hwinfo/classnames.rb:140
msgid "Power PC"
msgstr "Power PC"

#: library/system/src/include/hwinfo/classnames.rb:141
msgid "MIPS"
msgstr "MIPS"

#: library/system/src/include/hwinfo/classnames.rb:142
msgid "Coprocessor"
msgstr "Coprocessore"

#: library/system/src/include/hwinfo/classnames.rb:145
msgid "Serial bus controller"
msgstr "Controller bus seriale"

#: library/system/src/include/hwinfo/classnames.rb:146
msgid "FireWire (IEEE 1394)"
msgstr "FireWire (IEEE 1394)"

#: library/system/src/include/hwinfo/classnames.rb:147
msgid "ACCESS bus"
msgstr "Bus ACCESS"

#: library/system/src/include/hwinfo/classnames.rb:148
msgid "SSA"
msgstr "SSA"

#: library/system/src/include/hwinfo/classnames.rb:149
msgid "USB controller"
msgstr "Controller USB"

#: library/system/src/include/hwinfo/classnames.rb:150
msgid "Fiber channel"
msgstr "Fiber Channel"

#: library/system/src/include/hwinfo/classnames.rb:151
msgid "SMBus"
msgstr "SMBus"

#: library/system/src/include/hwinfo/classnames.rb:155
#: library/system/src/include/hwinfo/classnames.rb:159
msgid "Wireless controller"
msgstr "Controller wireless"

#: library/system/src/include/hwinfo/classnames.rb:156
msgid "IRDA controller"
msgstr "Controller IRDA"

#: library/system/src/include/hwinfo/classnames.rb:157
msgid "Consumer IR controller"
msgstr "Controller Consumer IR"

#: library/system/src/include/hwinfo/classnames.rb:158
msgid "RF controller"
msgstr "Controller RF"

#: library/system/src/include/hwinfo/classnames.rb:161
msgid "Intelligent controller"
msgstr "Controller intelligente"

#: library/system/src/include/hwinfo/classnames.rb:161
msgid "I2O"
msgstr "I2O"

#: library/system/src/include/hwinfo/classnames.rb:163
msgid "Satellite communications controller"
msgstr "Controller di comunicazione satellitare"

#: library/system/src/include/hwinfo/classnames.rb:164
msgid "Satellite TV controller"
msgstr "Controller TV satellitare"

#: library/system/src/include/hwinfo/classnames.rb:165
msgid "Satellite audio communication controller"
msgstr "Controller di comunicazione audio satellitare"

#: library/system/src/include/hwinfo/classnames.rb:166
msgid "Satellite voice communication controller"
msgstr "Controller di comunicazione vocale satellitare"

#: library/system/src/include/hwinfo/classnames.rb:167
msgid "Satellite data communication controller"
msgstr "Controller di comunicazione dati satellitare"

#: library/system/src/include/hwinfo/classnames.rb:170
#: library/system/src/include/hwinfo/classnames.rb:173
msgid "Encryption controller"
msgstr "Controller di cifratura"

# #-#-#-#-#  base.it.po (base)  #-#-#-#-#
# TLABEL modules/lan/lan.ycp:914
#: library/system/src/include/hwinfo/classnames.rb:171
msgid "Network and computing encryption device"
msgstr "Dispositivo per la cifratura informatica e rete"

#: library/system/src/include/hwinfo/classnames.rb:172
msgid "Entertainment encryption device"
msgstr "Dispositivo di cifratura Entertainment"

#: library/system/src/include/hwinfo/classnames.rb:176
#: library/system/src/include/hwinfo/classnames.rb:180
msgid "Signal processing controller"
msgstr "Controller elaborazione segnali"

#: library/system/src/include/hwinfo/classnames.rb:177
msgid "DPIO module"
msgstr "Modulo DPIO"

# #-#-#-#-#  base.it.po (base)  #-#-#-#-#
# TLABEL ../../general/keyboard.ycp.in:21
#: library/system/src/include/hwinfo/classnames.rb:178
msgid "Performance counters"
msgstr "Contatori prestazioni"

#: library/system/src/include/hwinfo/classnames.rb:179
msgid "Communication synchronizer"
msgstr "Sincronizzatore della comunicazione"

#: library/system/src/include/hwinfo/classnames.rb:184
msgid "Monitor"
msgstr "Monitor"

#: library/system/src/include/hwinfo/classnames.rb:185
msgid "CRT monitor"
msgstr "Monitor CRT"

#: library/system/src/include/hwinfo/classnames.rb:186
msgid "LCD monitor"
msgstr "Monitor LCD"

#: library/system/src/include/hwinfo/classnames.rb:189
msgid "Internally used class"
msgstr "Classe usata internamente"

#: library/system/src/include/hwinfo/classnames.rb:190
msgid "ISA PnP interface"
msgstr "Interfaccia ISA PnP"

#: library/system/src/include/hwinfo/classnames.rb:191
msgid "Main memory"
msgstr "Memoria principale"

#: library/system/src/include/hwinfo/classnames.rb:192
msgid "CPU"
msgstr "CPU"

#: library/system/src/include/hwinfo/classnames.rb:193
msgid "FPU"
msgstr "FPU"

#: library/system/src/include/hwinfo/classnames.rb:194
msgid "BIOS"
msgstr "BIOS"

#: library/system/src/include/hwinfo/classnames.rb:195
msgid "PROM"
msgstr "PROM"

#: library/system/src/include/hwinfo/classnames.rb:196
msgid "System"
msgstr "Sistema"

#: library/system/src/include/hwinfo/classnames.rb:198
msgid "Win modem"
msgstr "Modem Win"

#: library/system/src/include/hwinfo/classnames.rb:199
msgid "ISDN adapter"
msgstr "Adattatore ISDN"

#: library/system/src/include/hwinfo/classnames.rb:200
msgid "PS/2 controller"
msgstr "Controller PS/2"

#: library/system/src/include/hwinfo/classnames.rb:202
#: library/system/src/include/hwinfo/classnames.rb:207
msgid "Mouse"
msgstr "Mouse"

#: library/system/src/include/hwinfo/classnames.rb:203
msgid "PS/2 mouse"
msgstr "Mouse PS/2"

#: library/system/src/include/hwinfo/classnames.rb:204
msgid "Serial mouse"
msgstr "Mouse seriale"

#: library/system/src/include/hwinfo/classnames.rb:205
msgid "Bus mouse"
msgstr "Mouse Bus"

#: library/system/src/include/hwinfo/classnames.rb:206
msgid "USB mouse"
msgstr "Mouse USB"

#: library/system/src/include/hwinfo/classnames.rb:210
msgid "Mass storage device"
msgstr "Dispositivo di memorizzazione di massa"

#: library/system/src/include/hwinfo/classnames.rb:211
msgid "Disk"
msgstr "Disco"

#: library/system/src/include/hwinfo/classnames.rb:212
msgid "Tape"
msgstr "Nastro"

#: library/system/src/include/hwinfo/classnames.rb:213
msgid "CD-ROM"
msgstr "CD-ROM"

#: library/system/src/include/hwinfo/classnames.rb:214
msgid "Floppy disk"
msgstr "Disco floppy"

#: library/system/src/include/hwinfo/classnames.rb:215
msgid "Storage device"
msgstr "Dispositivo di memorizzazione"

#: library/system/src/include/hwinfo/classnames.rb:218
#: library/system/src/include/hwinfo/classnames.rb:229
msgid "Network interface"
msgstr "Interfaccia di rete"

#: library/system/src/include/hwinfo/classnames.rb:221
msgid "Token ring"
msgstr "Token Ring"

#: library/system/src/include/hwinfo/classnames.rb:225
msgid "HSI"
msgstr "HSI"

#: library/system/src/include/hwinfo/classnames.rb:232
#: library/system/src/include/hwinfo/classnames.rb:233
msgid "Keyboard"
msgstr "Tastiera"

#: library/system/src/include/hwinfo/classnames.rb:234
msgid "Console"
msgstr "Console"

#: library/system/src/include/hwinfo/classnames.rb:236
msgid "Printer"
msgstr "Stampante"

#: library/system/src/include/hwinfo/classnames.rb:237
msgid "Hub"
msgstr "Hub"

#: library/system/src/include/hwinfo/classnames.rb:237
msgid "USB hub"
msgstr "Hub USB"

#: library/system/src/include/hwinfo/classnames.rb:238
msgid "Braille display"
msgstr "Schermo Braille"

#: library/system/src/include/hwinfo/classnames.rb:239
msgid "Scanner"
msgstr "Scanner"

#: library/system/src/include/hwinfo/classnames.rb:240
msgid "Joystick"
msgstr "Joystick"

#: library/system/src/include/hwinfo/classnames.rb:240
msgid "Gamepad"
msgstr "Gamepad"

#: library/system/src/include/hwinfo/classnames.rb:241
msgid "Chipcard reader"
msgstr "Lettore chip card"

#: library/system/src/include/hwinfo/classnames.rb:243
msgid "Camera"
msgstr "Fotocamera"

#: library/system/src/include/hwinfo/classnames.rb:244
msgid "Webcam"
msgstr "Webcam"

# #-#-#-#-#  base.it.po (base)  #-#-#-#-#
# TLABEL modules/dialup/dialup.ycp:1193
#: library/system/src/include/hwinfo/classnames.rb:245
msgid "Digital camera"
msgstr "Camera digitale"

#: library/system/src/include/hwinfo/classnames.rb:247
msgid "Framebuffer"
msgstr "Framebuffer"

#: library/system/src/include/hwinfo/classnames.rb:247
msgid "VESA framebuffer"
msgstr "Framebuffer VESA"

#: library/system/src/include/hwinfo/classnames.rb:249
msgid "DVB card"
msgstr "Scheda DVB"

#: library/system/src/include/hwinfo/classnames.rb:250
msgid "DVB-C card"
msgstr "Scheda DVB-C"

#: library/system/src/include/hwinfo/classnames.rb:251
msgid "DVB-S card"
msgstr "Scheda DVB-S"

#: library/system/src/include/hwinfo/classnames.rb:252
msgid "DVB-T card"
msgstr "Scheda DVB-T"

# #-#-#-#-#  base.it.po (base)  #-#-#-#-#
# TLABEL po/printers/printers.ycp.noloc:1099
#: library/system/src/include/hwinfo/classnames.rb:254
msgid "TV card"
msgstr "Scheda TV"

# #-#-#-#-#  base.it.po (base)  #-#-#-#-#
# TLABEL modules/inst_sw_single.ycp:732
#: library/system/src/include/hwinfo/classnames.rb:255
msgid "Partition"
msgstr "Partizione"

#: library/system/src/include/hwinfo/classnames.rb:256
msgid "DSL card"
msgstr "Scheda DSL"

#: library/system/src/include/hwinfo/classnames.rb:257
msgid "Bluetooth device"
msgstr "Dispositivo Bluetooth"

#. Fill the LogView with file content
#: library/system/src/lib/yast2/clients/view_anymsg.rb:82
msgid "System Log (%1)"
msgstr "Log di sistema (%1)"

#. adapt to combo box settings
#: library/system/src/lib/yast2/clients/view_anymsg.rb:118
msgid ""
"Selected log file does not exist or is empty.\n"
"Many system components now log into systemd journal.\n"
"Do you want to start YaST module for systemd journal?"
msgstr ""
"Il file di log non esiste oppure è vuoto.\n"
"Molte componenti di sistema ora utilizzano il journal di systemd.\n"
"Si desidera avviare il modulo YaST per il journal di systemd?"

#. remove remaining ASCII control characters (ASCII 0-31 and 127 (DEL))
#. except new line (LF = 0xa) and carriage return (CR = 0xd)
#: library/system/src/lib/yast2/clients/view_anymsg.rb:228
msgid "File not found."
msgstr "File non trovato."

#. Runs the command and shows a popup when the command fails
#: library/system/src/lib/yast2/execute.rb:233
msgid ""
"Execution of command \"%{command}\" failed.\n"
"Exit code: %{exitcode}\n"
"Error output: %{stderr}"
msgstr ""
"Esecuzione del comando \"%{command}\" non riuscita.\n"
"Codice di uscita: %{exitcode}\n"
"Output errori: %{stderr}"

#. Continue/Cancel question, %1 is a coma separated list of file names
#: library/system/src/modules/FileChanges.rb:179
msgid ""
"Files %1 have been changed manually.\n"
"YaST might lose some of the changes"
msgstr ""
"I file %1 sono stati modificati manualmente.\n"
"YaST potrebbe perdere alcune modifiche"

#. Continue/Cancel question, %1 is a file name
#: library/system/src/modules/FileChanges.rb:181
msgid ""
"File %1 has been changed manually.\n"
"YaST might lose some of the changes.\n"
msgstr ""
"Il file %1 è stato modificato manualmente.\n"
"YaST potrebbe perdere alcune delle modifiche.\n"

#: library/system/src/modules/FileChanges.rb:193
msgid "Do not show this message anymore"
msgstr "Non mostrare più questo messaggio"

#. TRANSLATORS: Continue/Cancel question, %s is a single file name or
#. a comma separated list of file names.
#: library/system/src/modules/FileChanges.rb:238
msgid ""
"File %s has been created manually.\n"
"YaST might lose this file."
msgid_plural ""
"Files %s have been created manually.\n"
"YaST might lose these files."
msgstr[0] ""
"Il file %s è stato creato manualmente.\n"
"In YaST questo file potrebbe andar perso."
msgstr[1] ""
"I file %s sono stati creati manualmente.\n"
"In YaST questi file potrebbero andar persi."

#. error report
#: library/system/src/modules/Initrd.rb:418
msgid "An error occurred during initrd creation."
msgstr "Si è verificato un errore durante la creazione di initrd."

#. inform the user that he/she has to reboot to activate new kernel
#: library/system/src/modules/Kernel.rb:553
msgid ""
"Reboot your system\n"
"to activate the new kernel.\n"
msgstr ""
"Riavviate il sistema\n"
"per attivare il nuovo kernel.\n"

#. bnc #421002
#: library/system/src/modules/ModuleLoading.rb:177
msgid "Confirm driver activation"
msgstr "Conferma attivazione driver"

#. This is in information message. Next come the
#. vendor and device information strings as stored
#. in the hardware-probing database.
#: library/system/src/modules/ModuleLoading.rb:184
msgid "YaST2 detected the following device"
msgstr "YaST2 ha rilevato il seguente dispositivo"

#. Caption for Textentry with module information
#: library/system/src/modules/ModuleLoading.rb:193
msgid "&Driver/Module to load"
msgstr "&Driver/modulo da caricare"

# #-#-#-#-#  base.it.po (base)  #-#-#-#-#
# TLABEL modules/dialup/dialup.ycp:752
#. gets widget term
#. @return <Yast::Term>
#: library/systemd/src/lib/yast2/service_widget.rb:80
msgid "Service Configuration"
msgstr "Configurazione dei servizi"

#. TRANSLATORS: helptext for the service current status
#: library/systemd/src/lib/yast2/service_widget.rb:133
msgid "<h3>Current status</h3>Displays the curren status of the service."
msgstr "<h3>Stato attuale</h3>Mostra lo stato attuale del servizio."

#. TRANSLATORS: helptext for the "After writting configuration" service widget option
#: library/systemd/src/lib/yast2/service_widget.rb:139
msgid ""
"<h3>After writing configuration</h3>Allow to change the service status "
"immediately after accepting the changes. Available\n"
"        options depend on the current state. The <b>Keep current state</b> "
"special action leaves the\n"
"        service state untouched."
msgstr ""
"<h3>Dopo aver scritto la configurazione</h3>Consentire di modificare lo "
"stato del servizio immediatamente dopo aver accettato le modifiche. Le "
"opzioni\n"
"        disponibili dipendono dallo stato attuale. L'azione speciale <b>"
"Mantieni stato attuale</b> lascia intatto lo\n"
"        stato del servizio."

#. TRANSLATORS: helptext for the "After reboot" service widget option
#: library/systemd/src/lib/yast2/service_widget.rb:147
msgid ""
"<h3>After reboot</h3>Let choose if service should be started automatically "
"on boot. Some services could be\n"
"        configured <b>on demand</b>, which means that the associated socket "
"will be running and\n"
"        start the service if needed."
msgstr ""
"<h3>Dopo il riavvio</h3>Scegliere se il servizio deve essere avviato "
"automaticamente all'avvio. Alcuni servizi potrebbero essere\n"
"        configurati <b>su richiesta</b>, ovvero il socket associato sarà in "
"esecuzione e\n"
"        avvierà il servizio se necessario."

#. TRANSLATORS: Status of service
#: library/systemd/src/lib/yast2/service_widget.rb:183
msgid "Active"
msgstr "Attivo"

#. TRANSLATORS: Status of service
#: library/systemd/src/lib/yast2/service_widget.rb:186
msgid "Inactive"
msgstr "Inattivo"

#. TRANSLATORS: Status of service
#: library/systemd/src/lib/yast2/service_widget.rb:189
msgid "Partly Active"
msgstr "Parzialmente attivo"

# #-#-#-#-#  base.it.po (base)  #-#-#-#-#
# TLABEL modules/dialup/dialup.ycp:752
#: library/systemd/src/lib/yast2/service_widget.rb:198
msgid "After writing configuration:"
msgstr "In seguito alla scrittura della configurazione:"

# #-#-#-#-#  base.it.po (base)  #-#-#-#-# TLABEL modules/installation.ycp:412
#: library/systemd/src/lib/yast2/service_widget.rb:206
msgid "Start"
msgstr "Avvia"

# #-#-#-#-#  base.it.po (base)  #-#-#-#-#
# TLABEL modules/installation.ycp:412
#: library/systemd/src/lib/yast2/service_widget.rb:207
msgid "Stop"
msgstr "Arresta"

#: library/systemd/src/lib/yast2/service_widget.rb:208
msgid "Restart"
msgstr "Riavvia"

#: library/systemd/src/lib/yast2/service_widget.rb:209
msgid "Reload"
msgstr "Ricarica"

#: library/systemd/src/lib/yast2/service_widget.rb:210
msgid "Keep current state"
msgstr "Mantieni stato attuale"

#: library/systemd/src/lib/yast2/service_widget.rb:218
msgid "After reboot:"
msgstr "Dopo il riavvio:"

# #-#-#-#-#  base.it.po (base)  #-#-#-#-# TLABEL modules/installation.ycp:412
#: library/systemd/src/lib/yast2/service_widget.rb:228
msgid "Start on boot"
msgstr "Avvia all'avvio del sistema"

#: library/systemd/src/lib/yast2/service_widget.rb:229
msgid "Start on demand"
msgstr "Avvia su richiesta"

#: library/systemd/src/lib/yast2/service_widget.rb:230
msgid "Do not start"
msgstr "Non avviare"

# #-#-#-#-#  base.it.po (base)  #-#-#-#-#
# TLABEL modules/printconf/printconf_write_printer.ycp:30
#: library/systemd/src/lib/yast2/service_widget.rb:231
msgid "Keep current settings"
msgstr "Mantieni le impostazioni correnti"

#. describe valid MAC address
#: library/types/src/modules/Address.rb:80
msgid ""
"A valid MAC address consists of six pairs of hexadecimal\n"
"digits separated by colons."
msgstr ""
"Un indirizzo MAC valido è costituito da sei coppie di numeri\n"
"esadecimali separati da due punti."

#. Translators: dot: ".", hyphen: "-"
#: library/types/src/modules/Hostname.rb:56
msgid ""
"A valid domain name consists of components separated by dots.\n"
"Each component contains letters, digits, and hyphens. A hyphen may not\n"
"start or end a component and the last component may not begin with a digit."
msgstr ""
"Un nome di dominio valido consiste di componenti separate da punti.\n"
"Ogni componente contiene lettere, cifre e trattini. Un trattino non può "
"essere\n"
"all'inizio o alla fine di una componente e l'ultima componente non può "
"iniziare con una cifra."

#. Translators: hyphen: "-"
#: library/types/src/modules/Hostname.rb:67
msgid ""
"A valid host name consists of letters, digits, and hyphens.\n"
"A host name may not begin or end with a hyphen.\n"
msgstr ""
"Un nome host valido è composto di lettere, cifre e trattini.\n"
"Un nome host non può iniziare o finire con un trattino.\n"

#. Translators: dot: "."
#: library/types/src/modules/IP.rb:56
msgid ""
"A valid IPv4 address consists of four integers\n"
"in the range 0-255 separated by dots."
msgstr ""
"Un indirizzo IPv4 valido consiste di quattro numeri\n"
"nell'intervallo 0-255 separati da punti."

#. Translators: colon: ":"
#: library/types/src/modules/IP.rb:74
msgid ""
"A valid IPv6 address consists of up to eight\n"
"hexadecimal numbers in the range 0 - FFFF separated by colons.\n"
"It can contain up to one double colon."
msgstr ""
"Un indirizzo IPv6 valido è costituito da un massimo di otto\n"
"numeri esadecimali nell'intervallo 0-FFFF separati da due punti.\n"
"Può contenere al massimo un doppio due punti."

#. TRANSLATORS: description of the valid network definition
#: library/types/src/modules/IP.rb:128
msgid ""
"A valid network definition can contain the IP,\n"
"IP/Netmask, IP/Netmask_Bits, or 0/0 for all networks.\n"
"\n"
"Examples:\n"
"IP: 192.168.0.1 or 2001:db8:0::1\n"
"IP/Netmask: 192.168.0.0/255.255.255.0 or 2001:db8:0::1/56\n"
"IP/Netmask_Bits: 192.168.0.0/24 or 192.168.0.1/32 or 2001:db8:0::1/ffff::0\n"
msgstr ""
"Una definizione di rete valida può contenere l'IP,\n"
"IP/maschera di rete, IP/bit maschera di rete o 0/0 per tutte le reti.\n"
"\n"
"Esempi:\n"
"IP: 192.168.0.1 o 2001:db8:0::1\n"
"IP/Maschera di rete: 192.168.0.0/255.255.255.0 o 2001:db8:0::1/56\n"
"IP/Bit della maschera: 192.168.0.0/24 o 192.168.0.1/32 o 2001:db8:0::1/"
"ffff::0\n"

#. Byte abbreviated
#: library/types/src/modules/String.rb:127
msgid "B"
msgstr "B"

#. KiloByte abbreviated
#: library/types/src/modules/String.rb:129
msgid "KiB"
msgstr "KiB"

# #-#-#-#-#  base.it.po (base)  #-#-#-#-# TLABEL modules/inst_sw_single.ycp:277
#. MegaByte abbreviated
#: library/types/src/modules/String.rb:131
msgid "MiB"
msgstr "MiB"

# #-#-#-#-#  base.it.po (base)  #-#-#-#-# TLABEL modules/installation.ycp:468
#. GigaByte abbreviated
#: library/types/src/modules/String.rb:133
msgid "GiB"
msgstr "GiB"

#. TeraByte abbreviated
#: library/types/src/modules/String.rb:135
msgid "TiB"
msgstr "TiB"

#. format download rate message: %1 = the current download rate (e.g. "242.6kB/s")
#. %2 is the average download rate (e.g. "228.3kB/s")
#. to translators: keep translation of "on average" as short as possible
#: library/types/src/modules/String.rb:201
msgid "%1 (on average %2)"
msgstr "%1 (in media %2)"

#. ellipsis - used to replace part of text to make it shorter
#. example: "/really/very/long/file/name", "/.../file/name")
#: library/types/src/modules/String.rb:730
msgid "..."
msgstr "..."

#. covert a number to download rate string
#. %1 is string - size in bytes, B, KiB, MiB, GiB or TiB
#: library/types/src/modules/String.rb:846
msgid "%1/s"
msgstr "%1/s"

# #-#-#-#-#  base.it.po (base)  #-#-#-#-#
# TLABEL modules/inst_sw_select.ycp:207
#. Popup-Box for manual hardware detection.
#. If the user selects 'manual installation' when
#. booting from CD, YaST2 does not load any modules
#. automatically, but asks the user for confirmation
#. about every module.
#. The popup box informs the user about the detected
#. hardware and suggests a module to load.
#. The user can confirm the module or change
#. the suggested load command
#.
#. This is the heading of the popup box
#: library/wizard/src/modules/Confirm.rb:102
msgid "Confirm Hardware Detection"
msgstr "Conferma rilevamento hardware"

#. This is in information message. Next come the
#. hardware class name (network cards).
#: library/wizard/src/modules/Confirm.rb:107
msgid "YaST will detect the following hardware:"
msgstr "YaST rileverà il seguente hardware:"

#. Message in a continue/cancel popup
#: library/wizard/src/modules/Confirm.rb:182
msgid ""
"This module must be run as root.\n"
"If you continue now, the module may not function properly.\n"
"For example, some settings can be read improperly\n"
"and it is unlikely that settings can be written.\n"
msgstr ""
"Questo modulo deve essere eseguito come root.\n"
"Se si prosegue adesso, il modulo potrebbe non funzionare correttamente.\n"
"Ad esempio, alcune impostazioni non verrebbero lette correttamente\n"
"ed è improbabile che le impostazioni possano essere salvate.\n"

#. Popup headline
#: library/wizard/src/modules/Confirm.rb:190
msgid "Root Privileges Needed"
msgstr "Sono richiesti i privilegi di root"

#. Popup question
#: library/wizard/src/modules/Confirm.rb:207
msgid "Really delete selected entry?"
msgstr "Eliminare davvero la voce selezionata?"

#. Popup question, %1 is an item to delete (or filename, etc.)
#: library/wizard/src/modules/Confirm.rb:221
msgid "Really delete '%1'?"
msgstr "Eliminare '%1'?"

#. button text
#. Open a dialog with "Accept", "Cancel"
#. and set the keyboard focus to "Accept".
#: library/wizard/src/modules/Wizard.rb:261
#: library/wizard/src/modules/Wizard.rb:510
msgid "&Apply"
msgstr "&Applica"

#. translators: dialog title to appear before any content is initialized
#: library/wizard/src/modules/Wizard.rb:288
msgid "Initializing ..."
msgstr "Inizializzazione in corso..."

#. translators: dialog title to appear before any content is initialized
#: library/wizard/src/modules/Wizard.rb:341
msgid ""
"YaST\n"
"Initializing ...\n"
msgstr ""
"YaST\n"
"Inizializzazione in corso...\n"

#. Heading for help popup window
#: library/wizard/src/modules/Wizard.rb:377
msgid "Help"
msgstr "Aiuto"

#. fallback name for the dialog title
#. fallback name for the dialog title
#: library/wizard/src/modules/Wizard.rb:1140
#: library/wizard/src/modules/Wizard.rb:1190
msgid "Module"
msgstr "Modulo"

#: library/general/src/data/country.ycp:32
#: library/general/src/data/country_long.ycp:33
msgid "United Arab Emirates"
msgstr "Emirati Arabi Uniti"

#: library/general/src/data/country.ycp:33
#: library/general/src/data/country_long.ycp:144
msgid "Albania"
msgstr "Albania"

#: library/general/src/data/country.ycp:34
#: library/general/src/data/country_long.ycp:81
msgid "Argentina"
msgstr "Argentina"

#: library/general/src/data/country.ycp:35
#: library/general/src/data/country_long.ycp:60
msgid "Austria"
msgstr "Austria"

# #-#-#-#-#  base.it.po (base)  #-#-#-#-#
# TLABEL ../../general/keyboard.ycp.in:62
#: library/general/src/data/country.ycp:36
#: library/general/src/data/country_long.ycp:66
msgid "Australia"
msgstr "Australia"

#: library/general/src/data/country.ycp:37
#: library/general/src/data/country_long.ycp:55
msgid "Bosnia and Herzegowina"
msgstr "Bosnia e Erzegovina"

# #-#-#-#-#  base.it.po (base)  #-#-#-#-#
# TLABEL ../../general/keyboard.ycp.in:111
#: library/general/src/data/country.ycp:38
#: library/general/src/data/country_long.ycp:61
#: library/general/src/data/country_long.ycp:68
#: library/general/src/data/country_long.ycp:105
#: library/general/src/data/country_long.ycp:130
msgid "Belgium"
msgstr "Belgio"

# #-#-#-#-#  base.it.po (base)  #-#-#-#-#
# TLABEL ../../general/keyboard.ycp.in:144
#: library/general/src/data/country.ycp:39
#: library/general/src/data/country_long.ycp:52
msgid "Bulgaria"
msgstr "Bulgaria"

#: library/general/src/data/country.ycp:40
#: library/general/src/data/country_long.ycp:34
msgid "Bahrein"
msgstr "Bahrein"

#: library/general/src/data/country.ycp:41
#: library/general/src/data/country_long.ycp:53
msgid "Bangladesh"
msgstr "Bangladesh"

#: library/general/src/data/country.ycp:42
#: library/general/src/data/country_long.ycp:82
msgid "Bolivia"
msgstr "Bolivia"

#: library/general/src/data/country.ycp:43
#: library/general/src/data/country_long.ycp:136
msgid "Brasil"
msgstr "Brasile"

#: library/general/src/data/country.ycp:44
#: library/general/src/data/country_long.ycp:67
msgid "Botswana"
msgstr "Botswana"

#: library/general/src/data/country.ycp:45
#: library/general/src/data/country_long.ycp:51
msgid "Belarus"
msgstr "Bielorussia"

#: library/general/src/data/country.ycp:46
#: library/general/src/data/country_long.ycp:69
#: library/general/src/data/country_long.ycp:106
msgid "Canada"
msgstr "Canada"

# #-#-#-#-#  base.it.po (base)  #-#-#-#-#
# TLABEL ../../general/keyboard.ycp.in:45
#: library/general/src/data/country.ycp:47
#: library/general/src/data/country_long.ycp:62
#: library/general/src/data/country_long.ycp:107
#: library/general/src/data/country_long.ycp:118
msgid "Switzerland"
msgstr "Svizzera"

#: library/general/src/data/country.ycp:48
#: library/general/src/data/country_long.ycp:83
msgid "Chile"
msgstr "Cile"

#: library/general/src/data/country.ycp:49
#: library/general/src/data/country_long.ycp:158
msgid "Peoples Republic of China"
msgstr "Repubblica Popolare Cinese"

#: library/general/src/data/country.ycp:50
#: library/general/src/data/country_long.ycp:84
msgid "Colombia"
msgstr "Colombia"

#: library/general/src/data/country.ycp:51
#: library/general/src/data/country_long.ycp:85
msgid "Costa Rica"
msgstr "Costa Rica"

#: library/general/src/data/country.ycp:52
#: library/general/src/data/country_long.ycp:57
msgid "Czech Republic"
msgstr "Repubblica Ceca"

# #-#-#-#-#  base.it.po (base)  #-#-#-#-#
# TLABEL ../../general/keyboard.ycp.in:21
#: library/general/src/data/country.ycp:53
#: library/general/src/data/country_long.ycp:63
msgid "Germany"
msgstr "Germania"

#: library/general/src/data/country.ycp:54
#: library/general/src/data/country_long.ycp:59
#: library/general/src/data/country_long.ycp:70
msgid "Denmark"
msgstr "Danimarca"

#: library/general/src/data/country.ycp:55
#: library/general/src/data/country_long.ycp:86
msgid "Dominican Republic"
msgstr "Repubblica Dominicana"

#: library/general/src/data/country.ycp:56
#: library/general/src/data/country_long.ycp:35
msgid "Algeria"
msgstr "Algeria"

#: library/general/src/data/country.ycp:57
#: library/general/src/data/country_long.ycp:87
msgid "Ecuador"
msgstr "Ecuador"

#: library/general/src/data/country.ycp:58
#: library/general/src/data/country_long.ycp:101
msgid "Estonia"
msgstr "Estonia"

#: library/general/src/data/country.ycp:59
#: library/general/src/data/country_long.ycp:36
msgid "Egypt"
msgstr "Egitto"

# #-#-#-#-#  base.it.po (base)  #-#-#-#-#
# TLABEL ../../general/keyboard.ycp.in:62
#: library/general/src/data/country.ycp:60
#: library/general/src/data/country_long.ycp:56
msgid "Catalonia"
msgstr "Catalogna"

# #-#-#-#-#  base.it.po (base)  #-#-#-#-#
# TLABEL ../../general/keyboard.ycp.in:54
#: library/general/src/data/country.ycp:61
#: library/general/src/data/country_long.ycp:88
#: library/general/src/data/country_long.ycp:102
#: library/general/src/data/country_long.ycp:111
msgid "Spain"
msgstr "Spagna"

#: library/general/src/data/country.ycp:62
#: library/general/src/data/country_long.ycp:103
#: library/general/src/data/country_long.ycp:146
msgid "Finland"
msgstr "Finlandia"

#: library/general/src/data/country.ycp:63
#: library/general/src/data/country_long.ycp:104
msgid "Faroe Islands"
msgstr "Isole Faroe"

# #-#-#-#-#  base.it.po (base)  #-#-#-#-#
# TLABEL ../../general/keyboard.ycp.in:37
#: library/general/src/data/country.ycp:64
#: library/general/src/data/country_long.ycp:54
#: library/general/src/data/country_long.ycp:108
#: library/general/src/data/country_long.ycp:134
msgid "France"
msgstr "Francia"

#: library/general/src/data/country.ycp:65
#: library/general/src/data/country_long.ycp:58
#: library/general/src/data/country_long.ycp:71
#: library/general/src/data/country_long.ycp:112
#: library/general/src/data/country_long.ycp:123
msgid "Great Britain"
msgstr "Gran Bretagna"

# #-#-#-#-#  base.it.po (base)  #-#-#-#-#
# TLABEL ../../general/keyboard.ycp.in:111
#: library/general/src/data/country.ycp:66
#: library/general/src/data/country_long.ycp:121
msgid "Georgia"
msgstr "Georgia"

#: library/general/src/data/country.ycp:67
#: library/general/src/data/country_long.ycp:122
msgid "Greenland"
msgstr "Groenlandia"

# #-#-#-#-#  base.it.po (base)  #-#-#-#-#
# TLABEL ../../general/keyboard.ycp.in:86
#: library/general/src/data/country.ycp:68
#: library/general/src/data/country_long.ycp:65
msgid "Greece"
msgstr "Grecia"

#: library/general/src/data/country.ycp:69
#: library/general/src/data/country_long.ycp:89
msgid "Guatemala"
msgstr "Guatemala"

#: library/general/src/data/country.ycp:70
#: library/general/src/data/country_long.ycp:72
#: library/general/src/data/country_long.ycp:159
msgid "Hong Kong"
msgstr "Hong Kong"

#: library/general/src/data/country.ycp:71
#: library/general/src/data/country_long.ycp:90
msgid "Honduras"
msgstr "Honduras"

#: library/general/src/data/country.ycp:72
#: library/general/src/data/country_long.ycp:114
msgid "Croatia"
msgstr "Croazia"

# #-#-#-#-#  base.it.po (base)  #-#-#-#-#
# TLABEL ../../general/keyboard.ycp.in:144
#: library/general/src/data/country.ycp:73
#: library/general/src/data/country_long.ycp:115
msgid "Hungary"
msgstr "Ungheria"

#: library/general/src/data/country.ycp:74
#: library/general/src/data/country_long.ycp:116
msgid "Indonesia"
msgstr "Indonesia"

#: library/general/src/data/country.ycp:75
#: library/general/src/data/country_long.ycp:73
#: library/general/src/data/country_long.ycp:110
msgid "Ireland"
msgstr "Irlanda"

#: library/general/src/data/country.ycp:76
#: library/general/src/data/country_long.ycp:113
#: library/general/src/data/country_long.ycp:120
msgid "Israel"
msgstr "Israele"

#: library/general/src/data/country.ycp:77
#: library/general/src/data/country_long.ycp:37
#: library/general/src/data/country_long.ycp:74
#: library/general/src/data/country_long.ycp:148
#: library/general/src/data/country_long.ycp:149
msgid "India"
msgstr "India"

#: library/general/src/data/country.ycp:78
#: library/general/src/data/country_long.ycp:38
msgid "Iraq"
msgstr "Iraq"

#: library/general/src/data/country.ycp:79
#: library/general/src/data/country_long.ycp:117
msgid "Iceland"
msgstr "Islanda"

# #-#-#-#-#  base.it.po (base)  #-#-#-#-#
# TLABEL ../../general/keyboard.ycp.in:62
#: library/general/src/data/country.ycp:80
#: library/general/src/data/country_long.ycp:119
msgid "Italy"
msgstr "Italia"

#: library/general/src/data/country.ycp:81
#: library/general/src/data/country_long.ycp:39
msgid "Jordan"
msgstr "Giordania"

# #-#-#-#-#  base.it.po (base)  #-#-#-#-#
# TLABEL ../../general/keyboard.ycp.in:168
#: library/general/src/data/country.ycp:82
msgid "Japan"
msgstr "Giappone"

#: library/general/src/data/country.ycp:83
#: library/general/src/data/country_long.ycp:40
msgid "Kuwait"
msgstr "Kuwait"

#: library/general/src/data/country.ycp:84
#: library/general/src/data/country_long.ycp:41
msgid "Lebanon"
msgstr "Libano"

# #-#-#-#-#  base.it.po (base)  #-#-#-#-#
# TLABEL timezone.ycp.in:409
#: library/general/src/data/country.ycp:85
msgid "Liechtenstein"
msgstr "Liechtenstein"

#: library/general/src/data/country.ycp:86
#: library/general/src/data/country_long.ycp:124
msgid "Lithuania"
msgstr "Lituania"

#: library/general/src/data/country.ycp:87
#: library/general/src/data/country_long.ycp:64
#: library/general/src/data/country_long.ycp:109
msgid "Luxemburg"
msgstr "Lussemburgo"

#: library/general/src/data/country.ycp:88
#: library/general/src/data/country_long.ycp:125
msgid "Latvia"
msgstr "Lettonia"

#: library/general/src/data/country.ycp:89
#: library/general/src/data/country_long.ycp:42
msgid "Libyan Arab Jamahiriya"
msgstr "Libia"

#: library/general/src/data/country.ycp:90
#: library/general/src/data/country_long.ycp:43
msgid "Morocco"
msgstr "Marocco"

#: library/general/src/data/country.ycp:91
#: library/general/src/data/country_long.ycp:127
msgid "Macedonia"
msgstr "Macedonia"

#: library/general/src/data/country.ycp:92
#: library/general/src/data/country_long.ycp:129
msgid "Malta"
msgstr "Malta"

#: library/general/src/data/country.ycp:93
#: library/general/src/data/country_long.ycp:91
msgid "Mexico"
msgstr "Messico"

#: library/general/src/data/country.ycp:94
#: library/general/src/data/country_long.ycp:128
msgid "Malaysia"
msgstr "Malesia"

#: library/general/src/data/country.ycp:95
#: library/general/src/data/country_long.ycp:92
msgid "Nicaragua"
msgstr "Nicaragua"

#: library/general/src/data/country.ycp:96
#: library/general/src/data/country_long.ycp:131
msgid "Netherlands"
msgstr "Paesi Bassi"

# #-#-#-#-#  base.it.po (base)  #-#-#-#-#
# TLABEL ../../general/keyboard.ycp.in:111
#: library/general/src/data/country.ycp:97
#: library/general/src/data/country_long.ycp:132
#: library/general/src/data/country_long.ycp:133
msgid "Norway"
msgstr "Norvegia"

#: library/general/src/data/country.ycp:98
#: library/general/src/data/country_long.ycp:75
#: library/general/src/data/country_long.ycp:126
msgid "New Zealand"
msgstr "Nuova Zelanda"

# #-#-#-#-#  base.it.po (base)  #-#-#-#-#
# TLABEL ../../general/keyboard.ycp.in:21
#: library/general/src/data/country.ycp:99
#: library/general/src/data/country_long.ycp:44
msgid "Oman"
msgstr "Oman"

#: library/general/src/data/country.ycp:100
#: library/general/src/data/country_long.ycp:93
msgid "Panama"
msgstr "Panama"

#: library/general/src/data/country.ycp:101
#: library/general/src/data/country_long.ycp:94
msgid "Peru"
msgstr "Perù"

#: library/general/src/data/country.ycp:102
#: library/general/src/data/country_long.ycp:76
#: library/general/src/data/country_long.ycp:152
msgid "Philippines"
msgstr "Filippine"

#: library/general/src/data/country.ycp:103
#: library/general/src/data/country_long.ycp:155
msgid "Pakistan"
msgstr "Pakistan"

#: library/general/src/data/country.ycp:104
#: library/general/src/data/country_long.ycp:135
msgid "Poland"
msgstr "Polonia"

#: library/general/src/data/country.ycp:105
#: library/general/src/data/country_long.ycp:95
msgid "Puerto Rico"
msgstr "Portorico"

# #-#-#-#-#  base.it.po (base)  #-#-#-#-#
# TLABEL ../../general/keyboard.ycp.in:70
#: library/general/src/data/country.ycp:106
#: library/general/src/data/country_long.ycp:137
msgid "Portugal"
msgstr "Portogallo"

#: library/general/src/data/country.ycp:107
#: library/general/src/data/country_long.ycp:96
msgid "Paraguay"
msgstr "Paraguay"

#: library/general/src/data/country.ycp:108
#: library/general/src/data/country_long.ycp:45
msgid "Qatar"
msgstr "Qatar"

#: library/general/src/data/country.ycp:109
#: library/general/src/data/country_long.ycp:138
msgid "Romania"
msgstr "Romania"

# #-#-#-#-#  base.it.po (base)  #-#-#-#-#
# TLABEL ../../general/keyboard.ycp.in:160
#: library/general/src/data/country.ycp:110
#: library/general/src/data/country_long.ycp:139
msgid "Russia"
msgstr "Russia"

#: library/general/src/data/country.ycp:111
#: library/general/src/data/country_long.ycp:46
msgid "Saudi Arabia"
msgstr "Arabia Saudita"

#: library/general/src/data/country.ycp:112
#: library/general/src/data/country_long.ycp:47
msgid "Sudan"
msgstr "Sudan"

# #-#-#-#-#  base.it.po (base)  #-#-#-#-#
# TLABEL ../../general/keyboard.ycp.in:119
#: library/general/src/data/country.ycp:113
#: library/general/src/data/country_long.ycp:147
msgid "Sweden"
msgstr "Svezia"

#: library/general/src/data/country.ycp:114
#: library/general/src/data/country_long.ycp:77
msgid "Singapore"
msgstr "Singapore"

#: library/general/src/data/country.ycp:115
#: library/general/src/data/country_long.ycp:143
msgid "Slovenia"
msgstr "Slovenia"

#: library/general/src/data/country.ycp:116
#: library/general/src/data/country_long.ycp:142
msgid "Slovakia"
msgstr "Slovacchia"

#: library/general/src/data/country.ycp:117
msgid "San Marino"
msgstr "San Marino"

#: library/general/src/data/country.ycp:118
#: library/general/src/data/country_long.ycp:97
msgid "El Salvador"
msgstr "El Salvador"

#: library/general/src/data/country.ycp:119
#: library/general/src/data/country_long.ycp:48
msgid "Syrian Arab Republic"
msgstr "Siria"

#: library/general/src/data/country.ycp:120
#: library/general/src/data/country_long.ycp:151
msgid "Thailand"
msgstr "Thailandia"

#: library/general/src/data/country.ycp:121
#: library/general/src/data/country_long.ycp:150
msgid "Tajikistan"
msgstr "Tagikistan"

#: library/general/src/data/country.ycp:122
#: library/general/src/data/country_long.ycp:49
msgid "Tunisia"
msgstr "Tunisia"

#: library/general/src/data/country.ycp:123
#: library/general/src/data/country_long.ycp:153
msgid "Turkey"
msgstr "Turchia"

#. "TW" : _("Taiwan"),
#: library/general/src/data/country.ycp:125
#: library/general/src/data/country_long.ycp:140
#: library/general/src/data/country_long.ycp:154
msgid "Ukraine"
msgstr "Ucraina"

#: library/general/src/data/country.ycp:126
#: library/general/src/data/country_long.ycp:78
#: library/general/src/data/country_long.ycp:98
#: library/general/src/data/country_long.ycp:157
msgid "USA"
msgstr "USA"

#: library/general/src/data/country.ycp:127
#: library/general/src/data/country_long.ycp:99
msgid "Uruguay"
msgstr "Uruguay"

#: library/general/src/data/country.ycp:128
#: library/general/src/data/country_long.ycp:156
msgid "Uzbekistan"
msgstr "Uzbekistan"

#: library/general/src/data/country.ycp:129
#: library/general/src/data/country_long.ycp:100
msgid "Venezuela"
msgstr "Venezuela"

#: library/general/src/data/country.ycp:130
#: library/general/src/data/country_long.ycp:50
msgid "Yemen"
msgstr "Yemen"

#: library/general/src/data/country.ycp:131
#: library/general/src/data/country_long.ycp:141
#: library/general/src/data/country_long.ycp:145
msgid "Yugoslavia"
msgstr "Jugoslavia"

#: library/general/src/data/country.ycp:132
#: library/general/src/data/country_long.ycp:32
#: library/general/src/data/country_long.ycp:79
msgid "South Africa"
msgstr "Sudafrica"

#: library/general/src/data/country.ycp:133
#: library/general/src/data/country_long.ycp:80
msgid "Zimbabwe"
msgstr "Zimbabwe"

#: library/general/src/data/country_long.ycp:160
msgid "Taiwan"
msgstr "Taiwan"

# #-#-#-#-#  base.it.po (base)  #-#-#-#-#
# TLABEL modules/dialup/dialup.ycp:1329
#. TRANSLATORS: Popup error message during parameters validation,
#. %1 is a string that should be IPv4
#: library/network/src/modules/DnsServerAPI.pm:129
msgid "%1 is not a valid IPv4 address."
msgstr "%1 non è un indirizzo IPv4 valido."

# #-#-#-#-#  base.it.po (base)  #-#-#-#-#
# TLABEL modules/sound/sound.ycp:510
#. TRANSLATORS: Popup error message, Calling function which needs DNS zone name defined
#. TRANSLATORS: Popup error message, Calling function which needs DNS zone defined
#: library/network/src/modules/DnsServerAPI.pm:142
#: library/network/src/modules/DnsServerAPI.pm:1431
msgid "The zone name must be defined."
msgstr "Il nome della zona deve essere definito."

#. TRANSLATORS: Popup error message, Trying to get information from zone which doesn't exist,
#. %1 is the zone name
#: library/network/src/modules/DnsServerAPI.pm:153
msgid "DNS zone %1 does not exist."
msgstr "La zona DNS %1 non esiste."

#. TRANSLATORS: Popup error message, Trying manage records in zone which is not 'master' type
#. only 'master' zone records can be managed
#. %1 is the zone name
#: library/network/src/modules/DnsServerAPI.pm:187
msgid "DNS zone %1 is not type master."
msgstr "La zona DNS %1 non è del tipo master."

# #-#-#-#-#  base.it.po (base)  #-#-#-#-#
# TLABEL modules/sound/sound.ycp:510
#. TRANSLATORS: Popup error message, Calling function which needs DNS zone type defined
#: library/network/src/modules/DnsServerAPI.pm:197
msgid "The zone type must be defined."
msgstr "Il tipo di zona deve essere definito."

#. TRANSLATORS: Popup error message, Calling function with unsupported DNZ zone type,
#. %1 is the zone type
#: library/network/src/modules/DnsServerAPI.pm:204
msgid "Zone type %1 is not supported."
msgstr "Il tipo di zona %1 non è supportato."

# #-#-#-#-#  base.it.po (base)  #-#-#-#-#
# TLABEL modules/sound/sound.ycp:510
#. TRANSLATORS: Popup error message, Calling function which needs ACL name defined
#: library/network/src/modules/DnsServerAPI.pm:217
msgid "The ACL name must be defined."
msgstr "Il nome della ACL deve essere definito."

#. TRANSLATORS:  Popup error message, Calling function with unknown ACL,
#. %1 is the ACL's name
#: library/network/src/modules/DnsServerAPI.pm:228
msgid "An ACL named %1 does not exist."
msgstr "Una ACL di nome %1 non esiste."

# #-#-#-#-#  base.it.po (base)  #-#-#-#-#
# TLABEL modules/sound/sound.ycp:510
#. TRANSLATORS:  Popup error message, Calling function with undefined parameter
#: library/network/src/modules/DnsServerAPI.pm:238
msgid "The hostname must be defined."
msgstr "Il nome host deve essere definito."

#. Popup error message, wrong FQDN format
#: library/network/src/modules/DnsServerAPI.pm:250
msgid "The hostname must be in the fully qualified domain name format."
msgstr "Il nome host deve avere il formato di un nome di dominio completo."

#. Popup error message, FQDN hostname must finish with a dot
#: library/network/src/modules/DnsServerAPI.pm:256
msgid "The fully qualified hostname must end with a dot."
msgstr "Il nome host completo deve terminare con un punto."

#. TRANSLATORS: Popup error message, wrong hostname, allowed syntax is described
#. two lines below using a pre-defined text
#: library/network/src/modules/DnsServerAPI.pm:266
msgid "The hostname is invalid."
msgstr "Nome host non valido."

# #-#-#-#-#  base.it.po (base)  #-#-#-#-#
# TLABEL modules/sound/sound.ycp:510
#. TRANSLATORS: Popup error message, Checking parameters, MX priority is a needed parameter
#: library/network/src/modules/DnsServerAPI.pm:278
msgid "The mail exchange priority must be defined."
msgstr "La priorità di traffico e-mail deve essere definita."

#. TRANSLATORS: Popup error message, Checking parameters, wrong format
#: library/network/src/modules/DnsServerAPI.pm:284
msgid ""
"The mail exchange priority is invalid.\n"
"It must be a number from 0 to 65535.\n"
msgstr ""
"Priorità traffico e-mail non valida.\n"
"Deve essere un numero da 0 a 65535.\n"

#. TRANSLATORS: Popup error message, Wrong hostname which should be part of the zone,
#. %1 is the hostname, %2 is the zone name
#: library/network/src/modules/DnsServerAPI.pm:305
msgid ""
"The hostname %1 is not part of the zone %2.\n"
"\n"
"The hostname must be relative to the zone or must end \n"
"with the zone name followed by a dot, for example,\n"
"'dhcp1' or 'dhcp1.example.org.' for the zone 'example.org'.\n"
msgstr ""
"Il nome host %1 non è parte della zona %2.\n"
"\n"
"Il nome host deve essere relativo alla zona o terminare \n"
"con il nome della zona seguito da un punto, ad esempio,\n"
"'dhcp1' o 'dhcp1.example.org.' per la zona 'example.org'.\n"

#. TRANSLATORS: Popup error message, Wrong reverse IPv4,
#. %1 is the reveresed IPv4
#: library/network/src/modules/DnsServerAPI.pm:341
msgid ""
"The reverse IPv4 address %1 is invalid.\n"
"\n"
"A valid reverse IPv4 consists of four integers in the range 0-255\n"
"separated by a dot then followed by the string '.in-addr.arpa.'.\n"
"For example, '1.32.168.192.in-addr.arpa.' for the IPv4 address "
"'192.168.32.1'.\n"
msgstr ""
"L'indirizzo IPv4 inverso %1 non è valido.\n"
"\n"
"Un indirizzo inverso IPv4 valido consiste di quattro cifre nell'intervallo "
"0-255\n"
"separate da un punto e seguite dalla stringa '.in-addr.arpa.'.\n"
"Ad esempio, '1.32.168.192.in-addr.arpa.' per l'indirizzo IPv4 "
"'192.168.32.1'.\n"

#. TRANSLATORS: Popup error message, user can't use hostname %1 because it doesn't make
#. sense to e relative to zone %2 (%2 is a reverse zone name like '32.200.192.in-addr.arpa')
#: library/network/src/modules/DnsServerAPI.pm:363
msgid ""
"The relative hostname %1 cannot be used with zone %2.\n"
"Use a fully qualified hostname finished with a dot instead,\n"
"such as 'host.example.org.'.\n"
msgstr ""
"Il nome host relativo %1 non può essere utilizzato con la zona %2.\n"
"Utilizzare invece un nome host completo che termini con un punto,\n"
"quale 'host.example.org.'.\n"

#. Popup error message, Checking MX (Mail eXchange) record format
#: library/network/src/modules/DnsServerAPI.pm:432
msgid ""
"Invalid MX record.\n"
"Use the format 'priority server-name'.\n"
msgstr ""
"Record MX non valido.\n"
"Utilizzare il formato 'priority server-name'.\n"

#. TRANSLATORS: Popup error message, Checking time value for specific SOA section (key),
#. %1 is the section name, %2 is the minimal value, %3 si the maximal value of the section
#: library/network/src/modules/DnsServerAPI.pm:543
#: library/network/src/modules/DnsServerAPI.pm:554
msgid ""
"Invalid SOA record.\n"
"%1 must be from %2 to %3 seconds.\n"
msgstr ""
"Record SOA non valido.\n"
"%1 deve essere compreso tra %2 e %3 secondi.\n"

#. TRANSLATORS: Popup error message, Checking special BIND time format consisting of numbers
#. and defined suffies, also only number (as seconds) is allowed, %1 is a section name
#. like 'ttl' or 'refresh'
#: library/network/src/modules/DnsServerAPI.pm:583
msgid ""
"Invalid SOA record.\n"
"%1 must be a BIND time type.\n"
"A BIND time type consists of numbers and the case-insensitive\n"
"suffixes W, D, H, M, and S. Time in seconds is allowed without the suffix.\n"
"Enter values such as 12H15m, 86400, or 1W30M.\n"
msgstr ""
"Record SOA non valido.\n"
"%1 deve essere un tipo di durata BIND.\n"
"Un tipo di durata BIND consiste di cifre e dei\n"
"suffissi W, D, H, M e S, senza distinzione fra maiuscole e minuscole. La "
"durata in secondi è ammessa senza suffisso.\n"
"Immettere valori quali 12H15m, 86400 o 1W30M.\n"

#. TRANSLATORS: Popup error message, Checking SOA record,
#. %1 is a part of SOA, %2 is typically 0, %3 is some huge number
#: library/network/src/modules/DnsServerAPI.pm:614
msgid ""
"Invalid SOA record.\n"
"%1 must be a number from %2 to %3.\n"
msgstr ""
"Record SOA non valido.\n"
"%1 deve essere un numero compreso tra %2 e %3.\n"

#. TRANSLATORS: Popup error message, parameters validation, 'filename' is needed parameter
#: library/network/src/modules/DnsServerAPI.pm:1020
msgid "The filename must be defined when logging to a file."
msgstr ""
"Quando si salva il log su un file, è necessario definire il nome del file."

#. TRANSLATORS: Popup error message, parameters validation, wrongly set file size
#: library/network/src/modules/DnsServerAPI.pm:1028
msgid ""
"Invalid file size.\n"
"\n"
"It must be set in the format 'number[suffix]'.\n"
"\n"
"Possible suffixes are k, K, m, M, g, and G.\n"
msgstr ""
"Dimensione del file non valida.\n"
"\n"
"Impostarla nel formato 'numero[suffisso]'.\n"
"\n"
"Suffissi consentiti: 'k', 'K', 'm', 'M', 'g' e 'G'.\n"

# #-#-#-#-#  base.it.po (base)  #-#-#-#-#
# TLABEL modules/sound/sound.ycp:510
#. TRANSLATORS: Popup error message, parameters validation, wrongly set number of versions
#: library/network/src/modules/DnsServerAPI.pm:1041
msgid "The count of file versions must be a number."
msgstr "Deve essere indicato un numero per il conteggio della versione file."

#. TRANSLATORS: Popup error message, Trying to get 'master server' for zone which is not 'slave' type,
#. 'master' servers haven't any 'masterservers', they ARE masterservers
#. %1 is name of the zone, %2 is type of the zone
#. TRANSLATORS: Popup error message, Trying to set 'master server' for zone which is not 'slave' type,
#. %1 is name of the zone, %2 is type of the zone
#: library/network/src/modules/DnsServerAPI.pm:1334
#: library/network/src/modules/DnsServerAPI.pm:1381
msgid ""
"Only slave zones have a master server defined.\n"
"Zone %1 is type %2.\n"
msgstr ""
"Solo le zone slave hanno un server master definito.\n"
"La zona %1 è di tipo %2.\n"

#. TRANSLATORS: Popup error message, Trying to add new zone which already exists
#: library/network/src/modules/DnsServerAPI.pm:1440
msgid "Zone name %1 already exists."
msgstr "Il nome zona %1 è già esistente."

#. TRANSLATORS: Popup error message, Adding new 'slave' zone without defined needed option 'masterserver'
#: library/network/src/modules/DnsServerAPI.pm:1449
msgid "Option masterserver is needed for slave zones."
msgstr "L'opzione masterserver è richiesta per le zone slave."

#. TRANSLATORS: Popup error message
#: library/network/src/modules/DnsServerAPI.pm:2531
#: library/network/src/modules/DnsServerAPI.pm:2581
msgid "Host's IP cannot be empty."
msgstr "L'IP dell'host non può essere vuoto."

#. TRANSLATORS: Popup error message, No reverse zone for %1 record found,
#. %2 is the hostname, %1 is the IPv4
#: library/network/src/modules/DnsServerAPI.pm:2539
msgid ""
"There is no reverse zone for %1 administered by your DNS server.\n"
"Hostname %2 cannot be added."
msgstr ""
"Nessuna zona inversa per %1 amministrato dal proprio server DNS.\n"
"Impossibile aggiungere il nome host %2."

#~ msgid "Enter a log message that describes the changes you made."
#~ msgstr "Immettere un messaggio di log che descrive le modifiche effettuate."

#~ msgid "Via xinetd"
#~ msgstr "Tramite xinetd"

#~ msgid ""
#~ "Error checking service status:\n"
#~ "%{details}"
#~ msgstr ""
#~ "Errore durante la verifica dello stato del servizio:\n"
#~ "%{details}"

#~ msgid ""
#~ "Error setting service status:\n"
#~ "%{details}"
#~ msgstr ""
#~ "Errore durante l'impostazione dello stato del servizio:\n"
#~ "%{details}"

#~ msgid "Firewall Settings"
#~ msgstr "Impostazioni firewall"

#~ msgid ""
#~ "Files %s have been created manually.\n"
#~ "YaST might lose these files."
#~ msgstr ""
#~ "I file %s sono stati creati manualmente.\n"
#~ "YaST potrebbe perdere tali file."

#~ msgid ""
#~ "<p><b><big>Current status</big></b><br>\n"
#~ "Displays the current status of the service. The status will remain the "
#~ "same after saving the settings, independently of the value of 'start "
#~ "service during boot'.</p>\n"
#~ "<p><b><big>Reload After Saving Settings</big></b><br>\n"
#~ "Only applicable if the service is currently running. Ensures the running "
#~ "service reloads the new configuration after saving it (via 'ok' or 'save' "
#~ "buttons).</p>\n"
#~ "<p><b><big>Start During System Boot</big></b><br>\n"
#~ "Check this field to enable the service at system boot. Un-check it to "
#~ "disable the service. This does not affect the current status of the "
#~ "service in the already running system.</p>\n"
#~ msgstr ""
#~ "<p><b><big>Stato attuale</big></b><br>\n"
#~ "Mostra lo stato attuale del servizio. Lo stato rimarrà lo stesso anche "
#~ "dopo il salvataggio delle impostazioni, indipendentemente dal valore di "
#~ "'Avvia il servizio al boot'.</p>\n"
#~ "<p><b><big>Ricarica dopo il salvataggio delle impostazioni</big></b><br>\n"
#~ "Applicabile solamente se il servizio è attualmente in esecuzione. "
#~ "Assicura che il servizio in esecuzione ricarichi la nuova configurazione "
#~ "dopo il salvataggio (tramite i pulsanti 'OK' o 'Salva').</p>\n"
#~ "<p><b><big>Avvia durante il boot del sistema</big></b><br>\n"
#~ "Spuntare questo campo per abilitare il servizio al boot del sistema. "
#~ "Togliere la spunta per disabilitare il servizio. Ciò non influisce sullo "
#~ "stato attuale del servizio nel sistema già in esecuzione.</p>\n"

#~ msgid "The correct repository medium could not be mounted."
#~ msgstr "Il supporto corretto del repository non può essere montato."

#~ msgid "Downloading patch RPM package %1 (%2)..."
#~ msgstr "Scaricamento del pacchetto patch RPM %1 (%2) in corso..."

#~ msgid "Downloading Patch RPM Package"
#~ msgstr "Scaricamento del pacchetto Patch RPM"

#~ msgid "Read dynamic definitions of installed services"
#~ msgstr "Lettura delle definizioni dinamiche dei servizi installati"

#~ msgid "Reading dynamic definitions of installed services..."
#~ msgstr ""
#~ "Lettura delle definizioni dinamiche dei servizi installati in corso.."

#~ msgid "No running network detected."
#~ msgstr "Nessuna rete funzionante rilevata."

#~ msgid "or continue without network."
#~ msgstr "oppure continuare senza rete."

#~ msgid ""
#~ "The current system is not consistent,\n"
#~ "some packages have unresolved dependencies."
#~ msgstr ""
#~ "Il sistema corrente non è consistente,\n"
#~ "alcuni pacchetti presentano dipendenze non risolte."

#~ msgid "Automatic resolving failed, manual dependency resolving is needed."
#~ msgstr ""
#~ "Risoluzione automatica fallita, è necessario risolvere le dipendenze "
#~ "manualmente."

#~ msgid ""
#~ "Yast has automatically added or removed some packages,\n"
#~ "check the changes scheduled to fix the system\n"
#~ "in the software manager."
#~ msgstr ""
#~ "YaST ha automaticamente aggiunto o rimosso alcuni pacchetti,\n"
#~ "controllare le modifiche pianificate per riparare il sistema\n"
#~ "nel gestore dei programmi."

#~ msgid ""
#~ "Start the software manager and fix the problems\n"
#~ "or skip fixing and install the already confirmed packages only?"
#~ msgstr ""
#~ "Avviare il gestore dei programmi e riparare i problemi\n"
#~ "oppure saltare la riparazione e installare solamente i pacchetti già "
#~ "confermati?"

# TLABEL modules/inst_target_part.ycp:680
#~ msgid "Installed Size"
#~ msgstr "Dimensione installata"

#~ msgid "Empty service name: %1."
#~ msgstr "Nome di servizio vuoto: %1."

#~ msgid "Service %1 does not exist in %2."
#~ msgstr "Il servizio %1 non esiste in %2."

#~ msgid ""
#~ "Unable to query '%1' unit Id\n"
#~ "Command returned: %2\n"
#~ msgstr ""
#~ "Impossibile interrogare l'unit Id '%1'\n"
#~ "Il comando ha restituito: %2\n"

#~ msgid "Unable to parse '%1' unit Id query output: '%2'\n"
#~ msgstr ""
#~ "Impossibile analizzare l'unit Id '%1' con output dell'interrogazione: "
#~ "'%2'\n"

#~ msgid ""
#~ "Unable to disable service %1\n"
#~ "Command '%2' returned:%3\n"
#~ msgstr ""
#~ "Impossibile disabilitare il servizio %1\n"
#~ "Il comando '%2' ha ritornato:%3\n"

#~ msgid ""
#~ "Unable to enable service %1\n"
#~ "Command %2 returned\n"
#~ "%3"
#~ msgstr ""
#~ "Impossibile abilitare il servizio %1\n"
#~ "Il comando '%2' ha ritornato\n"
#~ "%3"

# #-#-#-#-#  base.it.po (base)  #-#-#-#-#
# TLABEL modules/inst_user.ycp:27
#~ msgid "&Enter Password:"
#~ msgstr "&Immettere password:"

#~ msgid "Scanning for hosts in the local network..."
#~ msgstr "Ricerca degli host sulla rete locale..."

#~ msgid "&Available Hosts:"
#~ msgstr "Host &disponibili:"

# #-#-#-#-#  base.it.po (base)  #-#-#-#-#
# TLABEL modules/remotechooser.ycp:37
#~ msgid "&Host:"
#~ msgstr "&Host:"

# #-#-#-#-#  base.it.po (base)  #-#-#-#-#
# TLABEL modules/lan/lan.ycp:1377
#~ msgid "&User name:"
#~ msgstr "Nome &utente:"

# #-#-#-#-#  base.it.po (base)  #-#-#-#-#
# TLABEL modules/remotechooser.ycp:39
#~ msgid "&Module to Start:"
#~ msgstr "&Modulo da avviare:"

# #-#-#-#-#  base.it.po (base)  #-#-#-#-#
# TLABEL modules/printconf/printconf_ask_device.ycp:134
#~ msgid "Connection &Protocol:"
#~ msgstr "&Protocollo di connessione:"

#~ msgid "&Launch"
#~ msgstr "&Lancia"

#~ msgid "Select the Serial &Interface to Use:"
#~ msgstr "Selezionare l'&interfaccia seriale da utilizzare:"

#~ msgid "Installation Summary"
#~ msgstr "Sommario dell'installazione"

#~ msgid "kB"
#~ msgstr "kB"

# #-#-#-#-#  base.it.po (base)  #-#-#-#-#
# TLABEL modules/sound/sound.ycp:921
#, fuzzy
#~| msgid "YaST Configuration Module %1\n"
#~ msgid "YaST Configuration Module %1\\n"
#~ msgstr "Modulo di configurazione YaST %1\n"

#, fuzzy
#~| msgid ""
#~| "\n"
#~| "    Options:"
#~ msgid "\\n    Options:"
#~ msgstr ""
#~ "\n"
#~ "    Opzioni:"

#, fuzzy
#~| msgid ""
#~| "\n"
#~| "    Options of the [string] type must be written in the form "
#~| "'option=value'."
#~ msgid ""
#~ "\\n    Options of the [string] type must be written in the form "
#~ "'option=value'."
#~ msgstr ""
#~ "\n"
#~ "    Le opzioni per il tipo [stringa] devono essere scritte nella forma "
#~ "'opzione=valore'."

#, fuzzy
#~| msgid ""
#~| "\n"
#~| "    Example:"
#~ msgid "\\n    Example:"
#~ msgstr ""
#~ "\n"
#~ "    Esempio:"

#, fuzzy
#~| msgid ""
#~| "Unable to save YaST logs to %1\n"
#~| "%2"
#~ msgid "Unable to save YaST logs to %1\\n%2"
#~ msgstr ""
#~ "Impossibile salvare i log di YaST in %1\n"
#~ "%2"

#, fuzzy
#~| msgid ""
#~| "This is worth reporting a bug at %1.\n"
#~| "Please, attach also all YaST logs stored in the '%2' directory.\n"
#~| "See %3 for more information about YaST logs."
#~ msgid ""
#~ "This is worth reporting a bug at %1.\\nPlease, attach also all YaST logs "
#~ "stored in the '%2' directory.\\nSee %3 for more information about YaST "
#~ "logs."
#~ msgstr ""
#~ "Conviene riportare un bug in %1.\n"
#~ "Allegare anche tutti i log di YaST salvati nella directory '%2'.\n"
#~ "Vedere %3 per maggiori informazioni sui log di YaST."

#, fuzzy
#~| msgid ""
#~| "<p><b><big>Service Start</big></b><br>\n"
#~| "To start the service every time your computer is booted, set\n"
#~| "<b>%1</b>. Otherwise set <b>%2</b>.</p>"
#~ msgid ""
#~ "<p><b><big>Service Start</big></b><br>\\nTo start the service every time "
#~ "your computer is booted, set\\n<b>%1</b>. Otherwise set <b>%2</b>.</p>"
#~ msgstr ""
#~ "<p><b><big>Avvio del servizio</big></b><br>\n"
#~ "Per avviare il servizio ogni volta che si avvia il computer, specificare\n"
#~ "<b>%1</b>. Altrimenti, scegliere <b>%2</b>.</p>"

#, fuzzy
#~| msgid ""
#~| "<p><b><big>Service Start</big></b><br>\n"
#~| "To start the service every time your computer is booted, set\n"
#~| "<b>%1</b>. To start the service via the xinetd daemon, set <b>%3</b>.\n"
#~| "Otherwise set <b>%2</b>.</p>"
#~ msgid ""
#~ "<p><b><big>Service Start</big></b><br>\\nTo start the service every time "
#~ "your computer is booted, set\\n<b>%1</b>. To start the service via the "
#~ "xinetd daemon, set <b>%3</b>.\\nOtherwise set <b>%2</b>.</p>"
#~ msgstr ""
#~ "<p><b><big>Avvio del servizio</big></b><br>\n"
#~ "Per avviare il servizio ogni volta che si avvia il computer, impostare\n"
#~ "<b>%1</b>. Per avviare il servizio tramite il demone xinetd, impostare <b>"
#~ "%3</b>.\n"
#~ "Altrimenti impostare <b>%2</b>.</p>"

#, fuzzy
#~| msgid ""
#~| "<p><b><big>Switch On or Off</big></b><br>\n"
#~| "To start or stop the service immediately, use \n"
#~| "<b>%1</b> or <b>%2</b>.</p>"
#~ msgid ""
#~ "<p><b><big>Switch On or Off</big></b><br>\\nTo start or stop the service "
#~ "immediately, use \\n<b>%1</b> or <b>%2</b>.</p>"
#~ msgstr ""
#~ "<p><b><big>Avviare o fermare</big></b><br>\n"
#~ "Per avviare o arrestare immediatamente un servizio, usare\n"
#~ "<b>%1</b> o <b>%2</b>.</p>"

#, fuzzy
#~| msgid ""
#~| "<p>To save all changes and restart the\n"
#~| "service immediately, use <b>%3</b>.</p>\n"
#~ msgid ""
#~ "<p>To save all changes and restart the\\nservice immediately, use <b>%3</"
#~ "b>.</p>\\n"
#~ msgstr ""
#~ "<p>Per salvare tutte le modifiche e riavviare il\n"
#~ "servizio immediatamente, usare <b>%3</b>.</p>\n"

#, fuzzy
#~| msgid ""
#~| "<p><b><big>LDAP Support</big></b><br>\n"
#~| "To store the settings in LDAP instead of native configuration files,\n"
#~| "set <b>%1</b>.</p>"
#~ msgid ""
#~ "<p><b><big>LDAP Support</big></b><br>\\nTo store the settings in LDAP "
#~ "instead of native configuration files,\\nset <b>%1</b>.</p>"
#~ msgstr ""
#~ "<p><b><big>Supporto LDAP</big></b><br>\n"
#~ "Per salvare le impostazioni in LDAP invece che nei file di "
#~ "configurazione\n"
#~ "nativi, impostare <b>%1</b>.</p>"

#, fuzzy
#~| msgid ""
#~| "The selected TSIG key cannot be deleted,\n"
#~| "because it is in use.\n"
#~| "Stop using it in the configuration first."
#~ msgid ""
#~ "The selected TSIG key cannot be deleted,\\nbecause it is in use.\\nStop "
#~ "using it in the configuration first."
#~ msgstr ""
#~ "Impossibile cancellare la chiave TSIG selezionata\n"
#~ "perché attualmente in uso.\n"
#~ "Bisogna prima smettere di utilizzarla nella configurazione."

#, fuzzy
#~| msgid ""
#~| "The key with the specified ID exists and is used.\n"
#~| "Remove it?"
#~ msgid "The key with the specified ID exists and is used.\\nRemove it?"
#~ msgstr ""
#~ "La chiave con l'ID specificato esiste e viene utilizzata.\n"
#~ "Rimuoverla?"

#, fuzzy
#~| msgid ""
#~| "A key with the specified ID was found\n"
#~| "on your disk. Remove it?"
#~ msgid "A key with the specified ID was found\\non your disk. Remove it?"
#~ msgstr ""
#~ "É stata rilevata una chiave con l'ID specificato\n"
#~ "sul disco. Rimuoverla?"

#, fuzzy
#~| msgid ""
#~| "The specified file contains a TSIG key with the same\n"
#~| "identifier as some of already present keys.\n"
#~| "Old keys will be removed. Continue?"
#~ msgid ""
#~ "The specified file contains a TSIG key with the same\\nidentifier as some "
#~ "of already present keys.\\nOld keys will be removed. Continue?"
#~ msgstr ""
#~ "Il file specificato contiene una chiave TSIG con lo stesso\n"
#~ "identificativo di alcune chiavi già esistenti.\n"
#~ "Le vecchie chiavi verranno rimosse. Continuare?"

#, fuzzy
#~| msgid ""
#~| "<p><big><b>TSIG Key Management</b></big><br>\n"
#~| "Use this dialog to manage the TSIG keys.</p>\n"
#~ msgid ""
#~ "<p><big><b>TSIG Key Management</b></big><br>\\nUse this dialog to manage "
#~ "the TSIG keys.</p>\\n"
#~ msgstr ""
#~ "<p><big><b>Amministrazione delle chiavi TSIG</b></big><br>\n"
#~ "Questa  finestra permette di amministrare le chiavi TSIG.</p>\n"

#, fuzzy
#~| msgid ""
#~| "<p><big><b>Adding an Existing TSIG Key</b></big><br>\n"
#~| "To add an already created TSIG key, select a <b>Filename</b> of the "
#~| "file\n"
#~| "containing the key and click <b>Add</b>.</p>\n"
#~ msgid ""
#~ "<p><big><b>Adding an Existing TSIG Key</b></big><br>\\nTo add an already "
#~ "created TSIG key, select a <b>Filename</b> of the file\\ncontaining the "
#~ "key and click <b>Add</b>.</p>\\n"
#~ msgstr ""
#~ "<p><big><b>Aggiunta di una chiave TSIG esistente</b></big><br>\n"
#~ "Per aggiungere una chiave TSIG creata in precedenza, selezionare il "
#~ "<b>nome file</b> del file\n"
#~ "che contiene la chiave, quindi premere <b>Aggiungi</b>.</p>\n"

#, fuzzy
#~| msgid ""
#~| "<p><big><b>Creating a New TSIG Key</b></big><br>\n"
#~| "To create a new TSIG key, set the <b>Filename</b> of the file in which "
#~| "to\n"
#~| "create the key and the <b>Key ID</b> to identify the key then click\n"
#~| "<b>Generate</b>.</p>\n"
#~ msgid ""
#~ "<p><big><b>Creating a New TSIG Key</b></big><br>\\nTo create a new TSIG "
#~ "key, set the <b>Filename</b> of the file in which to\\ncreate the key and "
#~ "the <b>Key ID</b> to identify the key then click\\n<b>Generate</b>.</p>\\n"
#~ msgstr ""
#~ "<p><big><b>Creazione di una nuova chiave TSIG</b></big><br>\n"
#~ "Per creare una nuova chiave TSIG, impostare il <b>nome file</b> del file "
#~ "in cui si desidera creare\n"
#~ "la chiave e l'<b>ID della chiave</b> per identificarla, quindi premere\n"
#~ "<b>Genera</b>.</p>\n"

#, fuzzy
#~| msgid ""
#~| "<p><big><b>Removing a TSIG Key</b></big><br>\n"
#~| "To remove a configured TSIG key, select it and click <b>Delete</b>.\n"
#~| "All keys in the same file are deleted.\n"
#~| "If a TSIG key is in use in the configuration\n"
#~| "of the server, it cannot be deleted. The server must stop using it\n"
#~| "in the configuration first.</p>\n"
#~ msgid ""
#~ "<p><big><b>Removing a TSIG Key</b></big><br>\\nTo remove a configured "
#~ "TSIG key, select it and click <b>Delete</b>.\\nAll keys in the same file "
#~ "are deleted.\\nIf a TSIG key is in use in the configuration\\nof the "
#~ "server, it cannot be deleted. The server must stop using it\\nin the "
#~ "configuration first.</p>\\n"
#~ msgstr ""
#~ "<p><big><b>Rimozione di una chiave TSIG</b></big><br>\n"
#~ "Per rimuovere una chiave TSIG, selezionarla e premere <b>Elimina</b>.\n"
#~ "Verranno eliminate tutte le chiave nello stesso file.\n"
#~ "Se una chiave TSIG è in uso nella configurazione\n"
#~ "del server, non può essere cancellata. Il server deve prima smettere di\n"
#~ "utilizzarla nella sua configurazione.</p>\n"

#, fuzzy
#~| msgid ""
#~| "<p><b><big>Editing the Settings</big></b><br>\n"
#~| "To edit the settings, choose the appropriate\n"
#~| "entry of the table then click <b>Edit</b>.</p>"
#~ msgid ""
#~ "<p><b><big>Editing the Settings</big></b><br>\\nTo edit the settings, "
#~ "choose the appropriate\\nentry of the table then click <b>Edit</b>.</p>"
#~ msgstr ""
#~ "<p><b><big>Modifica delle impostazioni</big></b><br>\n"
#~ "Per modificare le impostazioni, selezionare la voce\n"
#~ "da modificare e premere poi su <b>Modifica</b>.</p>"

#, fuzzy
#~| msgid ""
#~| "<p>To add a new option, click <b>Add</b>. To remove\n"
#~| "an option, select it and click <b>Delete</b>.</p>"
#~ msgid ""
#~ "<p>To add a new option, click <b>Add</b>. To remove\\nan option, select "
#~ "it and click <b>Delete</b>.</p>"
#~ msgstr ""
#~ "<p>Per aggiungere una nuova opzione, premere <b>Aggiungi</b>. Per "
#~ "rimuovere\n"
#~ "un'opzione, selezionarla e premere <b>Elimina</b>.</p>"

#, fuzzy
#~| msgid ""
#~| "<P>The <B>Ch.</B> column of the table shows \n"
#~| "whether the option was changed.</P>"
#~ msgid ""
#~ "<P>The <B>Ch.</B> column of the table shows \\nwhether the option was "
#~ "changed.</P>"
#~ msgstr ""
#~ "<P>La colonna <B>Mod.</B> della tabella mostra \n"
#~ "se l'opzione è stata modificata.</P>"

#, fuzzy
#~| msgid ""
#~| "<p>To reorder the options, select an option\n"
#~| "and use <b>Up</b> and <b>Down</b> to move it up or down\n"
#~| "in the list.</p>"
#~ msgid ""
#~ "<p>To reorder the options, select an option\\nand use <b>Up</b> and "
#~ "<b>Down</b> to move it up or down\\nin the list.</p>"
#~ msgstr ""
#~ "<p>Per riordinare le opzioni, selezionare un'opzione e\n"
#~ "quindi utilizzare <b>Su</b> e <b>Giù</b> per spostarla in alto o in "
#~ "basso\n"
#~ "nell'elenco.</p>"

#, fuzzy
#~| msgid ""
#~| "YaST2 Control Center is not running as root.\n"
#~| "You can only see modules that do not require root privileges."
#~ msgid ""
#~ "YaST2 Control Center is not running as root.\\nYou can only see modules "
#~ "that do not require root privileges."
#~ msgstr ""
#~ "Il Centro di controllo di YaST2 non è stato avviato come root.\n"
#~ "Si vedranno solamente i moduli che non richiedono i privilegi di root."

#, fuzzy
#~| msgid ""
#~| "<p>1) <i>General</i><br>\n"
#~| "Navigate through the dialog elements with [TAB] to go to\n"
#~| "the next element and [SHIFT] (or [ALT]) + [TAB] to move backwards.\n"
#~| "Select or activate elements with [SPACE] or [ENTER].\n"
#~| "Some elements use arrow keys (e.g., to scroll in lists).</p>"
#~ msgid ""
#~ "<p>1) <i>General</i><br>\\nNavigate through the dialog elements with "
#~ "[TAB] to go to\\nthe next element and [SHIFT] (or [ALT]) + [TAB] to move "
#~ "backwards.\\nSelect or activate elements with [SPACE] or [ENTER].\\nSome "
#~ "elements use arrow keys (e.g., to scroll in lists).</p>"
#~ msgstr ""
#~ "<p>1) <i>Generale</i><br>\n"
#~ "Si naviga tra gli elementi della finestra con [TAB] per passare\n"
#~ "al prossimo elemento e [MAIUSC] (o [ALT]) + [TAB] per spostarsi "
#~ "indietro.\n"
#~ "Selezionare o attivare gli elementi con [SPAZIO] o [INVIO].\n"
#~ "Con alcuni elementi si possono usare i tasti freccia (ad esempio per "
#~ "scorrere l'elenco).</p>"

#, fuzzy
#~| msgid ""
#~| "<p>Buttons are equipped with shortcut keys (the highlighted\n"
#~| "letter). Use [ALT] and the letter to activate the button.</p>"
#~ msgid ""
#~ "<p>Buttons are equipped with shortcut keys (the highlighted\\nletter). "
#~ "Use [ALT] and the letter to activate the button.</p>"
#~ msgstr ""
#~ "<p>I pulsanti hanno delle abbreviazioni di tastiera (la lettera "
#~ "evidenziata).\n"
#~ "Usare [ALT] e la lettera per attivare il pulsante.</p>"

#, fuzzy
#~| msgid ""
#~| "<p>Press [ESC] to close selection pop-ups (e.g., from\n"
#~| "menu buttons) without choosing anything.</p>\n"
#~ msgid ""
#~ "<p>Press [ESC] to close selection pop-ups (e.g., from\\nmenu buttons) "
#~ "without choosing anything.</p>\\n"
#~ msgstr ""
#~ "<p>Premere [ESC] per chiudere le finestre a comparsa di selezione (ad "
#~ "esempio, dai\n"
#~ "pulsanti di menu) senza selezionare alcunché.</p>\n"

#, fuzzy
#~| msgid ""
#~| "<p>2) <i>Substitution of Keystrokes</i><br>\n"
#~| "<p>Because the environment can affect the use of the keyboard,\n"
#~| "there is more than one way to navigate the dialog pages.\n"
#~| "If [TAB] and [SHIFT] (or [ALT]) + [TAB] do not work,\n"
#~| "move focus forward with [CTRL] + [F] and backward with [CTRL] + [B].</p>"
#~ msgid ""
#~ "<p>2) <i>Substitution of Keystrokes</i><br>\\n<p>Because the environment "
#~ "can affect the use of the keyboard,\\nthere is more than one way to "
#~ "navigate the dialog pages.\\nIf [TAB] and [SHIFT] (or [ALT]) + [TAB] do "
#~ "not work,\\nmove focus forward with [CTRL] + [F] and backward with [CTRL] "
#~ "+ [B].</p>"
#~ msgstr ""
#~ "<p>2) <b>Sostituzione della combinazione tasti</b><br>\n"
#~ "<p>Visto che l'ambiente può influire sull'uso della tastiera,\n"
#~ "vi sono diversi modi per navigare nelle pagine di dialogo.\n"
#~ "Se [TAB] e [MAIUSC] ( o [ALT])+[TAB] non funzionano \n"
#~ "provare con [CTRL] + [F] per spostarsi in avanti e [CTRL] + [B] per "
#~ "spostarsi indietro.</p>"

#, fuzzy
#~| msgid ""
#~| "<p>If [ALT] + [letter] does not work,\n"
#~| "try [ESC] + [letter]. Example: [ESC] + [H] for [ALT] + [H].\n"
#~| "[ESC] + [TAB] is also a substitute for [ALT] + [TAB].</p>"
#~ msgid ""
#~ "<p>If [ALT] + [letter] does not work,\\ntry [ESC] + [letter]. Example: "
#~ "[ESC] + [H] for [ALT] + [H].\\n[ESC] + [TAB] is also a substitute for "
#~ "[ALT] + [TAB].</p>"
#~ msgstr ""
#~ "<p> Se [ALT] + [lettera] non funziona,\n"
#~ "provare con [ESC] + [lettera]. Esempio: [ESC] + [H] al posto di [ALT] + "
#~ "[H].\n"
#~ "Si può anche usare [ESC] + [TAB] al posto di [ALT] + [TAB].</p>"

#, fuzzy
#~| msgid ""
#~| "<p>3) <i>Function Keys</i><br>\n"
#~| "F keys provide a quick access to main functions.\n"
#~| "Press F1 to get the function key bindings for the current dialog.</p>"
#~ msgid ""
#~ "<p>3) <i>Function Keys</i><br>\\nF keys provide a quick access to main "
#~ "functions.\\nPress F1 to get the function key bindings for the current "
#~ "dialog.</p>"
#~ msgstr ""
#~ "<p>3) <i>Tasti funzione</i><br>\n"
#~ "I tasti funzione (F) offrono un accesso rapido alle funzioni principali.\n"
#~ "Premere F1 per ottenete la mappatura dei tasti per la finestra attuale.</"
#~ "p>"

#, fuzzy
#~| msgid ""
#~| "F1  = Help<br>\n"
#~| "F2  = Info or Description<br>\n"
#~| "F3  = Add<br>\n"
#~| "F4  = Edit or Configure<br>\n"
#~| "F5  = Delete<br>\n"
#~| "F6  = Test<br>\n"
#~| "F7  = Expert or Advanced<br>\n"
#~| "F8  = Back<br>\n"
#~| "F9  = Abort or Cancel<br>\n"
#~| "F10 = OK, Next, Finish, or Accept<br>"
#~ msgid ""
#~ "F1  = Help<br>\\nF2  = Info or Description<br>\\nF3  = Add<br>\\nF4  = "
#~ "Edit or Configure<br>\\nF5  = Delete<br>\\nF6  = Test<br>\\nF7  = Expert "
#~ "or Advanced<br>\\nF8  = Back<br>\\nF9  = Abort or Cancel<br>\\nF10 = OK, "
#~ "Next, Finish, or Accept<br>"
#~ msgstr ""
#~ "F1  = Aiuto<br>\n"
#~ "F2  = Informazioni o descrizione<br>\n"
#~ "F3  = Aggiungi<br>\n"
#~ "F4  = Modifica o configura<br>\n"
#~ "F5  = Elimina<br>\n"
#~ "F6  = Prova<br>\n"
#~ "F7  = Per esperti o avanzato<br>\n"
#~ "F8  = Indietro<br>\n"
#~ "F9  = Interrompi o annulla<br>\n"
#~ "F10 = OK, Avanti, Fine o Accetta<br>"

#, fuzzy
#~| msgid ""
#~| "<p>In some environments, all or some\n"
#~| "F keys are not available.</p>"
#~ msgid "<p>In some environments, all or some\\nF keys are not available.</p>"
#~ msgstr ""
#~ "<p>In alcuni ambienti, non tutti i tasti funzione F\n"
#~ "sono disponibili.</p>"

#, fuzzy
#~| msgid ""
#~| "Although the path %1 exists, it is not a directory.\n"
#~| "Continue or cancel the operation?\n"
#~ msgid ""
#~ "Although the path %1 exists, it is not a directory.\\nContinue or cancel "
#~ "the operation?\\n"
#~ msgstr ""
#~ "Benché il percorso %1 esista, non è una directory.\n"
#~ "Continuare o annullare l'operazione?\n"

#, fuzzy
#~| msgid ""
#~| "The path %1 does not exist.\n"
#~| "Create it now?\n"
#~ msgid "The path %1 does not exist.\\nCreate it now?\\n"
#~ msgstr ""
#~ "Il percorso %1 non esiste.\n"
#~ "Crearlo ora?\n"

#, fuzzy
#~| msgid ""
#~| "Failed to create the directory %1.\n"
#~| "Continue or cancel the current operation?\n"
#~ msgid ""
#~ "Failed to create the directory %1.\\nContinue or cancel the current "
#~ "operation?\\n"
#~ msgstr ""
#~ "Impossibile creare la directory %1.\n"
#~ "Continuare o annullare l'operazione?\n"

#, fuzzy
#~| msgid ""
#~| "YaST cannot continue the configuration\n"
#~| "without installing the required packages."
#~ msgid ""
#~ "YaST cannot continue the configuration\\nwithout installing the required "
#~ "packages."
#~ msgstr ""
#~ "YaST non può procedere con la configurazione\n"
#~ "se non si installano i pacchetti richiesti."

#, fuzzy
#~| msgid ""
#~| "Cannot write settings to '%1'.\n"
#~| "\n"
#~| "Reason: %2"
#~ msgid "Cannot write settings to '%1'.\\n\\nReason: %2"
#~ msgstr ""
#~ "Impossibile scrivere le impostazioni su %1.\n"
#~ "\n"
#~ "Motivo: %2"

#, fuzzy
#~| msgid ""
#~| "Error writing file '%1'.\n"
#~| "\n"
#~| "Reason: %2"
#~ msgid "Error writing file '%1'.\\n\\nReason: %2"
#~ msgstr ""
#~ "Errore durante la scrittura del file '%1'.\n"
#~ "\n"
#~ "Motivo: %2"

# #-#-#-#-#  base.it.po (base)  #-#-#-#-#
# TLABEL modules/sound/sound.ycp:620
#, fuzzy
#~| msgid ""
#~| "Cannot open file '%1'.\n"
#~| "\n"
#~| "Reason: %2"
#~ msgid "Cannot open file '%1'.\\n\\nReason: %2"
#~ msgstr ""
#~ "Impossibile aprire il file '%1'.\n"
#~ "\n"
#~ "Motivo: %2"

#, fuzzy
#~| msgid ""
#~| "Unknown Error.\n"
#~| "\n"
#~| "Description: %1"
#~ msgid "Unknown Error.\\n\\nDescription: %1"
#~ msgstr ""
#~ "Errore sconosciuto.\n"
#~ "\n"
#~ "Descrizione: %1"

#, fuzzy
#~| msgid ""
#~| "The directory '%1' does not exist.\n"
#~| "Create it?"
#~ msgid "The directory '%1' does not exist.\\nCreate it?"
#~ msgstr ""
#~ "La directory %1 non esiste.\n"
#~ "Crearla?"

#, fuzzy
#~| msgid ""
#~| "The domain has changed.\n"
#~| "You must reboot for the changes to take effect."
#~ msgid ""
#~ "The domain has changed.\\nYou must reboot for the changes to take effect."
#~ msgstr ""
#~ "Il dominio è cambiato.\n"
#~ "Bisogna riavviare affinché le modifiche vengano applicate."

#, fuzzy
#~| msgid ""
#~| "If you abort the installation now,\n"
#~| "Linux will not be installed.\n"
#~| "Your hard disk will remain untouched."
#~ msgid ""
#~ "If you abort the installation now,\\nLinux will not be installed.\\nYour "
#~ "hard disk will remain untouched."
#~ msgstr ""
#~ "Se si interrompe l'installazione ora,\n"
#~ "Linux non verrà installato.\n"
#~ "Il disco fisso non verrà modificato."

#, fuzzy
#~| msgid ""
#~| "If you abort the installation now, you will\n"
#~| "have an incomplete Linux system\n"
#~| "that might or might not be usable.\n"
#~| "You might need to reinstall.\n"
#~ msgid ""
#~ "If you abort the installation now, you will\\nhave an incomplete Linux "
#~ "system\\nthat might or might not be usable.\\nYou might need to reinstall."
#~ "\\n"
#~ msgstr ""
#~ "Se si interrompe l'installazione ora, \n"
#~ "il sistema Linux sarà incompleto\n"
#~ "e potrebbe anche non essere utilizzabile.\n"
#~ "Potrebbe rendersi necessario installarlo nuovamente.\n"

#, fuzzy
#~| msgid ""
#~| "If you abort the installation now,\n"
#~| "Linux will be unusable.\n"
#~| "You will need to reinstall."
#~ msgid ""
#~ "If you abort the installation now,\\nLinux will be unusable.\\nYou will "
#~ "need to reinstall."
#~ msgstr ""
#~ "Se si interrompe l'installazione ora,\n"
#~ "Linux non sarà utilizzabile.\n"
#~ "Si dovrà installarlo nuovamente."

#, fuzzy
#~| msgid ""
#~| "<p><big><b>GPG Private Key</b></big><br>\n"
#~| "The table contains list of the private GPG keys.</p>"
#~ msgid ""
#~ "<p><big><b>GPG Private Key</b></big><br>\\nThe table contains list of the "
#~ "private GPG keys.</p>"
#~ msgstr ""
#~ "<p><big><b>Chiave privata GPG</b></big><br>\n"
#~ "La tabella include l'elenco delle chiavi private GPG.</p>"

#, fuzzy
#~| msgid ""
#~| "<p><big><b>GPG Public Key</b></big><br>\n"
#~| "The table contains list of the public GPG keys.</p>"
#~ msgid ""
#~ "<p><big><b>GPG Public Key</b></big><br>\\nThe table contains list of the "
#~ "public GPG keys.</p>"
#~ msgstr ""
#~ "<p><big><b>Chiave pubblica GPG</b></big><br>\n"
#~ "La tabella include l'elenco delle chiavi pubbliche GPG.</p>"

#, fuzzy
#~| msgid ""
#~| "<p><big><b>Create a new GPG key</b></big><br>\n"
#~| "<tt>gpg --gen-key</tt> is started, see <tt>gpg</tt> manual pager for "
#~| "more information.\n"
#~| "Press Ctrl+C to cancel.\n"
#~| "</p>"
#~ msgid ""
#~ "<p><big><b>Create a new GPG key</b></big><br>\\n<tt>gpg --gen-key</tt> is "
#~ "started, see <tt>gpg</tt> manual pager for more information.\\nPress Ctrl"
#~ "+C to cancel.\\n</p>"
#~ msgstr ""
#~ "<p><big><b>Crea una nuova chiave GPG</b></big><br>\n"
#~ "<tt>gpg --gen-key</tt> è avviato. Per ulteriori informazioni, vedere la "
#~ "pagina di manuale di <tt>gpg</tt>.\n"
#~ "Premere Ctrl+C per annullare.\n"
#~ "</p>"

#, fuzzy
#~| msgid ""
#~| "<p><big><b>Passphrase</b></big><br>\n"
#~| "Enter passphrase to unlock the GPG key."
#~ msgid ""
#~ "<p><big><b>Passphrase</b></big><br>\\nEnter passphrase to unlock the GPG "
#~ "key."
#~ msgstr ""
#~ "<p><big><b>Frase d'accesso</b></big><br>\n"
#~ "Immettere la frase d'accesso per sbloccare la chiave GPG."

#, fuzzy
#~| msgid ""
#~| "<p><b><big>Displayed Log</big></b><br>\n"
#~| "Use <b>Log</b> to select the log to display. It will be displayed in\n"
#~| "the field below.</p>\n"
#~ msgid ""
#~ "<p><b><big>Displayed Log</big></b><br>\\nUse <b>Log</b> to select the log "
#~ "to display. It will be displayed in\\nthe field below.</p>\\n"
#~ msgstr ""
#~ "<p><b><big>Log visualizzato</big></b><br>\n"
#~ "Usare <b>Log</b> per selezionare il log da visualizzare, il quale verrà\n"
#~ "visualizzato nel campo sottostante.</p>\n"

#, fuzzy
#~| msgid ""
#~| "<p><b><big>The Log</big></b><br>\n"
#~| "This screen displays the log.</p>"
#~ msgid "<p><b><big>The Log</big></b><br>\\nThis screen displays the log.</p>"
#~ msgstr ""
#~ "<p><b><big>Il log</big></b><br>\n"
#~ "Questa schermata visualizza il log.</p>"

#, fuzzy
#~| msgid ""
#~| "<p>\n"
#~| "To process advanced actions or save the log into a file, click <b>%1</"
#~| "b>\n"
#~| "and select the action to process.</p>"
#~ msgid ""
#~ "<p>\\nTo process advanced actions or save the log into a file, click <b>"
#~ "%1</b>\\nand select the action to process.</p>"
#~ msgstr ""
#~ "<p>\n"
#~ "Per compiere azioni avanzate o salvare il log in un file, premere\n"
#~ "<b>%1</b> e selezionare l'azione da eseguire.</p>"

#, fuzzy
#~| msgid ""
#~| "<p>\n"
#~| "To process advanced actions, click <b>%1</b>\n"
#~| "and select the action to process.</p>"
#~ msgid ""
#~ "<p>\\nTo process advanced actions, click <b>%1</b>\\nand select the "
#~ "action to process.</p>"
#~ msgstr ""
#~ "<p>\n"
#~ "Per compiere azioni avanzate, premere <b>%1</b>\n"
#~ "e selezionare l'azione da eseguire.</p>"

#, fuzzy
#~| msgid ""
#~| "<p>\n"
#~| "To save the log into a file, click <b>Save Log</b> and select the file\n"
#~| "to which to save the log.</p>\n"
#~ msgid ""
#~ "<p>\\nTo save the log into a file, click <b>Save Log</b> and select the "
#~ "file\\nto which to save the log.</p>\\n"
#~ msgstr ""
#~ "<p>\n"
#~ "Per salvare il log in un file, premere <B>Salva log</B> e selezionare il "
#~ "file\n"
#~ "in cui salvare il log.</p>\n"

#, fuzzy
#~| msgid ""
#~| "These network interfaces assigned to internal network cannot be "
#~| "deselected:\n"
#~| "%1\n"
#~ msgid ""
#~ "These network interfaces assigned to internal network cannot be "
#~ "deselected:\\n%1\\n"
#~ msgstr ""
#~ "Queste interfacce di rete assegnate alla rete interna non possono essere "
#~ "deselezionate:\n"
#~ "%1\n"

#, fuzzy
#~| msgid ""
#~| "No interface is selected. Service will not\n"
#~| "be available for other computers.\n"
#~| "\n"
#~| "Continue?"
#~ msgid ""
#~ "No interface is selected. Service will not\\nbe available for other "
#~ "computers.\\n\\nContinue?"
#~ msgstr ""
#~ "Non è stata selezionata alcuna interfaccia. Il servizio\n"
#~ "non sarà disponibile per altri computer.\n"
#~ "\n"
#~ "Continuare?"

#, fuzzy
#~| msgid ""
#~| "Because of SuSE Firewall settings, the port\n"
#~| "on the following interfaces will additionally be open:\n"
#~| "%1\n"
#~| "\n"
#~| "Continue?"
#~ msgid ""
#~ "Because of SuSE Firewall settings, the port\\non the following interfaces "
#~ "will additionally be open:\\n%1\\n\\nContinue?"
#~ msgstr ""
#~ "A causa delle impostazioni del firewall di SuSE, la porta verrà aperta\n"
#~ "inoltre sulle seguenti interfacce:\n"
#~ "%1\n"
#~ "\n"
#~ "Continuare?"

#, fuzzy
#~| msgid ""
#~| "Because of SuSE Firewall settings, the port\n"
#~| "on the following interfaces cannot be opened:\n"
#~| "%1\n"
#~| "\n"
#~| "Continue?"
#~ msgid ""
#~ "Because of SuSE Firewall settings, the port\\non the following interfaces "
#~ "cannot be opened:\\n%1\\n\\nContinue?"
#~ msgstr ""
#~ "A causa delle impostazioni del firewall di SuSE, non\n"
#~ "è possibile aprire la porta sulle seguenti interfacce:\n"
#~ "%1\n"
#~ "\n"
#~ "Continuare?"

#, fuzzy
#~| msgid ""
#~| "<p><b><big>Firewall Settings</big></b><br>\n"
#~| "To open the firewall to allow access to the service from remote "
#~| "computers,\n"
#~| "set <b>%1</b>.<br>"
#~ msgid ""
#~ "<p><b><big>Firewall Settings</big></b><br>\\nTo open the firewall to "
#~ "allow access to the service from remote computers,\\nset <b>%1</b>.<br>"
#~ msgstr ""
#~ "<p><b><big>Impostazioni firewall</big></b><br>\n"
#~ "Per aprire il firewall in modo da consentire l'accesso ai servizi da "
#~ "computer remoti\n"
#~ "impostare <b>%1</b>.<br>"

#, fuzzy
#~| msgid ""
#~| "To select interfaces on which to open the port,\n"
#~| "click <b>%2</b>.<br>"
#~ msgid ""
#~ "To select interfaces on which to open the port,\\nclick <b>%2</b>.<br>"
#~ msgstr ""
#~ "Per selezionare le interfacce sulle quali aprire la porta, \n"
#~ "premere <b>%2</b>.<br>"

#, fuzzy
#~| msgid ""
#~| "This option is available only if the firewall\n"
#~| "is enabled.</p>"
#~ msgid "This option is available only if the firewall\\nis enabled.</p>"
#~ msgstr ""
#~ "Questa opzione è disponibile solo se il firewall\n"
#~ "è abilitato.</p>"

#, fuzzy
#~| msgid ""
#~| "Your network interfaces are currently controlled by NetworkManager\n"
#~| "but the service to configure might not work well with it.\n"
#~| "\n"
#~| "Really continue?"
#~ msgid ""
#~ "Your network interfaces are currently controlled by NetworkManager\\nbut "
#~ "the service to configure might not work well with it.\\n\\nReally "
#~ "continue?"
#~ msgstr ""
#~ "Le interfacce di rete sono attualmente controllate da NetworkManager,\n"
#~ "tuttavia il servizio di configurazione potrebbe non funzionare "
#~ "correttamente con esso.\n"
#~ "\n"
#~ "Continuare?"

#, fuzzy
#~| msgid ""
#~| "Configure network with YaST or Network Manager plug-in\n"
#~| "and start this module again"
#~ msgid ""
#~ "Configure network with YaST or Network Manager plug-in\\nand start this "
#~ "module again"
#~ msgstr ""
#~ "Configurare la rete con YaST o con il plugin Network Manager\n"
#~ "e avviare nuovamente questo modulo"

#, fuzzy
#~| msgid ""
#~| "A port name may consist of the characters 'a-z', 'A-Z', '0-9', and '*+."
#~| "_-'.\n"
#~| "A port number may be a number from 0 to 65535.\n"
#~| "No spaces are allowed.\n"
#~ msgid ""
#~ "A port name may consist of the characters 'a-z', 'A-Z', '0-9', and '*+."
#~ "_-'.\\nA port number may be a number from 0 to 65535.\\nNo spaces are "
#~ "allowed.\\n"
#~ msgstr ""
#~ "Un nome di porta consiste di caratteri 'a-z', 'A-Z', '0-9' e '*+._-'.\n"
#~ "Il numero di una porta è un numero tra 0 e 65535.\n"
#~ "Non sono consentiti degli spazi.\n"

#, fuzzy
#~| msgid ""
#~| "Interface '%1' is included in multiple firewall zones.\n"
#~| "Continuing with configuration can produce errors.\n"
#~| "\n"
#~| "It is recommended to leave the configuration and repair it manually in\n"
#~| "the file '/etc/sysconfig/SuSEFirewall'."
#~ msgid ""
#~ "Interface '%1' is included in multiple firewall zones.\\nContinuing with "
#~ "configuration can produce errors.\\n\\nIt is recommended to leave the "
#~ "configuration and repair it manually in\\nthe file '/etc/sysconfig/"
#~ "SuSEFirewall'."
#~ msgstr ""
#~ "L'interfaccia %1 è presente in diverse zone firewall.\n"
#~ "Continuare con la configurazione può produrre degli errori.\n"
#~ "\n"
#~ "Si consiglia di uscire dal processo di configurazione e di provvedere\n"
#~ "manualmente nel file '/etc/sysconfig/SuSEfirewall'."

#, fuzzy
#~| msgid ""
#~| "Interface '%1' is not assigned to any firewall zone.\n"
#~| "Run YaST2 Firewall and assign it.\n"
#~ msgid ""
#~ "Interface '%1' is not assigned to any firewall zone.\\nRun YaST2 Firewall "
#~ "and assign it.\\n"
#~ msgstr ""
#~ "L'interfaccia '%1' non è assegnata ad alcuna zona del firewall.\n"
#~ "Eseguire il modulo Firewall di YaST2 e assegnare l'interfaccia ad una "
#~ "zona.\n"

#, fuzzy
#~| msgid ""
#~| "SSH port is open (<a href=\"firewall--disable_ssh_in_proposal\">close</"
#~| "a>), but\n"
#~| "there are no network interfaces configured"
#~ msgid ""
#~ "SSH port is open (<a href=\"firewall--disable_ssh_in_proposal\">close</"
#~ "a>), but\\nthere are no network interfaces configured"
#~ msgstr ""
#~ "La porta SSH è aperta (<a href=\"firewall--disable_ssh_in_proposal"
#~ "\">chiudi</a>),\n"
#~ "ma non ci sono interfacce di rete configurate"

#, fuzzy
#~| msgid ""
#~| "Ignoring a download failure may result in a broken system.\n"
#~| "Verify the system later by running the Software Management module.\n"
#~ msgid ""
#~ "Ignoring a download failure may result in a broken system.\\nVerify the "
#~ "system later by running the Software Management module.\\n"
#~ msgstr ""
#~ "Se si ignora un errore di scaricamento si può ottenere un sistema non "
#~ "integro.\n"
#~ "Verificare successivamente il sistema eseguendo il modulo di gestione del "
#~ "software.\n"

#, fuzzy
#~| msgid ""
#~| "Ignoring a package failure may result in a broken system.\n"
#~| "The system should be later verified by running the Software Management "
#~| "module."
#~ msgid ""
#~ "Ignoring a package failure may result in a broken system.\\nThe system "
#~ "should be later verified by running the Software Management module."
#~ msgstr ""
#~ "Se si ignora un errore del pacchetto si può ottenere un sistema non "
#~ "integro.\n"
#~ "Il sistema può essere verificato in un secondo momento avviando il modulo "
#~ "di gestione dei programmi."

#, fuzzy
#~| msgid ""
#~| "<p>The repository at the specified URL now provides a different media "
#~| "ID.\n"
#~| "If the URL is correct, this indicates that the repository content has "
#~| "changed. To \n"
#~| "continue using this repository, start <b>Installation Repositories</b> "
#~| "from \n"
#~| "the YaST control center and refresh the repository.</p>\n"
#~ msgid ""
#~ "<p>The repository at the specified URL now provides a different media ID."
#~ "\\nIf the URL is correct, this indicates that the repository content has "
#~ "changed. To \\ncontinue using this repository, start <b>Installation "
#~ "Repositories</b> from \\nthe YaST control center and refresh the "
#~ "repository.</p>\\n"
#~ msgstr ""
#~ "<p>Il repository all'URL specificato fornisce un ID del supporto "
#~ "differente.\n"
#~ "Se l'URL è corretto, allora il contenuto del repository è cambiato. Per \n"
#~ "continuare ad utilizzare questo repository, avviare <b>Repository di "
#~ "installazione</b> dal\n"
#~ "centro di controllo YaST e aggiornare il repository.</p>\n"

# #-#-#-#-#  base.it.po (base)  #-#-#-#-#
# TLABEL modules/inst_rpmcopy.ycp:17
#, fuzzy
#~| msgid ""
#~| "Insert\n"
#~| "'%1'"
#~ msgid "Insert\\n'%1'"
#~ msgstr ""
#~ "Inserire\n"
#~ "' %1'"

#, fuzzy
#~| msgid ""
#~| "Cannot access installation media\n"
#~| "%1\n"
#~| "%2.\n"
#~| "Check whether the directory is accessible."
#~ msgid ""
#~ "Cannot access installation media\\n%1\\n%2.\\nCheck whether the directory "
#~ "is accessible."
#~ msgstr ""
#~ "Impossibile accedere al supporto di installazione\n"
#~ "%1\n"
#~ "%2.\n"
#~ "Verificare che la directory sia accessibile."

#, fuzzy
#~| msgid ""
#~| "Cannot access installation media \n"
#~| "%1\n"
#~| "%2.\n"
#~| "Check whether the server is accessible."
#~ msgid ""
#~ "Cannot access installation media \\n%1\\n%2.\\nCheck whether the server "
#~ "is accessible."
#~ msgstr ""
#~ "Impossibile accedere al supporto di installazione \n"
#~ "%1\n"
#~ "%2.\n"
#~ "Verificare che il server sia accessibile."

#, fuzzy
#~| msgid ""
#~| "Patch: %1\n"
#~| "\n"
#~ msgid "Patch: %1\\n\\n"
#~ msgstr ""
#~ "Patch: %1\n"
#~ "\n"

#, fuzzy
#~| msgid ""
#~| "The repositories are being refreshed.\n"
#~| "Continue with refreshing?\n"
#~| "\n"
#~| "Note: If the refresh is skipped some packages\n"
#~| "might be missing or out of date."
#~ msgid ""
#~ "The repositories are being refreshed.\\nContinue with refreshing?\\n"
#~ "\\nNote: If the refresh is skipped some packages\\nmight be missing or "
#~ "out of date."
#~ msgstr ""
#~ "I repository sono stati aggiornati.\n"
#~ "Continuare l'aggiornamento?\n"
#~ "\n"
#~ "Nota: se viene saltato l'aggiornamento, alcuni pacchetti\n"
#~ "potrebbero mancare o non essere aggiornati."

#, fuzzy
#~| msgid ""
#~| "Rebuilding of package database failed:\n"
#~| "%1"
#~ msgid "Rebuilding of package database failed:\\n%1"
#~ msgstr ""
#~ "Ricostruzione del database dei pacchetti fallita:\n"
#~ "%1"

#, fuzzy
#~| msgid ""
#~| "Conversion of package database failed:\n"
#~| "%1"
#~ msgid "Conversion of package database failed:\\n%1"
#~ msgstr ""
#~ "Conversione del database dei pacchetti fallita:\n"
#~ " %1"

#, fuzzy
#~| msgid ""
#~| "URL: %1\n"
#~| "\n"
#~| "%2"
#~ msgid "URL: %1\\n\\n%2"
#~ msgstr ""
#~ "URL: %1\n"
#~ "\n"
#~ "%2"

#, fuzzy
#~| msgid ""
#~| "PackageKit is still running (probably busy).\n"
#~| "Ask PackageKit to quit again?"
#~ msgid ""
#~ "PackageKit is still running (probably busy).\\nAsk PackageKit to quit "
#~ "again?"
#~ msgstr ""
#~ "PackageKit è ancora in esecuzione (probabilmente è occupato).\n"
#~ "Chiedere nuovamente a PackageKit di terminare?"

#, fuzzy
#~| msgid ""
#~| "PackageKit is blocking software management.\n"
#~| "This happens when the updater applet or another software management\n"
#~| "application is running.\n"
#~| "\n"
#~| "Ask PackageKit to quit?"
#~ msgid ""
#~ "PackageKit is blocking software management.\\nThis happens when the "
#~ "updater applet or another software management\\napplication is running.\\n"
#~ "\\nAsk PackageKit to quit?"
#~ msgstr ""
#~ "PackageKit sta bloccando la gestione dei programmi.\n"
#~ "Questo accade quando l'applet dell'aggiornatore o un'altra applicazione\n"
#~ "di gestione dei programmi è in esecuzione.\n"
#~ "\n"
#~ "Chiedere a PackageKit di terminare?"

#, fuzzy
#~| msgid ""
#~| "Would you like to continue without having access\n"
#~| "to the software management or retry to access it?\n"
#~ msgid ""
#~ "Would you like to continue without having access\\nto the software "
#~ "management or retry to access it?\\n"
#~ msgstr ""
#~ "Continuare senza l'accesso alla\n"
#~ "gestione dei programmi o riprovare ad accedere?\n"

#, fuzzy
#~| msgid ""
#~| "Would you like to retry accessing the software manager,\n"
#~| "continue without having access to the software management,\n"
#~| "or abort?\n"
#~ msgid ""
#~ "Would you like to retry accessing the software manager,\\ncontinue "
#~ "without having access to the software management,\\nor abort?\\n"
#~ msgstr ""
#~ "Riprovare ad accedere alla gestione dei programmi,\n"
#~ "continuare senza l'accesso alla gestione dei programmi\n"
#~ "o interrompere?\n"

#, fuzzy
#~| msgid "Would you like to abort or try again?\n"
#~ msgid "Would you like to abort or try again?\\n"
#~ msgstr "Interrompere l'operazione o riprovare?\n"

#, fuzzy
#~| msgid ""
#~| "The current system is not consistent,\n"
#~| "some packages have unresolved dependencies."
#~ msgid ""
#~ "The current system is not consistent,\\nsome packages have unresolved "
#~ "dependencies."
#~ msgstr ""
#~ "Il sistema corrente non è consistente,\n"
#~ "alcuni pacchetti presentano dipendenze non risolte."

#, fuzzy
#~| msgid ""
#~| "Yast has automatically added or removed some packages,\n"
#~| "check the changes scheduled to fix the system\n"
#~| "in the software manager."
#~ msgid ""
#~ "Yast has automatically added or removed some packages,\\ncheck the "
#~ "changes scheduled to fix the system\\nin the software manager."
#~ msgstr ""
#~ "YaST ha automaticamente aggiunto o rimosso alcuni pacchetti,\n"
#~ "controllare le modifiche pianificate per riparare il sistema\n"
#~ "nel gestore dei programmi."

#, fuzzy
#~| msgid ""
#~| "Start the software manager and fix the problems\n"
#~| "or skip fixing and install the already confirmed packages only?"
#~ msgid ""
#~ "Start the software manager and fix the problems\\nor skip fixing and "
#~ "install the already confirmed packages only?"
#~ msgstr ""
#~ "Avviare il gestore dei programmi e riparare i problemi\n"
#~ "oppure saltare la riparazione e installare solamente i pacchetti già "
#~ "confermati?"

#, fuzzy
#~| msgid ""
#~| "There are unresolved dependencies which need\n"
#~| "to be solved manually in the software manager."
#~ msgid ""
#~ "There are unresolved dependencies which need\\nto be solved manually in "
#~ "the software manager."
#~ msgstr ""
#~ "Ci sono alcune dipendenze non risolte che richiedono\n"
#~ "di essere risolte manualmente nel gestore dei programmi."

#, fuzzy
#~| msgid ""
#~| "Installing required packages failed. If you continue\n"
#~| "without installing required packages,\n"
#~| "YaST may not work properly.\n"
#~ msgid ""
#~ "Installing required packages failed. If you continue\\nwithout installing "
#~ "required packages,\\nYaST may not work properly.\\n"
#~ msgstr ""
#~ "Installazione dei pacchetti richiesti fallita.\n"
#~ "Se si prosegue senza che i pacchetti richiesti siano installati\n"
#~ "YaST potrebbe non funzionare correttamente.\n"

#, fuzzy
#~| msgid ""
#~| "If you continue without installing required \n"
#~| "packages, YaST may not work properly.\n"
#~ msgid ""
#~ "If you continue without installing required \\npackages, YaST may not "
#~ "work properly.\\n"
#~ msgstr ""
#~ "Se si continua senza installare i pacchetti richiesti,\n"
#~ "YaST potrebbe non funzionare correttamente.\n"

#, fuzzy
#~| msgid ""
#~| "<p><b><big>License Confirmation</big></b><br>\n"
#~| "The package in the headline of the dialog requires an explicit "
#~| "confirmation\n"
#~| "of acceptance of its license.\n"
#~| "If you reject the license of the package, the package will not be "
#~| "installed.\n"
#~| "<br>\n"
#~| "To accept the license of the package, click <b>I Agree</b>.\n"
#~| "To reject the license of the package, click <b>I Disagree</b></p>."
#~ msgid ""
#~ "<p><b><big>License Confirmation</big></b><br>\\nThe package in the "
#~ "headline of the dialog requires an explicit confirmation\\nof acceptance "
#~ "of its license.\\nIf you reject the license of the package, the package "
#~ "will not be installed.\\n<br>\\nTo accept the license of the package, "
#~ "click <b>I Agree</b>.\\nTo reject the license of the package, click <b>I "
#~ "Disagree</b></p>."
#~ msgstr ""
#~ "<p><b><big>Conferma licenza</big></b><br>\n"
#~ "Il pacchetto indicato nell'intestazione della finestra richiede una "
#~ "conferma esplicita\n"
#~ "dell'accettazione della licenza.\n"
#~ "Se la licenza di un pacchetto non viene accettata, il pacchetto non sarà "
#~ "installato.\n"
#~ "<br>\n"
#~ "Per accettare la licenza del pacchetto, premere <b>Accetto</b>.\n"
#~ "Per rifiutare la licenza, premere <b>Non accetto</b>.</p>"

#, fuzzy
#~| msgid ""
#~| "<p>\n"
#~| "\t\t This dialog allows you to define this system's tasks and what "
#~| "software to install.\n"
#~| "\t\t Available tasks and software for this system are shown by category "
#~| "in the left\n"
#~| "\t\t column.  To view a description for an item, select it in the list.\n"
#~| "\t\t </p>"
#~ msgid ""
#~ "<p>\\n\t\t This dialog allows you to define this system's tasks and what "
#~ "software to install.\\n\t\t Available tasks and software for this system "
#~ "are shown by category in the left\\n\t\t column.  To view a description "
#~ "for an item, select it in the list.\\n\t\t </p>"
#~ msgstr ""
#~ "<p>\n"
#~ "\t\t Questa finestra consente di definire le attività del sistema e quali "
#~ "programmi installare.\n"
#~ "\t\t Le attività e i programmi disponibili per il sistema sono "
#~ "visualizzati per categoria nella colonna\n"
#~ "\t\t a sinistra. Per visualizzare la descrizione di un elemento, "
#~ "selezionarlo nell'elenco.\n"
#~ "\t\t </p>"

#, fuzzy
#~| msgid ""
#~| "<p>\n"
#~| "\t\t Change the status of an item by clicking its status icon\n"
#~| "\t\t or right-click any icon for a context menu.\n"
#~| "\t\t With the context menu, you can also change the status of all "
#~| "items.\n"
#~| "\t\t </p>"
#~ msgid ""
#~ "<p>\\n\t\t Change the status of an item by clicking its status icon\\n\t"
#~ "\t or right-click any icon for a context menu.\\n\t\t With the context "
#~ "menu, you can also change the status of all items.\\n\t\t </p>"
#~ msgstr ""
#~ "<p>\n"
#~ "\t\t Per modificare lo stato di un elemento, fare clic sulla relativa "
#~ "icona dello stato\n"
#~ "\t\t oppure fare clic con il pulsante destro del mouse per ottenere il "
#~ "menu contestuale.\n"
#~ "\t\t Quest'ultimo consente inoltre di modificare lo stato di tutti gli "
#~ "elementi.\n"
#~ "\t\t </p>"

#, fuzzy
#~| msgid ""
#~| "<p>\n"
#~| "\t\t <b>Details</b> opens the detailed software package selection\n"
#~| "\t\t where you can view and select individual software packages.\n"
#~| "\t\t </p>"
#~ msgid ""
#~ "<p>\\n\t\t <b>Details</b> opens the detailed software package selection\\n"
#~ "\t\t where you can view and select individual software packages.\\n\t\t </"
#~ "p>"
#~ msgstr ""
#~ "<p>\n"
#~ "\t\t <b>Dettagli</b> consente di aprire la selezione dettagliata dei "
#~ "pacchetti dei programmi\n"
#~ "\t\t in cui visualizzare e selezionare singoli pacchetti dei programmi.\n"
#~ "\t\t </p>"

#, fuzzy
#~| msgid ""
#~| "<p>\n"
#~| "\t\t The disk usage display in the lower right corner shows the "
#~| "remaining disk space\n"
#~| "\t\t after all requested changes will have been performed.\n"
#~| "\t\t Hard disk partitions that are full or nearly full can degrade\n"
#~| "\t\t system performance and in some cases even cause serious problems.\n"
#~| "\t\t The system needs some available disk space to run properly.\n"
#~| "\t\t </p>"
#~ msgid ""
#~ "<p>\\n\t\t The disk usage display in the lower right corner shows the "
#~ "remaining disk space\\n\t\t after all requested changes will have been "
#~ "performed.\\n\t\t Hard disk partitions that are full or nearly full can "
#~ "degrade\\n\t\t system performance and in some cases even cause serious "
#~ "problems.\\n\t\t The system needs some available disk space to run "
#~ "properly.\\n\t\t </p>"
#~ msgstr ""
#~ "<p>\n"
#~ "\t\t L'utilizzo del disco nell'angolo inferiore destro indica lo spazio "
#~ "ancora disponibile sul disco\n"
#~ "\t\t dopo che sono state eseguire tutte le modifiche richieste.\n"
#~ "\t\t Le partizioni dei dischi fissi piene o quasi piene possono ridurre\n"
#~ "\t\t le prestazioni del sistema e, in alcuni casi, causare seri "
#~ "problemi.\n"
#~ "\t\t Il sistema richiede dello spazio disponibile sul disco per il "
#~ "corretto funzionamento.\n"
#~ "\t\t </p>"

#, fuzzy
#~| msgid ""
#~| "The package %1 from repository %2\n"
#~| "%3\n"
#~| "is not digitally signed. This means that the origin\n"
#~| "and integrity of the package cannot be verified. Installing the package\n"
#~| "may put the integrity of your system at risk.\n"
#~| "\n"
#~| "Install it anyway?"
#~ msgid ""
#~ "The package %1 from repository %2\\n%3\\nis not digitally signed. This "
#~ "means that the origin\\nand integrity of the package cannot be verified. "
#~ "Installing the package\\nmay put the integrity of your system at risk.\\n"
#~ "\\nInstall it anyway?"
#~ msgstr ""
#~ "Il pacchetto %1 nel repository %2\n"
#~ "%3\n"
#~ "non è firmato digitalmente. Ciò significa che non è possibile verificare "
#~ "l'integrità e\n"
#~ "l'origine del pacchetto. L'installazione del pacchetto\n"
#~ "può rappresentare un rischio per l'integrità del sistema.\n"
#~ "\n"
#~ "Installarlo comunque?"

#, fuzzy
#~| msgid ""
#~| "The file %1 from repository %2\n"
#~| "%3\n"
#~| "is not digitally signed. The origin and integrity of the file\n"
#~| "cannot be verified. Using the file anyway puts the integrity of your \n"
#~| "system at risk.\n"
#~| "\n"
#~| "Use it anyway?\n"
#~ msgid ""
#~ "The file %1 from repository %2\\n%3\\nis not digitally signed. The origin "
#~ "and integrity of the file\\ncannot be verified. Using the file anyway "
#~ "puts the integrity of your \\nsystem at risk.\\n\\nUse it anyway?\\n"
#~ msgstr ""
#~ "Il file %1 nel repository %2\n"
#~ "%3\n"
#~ "non è firmato digitalmente. L'origine e l'integrità del file\n"
#~ "non possono essere verificate. Usare il file mette a rischio \n"
#~ "l'integrità del sistema.\n"
#~ "\n"
#~ "Usarlo comunque?\n"

#, fuzzy
#~| msgid ""
#~| "No checksum for package %1 was found in the repository.\n"
#~| "While the package is part of the signed repository, it is not "
#~| "contained \n"
#~| "in the list of checksums in this repository. Installing the package "
#~| "puts \n"
#~| "the integrity of your system at risk.\n"
#~| "\n"
#~| "Install it anyway?\n"
#~ msgid ""
#~ "No checksum for package %1 was found in the repository.\\nWhile the "
#~ "package is part of the signed repository, it is not contained \\nin the "
#~ "list of checksums in this repository. Installing the package puts \\nthe "
#~ "integrity of your system at risk.\\n\\nInstall it anyway?\\n"
#~ msgstr ""
#~ "Nessun codice di controllo per il pacchetto %1 è stato trovato nel "
#~ "repository.\n"
#~ "Per quanto il pacchetto si parte del repository firmato, non è contenuto\n"
#~ "nell'elenco dei codici di controllo in questo repository. Installare il "
#~ "pacchetto\n"
#~ "mette a rischio l'integrità del sistema.\n"
#~ "\n"
#~ "Installarlo comunque?\n"

#, fuzzy
#~| msgid ""
#~| "No checksum for file %1 was found in the repository.\n"
#~| "This means that the file is part of the signed repository,\n"
#~| "but the list of checksums in this repository does not mention this file. "
#~| "Using the file\n"
#~| "may put the integrity of your system at risk.\n"
#~| "\n"
#~| "Use it anyway?"
#~ msgid ""
#~ "No checksum for file %1 was found in the repository.\\nThis means that "
#~ "the file is part of the signed repository,\\nbut the list of checksums in "
#~ "this repository does not mention this file. Using the file\\nmay put the "
#~ "integrity of your system at risk.\\n\\nUse it anyway?"
#~ msgstr ""
#~ "Nessun codice di controllo per il file %1 è stato trovato nel "
#~ "repository.\n"
#~ "Ciò significa che il file appartiene al repository firmato, ma l'elenco "
#~ "dei codici di controllo\n"
#~ "in questo repository non fa riferimento a tale file. L'utilizzo del file "
#~ "può rappresentare\n"
#~ "un rischio per l'integrità del sistema.\n"
#~ "\n"
#~ "Utilizzarlo comunque?"

#, fuzzy
#~| msgid ""
#~| "Package %1 from repository %2\n"
#~| "%3\n"
#~| "is signed with the following GnuPG key, but the integrity check failed: "
#~| "%4\n"
#~| "\n"
#~| "The package has been changed, either by accident or by an attacker,\n"
#~| "since the repository creator signed it. Installing it is a big risk\n"
#~| "for the integrity and security of your system.\n"
#~| "\n"
#~| "Install it anyway?\n"
#~ msgid ""
#~ "Package %1 from repository %2\\n%3\\nis signed with the following GnuPG "
#~ "key, but the integrity check failed: %4\\n\\nThe package has been "
#~ "changed, either by accident or by an attacker,\\nsince the repository "
#~ "creator signed it. Installing it is a big risk\\nfor the integrity and "
#~ "security of your system.\\n\\nInstall it anyway?\\n"
#~ msgstr ""
#~ "Il pacchetto %1 nel repository %2\n"
#~ "%3\n"
#~ "è firmato con la seguente chiave GnuPG pubblica, ma la verifica "
#~ "dell'integrità non è riuscita: %4\n"
#~ "\n"
#~ "Il pacchetto è stato modificato accidentalmente o da un utente "
#~ "malintenzionato\n"
#~ "dopo essere stato firmato dal creatore del repository. L'installazione di "
#~ "questo pacchetto rappresenta un grosso rischio\n"
#~ "per l'integrità e la sicurezza del sistema.\n"
#~ "\n"
#~ "Installarlo comunque?\n"

#, fuzzy
#~| msgid ""
#~| "File %1 from repository %2\n"
#~| "%3\n"
#~| "is signed with the following GnuPG key, but the integrity check failed: "
#~| "%4\n"
#~| "\n"
#~| "The file has been changed, either by accident or by an attacker,\n"
#~| "since the repository creator signed it. Using it is a big risk\n"
#~| "for the integrity and security of your system.\n"
#~| "\n"
#~| "Use it anyway?\n"
#~ msgid ""
#~ "File %1 from repository %2\\n%3\\nis signed with the following GnuPG key, "
#~ "but the integrity check failed: %4\\n\\nThe file has been changed, either "
#~ "by accident or by an attacker,\\nsince the repository creator signed it. "
#~ "Using it is a big risk\\nfor the integrity and security of your system.\\n"
#~ "\\nUse it anyway?\\n"
#~ msgstr ""
#~ "Il file %1 nel repository %2\n"
#~ "%3\n"
#~ "è firmato con la seguente chiave GnuPG pubblica, ma la verifica "
#~ "dell'integrità non è riuscita: %4\n"
#~ "\n"
#~ "Il pacchetto è stato modificato accidentalmente o da un utente "
#~ "malintenzionato\n"
#~ "dopo essere stato firmato dal creatore del repository. L'installazione di "
#~ "questo pacchetto rappresenta un grosso rischio\n"
#~ "per l'integrità e la sicurezza del sistema.\n"
#~ "\n"
#~ "Usarlo comunque?\n"

#, fuzzy
#~| msgid ""
#~| "The package %1 is digitally signed\n"
#~| "with the following unknown GnuPG key: %2.\n"
#~| "\n"
#~| "This means that a trust relationship to the creator of the package\n"
#~| "cannot be established. Installing the package may put the integrity\n"
#~| "of your system at risk.\n"
#~| "\n"
#~| "Install it anyway?"
#~ msgid ""
#~ "The package %1 is digitally signed\\nwith the following unknown GnuPG "
#~ "key: %2.\\n\\nThis means that a trust relationship to the creator of the "
#~ "package\\ncannot be established. Installing the package may put the "
#~ "integrity\\nof your system at risk.\\n\\nInstall it anyway?"
#~ msgstr ""
#~ "Il pacchetto %1 è firmato digitalmente\n"
#~ "con la seguente chiave GnuPG sconosciuta: %2.\n"
#~ "\n"
#~ "Ciò significa che non è possibile stabilire una relazione di fiducia con\n"
#~ "il creatore del pacchetto. L'installazione del pacchetto può "
#~ "rappresentare un rischio per\n"
#~ "l'integrità del sistema.\n"
#~ "\n"
#~ "Installarlo comunque?"

#, fuzzy
#~| msgid ""
#~| "The file %1\n"
#~| "is digitally signed with the following unknown GnuPG key: %2.\n"
#~| "\n"
#~| "This means that a trust relationship to the creator of the file\n"
#~| "cannot be established. Using the file may put the integrity\n"
#~| "of your system at risk.\n"
#~| "\n"
#~| "Use it anyway?"
#~ msgid ""
#~ "The file %1\\nis digitally signed with the following unknown GnuPG key: "
#~ "%2.\\n\\nThis means that a trust relationship to the creator of the file"
#~ "\\ncannot be established. Using the file may put the integrity\\nof your "
#~ "system at risk.\\n\\nUse it anyway?"
#~ msgstr ""
#~ "Il file %1\n"
#~ "è firmato digitalmente con la seguente chiave GnuPG sconosciuta: %2.\n"
#~ "\n"
#~ "Ciò significa che non è possibile stabilire una relazione di fiducia\n"
#~ "con il creatore del file. L'utilizzo del file può rappresentare un "
#~ "rischio per\n"
#~ "l'integrità del sistema.\n"
#~ "\n"
#~ "Utilizzarlo comunque?"

#, fuzzy
#~| msgid ""
#~| "The package %1 is digitally signed\n"
#~| "with key '%2 (%3)'.\n"
#~| "\n"
#~| "There is no trust relationship with the owner of the key.\n"
#~| "If you trust the owner, mark the key as trusted.\n"
#~| "\n"
#~| "Installing a package from an unknown repository puts\n"
#~| "the integrity of your system at risk. It is safest\n"
#~| "to skip the package.\n"
#~ msgid ""
#~ "The package %1 is digitally signed\\nwith key '%2 (%3)'.\\n\\nThere is no "
#~ "trust relationship with the owner of the key.\\nIf you trust the owner, "
#~ "mark the key as trusted.\\n\\nInstalling a package from an unknown "
#~ "repository puts\\nthe integrity of your system at risk. It is safest\\nto "
#~ "skip the package.\\n"
#~ msgstr ""
#~ "Il pacchetto %1 è firmato digitalmente\n"
#~ "con la chiave '%2 (%3)'.\n"
#~ "\n"
#~ "Non esistono relazioni di fiducia con il proprietario di questa chiave.\n"
#~ "Se il proprietario è fidato, segnare la chiave come fidata.\n"
#~ "\n"
#~ "L'installazione di un pacchetto da un repository sconosciuto mette a "
#~ "rischio\n"
#~ "l'integrità del sistema. È più sicuro\n"
#~ "saltare il pacchetto.\n"

#, fuzzy
#~| msgid ""
#~| "The file %1 is digitally signed\n"
#~| "with key '%2 (%3)'.\n"
#~| "\n"
#~| "There is no trust relationship with the owner of the key.\n"
#~| "If you trust the owner, mark the key as trusted.\n"
#~| "\n"
#~| "Installing a file from an unknown repository puts\n"
#~| "the integrity of your system at risk. It is safest\n"
#~| "to skip it.\n"
#~ msgid ""
#~ "The file %1 is digitally signed\\nwith key '%2 (%3)'.\\n\\nThere is no "
#~ "trust relationship with the owner of the key.\\nIf you trust the owner, "
#~ "mark the key as trusted.\\n\\nInstalling a file from an unknown "
#~ "repository puts\\nthe integrity of your system at risk. It is safest\\nto "
#~ "skip it.\\n"
#~ msgstr ""
#~ "Il file %1 è firmato digitalmente con la\n"
#~ "chiave '%2 (%3)'.\n"
#~ "\n"
#~ "Non esistono relazioni di fiducia con il proprietario di questa chiave.\n"
#~ "Se il proprietario è fidato, segnare la chiave come fidata.\n"
#~ "\n"
#~ "L'installazione di un file da un repository sconosciuto mette a rischio\n"
#~ "l'integrità del sistema. È più sicuro\n"
#~ "saltarlo.\n"

#, fuzzy
#~| msgid ""
#~| "<p>The owner of the key may distribute updates,\n"
#~| "packages, and package repositories that your system will trust and "
#~| "offer\n"
#~| "for installation and update without any further warning. In this way,\n"
#~| "importing the key into your keyring of trusted keys allows the key "
#~| "owner\n"
#~| "to have a certain amount of control over the software on your system.</p>"
#~ msgid ""
#~ "<p>The owner of the key may distribute updates,\\npackages, and package "
#~ "repositories that your system will trust and offer\\nfor installation and "
#~ "update without any further warning. In this way,\\nimporting the key into "
#~ "your keyring of trusted keys allows the key owner\\nto have a certain "
#~ "amount of control over the software on your system.</p>"
#~ msgstr ""
#~ "<p>Il proprietario della chiave può distribuire aggiornamenti,\n"
#~ "pacchetti e repository di pacchetti considerati fidati dal sistema ed\n"
#~ "effettuare installazioni e aggiornamenti senza alcun avviso. In questo "
#~ "modo,\n"
#~ "l'importazione di una chiave nel gruppo di chiavi fidate consente al "
#~ "proprietario della chiave\n"
#~ "di controllare parzialmente i programmi sul computer in uso.</p>"

#, fuzzy
#~| msgid ""
#~| "<p>A warning dialog opens for every package that\n"
#~| "is not signed by a trusted (imported) key. If you do not trust the key,\n"
#~| "the packages or repositories created by the owner of the key will not be "
#~| "used.</p>"
#~ msgid ""
#~ "<p>A warning dialog opens for every package that\\nis not signed by a "
#~ "trusted (imported) key. If you do not trust the key,\\nthe packages or "
#~ "repositories created by the owner of the key will not be used.</p>"
#~ msgstr ""
#~ "<p>Viene visualizzata una finestra di avviso per ogni pacchetto\n"
#~ "non firmato con una chiave (importata) fidata. Se non ci si fida della "
#~ "chiave,\n"
#~ "i pacchetti o i repository creati dal proprietario della chiave non "
#~ "verranno usati.</p>"

#, fuzzy
#~| msgid ""
#~| "The following GnuPG key has been found in repository\n"
#~| "%1\n"
#~| "(%2):"
#~ msgid "The following GnuPG key has been found in repository\\n%1\\n(%2):"
#~ msgstr ""
#~ "La seguente chiave GnuPG è stata trovata nel repository\n"
#~ "%1\n"
#~ "(%2):"

#, fuzzy
#~| msgid ""
#~| "You can choose to import it into your keyring of trusted\n"
#~| "public keys, meaning that you trust the owner of the key.\n"
#~| "You should be sure that you can trust the owner and that\n"
#~| "the key really belongs to that owner before importing it."
#~ msgid ""
#~ "You can choose to import it into your keyring of trusted\\npublic keys, "
#~ "meaning that you trust the owner of the key.\\nYou should be sure that "
#~ "you can trust the owner and that\\nthe key really belongs to that owner "
#~ "before importing it."
#~ msgstr ""
#~ "Si può scegliere di importarla nell'elenco di chiavi\n"
#~ "pubbliche fidate per indicare che il proprietario della chiave è fidato.\n"
#~ "Prima di importare la chiave, assicurarsi che il proprietario sia fidato "
#~ "e che la\n"
#~ "chiave appartenga al proprietario in questione."

#, fuzzy
#~| msgid ""
#~| "The expected checksum of file %1\n"
#~| "is %2,\n"
#~| "but the current checksum is %3.\n"
#~| "\n"
#~| "The file has been changed by accident or by an attacker\n"
#~| "since the repository creator signed it. Using it is a big risk\n"
#~| "for the integrity and security of your system.\n"
#~| "\n"
#~| "Use it anyway?\n"
#~ msgid ""
#~ "The expected checksum of file %1\\nis %2,\\nbut the current checksum is "
#~ "%3.\\n\\nThe file has been changed by accident or by an attacker\\nsince "
#~ "the repository creator signed it. Using it is a big risk\\nfor the "
#~ "integrity and security of your system.\\n\\nUse it anyway?\\n"
#~ msgstr ""
#~ "Il codice di controllo previsto per il file %1\n"
#~ "è %2,\n"
#~ "ma il codice di controllo attuale è %3.\n"
#~ "\n"
#~ "Il file è stato modificato accidentalmente o da un utente "
#~ "malintenzionato\n"
#~ "da quando il creatore del repository lo ha firmato. Utilizzare tale file "
#~ "comporta un serio rischio\n"
#~ "per l'integrità e la sicurezza del sistema.\n"
#~ "\n"
#~ "Utilizzarlo comunque?\n"

#, fuzzy
#~| msgid ""
#~| "The checksum of file %1\n"
#~| "is %2,\n"
#~| "but the expected checksum is not known.\n"
#~| "\n"
#~| "This means that the origin and integrity of the file\n"
#~| "cannot be verified. Using the file puts the integrity of your system at "
#~| "risk.\n"
#~| "\n"
#~| "Use it anyway?\n"
#~ msgid ""
#~ "The checksum of file %1\\nis %2,\\nbut the expected checksum is not known."
#~ "\\n\\nThis means that the origin and integrity of the file\\ncannot be "
#~ "verified. Using the file puts the integrity of your system at risk.\\n"
#~ "\\nUse it anyway?\\n"
#~ msgstr ""
#~ "Il codice di controllo del file %1\n"
#~ "è %2,\n"
#~ "ma il codice di controllo attuale è sconosciuto.\n"
#~ "\n"
#~ "Ciò significa che l'origine e l'integrità del file\n"
#~ "non possono essere verificate. Usare il file mette a rischio l'integrità "
#~ "del sistema.\n"
#~ "\n"
#~ "Utilizzarlo comunque?\n"

# #-#-#-#-#  base.it.po (base)  #-#-#-#-#
# TLABEL modules/inst_rpmcopy.ycp:61
#, fuzzy
#~| msgid ""
#~| "Do you really want\n"
#~| "to quit the installation?"
#~ msgid "Do you really want\\nto quit the installation?"
#~ msgstr ""
#~ "Uscire\n"
#~ "dall'installazione?"

#, fuzzy
#~| msgid ""
#~| "Unable to enable service %1\n"
#~| "Command %2 returned\n"
#~| "%3"
#~ msgid "Unable to query '%1' unit Id\\nCommand returned: %2\\n"
#~ msgstr ""
#~ "Impossibile abilitare il servizio %1\n"
#~ "Il comando '%2' ha ritornato\n"
#~ "%3"

#, fuzzy
#~| msgid ""
#~| "Unable to disable service %1\n"
#~| "Command '%2' returned:%3\n"
#~ msgid "Unable to disable service %1\\nCommand '%2' returned:%3\\n"
#~ msgstr ""
#~ "Impossibile disabilitare il servizio %1\n"
#~ "Il comando '%2' ha ritornato:%3\n"

#, fuzzy
#~| msgid ""
#~| "Unable to enable service %1\n"
#~| "Command %2 returned\n"
#~| "%3"
#~ msgid "Unable to enable service %1\\nCommand %2 returned\\n%3"
#~ msgstr ""
#~ "Impossibile abilitare il servizio %1\n"
#~ "Il comando '%2' ha ritornato\n"
#~ "%3"

#, fuzzy
#~| msgid ""
#~| "File %1 has been changed manually.\n"
#~| "YaST might lose some of the changes.\n"
#~ msgid ""
#~ "File %1 has been changed manually.\\nYaST might lose some of the changes."
#~ "\\n"
#~ msgstr ""
#~ "Il file %1 è stato modificato manualmente.\n"
#~ "YaST potrebbe perdere alcune delle modifiche.\n"

#, fuzzy
#~| msgid ""
#~| "Files %1 have been changed manually.\n"
#~| "YaST might lose some of the changes"
#~ msgid ""
#~ "Files %1 have been changed manually.\\nYaST might lose some of the changes"
#~ msgstr ""
#~ "I file %1 sono stati modificati manualmente.\n"
#~ "YaST potrebbe perdere alcune delle modifiche"

# #-#-#-#-#  installation.it.po (installation)  #-#-#-#-#
# TLABEL modules/inst_target_selection.ycp:183
#, fuzzy
#~| msgid ""
#~| "Reboot your system\n"
#~| "to activate the new kernel.\n"
#~ msgid "Reboot your system\\nto activate the new kernel.\\n"
#~ msgstr ""
#~ "Riavviate il sistema\n"
#~ "per attivare il nuovo kernel.\n"

#, fuzzy
#~| msgid ""
#~| "A valid MAC address consists of six pairs of hexadecimal\n"
#~| "digits separated by colons."
#~ msgid ""
#~ "A valid MAC address consists of six pairs of hexadecimal\\ndigits "
#~ "separated by colons."
#~ msgstr ""
#~ "Un indirizzo MAC valido è costituito da sei coppie di numeri\n"
#~ "esadecimali separati da due punti."

#, fuzzy
#~| msgid ""
#~| "A valid domain name consists of components separated by dots.\n"
#~| "Each component contains letters, digits, and hyphens. A hyphen may not\n"
#~| "start or end a component and the last component may not begin with a "
#~| "digit."
#~ msgid ""
#~ "A valid domain name consists of components separated by dots.\\nEach "
#~ "component contains letters, digits, and hyphens. A hyphen may not\\nstart "
#~ "or end a component and the last component may not begin with a digit."
#~ msgstr ""
#~ "Un nome di dominio valido consiste di componenti separate da punti.\n"
#~ "Ogni componente contiene lettere, cifre e trattini. Un trattino non può "
#~ "essere\n"
#~ "all'inizio o alla fine di una componente e l'ultima componente non può "
#~ "iniziare con una cifra."

#, fuzzy
#~| msgid ""
#~| "A valid host name consists of letters, digits, and hyphens.\n"
#~| "A host name may not begin or end with a hyphen.\n"
#~ msgid ""
#~ "A valid host name consists of letters, digits, and hyphens.\\nA host name "
#~ "may not begin or end with a hyphen.\\n"
#~ msgstr ""
#~ "Un nome host valido è composto di lettere, cifre e trattini.\n"
#~ "Un nome host non può iniziare o finire con un trattino.\n"

#, fuzzy
#~| msgid ""
#~| "A valid IPv4 address consists of four integers\n"
#~| "in the range 0-255 separated by dots."
#~ msgid ""
#~ "A valid IPv4 address consists of four integers\\nin the range 0-255 "
#~ "separated by dots."
#~ msgstr ""
#~ "Un indirizzo IPv4 valido consiste di quattro numeri\n"
#~ "nell'intervallo 0-255 separati da punti."

#, fuzzy
#~| msgid ""
#~| "A valid IPv6 address consists of up to eight\n"
#~| "hexadecimal numbers in the range 0 - FFFF separated by colons.\n"
#~| "It can contain up to one double colon."
#~ msgid ""
#~ "A valid IPv6 address consists of up to eight\\nhexadecimal numbers in the "
#~ "range 0 - FFFF separated by colons.\\nIt can contain up to one double "
#~ "colon."
#~ msgstr ""
#~ "Un indirizzo IPv6 valido consiste di fino a otto\n"
#~ "numeri esadecimali nell'intervallo 0-FFFF separati da due punti.\n"
#~ "Può contenere al massimo un doppio due punti."

#, fuzzy
#~| msgid ""
#~| "A valid network definition can contain the IP,\n"
#~| "IP/Netmask, IP/Netmask_Bits, or 0/0 for all networks.\n"
#~| "\n"
#~| "Examples:\n"
#~| "IP: 192.168.0.1\n"
#~| "IP/Netmask: 192.168.0.0/255.255.255.0\n"
#~| "IP/Netmask_Bits: 192.168.0.0/24 or 192.168.0.1/32\n"
#~ msgid ""
#~ "A valid network definition can contain the IP,\\nIP/Netmask, IP/"
#~ "Netmask_Bits, or 0/0 for all networks.\\n\\nExamples:\\nIP: 192.168.0.1 "
#~ "or 2001:db8:0::1\\nIP/Netmask: 192.168.0.0/255.255.255.0 or 2001:"
#~ "db8:0::1/56\\nIP/Netmask_Bits: 192.168.0.0/24 or 192.168.0.1/32 or 2001:"
#~ "db8:0::1/ffff::0\\n"
#~ msgstr ""
#~ "Una definizione di rete valida deve contenere l'indirizzo IP,\n"
#~ "IP/Maschera di rete, IP/Bit maschera di rete, o 0/0 per tutte le reti.\n"
#~ "\n"
#~ "Esempi:\n"
#~ "IP: 192.168.0.1\n"
#~ "IP/Maschera di rete: 192.168.0.0/255.255.255.0\n"
#~ "IP/Bit maschera di rete: 192.168.0.0/24 o 192.168.0.1/32\n"

#, fuzzy
#~| msgid ""
#~| "This module must be run as root.\n"
#~| "If you continue now, the module may not function properly.\n"
#~| "For example, some settings can be read improperly\n"
#~| "and it is unlikely that settings can be written.\n"
#~ msgid ""
#~ "This module must be run as root.\\nIf you continue now, the module may "
#~ "not function properly.\\nFor example, some settings can be read improperly"
#~ "\\nand it is unlikely that settings can be written.\\n"
#~ msgstr ""
#~ "Questo modulo deve essere eseguito come root.\n"
#~ "Se si prosegue adesso, il modulo potrebbe non funzionare correttamente.\n"
#~ "Ad esempio, alcune impostazioni non verrebbero lette correttamente\n"
#~ "ed è improbabile che le impostazioni possano essere salvate.\n"

# #-#-#-#-#  base.it.po (base)  #-#-#-#-#
# TLABEL modules/inst_startup.ycp:61
#, fuzzy
#~| msgid ""
#~| "YaST\n"
#~| "Initializing ...\n"
#~ msgid "YaST\\nInitializing ...\\n"
#~ msgstr ""
#~ "YaST\n"
#~ "Inizializzazione in corso...\n"

#~ msgid "Cannot enable service '%1'."
#~ msgstr "Impossibile abilitare il servizio '%1'."

#~ msgid "Cannot disable service '%1'."
#~ msgstr "Impossibile disabilitare il servizio '%1'."

# TLABEL modules/inst_sw_single.ycp:559
#~ msgid "Post-Installation log (SUSEconfig)"
#~ msgstr "Log della post-installazione (SUSEconfig)"

#~ msgid ""
#~ "Unable to enable service %1:\n"
#~ "%2"
#~ msgstr ""
#~ "Impossibile abilitare il servizio %1:\n"
#~ "%2"

#~ msgid "YaST2 Control Center"
#~ msgstr "Centro di controllo di YaST2"

#~ msgid "Import Public GnuPG Key"
#~ msgstr "Importa chiave GnuPG pubblica"

#~ msgid "&Import"
#~ msgstr "&Importa"

# #-#-#-#-#  base.it.po (base)  #-#-#-#-#
# TLABEL modules/inst_custom_part.ycp:1198
#~ msgid "Do &Not Import"
#~ msgstr "Non i&mportare"

#~ msgid ""
#~ "The following GnuPG key has been found in repository %1 \n"
#~ "%2:\n"
#~ "\n"
#~ "%3\n"
#~ "\n"
#~ "You can choose to import it into your keyring of trusted\n"
#~ "public keys, meaning that you trust the owner of the key.\n"
#~ "You should be sure that you can trust the owner and that\n"
#~ "the key really belongs to that owner before importing it."
#~ msgstr ""
#~ "È stata trovata la seguente chiave GnuPG nel repository %1 \n"
#~ "%2:\n"
#~ "\n"
#~ "%3\n"
#~ "\n"
#~ "Si può importarla nell'elenco di chiavi\n"
#~ "pubbliche fidate per indicare che il proprietario della chiave è fidato.\n"
#~ "Prima di importare la chiave, assicurarsi che il proprietario sia fidato "
#~ "e che la\n"
#~ "chiave appartenga veramente al proprietario in questione."

#~ msgid "A&vailable are:"
#~ msgstr "Sono &disponibili:"

#~ msgid "Re&start detection"
#~ msgstr "&Riavvia rilevamento"

#~ msgid "&Configure..."
#~ msgstr "&Configura..."

#~ msgid "C&hange..."
#~ msgstr "&Modifica..."

#~ msgid "Package %1 was not found on the medium."
#~ msgstr "Il pacchetto %1 non è stato trovato sul supporto specificato."

#~ msgid "Failed to download delta RPM"
#~ msgstr "Impossibile scaricare il pacchetto delta RPM"

#~ msgid "Failed to apply delta RPM"
#~ msgstr "Impossibile applicare il pacchetto delta RPM"

#~ msgid "Failed to download patch RPM"
#~ msgstr "Impossibile scaricare il pacchetto patch RPM"

#~ msgid ""
#~ "Download failed:\n"
#~ "    %1"
#~ msgstr ""
#~ "Scaricamento non riuscito:\n"
#~ "    %1"

#~ msgid "Accessing the Softwaree Management Failed"
#~ msgstr "Accesso alla gestione dei programmi non riuscito"

# #-#-#-#-#  base.it.po (base)  #-#-#-#-#
# TLABEL modules/dialup/dialup.ycp:1196
#, fuzzy
#~ msgid "Automatically Retry After %1 Seconds"
#~ msgstr ""
#~ "#-#-#-#-#  base.it.po (base)  #-#-#-#-#\n"
#~ "Riprova automaticamente dopo %1 secondi\n"
#~ "#-#-#-#-#  base.it.po (base)  #-#-#-#-#\n"
#~ "Riprova Automaticamente Dopo %1 Secondi"

#, fuzzy
#~ msgid "Skip Refresh"
#~ msgstr ""
#~ "#-#-#-#-#  base.it.po (base)  #-#-#-#-#\n"
#~ "Ignora aggiornamento\n"
#~ "#-#-#-#-#  base.it.po (base)  #-#-#-#-#\n"
#~ "&Ignora aggiornamento"

# #-#-#-#-#  base.it.po (base)  #-#-#-#-#
# TLABEL modules/inst_sw_single.ycp:745-1
#, fuzzy
#~ msgid "Size"
#~ msgstr ""
#~ "#-#-#-#-#  base.it.po (base)  #-#-#-#-#\n"
#~ "Dimensioni\n"
#~ "#-#-#-#-#  base.it.po (base)  #-#-#-#-#\n"
#~ "Dimensione"<|MERGE_RESOLUTION|>--- conflicted
+++ resolved
@@ -28,15 +28,9 @@
 msgstr ""
 "Project-Id-Version: base\n"
 "Report-Msgid-Bugs-To: \n"
-<<<<<<< HEAD
 "POT-Creation-Date: 2019-01-19 02:29+0000\n"
-"PO-Revision-Date: 2018-11-20 15:56+0000\n"
-"Last-Translator: Alessio Adamo <alessio.adamo@gmail.com>\n"
-=======
-"POT-Creation-Date: 2019-01-11 02:29+0000\n"
 "PO-Revision-Date: 2019-01-24 21:13+0000\n"
 "Last-Translator: Davide Aiello <davidea@novilinguists.com>\n"
->>>>>>> 8180fe1d
 "Language-Team: Italian <https://l10n.opensuse.org/projects/yast-base/master/"
 "it/>\n"
 "Language: it\n"
@@ -5546,8 +5540,8 @@
 "<h3>Dopo aver scritto la configurazione</h3>Consentire di modificare lo "
 "stato del servizio immediatamente dopo aver accettato le modifiche. Le "
 "opzioni\n"
-"        disponibili dipendono dallo stato attuale. L'azione speciale <b>"
-"Mantieni stato attuale</b> lascia intatto lo\n"
+"        disponibili dipendono dallo stato attuale. L'azione speciale "
+"<b>Mantieni stato attuale</b> lascia intatto lo\n"
 "        stato del servizio."
 
 #. TRANSLATORS: helptext for the "After reboot" service widget option
