# Copyright (c) 2003 Charmmediatech, INC
#
msgid ""
msgstr ""
"Project-Id-Version: qt-pkg.ko\n"
"Report-Msgid-Bugs-To: \n"
<<<<<<< HEAD
"POT-Creation-Date: 2019-02-15 02:28+0000\n"
"PO-Revision-Date: 2019-01-24 21:13+0000\n"
=======
"POT-Creation-Date: 2018-11-07 02:28+0000\n"
"PO-Revision-Date: 2019-01-31 14:23+0000\n"
>>>>>>> d7a645bf
"Last-Translator: Hwajin Kim <hwajin.kim@e4net.net>\n"
"Language-Team: Korean <https://l10n.opensuse.org/projects/yast-qt-pkg/master/"
"ko/>\n"
"Language: ko\n"
"MIME-Version: 1.0\n"
"Content-Type: text/plain; charset=UTF-8\n"
"Content-Transfer-Encoding: 8bit\n"
"Plural-Forms: nplurals=1; plural=0;\n"
"X-Generator: Weblate 3.3\n"
"X-Poedit-Language: Korean\n"
"X-Poedit-Country: KOREA, REPUBLIC OF\n"
"X-Poedit-SourceCharset: utf-8\n"

#: src/YQPackageSelector.cc:306
msgid "&Update Problems"
msgstr "업데이트 문제(&U)"

#: src/YQPackageSelector.cc:333
msgid "Patter&ns"
msgstr "패턴(&N)"

#: src/YQPackageSelector.cc:355
msgid "Package &Groups"
msgstr "패키지 그룹(&G)"

#: src/YQPackageSelector.cc:368
msgid "&Languages"
msgstr "언어(&L)"

#: src/YQPackageSelector.cc:384
msgid "&Repositories"
msgstr "리포지토리(&R)"

#. TRANSLATORS: Menu item
<<<<<<< HEAD
#: src/YQPackageSelector.cc:399
#, fuzzy
#| msgid "Servers"
=======
#: src/YQPackageSelector.cc:410
>>>>>>> d7a645bf
msgid "&Services"
msgstr "서비스(&S)"

#: src/YQPackageSelector.cc:408
msgid "S&earch"
msgstr "검색(&E)"

#  DEBUG
#. DEBUG
#: src/YQPackageSelector.cc:415 src/YQPkgSearchFilterView.cc:114
msgid "&Keywords"
msgstr "키워드(&K)"

#: src/YQPackageSelector.cc:424
msgid "&Installation Summary"
msgstr "설치 요약(&I)"

#: src/YQPackageSelector.cc:512
msgid "D&escription"
msgstr "설명(&E)"

#: src/YQPackageSelector.cc:525
msgid "&Technical Data"
msgstr "기술 데이터(&T)"

#: src/YQPackageSelector.cc:538 src/YQPkgProductDialog.cc:115
msgid "Dependencies"
msgstr "종속성"

#: src/YQPackageSelector.cc:553
msgid "&Versions"
msgstr "버전(&V)"

#: src/YQPackageSelector.cc:571
msgid "File List"
msgstr "파일 목록"

#  item of a combo box
#: src/YQPackageSelector.cc:588
msgid "Change Log"
msgstr "로그 변경"

#  "Cancel" button
#  text
#. "Cancel" button
#. button #0
#. text
#. button #0
#: src/YQPackageSelector.cc:615 src/YQPackageSelectorBase.cc:194
#: src/YQPackageSelectorBase.cc:305 src/YQPackageSelectorBase.cc:326
#: src/YQPatternSelector.cc:259 src/YQPkgConflictDialog.cc:163
#: src/YQPkgConflictDialog.cc:398 src/YQPkgSearchFilterView.cc:249
#: src/YQPkgTextDialog.cc:258 src/YQPkgVersionsView.cc:411
#: src/YQSimplePatchSelector.cc:219
msgid "&Cancel"
msgstr "취소(&C)"

#. Translators: "Accept" here refers to licenses or similar
#: src/YQPackageSelector.cc:625 src/YQPatternSelector.cc:268
#: src/YQPkgTextDialog.cc:258 src/YQSimplePatchSelector.cc:228
msgid "&Accept"
msgstr "승인(&A)"

#: src/YQPackageSelector.cc:668
msgid "&File"
msgstr "파일(&F)"

#: src/YQPackageSelector.cc:670
msgid "&Import..."
msgstr "임포트(&I)..."

#: src/YQPackageSelector.cc:671
msgid "&Export..."
msgstr "엑스포트(&E)..."

#: src/YQPackageSelector.cc:675
msgid "E&xit -- Discard Changes"
msgstr "종료(&X) -- 변경사항 삭제"

#: src/YQPackageSelector.cc:676
msgid "&Quit -- Save Changes"
msgstr "끝내기(&Q) -- 변경사항 저장"

#: src/YQPackageSelector.cc:688
msgid "&Package"
msgstr "패키지(&P)"

#: src/YQPackageSelector.cc:727 src/YQPkgPackageKitGroupsFilterView.cc:93
#: src/YQPkgSecondaryFilterView.cc:112
msgid "All Packages"
msgstr "모든 패키지"

#: src/YQPackageSelector.cc:729 src/YQPkgObjList.cc:415
msgid "Update if newer version available"
msgstr "최신 버전이 사용 가능한 경우 업데이트"

#: src/YQPackageSelector.cc:732 src/YQPkgObjList.cc:398 src/YQPkgObjList.cc:421
msgid "Update unconditionally"
msgstr "무조건 업데이트"

#  Input field for path
#: src/YQPackageSelector.cc:746
msgid "&Patch"
msgstr "패치(&P)"

#: src/YQPackageSelector.cc:773
msgid "Confi&guration"
msgstr "구성(&G)"

#: src/YQPackageSelector.cc:774
msgid "&Repositories..."
msgstr "리포지토리(&R)..."

#: src/YQPackageSelector.cc:775
msgid "&Online Update..."
msgstr "온라인 업데이트(&O)..."

#  menu item of the Etc. menu
#  submenu: dependency
#: src/YQPackageSelector.cc:785
msgid "&Dependencies"
msgstr "종속성(&D)"

#: src/YQPackageSelector.cc:787
msgid "&Check Now"
msgstr "지금 검사(&C)"

#: src/YQPackageSelector.cc:789
msgid "&Autocheck"
msgstr "자동 검사(&A)"

#: src/YQPackageSelector.cc:794
msgid "Install &Recommended Packages"
msgstr "권장 패키지 설치(&R)"

#  this is a menu entry
#. Translators: Menu for view options (Use a noun, not a verb!)
#: src/YQPackageSelector.cc:807
msgid "&Options"
msgstr "옵션(&O)"

#. Translators: This is about packages ending in "-devel", so don't translate that "-devel"!
#: src/YQPackageSelector.cc:810
msgid "Show -de&vel Packages"
msgstr "-devel 패키지 표시(&V)"

#. Translators: This is about packages ending in "-debuginfo", so don't translate that "-debuginfo"!
#: src/YQPackageSelector.cc:819
msgid "Show -&debuginfo/-debugsource Packages"
msgstr "-debuginfo/-debugsource 패키지 표시(&D)"

#  ComboBox label
#: src/YQPackageSelector.cc:827
msgid "&System Verification Mode"
msgstr "시스템 확인 모드(&S)"

#: src/YQPackageSelector.cc:832
msgid "&Cleanup when deleting packages"
msgstr "패키지 삭제 시 정리(&C)"

#: src/YQPackageSelector.cc:836
msgid "&Allow vendor change"
msgstr "벤더 변경 허용(&A)"

#: src/YQPackageSelector.cc:849
msgid "E&xtras"
msgstr "기타(&X)"

#: src/YQPackageSelector.cc:851
msgid "Show &Products"
msgstr "제품 표시(&P)"

#: src/YQPackageSelector.cc:852
msgid "Show P&ackage Changes"
msgstr "패키지 변경사항 표시(&A)"

#: src/YQPackageSelector.cc:853
msgid "Show &History"
msgstr "이력 표시(&H)"

#. Translators: This is about packages ending in "-devel", so don't translate that "-devel"!
#: src/YQPackageSelector.cc:861
msgid "Install All Matching -&devel Packages"
msgstr "일치하는 모든 -devel 패키지 설치(&D)"

#. Translators: This is about packages ending in "-debuginfo", so don't translate that "-debuginfo"!
#: src/YQPackageSelector.cc:865
msgid "Install All Matching -de&buginfo Packages"
msgstr "일치하는 모든 -debuginfo 패키지 설치(&B)"

#. Translators: This is about packages ending in "-debugsource", so don't translate that "-debugsource"!
#: src/YQPackageSelector.cc:868
msgid "Install All Matching -debug&source Packages"
msgstr "일치하는 모든 -debugsource 패키지 설치(&S)"

#: src/YQPackageSelector.cc:870
msgid "Install All Matching &Recommended Packages"
msgstr "모든 일치하는 권장 패키지 설치(&R)"

#: src/YQPackageSelector.cc:876
msgid "Generate Dependency Resolver &Test Case"
msgstr "종속성 확인자 테스트 사례 생성(&T)"

#: src/YQPackageSelector.cc:896
msgid "&Help"
msgstr "도움말(&H)"

#. Note: The help functions and their texts are moved out
#. to a separate source file YQPackageSelectorHelp.cc
#. Menu entry for help overview
#: src/YQPackageSelector.cc:902
msgid "&Overview"
msgstr "개요(&O)"

#. Menu entry for help about used symbols ( icons )
#: src/YQPackageSelector.cc:905
msgid "&Symbols"
msgstr "기호(&S)"

#. Menu entry for keyboard help
#: src/YQPackageSelector.cc:908
msgid "&Keys"
msgstr "키(&K)"

#: src/YQPackageSelector.cc:1106
msgid "All package dependencies are OK."
msgstr "모든 패키지의 종속성이 정상입니다."

#: src/YQPackageSelector.cc:1122
msgid "P&atches"
msgstr "패치(&A)"

#. startsWith
#. filter
#: src/YQPackageSelector.cc:1184
msgid "Save Package List"
msgstr "패키지 목록 저장"

#. Post error popup
#. parent
#. Post error popup.
#. parent
#: src/YQPackageSelector.cc:1223 src/YQPackageSelector.cc:1317
#: src/YQPkgConflictDialog.cc:425 src/YQPkgConflictList.cc:201
#: src/YQPkgList.cc:604
msgid "Error"
msgstr "오류"

#. caption
#: src/YQPackageSelector.cc:1224
msgid "Error exporting package list to %1"
msgstr "%1(으)로 패키지 목록을 엑스포트하는 중 오류가 발생했습니다."

#: src/YQPackageSelector.cc:1236
msgid "Load Package List"
msgstr "패키지 목록 로드"

#. caption
#: src/YQPackageSelector.cc:1318
msgid "Error loading package list from %1"
msgstr "%1에서 패키지 목록을 로드하는 중 오류가 발생했습니다."

#. caption
#. Translators: %1 is the number of affected packages
#: src/YQPackageSelector.cc:1420
msgid "%1 packages will be updated"
msgstr "%1 패키지가 업데이트됩니다."

#: src/YQPackageSelector.cc:1421
msgid "&Continue"
msgstr "계속(&C)"

#  Button label
#: src/YQPackageSelector.cc:1421
msgid "C&ancel"
msgstr "취소(&A)"

#: src/YQPackageSelector.cc:1460
msgid ""
"<p><small><a href=\"repoupgraderemove:///%1\">Cancel switching</a> system "
"packages to versions in repository %2</small></p>"
msgstr ""
"<p><small>리포지토리 %2의 버전으로 시스템 패키지 <a href="
"\"repoupgraderemove:///%1\">전환 취소</a></small></p>"

#: src/YQPackageSelector.cc:1479
msgid ""
"<p><a href=\"repoupgradeadd:///%1\">Switch system packages</a> to the "
"versions in this repository (%2)</p>"
msgstr ""
"<p>이 리포지토리(%2)의 버전으로 <a href=\"repoupgradeadd:///%1\">시스템 패키"
"지 전환</a></p>"

#  Progress stage 0/7
#: src/YQPackageSelector.cc:1568 src/YQPackageSelector.cc:1723
msgid "Added Subpackages:"
msgstr "추가된 하위 패키지:"

#  "OK" button
#. "OK" button
#. addHStretch( hbox );
#. "OK" button
#: src/YQPackageSelector.cc:1569 src/YQPackageSelector.cc:1725
#: src/YQPackageSelectorBase.cc:214 src/YQPkgDescriptionDialog.cc:120
#: src/YQPkgDiskUsageList.cc:158 src/YQPkgDiskUsageList.cc:167
#: src/YQPkgProductDialog.cc:135 src/YQPkgTextDialog.cc:71
msgid "&OK"
msgstr "확인(&O)"

#: src/YQPackageSelectorBase.cc:93
msgid "Reset &Ignored Dependency Conflicts"
msgstr "무시한 종속성 충돌 재설정(&I)"

#: src/YQPackageSelectorBase.cc:164
msgid "System dependencies verify OK."
msgstr "시스템 종속성 확인에 문제가 없습니다."

#. Translators: RichText ( HTML-like ) format
#: src/YQPackageSelectorBase.cc:185
msgid "Error: Out of disk space!"
msgstr "오류: 디스크 공간이 부족합니다!"

#: src/YQPackageSelectorBase.cc:186
msgid ""
"<p>You can choose to install anyway if you know what you are doing, but you "
"risk getting a corrupted system that requires manual repairs. If you are not "
"absolutely sure how to handle such a case, press <b>Cancel</b> now and "
"deselect some packages.</p>"
msgstr ""
"<p>어떤 일을 하는지 알고 있다면 설치를 선택할 수 있지만, 수동 복구가 필요한 "
"시스템 오류가 발생할 위험이 있습니다. 그런 문제가 발생할 경우 어떻게 처리할지"
"를 모른다면 지금 <b>취소</b>를 누르고 일부 패키지를 선택 취소하십시오.</p>"

#: src/YQPackageSelectorBase.cc:194
msgid "C&ontinue Anyway"
msgstr "계속(&O)"

#: src/YQPackageSelectorBase.cc:208
msgid "The following items will be changed: "
msgstr "다음 항목이 변경됩니다. "

#: src/YQPackageSelectorBase.cc:248
msgid "Do you want to Abandon all changes and exit?"
msgstr "모든 변경 사항을 취소하고 종료하시겠습니까?"

#: src/YQPackageSelectorBase.cc:249
msgid "&Yes"
msgstr "예(&Y)"

#: src/YQPackageSelectorBase.cc:249
msgid "&No"
msgstr "아니요(&N)"

#. Dialog header
#: src/YQPackageSelectorBase.cc:297 src/YQPkgChangesDialog.cc:114
msgid "Automatic Changes"
msgstr "자동 변경"

#: src/YQPackageSelectorBase.cc:301
msgid ""
"In addition to your manual selections, the following packages have been "
"changed to resolve dependencies:"
msgstr ""
"수동 선택항목 외에 다음 패키지가 종속성을 해결하기 위해 변경되었습니다."

#: src/YQPackageSelectorBase.cc:305 src/YQPackageSelectorBase.cc:326
#: src/YQPkgConflictDialog.cc:397 src/YQPkgVersionsView.cc:410
msgid "C&ontinue"
msgstr "계속(&O)"

#. Dialog header
#: src/YQPackageSelectorBase.cc:318
msgid "Unsupported Packages"
msgstr "지원되지 않는 패키지"

#: src/YQPackageSelectorBase.cc:322
msgid ""
"Please realize that the following selected software is either unsupported or "
"requires an additional customer contract for support."
msgstr ""
"선택한 다음 소프트웨어는 지원되지 않거나, 지원을 위해 추가 고객 계약이 필요하"
"다는 점을 명심하십시오."

#: src/YQPackageSelectorBase.cc:421
msgid "Not implemented yet. Sorry."
msgstr "죄송하지만, 아직 구현되지 않았습니다."

#. Translators: Headline for help about the package manager in general
#: src/YQPackageSelectorHelp.cc:64
msgid "The YaST Package Manager"
msgstr "YaST 패키지 관리자"

#. Translators: Automatic word-wrapping.
#: src/YQPackageSelectorHelp.cc:67
msgid ""
"<b>Note:</b> This is a just a short  overview. Refer to the manual for "
"details."
msgstr ""
"<b>참고:</b> 이것은 간단한 개요입니다. 자세한 내용은 설명서를 참조하십시오."

#. Help specific to online update mode
#: src/YQPackageSelectorHelp.cc:74
msgid "In this dialog, select patches to download and install."
msgstr "이 대화 상자에서 다운로드 및 설치할 패치를 선택하십시오."

#: src/YQPackageSelectorHelp.cc:75
msgid ""
"The list on the left side contains available patches along with the "
"respective patch kind (security, recommended, or optional) and the "
"(estimated) download size."
msgstr ""
"왼쪽에 있는 목록에는 사용 가능한 패치가 각 패치 종류(보안, 권장 또는 선택) "
"및 다운로드 크기와 함께 표시됩니다."

#: src/YQPackageSelectorHelp.cc:78
msgid ""
"This list normally contains only those patches that are not installed on "
"your system yet. You can change that with the <b>Include Installed Patches</"
"b> check box below the list."
msgstr ""
"일반적으로 이 목록은 시스템에 설치되지 않은 패치만 포함합니다. 목록 아래에 "
"<b>설치된 패치 포함</b> 항목을 선택하여 목록을 변경할 수 있습니다."

#: src/YQPackageSelectorHelp.cc:80
msgid ""
"The <b>Patch Description</b> field contains a longer explanation of the "
"currently selected patch. Click a patch in the list to view its description "
"here."
msgstr ""
"<b>패치 설명</b> 필드는 현재 선택된 패치에 대한 긴 설명을 포함합니다. 목록에"
"서 패치를 클릭하면 목록에 대한 설명이 여기에 표시됩니다."

#: src/YQPackageSelectorHelp.cc:82
msgid ""
"The package list on the right side shows the contents of the currently "
"selected patch, i.e., the packages it contains. You cannot install or delete "
"individual packages from a patch, only the patch as a whole. This is "
"intentional to avoid system inconsistencies."
msgstr ""
"오른쪽에 있는 패키지 목록은 현재 선택된 패치의 내용 즉, 패치에 포함된 패키지"
"를 표시합니다. 패치는 패치 전체를 설치하거나 삭제할 수만 있고, 패치의 개별 패"
"키지를 설치하거나 삭제할 수 없습니다. 이것은 시스템 불일치를 피하기 위한 것입"
"니다."

#. Translators: Please keep the reference to "filter views" to distinguish between "filter views" that
#. affect the amount of visible packages in the package list and "details views" ( below the package list )
#. that show details about the ( one ) currently selected package in the package list.
#: src/YQPackageSelectorHelp.cc:90
msgid ""
"In addition to <b>Patches</b>, you can also select one of the other filter "
"views from <b>Filter</b> at the upper left:"
msgstr ""
"<b>패치</b> 외에도 왼쪽 상단의 <b>필터</b>에서 다른 필터 보기 중 하나를 선택"
"할 수 있습니다."

#. Help specific to normal (non-online-update) mode
#: src/YQPackageSelectorHelp.cc:98
msgid ""
"In this dialog, select which packages to install, update, or delete. You can "
"select individual packages or entire package \"selections\"."
msgstr ""
"이 대화 상자에서 설치, 업데이트 또는 삭제할 패키지를 선택하십시오. 개별 패키"
"지 또는 전체 패키지 \"선택항목\"을 선택할 수 있습니다."

#: src/YQPackageSelectorHelp.cc:100
msgid ""
"Click the status icon for a package or selection to change the status or "
"right-click it to open a context menu."
msgstr ""
"상태를 변경할 패키지 또는 선택항목의 상태 아이콘을 클릭하거나 오른쪽 버튼으"
"로 클릭하여 상황별 메뉴를 여십시오."

#: src/YQPackageSelectorHelp.cc:102
msgid ""
"Use the <b>Check Dependencies</b> button to resolve package dependencies. "
"Some packages require other packages to be installed. Some packages can only "
"be installed if certain other packages are not installed, too. This check "
"will automatically mark required packages for installation and it will warn "
"you if there are dependency conflicts."
msgstr ""
"패키지 종속성을 해결하려면 <b>종속성 검사</b> 버튼을 사용하십시오. 일부 패키"
"지는 다른 패키지를 설치해야 하고, 일부 패키지는 어떤 다른 패키지가 설치되어 "
"있지 않은 경우에만 설치될 수 있습니다. 이 검사는 자동으로 설치 필수 패키지를 "
"표시하고, 종속성 충돌이 있을 경우 경고합니다."

#: src/YQPackageSelectorHelp.cc:107
msgid ""
"When you leave this dialog with <b>Accept</b>, this check will automatically "
"be performed."
msgstr ""
"<b>승인</b>을 선택하여 이 대화 상자를 종료하면 이 검사가 자동으로 수행됩니다."

#. Translators: Please keep the reference to "filter views" to distinguish between "filter views" that
#. affect the amount of visible packages in the package list and "details views" (below the package list)
#. that show details about the (one) currently selected package in the package list.
#: src/YQPackageSelectorHelp.cc:113
msgid ""
"Select one of the available filter views with the <b>Filter</b> combo-box at "
"the upper left:"
msgstr ""
"왼쪽 상단의 <b>필터</b> 콤보박스로 사용 가능한 필터 보기 중 하나를 선택하십시"
"오."

#: src/YQPackageSelectorHelp.cc:117
msgid ""
"<b>Selections</b> shows some predefined sets of packages that logically "
"belong together."
msgstr ""
"<b>선택항목</b>은 논리적으로 함께 속하는 일부 사전 정의된 패키지 세트를 표시"
"합니다."

#: src/YQPackageSelectorHelp.cc:118
msgid ""
"Use the check box next to the selection to select it as a whole. You can "
"also select or deselect individual packages in the package list at the right."
msgstr ""
"전체적으로 선택하려면 선택항목 옆에 있는 체크박스를 사용하십시오. 오른쪽의 패"
"키지 목록에서 개별 패키지를 선택 또는 선택 취소할 수도 있습니다."

#. Help common to all modes: Description of the various filter views
#: src/YQPackageSelectorHelp.cc:126
msgid ""
"<b>Package Groups</b> shows packages by category. You can expand and "
"collapse tree items to refine or generalize categories. Click any category "
"to display the packages in that category in the package list on the right "
"side."
msgstr ""
"<b>패키지 그룹</b>은 범주별로 패키지를 표시합니다. 트리 항목을 확장 및 축소하"
"여 범주를 세분하거나 일반화할 수 있습니다. 오른쪽의 패키지 목록에서 범주를 클"
"릭하여 해당 범주의 패키지를 표시하십시오."

#: src/YQPackageSelectorHelp.cc:129
msgid ""
" <b>Hint:</b> There is a \"zzz All\" entry at the very end of the list that "
"will show all packages. This may take a few seconds on slow machines."
msgstr ""
" <b>힌트:</b> 모든 패키지를 표시하는 목록 맨 끝에는 \"zzz All\" 항목이 표시됩"
"니다. 속도가 느린 시스템에서는 몇 초가 걸릴 수 있습니다."

#: src/YQPackageSelectorHelp.cc:132
msgid ""
"<b>Search</b> allows you to search for packages that meet various criteria. "
"This is usually the easiest way to find a package if you know its name."
msgstr ""
"<b>검색</b>을 사용하여 다양한 기준을 충족시키는 패키지를 검색할 수 있습니다. "
"일반적으로 패키지를 찾는 가장 쉬운 방법은 패키지의 이름을 알고 있는 경우입니"
"다."

#: src/YQPackageSelectorHelp.cc:134
msgid ""
"<b>Hint:</b> You can also use this to find out what package contains a "
"certain library.  Search in the <b>Provides</b> RPM field."
msgstr ""
"<b>힌트:</b> 또한 이 기능을 사용하여 특정 라이브러리를 포함하는 패키지를 알아"
"볼 수 있습니다. <b>제공</b> RPM 필드에서 검색하십시오."

#: src/YQPackageSelectorHelp.cc:137
msgid ""
"<b>Installation Summary</b> by default shows the changes to your system -- "
"what packages will be installed, deleted, or updated."
msgstr ""
"<b>설치 요약</b>은 기본적으로 사용자 시스템의 변경사항을 표시합니다(설치, 삭"
"제 또는 업데이트될 패키지)."

#: src/YQPackageSelectorHelp.cc:139
msgid ""
"It is generally a good idea to use <b>Check Dependencies</b> then switch to "
"<b>Installation Summary</b> before clicking <b>Accept</b>. This way you can "
"see all changes that will be made to your system."
msgstr ""
"일반적으로 <b>종속성 확인</b>을 사용한 다음 <b>승인</b>을 클릭하기 전에 <b>설"
"치 요약</b>으로 전환하는 것이 좋습니다. 그러면 시스템에 작성될 모든 변경사항"
"을 볼 수 있습니다."

#: src/YQPackageSelectorHelp.cc:142
msgid ""
"You can also explicitly select what packages with what status to see here; "
"use the check boxes at the left side."
msgstr ""
"또한 여기서 확인할 패키지와 함께 상태를 명시적으로 선택할 수 있습니다. 왼쪽"
"의 체크박스를 사용하십시오."

#: src/YQPackageSelectorHelp.cc:144
msgid ""
"<b>Hint:</b> You can also reverse the effect of this filter. You can see "
"what packages remain the same on your system. Simply check <b>Keep</b> and "
"uncheck everything else."
msgstr ""
"<b>힌트:</b> 이 필터의 효과를 되돌릴 수도 있습니다. 시스템에서 패키지가 동일"
"하게 유지되도록 하는 요소를 확인할 수 있습니다. <b>유지</b>를 선택하고 나머지"
"를 모두 선택 취소하면 됩니다."

#. Make sure all images used here are specified in
#. helpimages_DATA in include/Makefile.am !
#. Translators: Headline for help about package status icons
#: src/YQPackageSelectorHelp.cc:161
msgid "Symbols Overview"
msgstr "기호 개요"

#. Translators: Package status short (!) description
#: src/YQPackageSelectorHelp.cc:168 src/YQPkgStatusFilterView.cc:108
msgid "Do not install"
msgstr "설치 안 함"

#. Translators: Automatic word-wrapping.
#: src/YQPackageSelectorHelp.cc:170
msgid "This package is not installed and it will not be installed."
msgstr "이 패키지는 설치되어 있지 않고 설치되지 않습니다."

#. Translators: Package status short (!) description
#: src/YQPackageSelectorHelp.cc:174 src/YQPkgObjList.cc:277
#: src/YQPkgStatusFilterView.cc:95
msgid "Install"
msgstr "설치"

#. Translators: Automatic word-wrapping.
#: src/YQPackageSelectorHelp.cc:176
msgid "This package will be installed. It is not installed yet."
msgstr "이 패키지는 설치되지만, 아직은 설치되지 않았습니다."

#  Translators: Package status short ( ! ) description
#. Translators: Package status short (!) description
#: src/YQPackageSelectorHelp.cc:180 src/YQPkgObjList.cc:278
#: src/YQPkgStatusFilterView.cc:107
msgid "Keep"
msgstr "유지"

#. Translators: Automatic word-wrapping.
#: src/YQPackageSelectorHelp.cc:182
msgid "This package is already installed. Leave it untouched."
msgstr "이 패키지는 이미 설치되어 있고, 변경 없이 보존합니다."

#. Translators: Package status short (!) description
#. Translators: Keyboard action short (!) description
#: src/YQPackageSelectorHelp.cc:186 src/YQPackageSelectorHelp.cc:298
#: src/YQPkgObjList.cc:282 src/YQPkgStatusFilterView.cc:96
msgid "Update"
msgstr "업데이트"

#. Translators: Automatic word-wrapping.
#: src/YQPackageSelectorHelp.cc:188
msgid ""
"This package is already installed. Update it or reinstall it (if the "
"versions are the same)."
msgstr ""
"이 패키지는 이미 설치되어 있습니다. 업데이트하거나 다시 설치하십시오(버전이 "
"동일한 경우)."

#. Translators: Package status short (!) description
#: src/YQPackageSelectorHelp.cc:193 src/YQPkgObjList.cc:276
#: src/YQPkgStatusFilterView.cc:94
msgid "Delete"
msgstr "삭제"

#. Translators: Automatic word-wrapping.
#: src/YQPackageSelectorHelp.cc:195
msgid "This package is already installed. Delete it."
msgstr "이 패키지는 이미 설치되어 있습니다. 삭제하십시오."

#. Translators: Package status short (!) description
#. Translators: Keyboard action short (!) description
#: src/YQPackageSelectorHelp.cc:199 src/YQPackageSelectorHelp.cc:315
#: src/YQPkgStatusFilterView.cc:100
msgid "Taboo"
msgstr "타부"

#. Translators: Automatic word-wrapping.
#: src/YQPackageSelectorHelp.cc:201
msgid ""
"This package is not installed and should not be installed under any "
"circumstances,  especially not because of unresolved dependencies that other "
"packages might have or get."
msgstr ""
"이 패키지는 설치되어 있지 않고 어떤 상황에서도 설치할 수 없습니다. 특히, 다"
"른 패키지에 있을 수 있는 해결되지 않은 종속성 문제 때문은 아닙니다."

#: src/YQPackageSelectorHelp.cc:205 src/YQPackageSelectorHelp.cc:321
msgid ""
"Packages set to \"taboo\" are treated as if they did not exist on any "
"installation media."
msgstr "\"타부\"로 설정된 패키지는 설치 미디어에 없는 것처럼 취급됩니다."

#. Translators: Package status short (!) description
#: src/YQPackageSelectorHelp.cc:209 src/YQPkgStatusFilterView.cc:101
msgid "Protected"
msgstr "보호됨"

#. Translators: Automatic word-wrapping.
#: src/YQPackageSelectorHelp.cc:211
msgid ""
"This package is installed and should not be modified,  especially not "
"because of unresolved dependencies that other packages might have or get."
msgstr ""
"이 패키지는 설치되었지만 수정할 수 없습니다. 특히, 다른 패키지에 있을 수 있"
"는 해결되지 않은 종속성 문제 때문은 아닙니다."

#: src/YQPackageSelectorHelp.cc:215
msgid ""
"Use this status for third-party packages that should not be overwritten by "
"newer versions that may come with the distribution."
msgstr ""
"배포 시 함께 제공될 수 있는 타사 패키지가 최신 버전으로 덮어쓰이지 않아야 할 "
"경우, 이러한 타사 패키지에 이 상태를 사용하십시오."

#. Translators: Package status short (!) description
#: src/YQPackageSelectorHelp.cc:220 src/YQPkgObjList.cc:274
#: src/YQPkgStatusFilterView.cc:98
msgid "Autoinstall"
msgstr "자동 설치"

#. Translators: Automatic word-wrapping.
#: src/YQPackageSelectorHelp.cc:222
msgid ""
"This package will be installed automatically because some other package "
"needs it."
msgstr "이 패키지는 일부 다른 패키지에 필요하므로 자동으로 설치됩니다."

#: src/YQPackageSelectorHelp.cc:224
msgid ""
"<b>Hint:</b> You may have to use \"taboo\" to get rid of such a package."
msgstr ""
"<b>힌트:</b> 이러한 패키지를 제거하기 위해 \"타부\"를 사용해야 할 수 있습니"
"다."

#. Translators: Package status short (!) description
#: src/YQPackageSelectorHelp.cc:228 src/YQPkgObjList.cc:275
#: src/YQPkgStatusFilterView.cc:99
msgid "Autoupdate"
msgstr "자동 업데이트"

#. Translators: Automatic word-wrapping.
#: src/YQPackageSelectorHelp.cc:230
msgid ""
"This package is already installed, but some other package needs a newer "
"version, so it will automatically be updated."
msgstr ""
"이 패키지는 이미 설치되었지만, 일부 다른 패키지에서 최신 버전을 필요로 하므"
"로 자동으로 업데이트됩니다."

#. Translators: Package status short (!) description
#: src/YQPackageSelectorHelp.cc:235 src/YQPkgObjList.cc:273
#: src/YQPkgStatusFilterView.cc:97
msgid "Autodelete"
msgstr "자동 삭제"

#. Translators: Automatic word-wrapping.
#: src/YQPackageSelectorHelp.cc:237
msgid ""
"This package is already installed, but package dependencies require that it "
"is deleted."
msgstr "이 패키지는 이미 설치되었지만 패키지 종속성을 삭제해야 합니다."

#: src/YQPackageSelectorHelp.cc:238
msgid "This can happen, for example, if some other package obsoletes this one."
msgstr ""
"예를 들어, 일부 다른 패키지가 이 패키지를 폐기 처분할 경우 발생할 수 있습니"
"다."

#. Translators: Headline for help about "magic keys" in the package manager
#: src/YQPackageSelectorHelp.cc:270
msgid "Special Keys Overview"
msgstr "특수 키 개요"

#. Translators: Additional hint that will be added to any of the following keyboard actions.
#. Automatic word wrapping.
#: src/YQPackageSelectorHelp.cc:274
msgid "In any case, go to the next list item."
msgstr "어떤 경우든지, 다음 목록 항목으로 이동하십시오."

#. Translators: Keyboard action short (!) description
#: src/YQPackageSelectorHelp.cc:281
msgid "Add"
msgstr "추가"

#. Translators: Automatic word-wrapping.
#: src/YQPackageSelectorHelp.cc:283
msgid ""
"Get this package. Install it if it is not installed yet. Update it to the "
"latest version if it is installed  and there is a newer version."
msgstr ""
"이 패키지를 가져옵니다. 패키지가 아직 설치되지 않았다면 설치하십시오. 패키지"
"가 설치되었고 최신 버전이 있으면 최신 버전으로 업데이트하십시오."

#. Translators: Keyboard action short (!) description
#: src/YQPackageSelectorHelp.cc:290
msgid "Remove"
msgstr "제거"

#. Translators: Automatic word-wrapping.
#: src/YQPackageSelectorHelp.cc:292
msgid ""
"Get rid of this package. Mark it as \"do not install\" if it is not "
"installed yet. Delete it if it is installed."
msgstr ""
"이 패키지를 제거합니다. 아직 설치되지 않았다면 \"설치 안 함\"으로 표시하고, "
"설치되었다면 삭제하십시오."

#. Translators: Automatic word-wrapping.
#: src/YQPackageSelectorHelp.cc:300
msgid ""
"Update this package if it is installed and there is a newer version. Ignore "
"packages that are not installed."
msgstr ""
"이 패키지가 설치되었고 최신 버전이 있으면 패키지를 업데이트하고, 설치되지 않"
"은 패키지는 무시합니다."

#. Translators: Keyboard action short (!) description
#: src/YQPackageSelectorHelp.cc:307
msgid "Undo Update"
msgstr "업데이트 실행 취소"

#. Translators: Automatic word-wrapping.
#: src/YQPackageSelectorHelp.cc:309
msgid ""
"Undo the effect of \">\" above: Set package to \"keep\" if it is currently "
"set to \"update\". Ignore all other packages."
msgstr ""
"위의 \">\" 효과 실행 취소: 현재 \"업데이트\"로 설정되어 있다면 패키지를 \"유"
"지\"로 설정하고, 다른 모든 패키지를 무시합니다."

#. Translators: Automatic word-wrapping.
#: src/YQPackageSelectorHelp.cc:317
msgid ""
"Set this package to \"taboo\" if it is not installed: make sure this package "
"does not get installed, especially not because of unresolved dependencies "
"that other packages might have or get. "
msgstr ""
"이 패키지가 설치되지 않은 경우 이 패키지를 \"타부\"로 설정합니다. 이 패키지"
"가 설치되지 않는 이유는 특히, 다른 패키지에 있을 수 있는 해결되지 않은 종속"
"성 문제 때문은 아닙니다. "

#. Translators: Keyboard action short (!) description
#: src/YQPackageSelectorHelp.cc:327
msgid "Protect"
msgstr "보호"

#. Translators: Automatic word-wrapping.
#: src/YQPackageSelectorHelp.cc:329
msgid ""
"Set this package to \"protected\" if it is installed: make sure this package "
"will not be modified, especially not because of unresolved dependencies that "
"other packages might have or get. "
msgstr ""
"이 패키지가 설치되었으면 \"보호됨\"으로 설정합니다. 이 패키지가 수정되지 않"
"는 이유는 특히, 다른 패키지에 있을 수 있는 해결되지 않은 종속성 문제 때문은 "
"아닙니다. "

#: src/YQPackageSelectorHelp.cc:333
msgid ""
"Use this for third-party packages that should not be overwritten by newer "
"versions that may come with the distribution."
msgstr ""
"배포 시 함께 제공될 수 있는 타사 패키지가 최신 버전으로 덮어쓰이지 않아야 하"
"는 경우 타사 패키지에 대해 이 설정을 사용하십시오."

#: src/YQPatternSelector.cc:180 src/YQPatternSelector.cc:248
#: src/YQSimplePatchSelector.cc:182 src/YQSimplePatchSelector.cc:208
msgid "&Details..."
msgstr "자세히(&D)..."

#: src/YQPkgChangeLogView.cc:101 src/YQPkgFileListView.cc:94
msgid "Information only available for installed packages."
msgstr "설치된 패키지에 대해서만 사용할 수 있는 정보입니다."

#. TRANSLATORS: The package change log is too long to display, only the latest
#. changes are displayed. %1 is the number of the items which are not displayed,
#. %2 contains a command for getting the full changes manually.
#: src/YQPkgChangeLogView.cc:144
msgid ""
"(%1 more change entries are not displayed. Run \"%2\" to see the complete "
"change log.)"
msgstr ""
"(%1개 이상의 변경 항목이 표시되지 않습니다. \"%2\"을(를) 실행하여 완료된 변"
"경 로그를 확인하십시오.)"

#. Dialog title
#: src/YQPkgChangesDialog.cc:76
msgid "Changed Packages"
msgstr "변경된 패키지"

#. add the items.
#: src/YQPkgChangesDialog.cc:112
msgid "All"
msgstr "모두"

#: src/YQPkgChangesDialog.cc:113
msgid "Selected by the user"
msgstr "사용자가 선택함"

#. Set the dialog title.
#.
#. "Dependency conflict" is already used as the conflict list header just
#. some pixels below that, so don't use this twice. This dialog title may
#. or may not be visible, depending on whether or not there is a window
#. manager running (and configured to show any dialog titles).
#: src/YQPkgConflictDialog.cc:98
msgid "Warning"
msgstr "경고"

#. "OK" button
#: src/YQPkgConflictDialog.cc:134
msgid "&OK -- Try Again"
msgstr "확인 - 다시 시도(&O)"

#. "Expert" menu button
#: src/YQPkgConflictDialog.cc:145
msgid "&Expert"
msgstr "고급(&E)"

#: src/YQPkgConflictDialog.cc:157
msgid "&Save This List to a File..."
msgstr "목록을 파일로 저장(&S)..."

#. Busy popup
#: src/YQPkgConflictDialog.cc:174
msgid "Checking Dependencies..."
msgstr "종속성 검사 중..."

#. Heading for popup dialog
#: src/YQPkgConflictDialog.cc:388
msgid "Create Dependency Resolver Test Case"
msgstr "종속성 확인자 테스트 사례 생성"

#: src/YQPkgConflictDialog.cc:391
msgid ""
"<p>Use this to generate extensive logs to help tracking down bugs in the "
"dependency resolver. The logs will be stored in directory <br><tt>%1</tt></p>"
msgstr ""
"<p>종속성 확인자의 버그를 추적하는 데 도움이 되는 광범위한 로그를 생성하려면 "
"이 메뉴를 사용합니다. 로그는 <br><tt>%1</tt> 디렉토리에 저장됩니다.</p>"

#. parent
#: src/YQPkgConflictDialog.cc:395
msgid "Solver Test Case"
msgstr "Solver 테스트 사례"

#: src/YQPkgConflictDialog.cc:410
msgid ""
"<p>Dependency resolver test case written to <br><tt>%1</tt></p><p>Prepare "
"<tt>y2logs.tgz tar</tt> archive to attach to Bugzilla?</p>"
msgstr ""
"<p><br><tt>%1</tt>에 기록된 종속성 확인자 테스트 사례</p><p>Bugzilla에 첨부"
"할 <tt>y2logs.tgz tar</tt> 보관 파일을 준비하시겠습니까?</p>"

#  Progress result
#  result of internet test
#. parent
#: src/YQPkgConflictDialog.cc:413
msgid "Success"
msgstr "성공"

#. caption
#: src/YQPkgConflictDialog.cc:426
msgid ""
"<p><b>Error</b> creating dependency resolver test case</p><p>Please check "
"disk space and permissions for <tt>%1</tt></p>"
msgstr ""
"<p>종속성 확인자 테스트 사례 생성 중 <b>오류 발생</b></p><p><tt>%1</tt>용 디"
"스크 공간과 권한을 검사하십시오.</p>"

#. startsWith
#. filter
#: src/YQPkgConflictList.cc:180
msgid "Save Conflicts List"
msgstr "충돌 목록 저장"

#. caption
#: src/YQPkgConflictList.cc:202 src/YQPkgList.cc:605
msgid "Cannot open file %1"
msgstr "%1 파일을 열 수 없습니다."

#: src/YQPkgConflictList.cc:292
msgid "Conflict Resolution:"
msgstr "충돌 해결:"

#: src/YQPkgConflictList.cc:329
msgid "<a href='/'>%1 more...</a>"
msgstr "<a href='/'>%1 추가...</a>"

#: src/YQPkgDependenciesView.cc:104 src/YQPkgDependenciesView.cc:134
#: src/YQPkgTechnicalDetailsView.cc:154 src/YQPkgTechnicalDetailsView.cc:196
msgid "Version:"
msgstr "버전:"

#  label of a combo box  (search popup)
#: src/YQPkgDependenciesView.cc:106 src/YQPkgDependenciesView.cc:136
msgid "Provides:"
msgstr "제공:"

#: src/YQPkgDependenciesView.cc:107 src/YQPkgDependenciesView.cc:137
msgid "Prerequires:"
msgstr "전제조건:"

#  tree node string
#: src/YQPkgDependenciesView.cc:108 src/YQPkgDependenciesView.cc:138
msgid "Requires:"
msgstr "필요:"

#: src/YQPkgDependenciesView.cc:109 src/YQPkgDependenciesView.cc:139
msgid "Conflicts:"
msgstr "충돌:"

#: src/YQPkgDependenciesView.cc:110 src/YQPkgDependenciesView.cc:140
msgid "Obsoletes:"
msgstr "폐기사항:"

#: src/YQPkgDependenciesView.cc:111 src/YQPkgDependenciesView.cc:141
msgid "Recommends:"
msgstr "권장사항:"

#: src/YQPkgDependenciesView.cc:112 src/YQPkgDependenciesView.cc:142
msgid "Suggests:"
msgstr "제안:"

#: src/YQPkgDependenciesView.cc:113 src/YQPkgDependenciesView.cc:143
msgid "Enhances:"
msgstr "향상:"

#: src/YQPkgDependenciesView.cc:114 src/YQPkgDependenciesView.cc:144
msgid "Supplements:"
msgstr "보충:"

#: src/YQPkgDependenciesView.cc:127 src/YQPkgTechnicalDetailsView.cc:189
msgid "<b>Alternate Version</b>"
msgstr "<b>대체 버전</b>"

#: src/YQPkgDependenciesView.cc:128 src/YQPkgTechnicalDetailsView.cc:190
msgid "<b>Installed Version</b>"
msgstr "<b>설치된 버전</b>"

#  Dialog title
#. Dialog title
#: src/YQPkgDescriptionDialog.cc:72
msgid "Package Description"
msgstr "패키지 설명"

#: src/YQPkgDescriptionView.cc:109
msgid "References:"
msgstr "참조:"

#  frame for support data screen
#. Translators: %1 contains the support level like "Level 3", "unsupported" or "unknown"
#: src/YQPkgDescriptionView.cc:128
msgid "Supportability: %1"
msgstr "지원 가능: %1"

#: src/YQPkgDescriptionView.cc:261
msgid "This package contains: "
msgstr "이 패키지 내용: "

#: src/YQPkgDiskUsageList.cc:157
msgid "<b>Error:</b> Out of disk space!"
msgstr "<b>오류:</b> 디스크에 공간이 없습니다!"

#: src/YQPkgDiskUsageList.cc:166
msgid "<b>Warning:</b> Disk space is running out!"
msgstr "<b>경고:</b> 디스크에 공간이 부족합니다!"

#. Dialog title
#: src/YQPkgDiskUsageWarningDialog.cc:71
msgid "Disk Space Warning"
msgstr "디스크 공간 경고"

#. %1 is the total number of files in a file list
#: src/YQPkgFileListView.cc:130
msgid "%1 files total"
msgstr "총 %1개 파일"

#. Translators: Button with pop-up menu to open a new page (very much like
#. in a web browser) with another package filter view or to switch to an
#. existing one if it's open already
#: src/YQPkgFilterTab.cc:172 src/YQPkgFilterTab.cc:176
msgid "&View"
msgstr "보기(&V)"

#: src/YQPkgFilterTab.cc:530
msgid "Move page &left"
msgstr "페이지를 왼쪽으로 이동(&L)"

#: src/YQPkgFilterTab.cc:540
msgid "Move page &right"
msgstr "페이지를 오른쪽으로 이동(&R)"

#  Button label
#: src/YQPkgFilterTab.cc:547
msgid "&Close page"
msgstr "페이지 닫기(&C)"

#. Dialog title
#: src/YQPkgHistoryDialog.cc:83
msgid "Package History"
msgstr "패키지 기록"

#: src/YQPkgHistoryDialog.cc:98
msgid "Show History (/var/log/zypp/history)"
msgstr "기록 표시(/var/log/zypp/history)"

#: src/YQPkgHistoryDialog.cc:110
msgid "Date"
msgstr "날짜"

#: src/YQPkgHistoryDialog.cc:114
msgid "Action"
msgstr "동작"

#: src/YQPkgHistoryDialog.cc:114
msgid "Version/URL"
msgstr "버전/URL"

#  Button label
#. "OK" button
#: src/YQPkgHistoryDialog.cc:131
msgid "&Close"
msgstr "닫기(&C)"

#. Translators: This is a (short) text indicating that something went
#. wrong while trying to read history file.
#: src/YQPkgHistoryDialog.cc:268
msgid "Unable to read history"
msgstr "기록을 읽을 수 없음"

#  TextEntry label for phone network Areacode (german Vorwahl)
#. Translators: Table column heading for language ISO code like "de_DE", "en_US"
#. Please keep this short to avoid stretching the column too wide!
#: src/YQPkgLangList.cc:70
msgid "Code"
msgstr "코드"

#. Full (human readable) language / country name like "German (Austria)"
#: src/YQPkgLangList.cc:73
msgid "Language"
msgstr "언어"

#: src/YQPkgList.cc:85 src/YQPkgList.cc:625
msgid "Package"
msgstr "패키지"

#. headers <<  _( "Patch"	);	_nameCol	= numCol++;
#: src/YQPkgList.cc:86 src/YQPkgList.cc:626 src/YQPkgPatchList.cc:114
#: src/YQPkgProductList.cc:66
msgid "Summary"
msgstr "요약"

#: src/YQPkgList.cc:91 src/YQPkgList.cc:627
msgid "Installed (Available)"
msgstr "설치됨(사용 가능)"

#: src/YQPkgList.cc:95
msgid "Avail. Ver."
msgstr "사용 가능한 버전"

#: src/YQPkgList.cc:98
msgid "Inst. Ver."
msgstr "설치된 버전"

#: src/YQPkgList.cc:104 src/YQPkgProductList.cc:67
msgid "Version"
msgstr "버전"

#. headers <<  _( "Source" );	_srpmStatusCol	= numCol++;
#: src/YQPkgList.cc:109 src/YQPkgList.cc:628
msgid "Size"
msgstr "크기"

#: src/YQPkgList.cc:248 src/YQPkgList.cc:516 src/YQPkgObjList.cc:535
#: src/YQPkgPatchList.cc:436
msgid "&All in This List"
msgstr "이 목록의 모든 항목(&A)"

#: src/YQPkgList.cc:474 src/YQPkgList.cc:494
msgid "Export This List to &Text File..."
msgstr "이 목록을 텍스트 파일로 엑스포트(&T)..."

#: src/YQPkgList.cc:525
msgid "&Install Source"
msgstr "소스 설치(&I)"

#: src/YQPkgList.cc:529
msgid "Do &Not Install Source"
msgstr "소스 설치 안 함(&N)"

#: src/YQPkgList.cc:533
msgid "&Install All Available Sources"
msgstr "사용 가능한 모든 소스 설치(&I)"

#. key
#. enabled
#: src/YQPkgList.cc:539
msgid "Do &Not Install Any Sources"
msgstr "모든 소스 설치 안 함(&N)"

#. startsWith
#. filter
#: src/YQPkgList.cc:581
msgid "Export Package List"
msgstr "패키지 목록 엑스포트"

#: src/YQPkgList.cc:624
#, c-format
msgid "Status"
msgstr "상태"

#: src/YQPkgList.cc:886
msgid "Install Sources"
msgstr "소스 설치"

#: src/YQPkgList.cc:887
msgid "Do Not Install Sources"
msgstr "소스 설치 안 함"

#: src/YQPkgList.cc:891
msgid "No Sources Available"
msgstr "사용 가능한 소스 없음"

#: src/YQPkgList.cc:906
msgid "Installed Version: %1"
msgstr "설치된 버전: %1"

# src/isdn/complex.ycp:266 src/modem/complex.ycp:207
# src/provider/complex.ycp:186
#. Translators: This is the relation between two versions of one package
#. if both versions are the same, e.g., both "1.2.3-42", "1.2.3-42"
#: src/YQPkgList.cc:924
msgid "same"
msgstr "같음"

#: src/YQPkgList.cc:926
msgid "newer"
msgstr "최신"

# According to QIM Screenshot
# -ke-
#: src/YQPkgList.cc:927
msgid "older"
msgstr "이전"

#. Translators: %1 is the version, %2 is one of "newer", "older", "same"
#: src/YQPkgList.cc:930
msgid "Available Version: %1 (%2)"
msgstr "사용 가능한 버전: %1 (%2)"

#: src/YQPkgList.cc:934
msgid "Not available for installation"
msgstr "설치에 사용할 수 없습니다."

#: src/YQPkgObjList.cc:279
msgid "Do Not Install"
msgstr "설치 안 함"

#: src/YQPkgObjList.cc:280
msgid "Protected -- Do Not Modify"
msgstr "보호됨 -- 수정 안 함"

#: src/YQPkgObjList.cc:281
msgid "Taboo -- Never Install"
msgstr "타부 - 설치하지 않음"

#. Translators: Additional hint what caused an auto-status
#: src/YQPkgObjList.cc:1426
msgid "(by a software selection)"
msgstr "(소프트웨어 선택사항 기준)"

#: src/YQPkgObjList.cc:1428
msgid "(by dependencies)"
msgstr "(종속성 기준)"

#. Translators: tool tip for patches / patterns that are installed,
#. but whose dependencies are broken (no longer satisfied)
#: src/YQPkgObjList.cc:1444
msgid "Dependencies broken"
msgstr "종속성 손상"

#. Translators: tool tip for patches / patterns that are not installed,
#. but whose dependencies are satisfied
#: src/YQPkgObjList.cc:1454
msgid "All dependencies satisfied"
msgstr "모든 종속성이 만족됨"

#: src/YQPkgPackageKitGroupsFilterView.cc:63
msgid "Accessibility"
msgstr "접근성"

#: src/YQPkgPackageKitGroupsFilterView.cc:64
msgid "Accessories"
msgstr "액세서리"

#: src/YQPkgPackageKitGroupsFilterView.cc:65
msgid "Education"
msgstr "교육"

#: src/YQPkgPackageKitGroupsFilterView.cc:66
msgid "Games"
msgstr "게임"

#: src/YQPkgPackageKitGroupsFilterView.cc:67
msgid "Graphics"
msgstr "그래픽"

#: src/YQPkgPackageKitGroupsFilterView.cc:68
msgid "Internet"
msgstr "인터넷"

#: src/YQPkgPackageKitGroupsFilterView.cc:69
msgid "Office"
msgstr "사무실"

#: src/YQPkgPackageKitGroupsFilterView.cc:70
msgid "Other"
msgstr "기타"

#: src/YQPkgPackageKitGroupsFilterView.cc:71
msgid "Programming"
msgstr "프로그래밍"

#: src/YQPkgPackageKitGroupsFilterView.cc:72
msgid "Multimedia"
msgstr "멀티미디어"

#: src/YQPkgPackageKitGroupsFilterView.cc:73
msgid "System"
msgstr "시스템"

#  Headline for X11 configuration screen:
#  The user selects screen resolution and color depth.
#: src/YQPkgPackageKitGroupsFilterView.cc:74
msgid "GNOME Desktop"
msgstr "GNOME 데스크톱"

#  Headline for X11 configuration screen:
#  The user selects screen resolution and color depth.
#: src/YQPkgPackageKitGroupsFilterView.cc:75
msgid "KDE Desktop"
msgstr "KDE 데스크톱"

#  Headline for X11 configuration screen:
#  The user selects screen resolution and color depth.
#: src/YQPkgPackageKitGroupsFilterView.cc:76
msgid "XFCE Desktop"
msgstr "XFCE 데스크톱"

# button label for other/more options
#: src/YQPkgPackageKitGroupsFilterView.cc:77
msgid "Other Desktops"
msgstr "기타 데스크톱"

#: src/YQPkgPackageKitGroupsFilterView.cc:78
msgid "Publishing"
msgstr "게시"

#: src/YQPkgPackageKitGroupsFilterView.cc:79
msgid "Servers"
msgstr "서버"

#: src/YQPkgPackageKitGroupsFilterView.cc:80
msgid "Fonts"
msgstr "글꼴"

#: src/YQPkgPackageKitGroupsFilterView.cc:81
msgid "Admin Tools"
msgstr "관리 도구"

#: src/YQPkgPackageKitGroupsFilterView.cc:82
msgid "Legacy"
msgstr "레거시"

#: src/YQPkgPackageKitGroupsFilterView.cc:83
msgid "Localization"
msgstr "지역화"

#: src/YQPkgPackageKitGroupsFilterView.cc:84
msgid "Virtualization"
msgstr "가상화"

#: src/YQPkgPackageKitGroupsFilterView.cc:85
msgid "Security"
msgstr "보안"

#: src/YQPkgPackageKitGroupsFilterView.cc:86
msgid "Power Management"
msgstr "전원 관리"

#: src/YQPkgPackageKitGroupsFilterView.cc:87
msgid "Communication"
msgstr "커뮤니케이션"

#: src/YQPkgPackageKitGroupsFilterView.cc:88
msgid "Network"
msgstr "네트워크"

#: src/YQPkgPackageKitGroupsFilterView.cc:89
msgid "Maps"
msgstr "맵"

#: src/YQPkgPackageKitGroupsFilterView.cc:90
msgid "Software Sources"
msgstr "소프트웨어 소스"

#: src/YQPkgPackageKitGroupsFilterView.cc:91
#: src/YQPkgPackageKitGroupsFilterView.cc:103
msgid "Unknown Group"
msgstr "알 수 없는 그룹"

#: src/YQPkgPackageKitGroupsFilterView.cc:94
msgid "Suggested Packages"
msgstr "제안된 패키지"

#: src/YQPkgPackageKitGroupsFilterView.cc:95
msgid "Recommended Packages"
msgstr "권장된 패키지"

#: src/YQPkgPackageKitGroupsFilterView.cc:96
msgid "Orphaned Packages"
msgstr "독립 패키지"

#: src/YQPkgPackageKitGroupsFilterView.cc:97
msgid "Unneeded Packages"
msgstr "불필요한 패키지"

#: src/YQPkgPackageKitGroupsFilterView.cc:98
msgid "Multiversion Packages"
msgstr "다중 버전 패키지"

#: src/YQPkgPackageKitGroupsFilterView.cc:198
msgid "Package Groups"
msgstr "패키지 그룹"

#: src/YQPkgPatchFilterView.cc:92
msgid "&Show Patch Category:"
msgstr "패치 범주 표시(&S):"

#: src/YQPkgPatchFilterView.cc:99
msgid "Needed Patches"
msgstr "필요한 패치"

#  A common label for a list of YOU Patches - keep it short - max. 25 chars!
#: src/YQPkgPatchFilterView.cc:100
msgid "Unneeded Patches"
msgstr "필요 없는 패치"

#: src/YQPkgPatchFilterView.cc:101
msgid "All Patches"
msgstr "모든 패치"

#: src/YQPkgPatchFilterView.cc:113
msgid "Patch Description"
msgstr "패치 설명"

#. Translators: These are patch categories
#. Dialog title
#: src/YQPkgPatchList.cc:614 src/YQPkgTextDialog.cc:100
msgid "YaST"
msgstr "YaST"

#: src/YQPkgPatchList.cc:615
msgid "security"
msgstr "보안"

#: src/YQPkgPatchList.cc:616
msgid "recommended"
msgstr "권장"

#: src/YQPkgPatchList.cc:617
msgid "optional"
msgstr "옵션"

#: src/YQPkgPatchList.cc:618
msgid "document"
msgstr "문서"

#: src/YQPkgPatternList.cc:169
msgid "Pattern"
msgstr "패턴"

#. Dialog title
#: src/YQPkgProductDialog.cc:73
msgid "Products"
msgstr "제품"

#: src/YQPkgProductList.cc:65
msgid "Product"
msgstr "제품"

#: src/YQPkgProductList.cc:68
msgid "Vendor"
msgstr "제조업체"

# src/isdn/complex.ycp:266 src/modem/complex.ycp:207
# src/provider/complex.ycp:186
#. Column headers for repository list
#. TRANSLATORS: Column header for the service list
#: src/YQPkgRepoList.cc:78 src/YQPkgServiceList.cc:58
msgid "Name"
msgstr "이름"

#. Search button
#: src/YQPkgSearchFilterView.cc:93
msgid "&Search"
msgstr "검색(&S)"

#.
#. Where to search
#.
#: src/YQPkgSearchFilterView.cc:106
msgid "Search in"
msgstr "검색 위치"

#: src/YQPkgSearchFilterView.cc:112
msgid "Nam&e"
msgstr "이름"

#: src/YQPkgSearchFilterView.cc:116
msgid "Su&mmary"
msgstr "요약(&M)"

#: src/YQPkgSearchFilterView.cc:118
msgid "Descr&iption"
msgstr "설명(&I)"

#  label of a combo box  (search popup)
#: src/YQPkgSearchFilterView.cc:123
msgid "RPM \"P&rovides\""
msgstr "RPM \"제공자\"(&R)"

#  tree node string
#: src/YQPkgSearchFilterView.cc:125
msgid "RPM \"Re&quires\""
msgstr "RPM \"필요\"(&Q)"

#: src/YQPkgSearchFilterView.cc:128
msgid "File list"
msgstr "파일 목록"

#.
#. Search mode
#.
#: src/YQPkgSearchFilterView.cc:143
msgid "Search &Mode:"
msgstr "검색 모드(&M):"

#. Caution: combo box items must be inserted in the same order as enum SearchMode!
#: src/YQPkgSearchFilterView.cc:156
msgid "Contains"
msgstr "포함"

#: src/YQPkgSearchFilterView.cc:157
msgid "Begins with"
msgstr "시작 문자"

#: src/YQPkgSearchFilterView.cc:158
msgid "Exact Match"
msgstr "정확히 일치"

#: src/YQPkgSearchFilterView.cc:159
msgid "Use Wild Cards"
msgstr "와일드카드 사용"

#: src/YQPkgSearchFilterView.cc:160
msgid "Use Regular Expression"
msgstr "정규식 사용"

#: src/YQPkgSearchFilterView.cc:167
msgid "Case Sensiti&ve"
msgstr "대소문자 구분(&V)"

#: src/YQPkgSearchFilterView.cc:248
msgid "Searching..."
msgstr "검색 중..."

#: src/YQPkgSearchFilterView.cc:334
msgid "No Results."
msgstr "결과가 없습니다."

#. Translators: This is a (short) text indicating that something went
#. wrong while searching for packages. At this point, it is not clear
#. if it's a user error (e.g., syntax error in regular expression) or
#. an internal error. But there is a "Details" button that will return
#. the original (translated) error message.
#: src/YQPkgSearchFilterView.cc:349
msgid "Query Error"
msgstr "쿼리 오류"

#  MenuButton label
#  menubutton label
#. Translators: This is a combo box where the user can apply a secondary filter
#. in addition to the primary filter by repository - one of
#. "All packages", "RPM groups", "search", "summary"
#.
#. And yes, the colon really belongs there since this is one of the very
#. few cases where a combo box label is left to the combo box rather than
#. above it.
#: src/YQPkgSecondaryFilterView.cc:103
msgid "&Secondary Filter:"
msgstr "보조 필터(&S):"

#: src/YQPkgSecondaryFilterView.cc:119
msgid "Unmaintained Packages"
msgstr "유지관리되지 않는 패키지"

#: src/YQPkgSecondaryFilterView.cc:127
msgid "Search"
msgstr "검색"

#: src/YQPkgSecondaryFilterView.cc:140
msgid "Installation Summary"
msgstr "설치 요약"

#: src/YQPkgSelList.cc:64
msgid "Selection"
msgstr "선택항목"

#. TRANSLATORS: Tooltip item, followed by service URL
<<<<<<< HEAD
#: src/YQPkgServiceList.cc:198
#, fuzzy
#| msgid "URL:"
=======
#: src/YQPkgServiceList.cc:197
>>>>>>> d7a645bf
msgid "URL: "
msgstr "URL: "

#. TRANSLATORS: Tooltip item, followed by product name
<<<<<<< HEAD
#: src/YQPkgServiceList.cc:204
#, fuzzy
#| msgid "Product"
=======
#: src/YQPkgServiceList.cc:203
>>>>>>> d7a645bf
msgid "Product: "
msgstr "제품: "

#. TRANSLATORS: Tooltip item, followed by the list of repositories inluded in the libzypp service
<<<<<<< HEAD
#: src/YQPkgServiceList.cc:209
#, fuzzy
#| msgid "&Repositories"
=======
#: src/YQPkgServiceList.cc:208
>>>>>>> d7a645bf
msgid "Repositories:"
msgstr "리포지토리:"

#. Headline
#: src/YQPkgStatusFilterView.cc:77
msgid "Changes Overview"
msgstr "변경사항 개요"

#.
#. Packages with what status to show
#.
#: src/YQPkgStatusFilterView.cc:87
msgid "Show packages with status"
msgstr "패키지를 상태와 함께 표시"

#. Refresh button
#: src/YQPkgStatusFilterView.cc:120
msgid "&Refresh List"
msgstr "목록 새로 고침(&R)"

#: src/YQPkgTechnicalDetailsView.cc:155 src/YQPkgTechnicalDetailsView.cc:197
msgid "Build Time:"
msgstr "빌드 시간:"

#: src/YQPkgTechnicalDetailsView.cc:159 src/YQPkgTechnicalDetailsView.cc:198
msgid "Install Time:"
msgstr "설치 시간:"

#: src/YQPkgTechnicalDetailsView.cc:161 src/YQPkgTechnicalDetailsView.cc:199
msgid "Package Group:"
msgstr "패키지 그룹:"

#: src/YQPkgTechnicalDetailsView.cc:162 src/YQPkgTechnicalDetailsView.cc:200
msgid "License:"
msgstr "사용권:"

#: src/YQPkgTechnicalDetailsView.cc:163 src/YQPkgTechnicalDetailsView.cc:201
msgid "Installed Size:"
msgstr "설치된 크기:"

#: src/YQPkgTechnicalDetailsView.cc:164 src/YQPkgTechnicalDetailsView.cc:202
msgid "Download Size:"
msgstr "다운로드 크기:"

#: src/YQPkgTechnicalDetailsView.cc:165 src/YQPkgTechnicalDetailsView.cc:203
msgid "Distribution:"
msgstr "배포:"

#: src/YQPkgTechnicalDetailsView.cc:166 src/YQPkgTechnicalDetailsView.cc:204
msgid "Vendor:"
msgstr "제조업체:"

#: src/YQPkgTechnicalDetailsView.cc:167 src/YQPkgTechnicalDetailsView.cc:205
msgid "Packager:"
msgstr "패키저:"

#: src/YQPkgTechnicalDetailsView.cc:168 src/YQPkgTechnicalDetailsView.cc:206
msgid "Architecture:"
msgstr "구조:"

#: src/YQPkgTechnicalDetailsView.cc:169 src/YQPkgTechnicalDetailsView.cc:207
msgid "Build Host:"
msgstr "빌드 호스트:"

#: src/YQPkgTechnicalDetailsView.cc:170 src/YQPkgTechnicalDetailsView.cc:208
msgid "URL:"
msgstr "URL:"

#  label of a combo box  (search popup)
#: src/YQPkgTechnicalDetailsView.cc:171 src/YQPkgTechnicalDetailsView.cc:209
msgid "Source Package:"
msgstr "소스 패키지:"

#: src/YQPkgTechnicalDetailsView.cc:172 src/YQPkgTechnicalDetailsView.cc:211
msgid "Media No.:"
msgstr "미디어 번호:"

#: src/YQPkgTechnicalDetailsView.cc:173 src/YQPkgTechnicalDetailsView.cc:212
msgid "Authors:"
msgstr "저자:"

#: src/YQPkgUpdateProblemFilterView.cc:60
msgid ""
"<br>\n"
"<h2>Update Problem</h2>\n"
"<p>\n"
"The packages in this list cannot be updated automatically.\n"
"</p>\n"
"<p>Possible reasons:</p>\n"
"<ul>\n"
"<li>They are obsoleted by other packages\n"
"<li>There is no newer version to update to on any installation media\n"
"<li>They are third-party packages\n"
"</ul>\n"
"</p>\n"
"<p>\n"
"Please choose manually what to do with them.\n"
"The safest course of action is to delete them.\n"
"</p>"
msgstr ""
"<br>\n"
"<h2>업데이트 문제</h2>\n"
"<p>\n"
"이 목록의 패키지는 자동으로 업데이트할 수 없습니다.\n"
"</p>\n"
"<p>가능한 이유:</p>\n"
"<ul>\n"
"<li>다른 패키지에 의해 폐기되었습니다.\n"
"<li>설치 미디어에 업데이트할 최신 버전이 없습니다.\n"
"<li>타사 패키지입니다.\n"
"</ul>\n"
"</p>\n"
"<p>\n"
"이러한 문제를 해결할 작업을 수동으로 선택하십시오.\n"
"가장 안전한 동작은 삭제하는 것입니다.\n"
"</p>"

#: src/YQPkgVersionsView.cc:205
msgid "%1-%2 from vendor %3 (installed)"
msgstr "제조업체 %3에서 %1-%2(설치됨)"

#. Translators: Popup dialog text. Try to keep the lines about the same length.
#: src/YQPkgVersionsView.cc:380
msgid ""
"You are trying to install multiversion-capable\n"
"and non-multiversion-capable versions of this\n"
"package at the same time."
msgstr ""
"이 패키지의 다중 버전 지원 버전과\n"
"다중 버전 미지원 버전을\n"
"동시에 설치하려고 합니다."

#: src/YQPkgVersionsView.cc:388
msgid ""
"This version is multiversion-capable.\n"
"\n"
"Press \"Continue\" to install this version\n"
"and unselect the non-multiversion-capable version,\n"
"\"Cancel\" to unselect this version and keep the other one."
msgstr ""
"이 버전은 다중 버전을 지원합니다.\n"
"\n"
"\"계속\"을 눌러 이 버전을 설치하거나\n"
"다중 버전 지원 버전 선택을 취소하고 \n"
"\"취소\"를 눌러 이 버전 선택을 취소하고 다른 버전을 유지합니다."

#: src/YQPkgVersionsView.cc:397
msgid ""
"This version is not multiversion-capable.\n"
"\n"
"Press \"Continue\" to install only this version\n"
"and unselect all other versions,\n"
"\"Cancel\" to unselect this version and keep the other ones."
msgstr ""
"이 버전은 다중 버전 지원 버전이 아닙니다.\n"
"\n"
"\"계속\"을 눌러 이 버전만 설치하고\n"
"다른 버전 선택을 취소하거나,\n"
"\"취소l\"를 눌러 이 버전 선택을 취소하고 다른 버전을 유지하십시오."

#. Dialog heading
#: src/YQPkgVersionsView.cc:405
msgid "Incompatible Package Versions"
msgstr "호환되지 않는 패키지 버전"

#. Translators: %1 is a package version, %2 the package architecture,
#. %3 describes the repository where it comes from,
#. %4 is the repository's priority
#. %5 is the vendor of the package
#. Examples:
#. 2.5.23-i568 from Packman with priority 100 and vendor openSUSE
#. 3.17.4-i386 from openSUSE-11.1 update repository with priority 20 and vendor openSUSE
#. ^^^^^^ ^^^^	    ^^^^^^^^^^^^^^^^^^^^^^^^^^^^^^^		  ^^		^^^^^^^^
#. %1   %2		     %3					  %4		    %5
#: src/YQPkgVersionsView.cc:531 src/YQPkgVersionsView.cc:568
msgid "%1-%2 from %3 with priority %4 and vendor %5"
msgstr "%3에서 %1-%2(우선순위 %4 및 벤더 %5 포함)"

#: src/YQPkgVersionsView.cc:552
msgid "This version is installed in your system."
msgstr "이 버전이 시스템에 설치되어 있습니다."

#  begin: menu items of the filter menu
#  please note: use unique hotkeys until end:
#~ msgid "&RPM Groups"
#~ msgstr "RPM 그룹(&R)"

#~ msgid "zzz All"
#~ msgstr "zzz 모두"

#  translators: command line "verbose" option
#~ msgid "Show solver information"
#~ msgstr "해결 프로그램 정보 표시"

#~ msgid "Missing package"
#~ msgstr "누락된 패키지"

#~ msgid "Package libqdialogsolver is required for this feature."
#~ msgstr "이 기능에 libqdialogsolver 패키지가 필요합니다."

#~ msgid "&Abandon"
#~ msgstr "버리기(&A)"

#  radiobutton
#~ msgid "Close the current page"
#~ msgstr "현재 쪽 닫기"

#~ msgid "Search Packages on &Web..."
#~ msgstr "웹에서 꾸러미 검색(&W)..."

#, fuzzy
#~| msgid "Finance"
#~ msgid "Enances:"
#~ msgstr "재정"

#~ msgid "&Patterns"
#~ msgstr "패턴(&P)"

#~ msgid "&Configuration"
#~ msgstr "구성(&C)"

#~ msgid "&Name"
#~ msgstr "이름(&N)"<|MERGE_RESOLUTION|>--- conflicted
+++ resolved
@@ -4,13 +4,8 @@
 msgstr ""
 "Project-Id-Version: qt-pkg.ko\n"
 "Report-Msgid-Bugs-To: \n"
-<<<<<<< HEAD
 "POT-Creation-Date: 2019-02-15 02:28+0000\n"
-"PO-Revision-Date: 2019-01-24 21:13+0000\n"
-=======
-"POT-Creation-Date: 2018-11-07 02:28+0000\n"
 "PO-Revision-Date: 2019-01-31 14:23+0000\n"
->>>>>>> d7a645bf
 "Last-Translator: Hwajin Kim <hwajin.kim@e4net.net>\n"
 "Language-Team: Korean <https://l10n.opensuse.org/projects/yast-qt-pkg/master/"
 "ko/>\n"
@@ -45,13 +40,7 @@
 msgstr "리포지토리(&R)"
 
 #. TRANSLATORS: Menu item
-<<<<<<< HEAD
 #: src/YQPackageSelector.cc:399
-#, fuzzy
-#| msgid "Servers"
-=======
-#: src/YQPackageSelector.cc:410
->>>>>>> d7a645bf
 msgid "&Services"
 msgstr "서비스(&S)"
 
@@ -1663,35 +1652,17 @@
 msgstr "선택항목"
 
 #. TRANSLATORS: Tooltip item, followed by service URL
-<<<<<<< HEAD
 #: src/YQPkgServiceList.cc:198
-#, fuzzy
-#| msgid "URL:"
-=======
-#: src/YQPkgServiceList.cc:197
->>>>>>> d7a645bf
 msgid "URL: "
 msgstr "URL: "
 
 #. TRANSLATORS: Tooltip item, followed by product name
-<<<<<<< HEAD
 #: src/YQPkgServiceList.cc:204
-#, fuzzy
-#| msgid "Product"
-=======
-#: src/YQPkgServiceList.cc:203
->>>>>>> d7a645bf
 msgid "Product: "
 msgstr "제품: "
 
 #. TRANSLATORS: Tooltip item, followed by the list of repositories inluded in the libzypp service
-<<<<<<< HEAD
 #: src/YQPkgServiceList.cc:209
-#, fuzzy
-#| msgid "&Repositories"
-=======
-#: src/YQPkgServiceList.cc:208
->>>>>>> d7a645bf
 msgid "Repositories:"
 msgstr "리포지토리:"
 
