--- conflicted
+++ resolved
@@ -11,15 +11,9 @@
 msgstr ""
 "Project-Id-Version: packages-qt\n"
 "Report-Msgid-Bugs-To: \n"
-<<<<<<< HEAD
 "POT-Creation-Date: 2019-02-15 02:28+0000\n"
-"PO-Revision-Date: 2018-01-18 10:01+0000\n"
-"Last-Translator: SLE Merge Robot <weblate-admin@opensuse.org>\n"
-=======
-"POT-Creation-Date: 2018-11-07 02:28+0000\n"
 "PO-Revision-Date: 2019-01-31 14:23+0000\n"
 "Last-Translator: Sven Åhr <anders.ahr@gmail.com>\n"
->>>>>>> d7a645bf
 "Language-Team: Swedish <https://l10n.opensuse.org/projects/yast-qt-pkg/"
 "master/sv/>\n"
 "Language: sv\n"
@@ -50,13 +44,7 @@
 msgstr "A&rkiv"
 
 #. TRANSLATORS: Menu item
-<<<<<<< HEAD
 #: src/YQPackageSelector.cc:399
-#, fuzzy
-#| msgid "Servers"
-=======
-#: src/YQPackageSelector.cc:410
->>>>>>> d7a645bf
 msgid "&Services"
 msgstr "&Servrar"
 
@@ -1645,35 +1633,17 @@
 msgstr "Val"
 
 #. TRANSLATORS: Tooltip item, followed by service URL
-<<<<<<< HEAD
 #: src/YQPkgServiceList.cc:198
-#, fuzzy
-#| msgid "URL:"
-=======
-#: src/YQPkgServiceList.cc:197
->>>>>>> d7a645bf
 msgid "URL: "
 msgstr "URL: "
 
 #. TRANSLATORS: Tooltip item, followed by product name
-<<<<<<< HEAD
 #: src/YQPkgServiceList.cc:204
-#, fuzzy
-#| msgid "Product"
-=======
-#: src/YQPkgServiceList.cc:203
->>>>>>> d7a645bf
 msgid "Product: "
 msgstr "Produkt: "
 
 #. TRANSLATORS: Tooltip item, followed by the list of repositories inluded in the libzypp service
-<<<<<<< HEAD
 #: src/YQPkgServiceList.cc:209
-#, fuzzy
-#| msgid "Repositories"
-=======
-#: src/YQPkgServiceList.cc:208
->>>>>>> d7a645bf
 msgid "Repositories:"
 msgstr "Lagringsplatser:"
 
