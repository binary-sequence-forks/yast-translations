# translation of squid.po to Spanish
# Spanish message file for YaST2 (@memory@).
# Copyright (C) 2005 SUSE Linux Products GmbH.
# Copyright (C) 2002, 2003 SuSE Linux AG.
# Copyright (C) 1999, 2000, 2001 SuSE GmbH.
# Ibán josé García Castillo <Iban.Garcia@alufis35.uv.es>, 2000.
# Javier Moreno <javier.moreno@alufis35.uv.es>, 2000.
# Jordi Jaen Pallares <jordi@suse.de>, 1999, 2000, 2001.
# Pablo Iranzo Gómez <Pablo.Iranzo@uv.es>, 2000.
# Carlos E. Robinson <carlos.e.r@opensuse.org>, 2008, 2009.
# Jose Roberto Alas Escobar, 2011.
# cheperobert <jrobertolas@gmail.com>, 2011.
# lluis <lmartinez@sct.ictnet.es>, 2012.
# José Juan González <netphilos@gmail.com>, 2012.
# Jośe Juan González <netphilos@gmail.com>, 2012.
# jcsl <trcs@gmx.com>, 2014.
msgid ""
msgstr ""
"Project-Id-Version: squid\n"
"Report-Msgid-Bugs-To: \n"
<<<<<<< HEAD
"POT-Creation-Date: 2018-02-06 15:50+0100\n"
"PO-Revision-Date: 2018-02-07 15:52+0000\n"
=======
"POT-Creation-Date: 2016-08-30 18:30+0200\n"
"PO-Revision-Date: 2018-02-07 16:19+0000\n"
>>>>>>> fe135563
"Last-Translator: SLE Merge Robot <weblate-admin@opensuse.org>\n"
"Language-Team: Spanish <https://l10n.opensuse.org/projects/yast-squid/master/"
"es/>\n"
"Language: es\n"
"MIME-Version: 1.0\n"
"Content-Type: text/plain; charset=UTF-8\n"
"Content-Transfer-Encoding: 8bit\n"
"Plural-Forms: nplurals=2; plural=n != 1;\n"
"X-Generator: Weblate 2.18\n"

#. Command line help text for the Xsquid module
#: src/clients/squid.rb:57
msgid "Configuration of Squid cache proxy"
msgstr "Configuración del proxy de caché de Squid"

#. *****************  SRC  ************************
#. *****************  SRC END  ********************
#. *****************  DST  ************************
#: src/include/squid/SquidACL_local_functions.rb:150
#: src/include/squid/SquidACL_local_functions.rb:197
msgid "Invalid values."
msgstr "Valores incorrectos."

#. *****************  DST END  ********************
#. *****************  MYIP  ************************
#. * Uses same functions as DST
#. /******************  MYIP END  *******************
#. ***************  SRCDOMAIN  ********************
#: src/include/squid/SquidACL_local_functions.rb:244
msgid "Domain Name must not be empty."
msgstr "El nombre de dominio no puede estar vacío."

#. ***************  SRCDOMAIN END  ****************
#. ***************  DSTDOMAIN  *********************
#. * Uses same functions as SRCDOMAIN.
#. /****************  DSTDOMAIN END  ****************
#. ***************  REGEXP  ***********************
#. Returns universal widget for setting a regular expression.
#: src/include/squid/SquidACL_local_functions.rb:264
#: src/include/squid/dialogs.rb:63 src/include/squid/popup_dialogs.rb:104
msgid "Regular Expression"
msgstr "Expresión regular"

#: src/include/squid/SquidACL_local_functions.rb:268
#: src/include/squid/popup_dialogs.rb:106 src/modules/SquidACL.rb:319
#: src/modules/SquidACL.rb:342
msgid "Case Insensitive"
msgstr "No distinguir entre mayúsculas/minúsculas"

#. Universal verification function for regular expression.
#: src/include/squid/SquidACL_local_functions.rb:305
msgid "Regular Expression must not be empty."
msgstr "La expresión regular no debe estar vacía."

#. ***************  REGEXP END  *******************
#. ***************  TIME  *************************
#: src/include/squid/SquidACL_local_functions.rb:369
msgid "You must select at least one day."
msgstr "Debe seleccionar al menos un día."

#: src/include/squid/SquidACL_local_functions.rb:372
msgid "Time is not set in correct format."
msgstr "El tiempo no se ha indicado con el formato correcto."

# Cer: Spelling error
# Bug #377805 -> Ok
#: src/include/squid/SquidACL_local_functions.rb:375
msgid "From must be less than To."
msgstr "De debe ser menos que A."

#. ***************  TIME END  *********************
#. ***************  PORT  *************************
#. ***************  PORT END  *********************
#. *************  MYPORT  *************************
#: src/include/squid/SquidACL_local_functions.rb:432
#: src/include/squid/SquidACL_local_functions.rb:463
msgid "Invalid value."
msgstr "Valor no válido."

#. *************  MYPORT END  *********************
#. **************  PROTO  *************************
#: src/include/squid/SquidACL_local_functions.rb:495
msgid "Protocol must not be empty."
msgstr "El protocolo no debe estar vacío."

#. **************  MAXCONN END  *******************
#. **************  HEADER  ************************
#: src/include/squid/SquidACL_local_functions.rb:587
msgid "Header Name and Regular Expression must not be empty."
msgstr "El nombre de encabezado y la expresión regular no deben estar vacíos."

#. error report
#: src/include/squid/SquidACL_local_functions.rb:630
msgid "MAC Address must not be empty."
msgstr "La dirección MAC no debe estar vacía."

# Cer: Spelling error
# Bug #377805 --> Ok
#. error report
#: src/include/squid/SquidACL_local_functions.rb:634
msgid "Incorrect format of MAC Address."
msgstr "Formato incorrecto de dirección MAC."

#. encoding: utf-8
#. ------------------------------------------------------------------------------
#. Copyright (c) 2006 Novell, Inc. All Rights Reserved.
#.
#.
#. This program is free software; you can redistribute it and/or modify it under
#. the terms of version 2 of the GNU General Public License as published by the
#. Free Software Foundation.
#.
#. This program is distributed in the hope that it will be useful, but WITHOUT
#. ANY WARRANTY; without even the implied warranty of MERCHANTABILITY or FITNESS
#. FOR A PARTICULAR PURPOSE.  See the GNU General Public License for more details.
#.
#. You should have received a copy of the GNU General Public License along with
#. this program; if not, contact Novell, Inc.
#.
#. To contact Novell about this file by physical or electronic mail, you may find
#. current contact information at www.novell.com.
#. ------------------------------------------------------------------------------
#. File:	include/squid/complex.ycp
#. Package:	Configuration of squid
#. Summary:	Dialogs definitions
#. Authors:	Daniel Fiser <dfiser@suse.cz>
#.
#. $Id: complex.ycp 29363 2006-03-24 08:20:43Z mzugec $
#: src/include/squid/complex.rb:51
msgid "Squid"
msgstr "Squid"

#: src/include/squid/complex.rb:64
msgid "When &Booting"
msgstr "&Durante el arranque"

#: src/include/squid/complex.rb:65
msgid "&Manually"
msgstr "&Manualmente"

#: src/include/squid/complex.rb:68
msgid "When Booting"
msgstr "Durante el arranque"

#: src/include/squid/complex.rb:69 src/modules/Squid.rb:1545
msgid "Manually"
msgstr "Manualmente"

#: src/include/squid/complex.rb:76
msgid "Squid is running"
msgstr "Squid se está ejecutando"

#: src/include/squid/complex.rb:77
msgid "Squid is not running"
msgstr "Squid no se está ejecutando"

#: src/include/squid/complex.rb:78
msgid "&Start Squid Now"
msgstr "&Iniciar Squid ahora"

#: src/include/squid/complex.rb:79
msgid "S&top Squid Now"
msgstr "De&tener Squid ahora"

#: src/include/squid/complex.rb:84
msgid "Sa&ve Settings and Restart Squid Now"
msgstr "Guar&dar la configuración y reiniciar Squid ahora"

#. TRANSLATORS: part of help text - push button label, NO SHORTCUT!!!
#: src/include/squid/complex.rb:92
msgid "Start Squid Now"
msgstr "Iniciar Squid ahora"

#. TRANSLATORS: part of help text - push button label, NO SHORTCUT!!!
#: src/include/squid/complex.rb:94
msgid "Stop Squid Now"
msgstr "Detener Squid ahora"

#. TRANSLATORS: part of help text - push button label, NO SHORTCUT!!!
#: src/include/squid/complex.rb:96
msgid "Save Settings and Restart Squid Now"
msgstr "Guardar la configuración y reiniciar Squid ahora"

#: src/include/squid/complex.rb:104
msgid "Open Ports in Firewall"
msgstr "Abrir puertos en el cortafuegos"

#: src/include/squid/complex.rb:261
msgid "Firewall Settings"
msgstr "Configuración del Cortafuegos"

#: src/include/squid/complex.rb:268 src/include/squid/complex.rb:270
msgid "Start-Up"
msgstr "Inicio"

#: src/include/squid/complex.rb:277
msgid "HTTP Ports Setting"
msgstr "Configuración de puertos HTTP"

#. encoding: utf-8
#. ------------------------------------------------------------------------------
#. Copyright (c) 2006 Novell, Inc. All Rights Reserved.
#.
#.
#. This program is free software; you can redistribute it and/or modify it under
#. the terms of version 2 of the GNU General Public License as published by the
#. Free Software Foundation.
#.
#. This program is distributed in the hope that it will be useful, but WITHOUT
#. ANY WARRANTY; without even the implied warranty of MERCHANTABILITY or FITNESS
#. FOR A PARTICULAR PURPOSE.  See the GNU General Public License for more details.
#.
#. You should have received a copy of the GNU General Public License along with
#. this program; if not, contact Novell, Inc.
#.
#. To contact Novell about this file by physical or electronic mail, you may find
#. current contact information at www.novell.com.
#. ------------------------------------------------------------------------------
#. File:	include/squid/dialogs.ycp
#. Package:	Configuration of squid
#. Summary:	Dialogs definitions
#. Authors:	Daniel Fiser <dfiser@suse.cz>
#.
#. $Id: dialogs.ycp 27914 2006-02-13 14:32:08Z locilka $
#: src/include/squid/complex.rb:279 src/include/squid/dialogs.rb:40
msgid "HTTP Ports"
msgstr "Puertos HTTP"

#: src/include/squid/complex.rb:286
msgid "Refresh Patterns Setting"
msgstr "Refrescar configuración de patrones"

#: src/include/squid/complex.rb:288 src/include/squid/dialogs.rb:57
msgid "Refresh Patterns"
msgstr "Actualizar patrones"

#: src/include/squid/complex.rb:295 src/include/squid/complex.rb:297
#: src/include/squid/dialogs.rb:92
msgid "Cache Setting"
msgstr "Configuración de caché"

#: src/include/squid/complex.rb:304
msgid "Cache Directory Setting"
msgstr "Configuración de directorio de caché"

#. `HBox(
#. `HSpacing(3),
#. `Frame(_("Cache Setting"),
#. `HBox(
#. `HWeight(1,`VBox(
#. `VWeight(1, `HBox(
#. `IntField(`id("cache_mem"), _("C&ache Memory"), 1, 99999, 10),
#. sizeUnitWidget("cache_mem_units")
#. )),
#. `VSpacing(0.4),
#. `VWeight(1, `HBox(
#. `IntField(`id("cache_max_object_size"), _("Ma&x Object Size"), 0, 99999, 0),
#. sizeUnitWidget("cache_max_object_size_units")
#. )),
#. `VSpacing(0.4),
#. `VWeight(1, `HBox(
#. `IntField(`id("cache_swap_low"), _("Swap &Low-Water Mark (in percents)"), 0, 100, 0)
#. )),
#. `VSpacing(0.4),
#. `Left(`VWeight(1, `HBox(
#. `ComboBox(`id("cache_replacement_policy"),
#. _("&Cache Replacement Policy"),
#. [`item("lru"), `item("heap GDSF"), `item("heap LFUDA"), `item("heap LRU")])
#. )))
#. )),
#. `HSpacing(3),
#. `HWeight(1,`VBox(
#. `VWeight(1, `HBox(`Empty())),
#. `VSpacing(0.4),
#. `VWeight(1, `HBox(
#. `IntField(`id("cache_min_object_size"), _("M&in Object Size"), 0, 99999, 0),
#. sizeUnitWidget("cache_min_object_size_units")
#. )),
#. `VSpacing(0.4),
#. `VWeight(1, `HBox(
#. `IntField(`id("cache_swap_high"), _("Swap &High-Water Mark (in percents)"), 0, 100, 0)
#. )),
#. `VSpacing(0.4),
#. `Left(`VWeight(1, `HBox(
#. `ComboBox(`id("memory_replacement_policy"),
#. _("&Memory Replacement Policy"),
#. [`item("lru"), `item("heap GDSF"), `item("heap LFUDA"), `item("heap LRU")])
#. )))
#. ))
#. )
#. ),
#. `HSpacing(3)
#. );
#. cache_swap_low <= cache_swap_high
#: src/include/squid/complex.rb:306 src/include/squid/dialogs.rb:249
#: src/include/squid/handlers.rb:224
msgid "Cache Directory"
msgstr "Directorio de caché"

#: src/include/squid/complex.rb:317
msgid "Access Control Setting"
msgstr "Configuración de control de acceso"

#: src/include/squid/complex.rb:319 src/include/squid/dialogs.rb:290
msgid "Access Control"
msgstr "Control de acceso"

#: src/include/squid/complex.rb:330
msgid "Logging and Timeouts Setting"
msgstr "Configuración del registro y temporizaciones"

#: src/include/squid/complex.rb:332
msgid "Logging and Timeouts"
msgstr "Registro y temporizaciones"

#: src/include/squid/complex.rb:339 src/include/squid/dialogs.rb:369
msgid "Miscellaneous Setting"
msgstr "Otros valores de configuración"

#: src/include/squid/complex.rb:341
msgid "Miscellaneous"
msgstr "Otros"

#: src/include/squid/dialogs.rb:44 src/include/squid/popup_dialogs.rb:53
msgid "Host"
msgstr "Host"

#: src/include/squid/dialogs.rb:44 src/include/squid/popup_dialogs.rb:54
msgid "Port"
msgstr "Puerto"

#: src/include/squid/dialogs.rb:44
msgid "Options"
msgstr "Opciones"

# Cer: Spelling error? Minutes or minimum?
# Bug #377805 -> Ok
#. , _("Options")
#. table header, stands for minimum
#: src/include/squid/dialogs.rb:65
msgid "Min"
msgstr "Mínimo"

#. table header
#: src/include/squid/dialogs.rb:67 src/include/squid/popup_dialogs.rb:111
msgid "Percent"
msgstr "Porcentaje"

#. table header, stands for maximum
#: src/include/squid/dialogs.rb:69
msgid "Max"
msgstr "Máximo"

#: src/include/squid/dialogs.rb:97
msgid "C&ache Memory"
msgstr "Memoria c&ache"

#: src/include/squid/dialogs.rb:107
msgid "Ma&x Object Size"
msgstr "Tamaño má&ximo de los objetos"

#: src/include/squid/dialogs.rb:121
msgid "M&in Object Size"
msgstr "Tamaño m&ínimo de los objetos"

#: src/include/squid/dialogs.rb:135
msgid "Swap &Low-Water Mark (percentage)"
msgstr "Intercambiar marcas de agua de nivel &bajo (porcentaje)"

#: src/include/squid/dialogs.rb:148
msgid "Swap &High-Water Mark (percentage)"
msgstr "Intercambiar marcas de agua de nivel &alto (porcentaje)"

#: src/include/squid/dialogs.rb:162
msgid "&Cache Replacement Policy"
msgstr "Directiva de sustitución de &caché"

#: src/include/squid/dialogs.rb:180
msgid "&Memory Replacement Policy"
msgstr "Directiva de sustitución de &memoria"

#: src/include/squid/dialogs.rb:253
msgid "&Directory Name"
msgstr "Nombre de &directorio"

#: src/include/squid/dialogs.rb:258
msgid "&Size (in MB)"
msgstr "&Tamaño (en MB)"

#: src/include/squid/dialogs.rb:260
msgid "L&evel 1 Directories"
msgstr "Directorios de &nivel 1"

#: src/include/squid/dialogs.rb:262
msgid "Le&vel 2 Directories"
msgstr "Directorios de n&ivel 2"

#: src/include/squid/dialogs.rb:273 src/include/squid/dialogs.rb:295
msgid "ACL Groups"
msgstr "Grupos ACL"

#: src/include/squid/dialogs.rb:277 src/include/squid/popup_dialogs.rb:330
msgid "Name"
msgstr "Nombre"

#: src/include/squid/dialogs.rb:277 src/include/squid/popup_dialogs.rb:335
msgid "Type"
msgstr "Tipo"

#: src/include/squid/dialogs.rb:277
msgid "Description"
msgstr "Descripción"

#: src/include/squid/dialogs.rb:295 src/include/squid/popup_dialogs.rb:232
msgid "Allow/Deny"
msgstr "Permitir/denegar"

#: src/include/squid/dialogs.rb:317
msgid "Logging"
msgstr "Registro"

#: src/include/squid/dialogs.rb:321
msgid "&Access Log"
msgstr "Registro de &acceso"

#: src/include/squid/dialogs.rb:327
msgid "&Cache Log"
msgstr "Registro de &caché"

#: src/include/squid/dialogs.rb:333
msgid "Cache &Store Log"
msgstr "Regi&stro de almacenamiento en caché"

#: src/include/squid/dialogs.rb:345
msgid "Timeouts"
msgstr "Tiempos límite"

#: src/include/squid/dialogs.rb:350
msgid "Connection &Timeout"
msgstr "&Tiempo límite de conexión"

#: src/include/squid/dialogs.rb:358
msgid "Client &Lifetime"
msgstr "Tiempo de &vida del cliente"

#: src/include/squid/dialogs.rb:371
msgid "&Language of error messages"
msgstr "&Idioma de los mensajes de error"

#: src/include/squid/dialogs.rb:373
msgid "&Administrator's email"
msgstr "&Correo electrónico del administrador"

#: src/include/squid/dialogs.rb:375
msgid "&Use FTP Passive Mode"
msgstr "&Usar modo pasivo del FTP"

#: src/include/squid/handlers.rb:294
msgid "Access Log"
msgstr "Registro de acceso"

#: src/include/squid/handlers.rb:297
msgid "Cache Log"
msgstr "Registro de caché"

#: src/include/squid/handlers.rb:300
msgid "Cache Store Log"
msgstr "Registro de almacenamiento en caché"

#. Returns a widget with setting of units
#: src/include/squid/helper_functions.rb:38
msgid "&Units"
msgstr "&Unidades"

#
# include/network/modem/dialogs.ycp:430
#. Returns a widget with setting of units
#: src/include/squid/helper_functions.rb:56
msgid "seconds"
msgstr "segundos"

# menuentries/menuentry_printer_nodet.ycp:29
# clients/proposal_printer.ycp:99
#: src/include/squid/helper_functions.rb:57
msgid "minutes"
msgstr "minutos"

#: src/include/squid/helper_functions.rb:58
msgid "hours"
msgstr "horas"

#: src/include/squid/helper_functions.rb:59
msgid "days"
msgstr "días"

#. Read dialog help 1/2
#: src/include/squid/helps.rb:34
msgid ""
"<p><b><big>Initializing Squid Configuration</big></b><br>\n"
"</p>\n"
msgstr ""
"<p><b><big>Inicializando configuración de Squid</big></b><br>\n"
"</p>\n"

#. Read dialog help 2/2
#: src/include/squid/helps.rb:38
msgid ""
"<p><b><big>Aborting Initialization:</big></b><br>\n"
"Safely abort the configuration utility by pressing <b>Abort</b> now.</p>\n"
msgstr ""
"<P><B><BIG>Abortando la inicialización:</big></B><BR>\n"
"Para abortar con seguridad la utilidad de configuración, pulse <B>Abortar</B>"
" ahora.</p>\n"

#. Write dialog help 1/2
#: src/include/squid/helps.rb:42
msgid ""
"<p><b><big>Saving Squid Configuration</big></b><br>\n"
"</p>\n"
msgstr ""
"<p><b><big>Guardando configuración de Squid</big></b><br>\n"
"</p>\n"

#. Write dialog help 2/2
#: src/include/squid/helps.rb:46
msgid ""
"<p><b><big>Aborting Saving:</big></b><br>\n"
"Abort the save procedure by pressing <b>Abort</b>.\n"
"An additional dialog informs whether it is safe to do so.\n"
"</p>\n"
msgstr ""
"<p><b><big>Abortando el almacenamiento:</big></b><br>\n"
"Aborte el procedimiento de almacenamiento pulsando <B>Abortar</b>.\n"
"Un recuadro de diálogo adicional le informará sobre si hacer esto es seguro "
"o no.\n"
"</p>\n"

#. Summary dialog help
#: src/include/squid/helps.rb:53
msgid ""
"<p><b><big>Squid Configuration</big></b><br>\n"
"Configure Squid here.<br></p>\n"
msgstr ""
"<p><b><big>Configuración de Squid</big></b><br>\n"
"Configure Squid aquí.<br></p>\n"

#. Ovreview dialog help
#: src/include/squid/helps.rb:57
msgid ""
"<p><b><big>Squid Configuration Overview</big></b><br>\n"
"Obtain an overview of installed squids and\n"
"edit their configurations if necessary.<br></p>\n"
msgstr ""
"<p><b><big>Resumen de configuración de Squid</big></b><br>\n"
"Acceda a un resumen de los Squid instalados y\n"
"edite sus configuraciones si es necesario.<br></p>\n"

#. Http Ports Dialog
#: src/include/squid/helps.rb:63
msgid ""
"<p>Define all ports where Squid will\n"
"listen for clients' http requests.</p>\n"
msgstr ""
"<p>Aquí puede definir todos los puertos en los que Squid\n"
"escuchará las peticiones http de los clientes.</p>\n"

#: src/include/squid/helps.rb:66
msgid ""
"<p><b>Host</b> can contain a hostname or IP address\n"
"or remain empty.</p>\n"
msgstr ""
"<p><b>Host</b> puede contener el nombre de host o la dirección IP,\n"
"o puede dejarse en blanco.</p>\n"

#. Cache Dialog
#: src/include/squid/helps.rb:70
msgid ""
"<p><b>Refresh Patterns</b> define how Squid treats the objects in the cache."
"</p>\n"
msgstr ""
"<p><b>Actualizar patrones</b> define cómo trata Squid los objetos en "
"caché.</p>\n"

#: src/include/squid/helps.rb:73
msgid ""
"<p>The refresh patterns are checked in the order listed here.\n"
"The first matching entry is used.</p>\n"
msgstr ""
"<p>Los patrones de actualización se comprueban en el orden mostrado aquí.\n"
"Se usará la primera entrada que coincida.</p>\n"

#: src/include/squid/helps.rb:76
msgid ""
"<p><b>Min</b> determines how long (in minutes) an object should be\n"
"considered fresh if no explicit expiry time is given.\n"
msgstr ""
"<p><b>Mínimo</b> determina cuánto tiempo (en minutos) deberá un objeto\n"
"considerarse como actualizado si no se indica una hora de caducidad "
"explícita.\n"

# Cer: Spelling error ??  time since last modification age
# Bug #377805 -> Ok
#: src/include/squid/helps.rb:79
msgid ""
"<p><b>Percent</b> is the percentage of the object's age (time since last\n"
"modification). An object without explicit expiry time will be\n"
"considered fresh.</p>\n"
msgstr ""
"<p><b>Porcentaje</b> es el porcentaje de la antigüedad del objeto\n"
"(tiempo desde la última modificación). Un objeto sin hora explícita\n"
"de caducidad se considerará actualizado.</p>\n"

#: src/include/squid/helps.rb:84
msgid ""
"<p><b>Max</b> is the upper limit of how long objects without an explicit\n"
"expiry time will be considered fresh.</p>\n"
msgstr ""
"<p><b>Máximo</b> es el margen superior de tiempo que los objetos sin hora\n"
"explícita de caducidad se considerarán actualizados.</p>\n"

#. Cache 2 Dialog
#: src/include/squid/helps.rb:88
msgid ""
"<p><b>Cache memory</b> defines the ideal amount of memory to be used for "
"objects.</p>"
msgstr ""
"<p><b>Memoria caché</b> define la cantidad ideal de memoria que debe usarse "
"para los objetos.</p>"

#: src/include/squid/helps.rb:91
msgid ""
"<p><b>Max Object Size</b> defines the maximum size for objects to be stored\n"
"on the disk. Objects larger than this size will not be saved on disk.</p>\n"
msgstr ""
"<p><b>Tamaño máximo de los objetos</b> define el tamaño máximo de los "
"objetos que se\n"
"guardarán en el disco. Los objetos mayores de este tamaño no se guardarán en "
"el disco.</p>\n"

#: src/include/squid/helps.rb:94
msgid ""
"<p><b>Min Object Size</b> specifies the minimum size for objects. Smaller \n"
"objects will not be saved to the disk.</p>\n"
msgstr ""
"<p><b>Tamaño mínimo de los objetos</b> define el tamaño mínimo de los "
"objetos \n"
"por debajo del cual no se guardarán en el disco.</p>\n"

#: src/include/squid/helps.rb:97
msgid ""
"<p>Replacement begins when the swap (disk) usage is above the\n"
"<b>Swap Low-Water Mark</b> and attempts to maintain utilization near the\n"
"<b>Swap Low-Water Mark</b>. As swap utilization gets close to\n"
"<b>Swap High-Water Mark</b>, object eviction becomes more aggressive.\n"
"If utilization is close to the <b>Swap Low-Water Mark</b>, less replacement\n"
"is done each time.\n"
msgstr ""
"<p>Las sustituciones empiezan cuando el uso de intercambio (disco)\n"
"supera el valor de <b>Intercambiar marcas de agua de nivel bajo</b> e "
"intenta\n"
"mantener el uso cerca de este valor. A medida que el uso del intercambio\n"
"se acerca al valor de <b>Intercambiar marcas de agua de nivel alto,</b> el\n"
"desahucio de objetos se vuelve más agresivo. Si el uso se acerca al valor de "
"<b>Intercambiar marcas\n"
"de agua de nivel bajo,</b> se harán menos reemplazos cada vez.\n"

# Cer: ¿se traduce esa tabla?
#: src/include/squid/helps.rb:105
msgid ""
"<p><b>Cache Replacement Policy</b> determines which objects are to be "
"replaced\n"
"when disk space is needed.\n"
"<b>Memory Replacement Policy</b> specifies the policy for object replacement "
"in\n"
"memory when space for new objects is not available.\n"
"Policies could be:\n"
"<table>\n"
"    <tr>\n"
"      <td>lru</td>\n"
"      <td>least recently used</td>\n"
"    </tr>\n"
"    <tr>\n"
"      <td>heap GDSF</td>\n"
"      <td>Greedy-Dual Size Frequency</td>\n"
"    </tr>\n"
"    <tr>\n"
"      <td>heap LFUDA</td>\n"
"      <td>Least Frequently Used with Dynamic Aging</td>\n"
"    <tr>\n"
"    <tr>\n"
"      <td>heap LRU</td>\n"
"      <td>lru policy implemented using a heap</td>\n"
"    </tr>\n"
"</table>\n"
"</p>"
msgstr ""
"<p><b>Directiva de sustitución de caché</b> determina qué objetos deben "
"sustituirse\n"
"cuando se necesita espacio en disco.\n"
"<b>Directiva de sustitución de memoria</b> especifica la normativa para\n"
"sustituir objetos en memoria cuando no hay espacio en memoria para nuevos "
"objetos.\n"
"Las directivas pueden ser:\n"
"<table>\n"
"    <tr>\n"
"      <td>lru</td>\n"
"      <td>usado menos recientemente</td>\n"
"    </tr>\n"
"    <tr>\n"
"      <td>pila GDSF</td>\n"
"      <td>Greedy-Dual Size Frequency</td>\n"
"    </tr>\n"
"    <tr>\n"
"      <td>pila LFUDA</td>\n"
"      <td>Usado con menos frecuencia con antigüedad dinámica</td>\n"
"    <tr>\n"
"    <tr>\n"
"      <td>pila LRU</td>\n"
"      <td>directiva lru implementada mediante una pila</td>\n"
"    </tr>\n"
"</table>\n"
"</p>"

#. Cache Directory
#: src/include/squid/helps.rb:132
msgid ""
"<p><b>Directory Name</b> defines a top-level directory where cache swap "
"files will be stored.</p>"
msgstr ""
"<p><b>Nombre de directorio</b> define un directorio de primer nivel donde se "
"almacenarán los archivos de intercambio de caché.</p>"

#: src/include/squid/helps.rb:135
msgid ""
"<p><b>Size</b> defines the amount of disk space (in MB) to use under this "
"directory.</p>"
msgstr ""
"<p><b>Tamaño</b> define la cantidad de espacio de disco (en MB) que se puede "
"usar para este directorio.</p>"

#: src/include/squid/helps.rb:138
msgid ""
"<p><b>Level 1 Directories</b> defines a number of first-level "
"subdirectories, \n"
"which will be created under the <b>Directory Name</b> directory.</p>\n"
msgstr ""
"<p><b>Directorios de nivel 1</b> define el número de subdirectorios de "
"primer nivel\n"
"que se crearán en el directorio <b>Nombre de directorio</b>.</p>\n"

#: src/include/squid/helps.rb:141
msgid ""
"<p><b>Level 2 Directories</b> defines a number of second-level "
"subdirectories,\n"
"which will be created under each first-level directory.</p>\n"
msgstr ""
"<p><b>Directorios de nivel 2</b> define el número de subdirectorios de "
"segundo nivel\n"
"que se crearán en cada directorio de primer nivel.</p>\n"

#. ACL Groups
#: src/include/squid/helps.rb:145
msgid ""
"<p>Access to the Squid server can be controlled via <b>ACL Groups</b>.</p>"
msgstr ""
"<p>El acceso al servidor Squid puede controlarse mediante <b>Grupos ACL</b>."
"</p>"

# Cer:
# Bug #377805 -> Ok
#: src/include/squid/helps.rb:148
msgid ""
"<p><b>ACL Group</b> has various types and the description of ACL Group "
"depends\n"
"on the particular type.</p>\n"
msgstr ""
"<p><b>Grupo ACL</b> cuenta con varios tipos y las descripciones de grupos "
"ACL dependen\n"
"del tipo particular.</p>\n"

#: src/include/squid/helps.rb:151
msgid ""
"<p>In the <b>Access Control</b> table, access can be denied or allowed to "
"ACL Groups.\n"
"If there are more ACL Groups in one line, it means that access will be "
"allowed\n"
"or denied to members who belong to all ACL Groups at the same time.</p>\n"
msgstr ""
"<p>En la tabla <b>Control de acceso</b>, puede denegarse o aceptarse el "
"acceso a grupos ACL.\n"
"Si hay más grupos ACL en una linea, esto significa que se permitirá el "
"acceso\n"
"o se denegará el mismo a aquellos que pertenezcan a todos los grupos ACL al "
"mismo tiempo.</p>\n"

#: src/include/squid/helps.rb:156
msgid ""
"<p>The <b>Access Control</b> table is checked in the order listed here.\n"
"The first matching entry is used.</p>\n"
msgstr ""
"<p>La tabla <b>Control de acceso</b> se comprueba en el orden listado aquí.\n"
"Se usará la primera entrada coincidente.</p>\n"

#. Logging and Timeouts Dialog
#: src/include/squid/helps.rb:160
msgid ""
"<p><b>Access Log</b> defines the file in which client activities are logged."
"</p>"
msgstr ""
"<p>El <b>Registro de acceso</b> define el archivo en el que se registran las "
"actividades de los clientes.</p>"

#: src/include/squid/helps.rb:163
msgid ""
"<p><b>Cache Log</b> defines the file in which general information about "
"your\n"
"cache's behavior is logged.</p>\n"
msgstr ""
"<p>El <b>Registro de caché</b> define el archivo donde se registra "
"información\n"
"general sobre el comportamiento de su caché.</p>\n"

#: src/include/squid/helps.rb:166
msgid ""
"<p><b>Cache Store Log</b> defines the location of the transaction log of "
"all\n"
"objects that are stored in the object store, as well as the time when an "
"object\n"
"gets deleted. This option can be left empty.</p>\n"
msgstr ""
"<p>El <b>Registro de almacenamiento del caché</b> define la localización del "
"registro de transacción de todos\n"
"los objetos guardados en el almacén de objetos, así como el momento en que "
"el objeto\n"
"se borra. Esta opción puede dejarse en blanco.</p>\n"

#: src/include/squid/helps.rb:171
msgid ""
"<p>With <b>Emulate httpd Log</b> specify that Squid writes its\n"
"<b>Access Log</b> in HTTPD common log file format.</p>\n"
msgstr ""
"<p>Con <b>Emular registro httpd</b> especifique que Squid escriba su\n"
"<b>Registro de acceso</b> en formato de archivo de registro común HTTPD.</"
"p>\n"

#: src/include/squid/helps.rb:174
msgid ""
"<p><b>Connection Timeout</b> is an option to force Squid to close\n"
"connections after a specified time.</p>"
msgstr ""
"<p><b>Temporización de conexión</b> es una opción para forzar a Squid a "
"cerrar\n"
"conexiones después de un tiempo especificado.</p>"

#: src/include/squid/helps.rb:177
msgid ""
"<p><b>Client Lifetime</b> defines the maximum amount of time that a client\n"
"(browser) is allowed to remain connected to the cache process.</p>"
msgstr ""
"<p><b>Tiempo de vida del cliente</b> define el tiempo máximo que a un "
"cliente\n"
"(navegador) se le permite permanecer conectado al proceso caché.</p>"

#. Miscellaneous Dialog
#: src/include/squid/helps.rb:181
msgid ""
"<p><b>Administrator's email</b> is the address which will be added to any\n"
"error pages that are displayed to clients. Defaults to webmaster.</p>\n"
msgstr ""
"<p><b>Dirección de correo del administrador</b> es la dirección de correo "
"electrónico que se añadirá\n"
"a cualquier página de error que se muestre a los clientes. Por defecto es "
"pertenece al webmaster.</p>\n"

#. table cell
#: src/include/squid/inits.rb:73 src/include/squid/popup_dialogs.rb:55
msgid "Transparent"
msgstr "Transparente"

#. ****************  HTTP PORT  *******************
#. returns true if something added/edited otherwise false
#: src/include/squid/popup_dialogs.rb:48
msgid "Add New HTTP Port"
msgstr "Añadir nuevo puerto HTTP"

#: src/include/squid/popup_dialogs.rb:49
msgid "Edit Current HTTP Port"
msgstr "Editar el puerto HTTP actual"

#. ****************  HTTP PORT END  ***************
#. ****************  CACHE  ***********************
#: src/include/squid/popup_dialogs.rb:95
msgid "Add New Refresh Pattern"
msgstr "Añadir nuevo patrón de refresco"

#: src/include/squid/popup_dialogs.rb:96
msgid "Edit Current refresh Pattern"
msgstr "Editor patrón de refresco actual"

#: src/include/squid/popup_dialogs.rb:110
msgid "Min (in minutes)"
msgstr "Mínimo (en minutos)"

#: src/include/squid/popup_dialogs.rb:112
msgid "Max (in minutes)"
msgstr "Máximo (en minutos)"

#. ****************  CACHE END  *******************
#. ****************  ACCESS CONTROL  **************
#: src/include/squid/popup_dialogs.rb:226
msgid "Add New HTTP Access"
msgstr "Añadir nuevo acceso HTTP"

#: src/include/squid/popup_dialogs.rb:226
msgid "Edit HTTP Access"
msgstr "Editar acceso HTTP"

#: src/include/squid/popup_dialogs.rb:233
msgid "Allow"
msgstr "Permitir"

#: src/include/squid/popup_dialogs.rb:233
msgid "Deny"
msgstr "Denegar"

#. `VSpacing(),
#: src/include/squid/popup_dialogs.rb:239
msgid "ACL"
msgstr "ACL"

#: src/include/squid/popup_dialogs.rb:244
msgid "O&pposite"
msgstr "O&puesto"

#: src/include/squid/popup_dialogs.rb:251
msgid "Add ACL"
msgstr "Añadir ACL"

#: src/include/squid/popup_dialogs.rb:254
msgid "not"
msgstr "no"

#: src/include/squid/popup_dialogs.rb:322
msgid "Add New ACL Group"
msgstr "Añadir nuevo grupo ACL"

#: src/include/squid/popup_dialogs.rb:322
msgid "Edit ACL Group"
msgstr "Editar grupo ACL"

#. ****************  HTTP_PORT  *******************
#: src/include/squid/store_del.rb:64
msgid "Port number must not be empty."
msgstr "El número de puerto no debe estar vacío."

#: src/include/squid/store_del.rb:74
msgid "Host must contain valid IP address or hostname."
msgstr "El equipo debe contener una dirección IP válida o un nombre de equipo."

#. ****************  HTTP_PORT END  ***************
#. *************  REFRESH_PATTERNS  ***************
#: src/include/squid/store_del.rb:129
msgid "Regular expression must not be empty."
msgstr "La expresión regular no debe estar vacía."

#. *************  REFRESH_PATTERNS END  ***********
#. *************  CACHE DIALOG  *******************
#: src/include/squid/store_del.rb:202 src/include/squid/store_del.rb:292
msgid ""
"Cache Memory + Size of Cache Directory\n"
"must be higher than Max Object Size.\n"
msgstr ""
"Memoria caché + Tamaño de directorio caché\n"
"deben ser mayores que el Tamaño máximo de objeto.\n"

#: src/include/squid/store_del.rb:264
msgid "Cache directory must not be empty."
msgstr "El directorio caché no debe estar vacío."

#. *************  CACHE DIALOG END  ***************
#. *************  HTTP_ACCESS  ********************
#: src/include/squid/store_del.rb:351
msgid "ACL table must not be empty."
msgstr "La tabla ACL no debe estar vacía."

# Bug #377805 -> Ok
#. test, if exists ACL with same name but different type
#: src/include/squid/store_del.rb:429
msgid "ACL Group '%1' already exists with different type.\n"
msgstr "El grupo ACL '%1' ya existe con diferente tipo.\n"

# Bug #377805 -> Ok
#: src/include/squid/store_del.rb:433
msgid "ACL Group '%1' must have type '%2'.\n"
msgstr "El grupo ACL '%1' debe tener el tipo '%2'.\n"

#: src/include/squid/store_del.rb:438
msgid ""
"If you want to change the type of this ACL Group, you must\n"
"delete other ACL Groups with the same name before that.\n"
msgstr ""
"Si desea cambiar el tipo de este grupo ACL, antes debe\n"
"borrar otros grupos ACL con el mismo nombre.\n"

#. test if changed ACL is used in http_access option.
#: src/include/squid/store_del.rb:453
msgid ""
"You can not change the name of this ACL Group, because \n"
"it is used in the Access Control table.\n"
msgstr ""
"No puede cambiar el nombre de este grupo ACL, porque \n"
"se usa en la tabla de control de acceso.\n"

#: src/include/squid/store_del.rb:456 src/include/squid/store_del.rb:517
msgid ""
"If you want to change name of this ACL Group you must\n"
"delete all of its occurrences in Access Control table."
msgstr ""
"Si desea cambiar el nombre de este Grupo ACL debe borrar\n"
"todas sus apariciones en la tabla de control de acceso."

#. test if changed ACL is used in other option (not managed by thid module)
#: src/include/squid/store_del.rb:467
msgid ""
"If you change the name of this ACL Group, these options might be affected: \n"
msgstr ""
"Si cambia el nombre de este grupo ACL, estas opciones podrían verse "
"afectadas: \n"

#: src/include/squid/store_del.rb:474
msgid "Change name anyway"
msgstr "Cambiar el nombre de todas formas"

#: src/include/squid/store_del.rb:475
msgid "Do not change name"
msgstr "No cambiar el nombre"

#. test, if name is filled
#: src/include/squid/store_del.rb:485
msgid "Name must not be empty."
msgstr "El nombre no debe estar vacío."

#. Report::Error( _("This ACL Group can't be deleted.\nIt's used in Access Control table."));
#: src/include/squid/store_del.rb:514
msgid ""
"You must not delete this ACL Group, because \n"
"it is used in the Access Control table.\n"
msgstr ""
"No debe borrar este grupo ACL, porque \n"
"se usa en la tabla de control de acceso.\n"

#: src/include/squid/store_del.rb:524
msgid "If you delete this ACL Group, these options might be affected: \n"
msgstr "Si borra este grupo ACL, estas opciones pueden verse afectadas: \n"

#. +
#. _("Are you sure you want to delete this ACL Group?");
#: src/include/squid/store_del.rb:535
msgid "Delete anyway"
msgstr "Borrar de todas formas"

#. Label::YesButton(),
#: src/include/squid/store_del.rb:536
msgid "Do not delete"
msgstr "No borrar"

#. *************  ACL END  ************************
#. *******  LOGGING AND TIMEOUTS DIALOG  **********
#: src/include/squid/store_del.rb:578
msgid "Access Log must not be empty."
msgstr "El registro de acceso no debe estar vacío."

#: src/include/squid/store_del.rb:588
msgid "Cache Log must not be empty."
msgstr "El registro de caché no debe estar vacío."

#: src/include/squid/store_del.rb:599
msgid "Incorrect pathname in Access Log field."
msgstr "Ruta incorrecta en el campo de registro de acceso."

#: src/include/squid/store_del.rb:610
msgid "Incorrect pathname in Cache Log field."
msgstr "Ruta incorrecta en el campo de registro del caché."

#: src/include/squid/store_del.rb:621
msgid "Incorrect pathname in Cache Store Log field."
msgstr "Ruta incorrecta en el campo de registro del almacén caché."

#. *******  LOGGING AND TIMEOUTS DIALOG END  ******
#: src/include/squid/store_del.rb:684
msgid "Administrator's email must not contain any white spaces."
msgstr ""
"La dirección de correo del administrador no debe contener espacios en blanco."

#
#. Initialization dialog caption
#: src/include/squid/wizards.rb:85
msgid "Squid Configuration"
msgstr "Configuración de Squid"

#. Initialization dialog contents
#: src/include/squid/wizards.rb:87
msgid "Initializing..."
msgstr "Inicializando..."

#. Read all squid settings
#. @return true on success
#: src/modules/Squid.rb:1082
msgid "Initializing Squid Configuration"
msgstr "Inicializando configuración de Squid"

#: src/modules/Squid.rb:1086
msgid "Read HTTP Ports from Config File."
msgstr "Leer puertos HTTP desde el archivo de configuración."

#: src/modules/Squid.rb:1087
msgid "Read Refresh Patterns from Config File."
msgstr "Leer patrones de refresco desde el archivo de configuración."

#: src/modules/Squid.rb:1088
msgid "Read ACL Groups from Config File."
msgstr "Leer grupos ACL desde el archivo de configuración."

#: src/modules/Squid.rb:1089
msgid "Read Access Control Table from Config File."
msgstr "Leer tabla de control de acceso desde el archivo de configuración."

#: src/modules/Squid.rb:1090
msgid "Read Other Settings."
msgstr "Leer otros ajustes."

#: src/modules/Squid.rb:1091
msgid "Read Service Status."
msgstr "Leer estado del servicio."

#: src/modules/Squid.rb:1092
msgid "Read Firewall Settings."
msgstr "Leer la configuración del cortafuegos."

#: src/modules/Squid.rb:1095
msgid "Reading HTTP Ports ..."
msgstr "Leyendo puertos HTTP ..."

#: src/modules/Squid.rb:1096
msgid "Reading Refresh Patterns ..."
msgstr "Leyendo patrones de refresco ..."

#: src/modules/Squid.rb:1097
msgid "Reading ACL Groups ..."
msgstr "Leyendo grupos ACL ..."

#: src/modules/Squid.rb:1098
msgid "Reading Access Control Table ..."
msgstr "Leyendo tabla de control de acceso ..."

#: src/modules/Squid.rb:1099
msgid "Reading Other Settings ..."
msgstr "Leyendo otros ajustes..."

#: src/modules/Squid.rb:1100
msgid "Reading Service Status ..."
msgstr "Leyendo estado de servicio ..."

#: src/modules/Squid.rb:1101
msgid "Reading Firewall Settings ..."
msgstr "Leyendo la configuración del cortafuegos ..."

#: src/modules/Squid.rb:1111
msgid "Cannot read configuration file."
msgstr "No es posible leer el archivo de configuración."

#: src/modules/Squid.rb:1116
msgid "Cannot read service status."
msgstr "No es posible leer el estado de servicio."

#. We do not set help text here, because it was set outside
#: src/modules/Squid.rb:1420
msgid "Saving Squid Configuration"
msgstr "Guardando configuración de Squid"

#. Progress stage 1/2
#: src/modules/Squid.rb:1425
msgid "Write the settings"
msgstr "Escribir la configuración"

#. Progress stage 1/2
#: src/modules/Squid.rb:1427
msgid "Write firewall settings"
msgstr "Escribir la configuración del cortafuegos"

#. Progress stage 2/2
#: src/modules/Squid.rb:1429
msgid "Start Service"
msgstr "Iniciar servicio"

#. Progress step 1/2
#: src/modules/Squid.rb:1433
msgid "Writing the settings..."
msgstr "Escribiendo la configuración..."

#. Progress step 1/2
#: src/modules/Squid.rb:1435
msgid "Writing firewall settings..."
msgstr "Escribiendo configuración del cortafuegos..."

#. Progress step 2/2
#: src/modules/Squid.rb:1437
msgid "Starting Service..."
msgstr "Iniciando servicio..."

#. Progress finished
#: src/modules/Squid.rb:1439
msgid "Finished"
msgstr "Terminado"

#. write settings
#: src/modules/Squid.rb:1449
msgid "Cannot write settings."
msgstr "No es posible escribir la configuración."

#. firewall
#: src/modules/Squid.rb:1455
msgid "Cannot write firewall settings."
msgstr "No es posible escribir la configuración del cortafuegos."

#. Header
#: src/modules/Squid.rb:1539
msgid "Squid Cache Proxy"
msgstr "Caché del proxy de Squid"

#. Start daemon
#: src/modules/Squid.rb:1544
msgid "Start daemon: "
msgstr "Iniciar daemon: "

#: src/modules/Squid.rb:1545
msgid "When booting"
msgstr "Durante el arranque"

#
#. Http Ports
#: src/modules/Squid.rb:1549
msgid "Configured ports:"
msgstr "Puertos configurados:"

#: src/modules/Squid.rb:1566
msgid " (transparent)"
msgstr " (transparente)"

#. Cache directory
#: src/modules/Squid.rb:1580
msgid "Cache directory: "
msgstr "Directorio de caché: "

#. **
#. Unsupported ACLS:
#. * * * * * * * * * * *
#. ident, ident_regex,
#. src_as, dst_as,
#. proxy_auth, proxy_auth_regex,
#. snmp_community,
#. max_user_ip,
#. external,
#. urllogin, urlgroup
#. user_cert, ca_cert
#. ext_user
#. map of acl definition. format:
#. $[
#. "type" : $[ "name" : "Name shown in dialogs",
#. "widget" : `WidgetDescribingThisType,
#. "widget_init" : FunctionWithInitsOfWidget,
#. "verification" : FunctionCalledToVerificateContentsOfWidget,
#. "options" : FunctionThatReturnsListOfOptions
#. ]
#. ]
#.
#. widget_init prototype: void FuncName(integer id_item)
#. verification prototype: boolean FuncName()
#. options prototype: list<string> FuncName()
#: src/modules/SquidACL.rb:68
msgid "src"
msgstr "src"

#. `TextEntry(`id("acl_addr1"), _("IP Address 1"), ""),
#. `Label(" - "),
#: src/modules/SquidACL.rb:74
msgid "IP Address or Range of IP Addresses"
msgstr "Dirección IP o rango de direcciones IP"

#. `Label("/"),
#: src/modules/SquidACL.rb:78 src/modules/SquidACL.rb:92
#: src/modules/SquidACL.rb:106
msgid "Network Mask"
msgstr "Máscara de red"

#: src/modules/SquidACL.rb:84
msgid "The IP address of the requesting client."
msgstr "La dirección IP del cliente solicitante."

#: src/modules/SquidACL.rb:89
msgid "dst"
msgstr "dst"

#: src/modules/SquidACL.rb:91
msgid "IP Address"
msgstr "Dirección IP"

#: src/modules/SquidACL.rb:98
msgid "Destination IP Address."
msgstr "Dirección IP de destino."

#: src/modules/SquidACL.rb:103
msgid "myip"
msgstr "myip"

#: src/modules/SquidACL.rb:105
msgid "Local IP Address"
msgstr "Dirección IP local"

#: src/modules/SquidACL.rb:112
msgid "The local IP address on which the client connection exists."
msgstr "La dirección IP local en la cual existe la conexión del cliente."

#: src/modules/SquidACL.rb:119
msgid "srcdomain"
msgstr "srcdomain"

#: src/modules/SquidACL.rb:120
msgid "Clients Domain Name"
msgstr "Nombre de dominio de los clientes"

#: src/modules/SquidACL.rb:131
msgid "This type matches the client's domain name."
msgstr "Este tipo coincide con el nombre de dominio de los clientes."

#: src/modules/SquidACL.rb:136
msgid "dstdomain"
msgstr "dstdomain"

#: src/modules/SquidACL.rb:137
msgid "Destination Domain"
msgstr "Dominio de destino"

#: src/modules/SquidACL.rb:148
msgid ""
"This refers to the destination domain, i.e. the source domain where the "
"origin server is located."
msgstr ""
"Esto se refiere al dominio de destino, o sea, el dominio origen donde el "
"servidor de origen está localizado."

#: src/modules/SquidACL.rb:155
msgid "Matches the client domain name."
msgstr "Coincide con el nombre de dominio del cliente."

#: src/modules/SquidACL.rb:160
msgid "Provides match for destination domain."
msgstr "Proporciona coincidencia con el dominio de destino."

#: src/modules/SquidACL.rb:165
msgid "time"
msgstr "tiempo"

#: src/modules/SquidACL.rb:173
msgid "Days"
msgstr "Días"

#: src/modules/SquidACL.rb:175
msgid "Monday"
msgstr "Lunes"

#: src/modules/SquidACL.rb:176
msgid "Tuesday"
msgstr "Martes"

#: src/modules/SquidACL.rb:177
msgid "Wednesday"
msgstr "Miércoles"

#: src/modules/SquidACL.rb:178
msgid "Thursday"
msgstr "Jueves"

#: src/modules/SquidACL.rb:179
msgid "Friday"
msgstr "Viernes"

#: src/modules/SquidACL.rb:180
msgid "Saturday"
msgstr "Sábado"

#: src/modules/SquidACL.rb:181
msgid "Sunday"
msgstr "Domingo"

#: src/modules/SquidACL.rb:192
msgid "From (H:M)"
msgstr "Desde (H:M)"

#: src/modules/SquidACL.rb:195
msgid "To (H:M)"
msgstr "Hasta (H:M)"

#: src/modules/SquidACL.rb:208
msgid "Matches using a regular expression on the complete URL."
msgstr "Concuerda usando una expresión regular en la URL completa."

#: src/modules/SquidACL.rb:213
msgid ""
"Matches the URL path minus any protocol, port, and host name information"
msgstr ""
"Concuerda con la ruta de la URL menos la información de algún protocolo, "
"puerto, y nombre de anfitrión"

#: src/modules/SquidACL.rb:220
msgid "port"
msgstr "puerto"

#: src/modules/SquidACL.rb:221
msgid "Port Number or Range of Ports"
msgstr "Número de puerto o rango de puertos"

#: src/modules/SquidACL.rb:226
msgid "Matches the destination port for the request."
msgstr "Concuerda con el puerto de destino para la petición."

#: src/modules/SquidACL.rb:231
msgid "myport"
msgstr "myport"

#: src/modules/SquidACL.rb:232
msgid "Port Number"
msgstr "Número de puerto"

#: src/modules/SquidACL.rb:237
msgid "Provides match for local TCP port number."
msgstr "Proporciona correspondencia para el número de puerto TCP local."

#: src/modules/SquidACL.rb:242
msgid "proto"
msgstr "proto"

#: src/modules/SquidACL.rb:243
msgid "Protocol"
msgstr "Protocolo"

#: src/modules/SquidACL.rb:248
msgid "Matches the protocol of the request."
msgstr "Corresponde al protocolo de la petición."

#: src/modules/SquidACL.rb:253
msgid "method"
msgstr "método"

#: src/modules/SquidACL.rb:256
msgid "HTTP Method"
msgstr "Método HTTP"

#: src/modules/SquidACL.rb:271
msgid "This type matches the HTTP method in the request headers."
msgstr "Este tipo corresponde al método HTTP en las cabeceras de la petición."

#: src/modules/SquidACL.rb:278
msgid ""
"A regular expression that matches the client's browser type based on the "
"user agent header."
msgstr ""
"Una expresión regular que corresponde al tipo de navegador del cliente "
"basándose en la cabecera de agente de usuario."

#: src/modules/SquidACL.rb:288
msgid "Maximum Number of HTTP Connections"
msgstr "Número máximo de conexiones HTTP"

#: src/modules/SquidACL.rb:300
msgid ""
"Matches when the client's IP address has more than the specified number of "
"HTTP connections established."
msgstr ""
"Se corresponde cuando la dirección IP del cliente tiene más conexiones HTTP "
"establecidas que el número especificado."

#: src/modules/SquidACL.rb:307
msgid "Matches Referer header."
msgstr "Corresponde con la cabecera de la página remitente."

#: src/modules/SquidACL.rb:314 src/modules/SquidACL.rb:337
msgid "Header Name"
msgstr "Nombre de cabecera"

#: src/modules/SquidACL.rb:315 src/modules/SquidACL.rb:338
msgid "Regular Expression(s)"
msgstr "Expresión(es) regular(es)"

#: src/modules/SquidACL.rb:328
msgid "Regular expression matching any of the known request headers."
msgstr ""
"Expresiones regulares coincidentes con cualquiera de las cabeceras de "
"petición conocidas."

#: src/modules/SquidACL.rb:351
msgid ""
"Regular expression matching the mime type of the reply received by squid. "
"Can\n"
"be used to detect file download or some types of HTTP tunnelling requests.\n"
msgstr ""
"Expresiones regulares coincidentes con el tipo mime de la respuesta recibida "
"por squid. Puede\n"
"usarse para detectar descarga de archivos o algunos tipos de petición HTTP "
"tunelizada.\n"

#: src/modules/SquidACL.rb:358
msgid "Match the mime type of the request generated by the client."
msgstr ""
"Se corresponde con el tipo mime de la petición generada por el cliente."

#: src/modules/SquidACL.rb:363
msgid "Match the mime type of the reply received by Squid."
msgstr "Se corresponde con el tipo mime de la respuesta recibida Squid."

#: src/modules/SquidACL.rb:369
msgid "MAC Address"
msgstr "Dirección MAC"

#: src/modules/SquidACL.rb:374
msgid "Ethernet (MAC) address matching."
msgstr "Encaje con la dirección ethernet (MAC)."

#. TRANSLATORS: language name - combo box entry
#: src/modules/SquidErrorMessages.rb:53
msgid "Afrikaans"
msgstr "Afrikaans"

#: src/modules/SquidErrorMessages.rb:54
msgid "Arabic"
msgstr "Árabe"

# AM
#: src/modules/SquidErrorMessages.rb:55
msgid "Armenian"
msgstr "Armenio"

#: src/modules/SquidErrorMessages.rb:56
msgid "Azerbaijani"
msgstr "Azerbaiyano"

# /usr/lib/YaST2/keyboard_raw.ycp:640
# /usr/src/packages/BUILD/y2-ke/head/usr/lib/YaST2/keyboard_raw.ycp:657
#: src/modules/SquidErrorMessages.rb:57
msgid "Bulgarian"
msgstr "Búlgaro"

#: src/modules/SquidErrorMessages.rb:58
msgid "Catalan"
msgstr "Catalán"

# /usr/lib/YaST2/keyboard_raw.ycp:500
# /usr/src/packages/BUILD/y2-ke/head/usr/lib/YaST2/keyboard_raw.ycp:517
#: src/modules/SquidErrorMessages.rb:59
msgid "Czech"
msgstr "Checo"

# /usr/lib/YaST2/keyboard_raw.ycp:380
# /usr/src/packages/BUILD/y2-ke/head/usr/lib/YaST2/keyboard_raw.ycp:397
#: src/modules/SquidErrorMessages.rb:60
msgid "Danish"
msgstr "Danés"

# /usr/lib/YaST2/keyboard_raw.ycp:79
# /usr/src/packages/BUILD/y2-ke/head/usr/lib/YaST2/keyboard_raw.ycp:96
#: src/modules/SquidErrorMessages.rb:61
msgid "German"
msgstr "Alemán"

# /usr/lib/YaST2/keyboard_raw.ycp:320
# /usr/src/packages/BUILD/y2-ke/head/usr/lib/YaST2/keyboard_raw.ycp:337
#: src/modules/SquidErrorMessages.rb:62
msgid "Greek"
msgstr "Griego"

#: src/modules/SquidErrorMessages.rb:63
msgid "English"
msgstr "Inglés"

# /usr/lib/YaST2/keyboard_raw.ycp:200
# /usr/src/packages/BUILD/y2-ke/head/usr/lib/YaST2/keyboard_raw.ycp:217
#: src/modules/SquidErrorMessages.rb:64
msgid "Spanish"
msgstr "Español"

#: src/modules/SquidErrorMessages.rb:65
msgid "Estonian"
msgstr "Estonio"

#: src/modules/SquidErrorMessages.rb:66
msgid "Persian"
msgstr "Persa"

# /usr/lib/YaST2/keyboard_raw.ycp:470
# /usr/src/packages/BUILD/y2-ke/head/usr/lib/YaST2/keyboard_raw.ycp:487
#: src/modules/SquidErrorMessages.rb:67
msgid "Finnish"
msgstr "Finlandés"

# /usr/lib/YaST2/keyboard_raw.ycp:139
# /usr/src/packages/BUILD/y2-ke/head/usr/lib/YaST2/keyboard_raw.ycp:156
#: src/modules/SquidErrorMessages.rb:68
msgid "French"
msgstr "Francés"

#: src/modules/SquidErrorMessages.rb:69
msgid "Hebrew"
msgstr "Hebreo"

# /usr/lib/YaST2/keyboard_raw.ycp:640
# /usr/src/packages/BUILD/y2-ke/head/usr/lib/YaST2/keyboard_raw.ycp:657
#: src/modules/SquidErrorMessages.rb:70
msgid "Hungarian"
msgstr "Húngaro"

#: src/modules/SquidErrorMessages.rb:71
msgid "Indonesian"
msgstr "Indonesio"

# /usr/lib/YaST2/keyboard_raw.ycp:230
# /usr/src/packages/BUILD/y2-ke/head/usr/lib/YaST2/keyboard_raw.ycp:247
#: src/modules/SquidErrorMessages.rb:72
msgid "Italian"
msgstr "Italiano"

# /usr/lib/YaST2/keyboard_raw.ycp:770
# /usr/src/packages/BUILD/y2-ke/head/usr/lib/YaST2/keyboard_raw.ycp:787
#: src/modules/SquidErrorMessages.rb:73
msgid "Japanese"
msgstr "Japonés"

#: src/modules/SquidErrorMessages.rb:74
msgid "Korean"
msgstr "Coreano"

#: src/modules/SquidErrorMessages.rb:75
msgid "Latvian"
msgstr "Eslavo"

#: src/modules/SquidErrorMessages.rb:76
msgid "Lithuanian"
msgstr "Lituano"

#: src/modules/SquidErrorMessages.rb:77
msgid "Malay"
msgstr "Malayo"

# /usr/lib/YaST2/keyboard_raw.ycp:350
# /usr/src/packages/BUILD/y2-ke/head/usr/lib/YaST2/keyboard_raw.ycp:367
#: src/modules/SquidErrorMessages.rb:78
msgid "Dutch"
msgstr "Holandés"

#: src/modules/SquidErrorMessages.rb:79
msgid "Occitan"
msgstr "Occitano"

# /usr/lib/YaST2/keyboard_raw.ycp:674
# /usr/src/packages/BUILD/y2-ke/head/usr/lib/YaST2/keyboard_raw.ycp:691
#: src/modules/SquidErrorMessages.rb:80
msgid "Polish"
msgstr "Polaco"

# /usr/lib/YaST2/keyboard_raw.ycp:260
# /usr/src/packages/BUILD/y2-ke/head/usr/lib/YaST2/keyboard_raw.ycp:277
#: src/modules/SquidErrorMessages.rb:81
msgid "Portuguese"
msgstr "Portugués"

# /usr/lib/YaST2/keyboard_raw.ycp:260
# /usr/src/packages/BUILD/y2-ke/head/usr/lib/YaST2/keyboard_raw.ycp:277
#: src/modules/SquidErrorMessages.rb:82
msgid "Brazilian Portuguese"
msgstr "Portugués de Brasil"

#: src/modules/SquidErrorMessages.rb:83
msgid "Romanian"
msgstr "Rumano"

# /usr/lib/YaST2/keyboard_raw.ycp:708
# /usr/src/packages/BUILD/y2-ke/head/usr/lib/YaST2/keyboard_raw.ycp:725
#: src/modules/SquidErrorMessages.rb:84
msgid "Russian"
msgstr "Ruso"

# /usr/lib/YaST2/keyboard_raw.ycp:570
# /usr/src/packages/BUILD/y2-ke/head/usr/lib/YaST2/keyboard_raw.ycp:587
#: src/modules/SquidErrorMessages.rb:85
msgid "Slovak"
msgstr "Eslovaco"

# /usr/lib/YaST2/keyboard_raw.ycp:570
# /usr/src/packages/BUILD/y2-ke/head/usr/lib/YaST2/keyboard_raw.ycp:587
#: src/modules/SquidErrorMessages.rb:86
msgid "Slovenian"
msgstr "Esloveno"

#: src/modules/SquidErrorMessages.rb:87
msgid "Serbian Cyrillic"
msgstr "Serbio cirílico"

#: src/modules/SquidErrorMessages.rb:88
msgid "Serbian Latin"
msgstr "Serbio latino"

# /usr/lib/YaST2/keyboard_raw.ycp:440
# /usr/src/packages/BUILD/y2-ke/head/usr/lib/YaST2/keyboard_raw.ycp:457
#: src/modules/SquidErrorMessages.rb:89
msgid "Swedish"
msgstr "Sueco"

#: src/modules/SquidErrorMessages.rb:90
msgid "Thai"
msgstr "Tailandés"

# /usr/lib/YaST2/keyboard_raw.ycp:738
# /usr/src/packages/BUILD/y2-ke/head/usr/lib/YaST2/keyboard_raw.ycp:755
#: src/modules/SquidErrorMessages.rb:91
msgid "Turkish"
msgstr "Turco"

#: src/modules/SquidErrorMessages.rb:92
msgid "Ukrainian"
msgstr "Ucraniano"

#: src/modules/SquidErrorMessages.rb:93
msgid "Uzbek"
msgstr "Uzbeko"

#: src/modules/SquidErrorMessages.rb:94
msgid "Vietnamese"
msgstr "Vietnamita"

#: src/modules/SquidErrorMessages.rb:95
msgid "Simplified Chinese"
msgstr "Chino simplificado"

# clients/online_update_details.ycp:113
#: src/modules/SquidErrorMessages.rb:96
msgid "Traditional Chinese"
msgstr "Chino tradicional"

#~ msgid "&Emulate httpd Log?"
#~ msgstr "¿&Emular registro httpd?"

# /usr/lib/YaST2/keyboard_raw.ycp:708
# /usr/src/packages/BUILD/y2-ke/head/usr/lib/YaST2/keyboard_raw.ycp:725
#~ msgid "Russian-koi8-r"
#~ msgstr "Ruso-koi8-r"

#~ msgid "Ukrainian-koi8-u"
#~ msgstr "Ucraniano-koi8-u"

#~ msgid "Ukrainian-utf8"
#~ msgstr "Ucraniano-utf8"

#~ msgid "Cannot read firewall settings."
#~ msgstr "No es posible leer la configuración del cortafuegos."

#~ msgid ""
#~ "<p><b><big>Saving squid Configuration</big></b><br>\n"
#~ "Please wait...<br></p>\n"
#~ msgstr ""
#~ "<p><b><big>Guardando configuración de squid</big></b><br>\n"
#~ "Por favor espere...<br></p>\n"

# No traducir como 'simplificar'
#~ msgid "Simplify Chinese"
#~ msgstr "Chino simplificado"<|MERGE_RESOLUTION|>--- conflicted
+++ resolved
@@ -18,13 +18,8 @@
 msgstr ""
 "Project-Id-Version: squid\n"
 "Report-Msgid-Bugs-To: \n"
-<<<<<<< HEAD
 "POT-Creation-Date: 2018-02-06 15:50+0100\n"
-"PO-Revision-Date: 2018-02-07 15:52+0000\n"
-=======
-"POT-Creation-Date: 2016-08-30 18:30+0200\n"
 "PO-Revision-Date: 2018-02-07 16:19+0000\n"
->>>>>>> fe135563
 "Last-Translator: SLE Merge Robot <weblate-admin@opensuse.org>\n"
 "Language-Team: Spanish <https://l10n.opensuse.org/projects/yast-squid/master/"
 "es/>\n"
@@ -536,8 +531,8 @@
 "Safely abort the configuration utility by pressing <b>Abort</b> now.</p>\n"
 msgstr ""
 "<P><B><BIG>Abortando la inicialización:</big></B><BR>\n"
-"Para abortar con seguridad la utilidad de configuración, pulse <B>Abortar</B>"
-" ahora.</p>\n"
+"Para abortar con seguridad la utilidad de configuración, pulse <B>Abortar</"
+"B> ahora.</p>\n"
 
 #. Write dialog help 1/2
 #: src/include/squid/helps.rb:42
@@ -605,8 +600,8 @@
 "<p><b>Refresh Patterns</b> define how Squid treats the objects in the cache."
 "</p>\n"
 msgstr ""
-"<p><b>Actualizar patrones</b> define cómo trata Squid los objetos en "
-"caché.</p>\n"
+"<p><b>Actualizar patrones</b> define cómo trata Squid los objetos en caché.</"
+"p>\n"
 
 #: src/include/squid/helps.rb:73
 msgid ""
