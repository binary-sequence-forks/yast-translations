--- conflicted
+++ resolved
@@ -5,13 +5,8 @@
 msgstr ""
 "Project-Id-Version: firewall.ko\n"
 "Report-Msgid-Bugs-To: \n"
-<<<<<<< HEAD
 "POT-Creation-Date: 2019-01-24 02:28+0000\n"
-"PO-Revision-Date: 2018-05-14 06:29+0000\n"
-=======
-"POT-Creation-Date: 2019-01-12 02:28+0000\n"
 "PO-Revision-Date: 2019-01-24 21:13+0000\n"
->>>>>>> 8180fe1d
 "Last-Translator: Hwajin Kim <hwajin.kim@e4net.net>\n"
 "Language-Team: Korean <https://l10n.opensuse.org/projects/yast-firewall/"
 "master/ko/>\n"
@@ -38,7 +33,8 @@
 "\"firewall-offline-cmd\"."
 msgstr ""
 "YaST에서는 방화벽 구성에 사용하는 명령줄을 지원하지 않습니다.\n"
-"대신 방화벽 명령줄 클라이언트인 \"firewalld-cmd\" 또는 \"firewall-offline-cmd\"를 사용하십시오."
+"대신 방화벽 명령줄 클라이언트인 \"firewalld-cmd\" 또는 \"firewall-offline-cmd"
+"\"를 사용하십시오."
 
 #  menubutton item
 #. Constuctor
@@ -277,8 +273,8 @@
 "b>\n"
 "buttons).</p>"
 msgstr ""
-"<p><b>허용</b> 목록에 추가하여(<b>추가</b> 또는 <b>모두 추가</b> 버튼 사용) <b>%s</b> 영역에서 허용할 "
-"서비스를 선택합니다.</p>"
+"<p><b>허용</b> 목록에 추가하여(<b>추가</b> 또는 <b>모두 추가</b> 버튼 사용) "
+"<b>%s</b> 영역에서 허용할 서비스를 선택합니다.</p>"
 
 #. TRANSLATORS: popup question
 #: src/lib/y2firewall/widgets/allowed_services.rb:102
@@ -585,12 +581,8 @@
 msgid "Short"
 msgstr "짧음"
 
-<<<<<<< HEAD
 #: src/lib/y2firewall/widgets/zone.rb:86
-=======
-#: src/lib/y2firewall/widgets/zone.rb:91
-#, fuzzy
->>>>>>> 8180fe1d
+#, fuzzy
 msgid "Please, provide a short name for the zone"
 msgstr "영역에 사용할 짧은 이름을 제공하십시오."
 
@@ -600,22 +592,14 @@
 msgid "Description"
 msgstr "설명"
 
-<<<<<<< HEAD
 #: src/lib/y2firewall/widgets/zone.rb:117
-=======
-#: src/lib/y2firewall/widgets/zone.rb:128
-#, fuzzy
->>>>>>> 8180fe1d
+#, fuzzy
 msgid "Please, provide a description for the zone"
 msgstr "영역의 설명을 제공하십시오."
 
 #. target of zone
-<<<<<<< HEAD
 #: src/lib/y2firewall/widgets/zone.rb:134
-=======
-#: src/lib/y2firewall/widgets/zone.rb:151
-#, fuzzy
->>>>>>> 8180fe1d
+#, fuzzy
 msgid "Target"
 msgstr "대상"
 
@@ -627,12 +611,8 @@
 msgid "IPv4 Masquerade"
 msgstr "IPv4 가장 기능"
 
-<<<<<<< HEAD
 #: src/lib/y2firewall/widgets/zone.rb:172
-=======
-#: src/lib/y2firewall/widgets/zone.rb:189
-#, fuzzy
->>>>>>> 8180fe1d
+#, fuzzy
 msgid ""
 "<b>%s</b> sets masquerade for given zone. Option is for IPv4 only.For IPv6 "
 "command line tool firewall-cmd and rich rules needs to be used.IP "
@@ -640,9 +620,11 @@
 "network without assigned IP addresses to communicate using server’sassigned "
 "IP address."
 msgstr ""
-"<b>%s</b>을(를) 통해 지정된 영역의 가장 기능을 설정합니다. 이 옵션은 IPv4에만 제공됩니다. IPv6의 경우 명령줄 도구인 "
-"firewall-cmd 및 rich rules를 사용해야 합니다. IPMASQ 또는 MASQ라고도 하는 IP 가장 기능을 사용하면 "
-"네트워크에 있는 하나 이상의 컴퓨터가 할당된 IP 주소가 없어도 서버의 할당된 IP 주소를 사용하여 통신할 수 있습니다."
+"<b>%s</b>을(를) 통해 지정된 영역의 가장 기능을 설정합니다. 이 옵션은 IPv4에"
+"만 제공됩니다. IPv6의 경우 명령줄 도구인 firewall-cmd 및 rich rules를 사용해"
+"야 합니다. IPMASQ 또는 MASQ라고도 하는 IP 가장 기능을 사용하면 네트워크에 있"
+"는 하나 이상의 컴퓨터가 할당된 IP 주소가 없어도 서버의 할당된 IP 주소를 사용"
+"하여 통신할 수 있습니다."
 
 #. @macro seeAbstractWidget
 #: src/lib/y2firewall/widgets/zone_interfaces_button.rb:41
