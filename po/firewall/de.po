--- conflicted
+++ resolved
@@ -20,15 +20,9 @@
 msgstr ""
 "Project-Id-Version: firewall.de\n"
 "Report-Msgid-Bugs-To: \n"
-<<<<<<< HEAD
 "POT-Creation-Date: 2019-01-24 02:28+0000\n"
-"PO-Revision-Date: 2019-01-21 17:14+0000\n"
-"Last-Translator: Sarah Kriesch <ada.lovelace@gmx.de>\n"
-=======
-"POT-Creation-Date: 2019-01-12 02:28+0000\n"
 "PO-Revision-Date: 2019-01-24 21:13+0000\n"
 "Last-Translator: Franziska Weinberger <f.weinberger@gemino.de>\n"
->>>>>>> 8180fe1d
 "Language-Team: German <https://l10n.opensuse.org/projects/yast-firewall/"
 "master/de/>\n"
 "Language: de\n"
@@ -351,8 +345,8 @@
 "<p>Wenn Sie eine Schnittstelle der <b>Standard</b>-Zone zuweisen, wird\n"
 "das Gerät der Standard-Zone der Firewall zugewiesen. Rufen Sie den "
 "Abschnitt\n"
-"<b>Zonen</b> auf, um die Standardzone herauszufinden (und ggf. zu "
-"ändern).</p>"
+"<b>Zonen</b> auf, um die Standardzone herauszufinden (und ggf. zu ändern).</"
+"p>"
 
 #. @macro seeAbstractWidget
 #: src/lib/y2firewall/widgets/modify_zone_interfaces.rb:106
@@ -531,12 +525,8 @@
 msgid "Short"
 msgstr "Kurz"
 
-<<<<<<< HEAD
 #: src/lib/y2firewall/widgets/zone.rb:86
-=======
-#: src/lib/y2firewall/widgets/zone.rb:91
-#, fuzzy
->>>>>>> 8180fe1d
+#, fuzzy
 msgid "Please, provide a short name for the zone"
 msgstr "Geben Sie einen kurzen Namen für die Zone ein."
 
@@ -546,22 +536,14 @@
 msgid "Description"
 msgstr "Beschreibung"
 
-<<<<<<< HEAD
 #: src/lib/y2firewall/widgets/zone.rb:117
-=======
-#: src/lib/y2firewall/widgets/zone.rb:128
-#, fuzzy
->>>>>>> 8180fe1d
+#, fuzzy
 msgid "Please, provide a description for the zone"
 msgstr "Geben Sie eine Beschreibung für die Zone ein."
 
 #. target of zone
-<<<<<<< HEAD
 #: src/lib/y2firewall/widgets/zone.rb:134
-=======
-#: src/lib/y2firewall/widgets/zone.rb:151
-#, fuzzy
->>>>>>> 8180fe1d
+#, fuzzy
 msgid "Target"
 msgstr "Ziel"
 
@@ -570,12 +552,8 @@
 msgid "IPv4 Masquerade"
 msgstr "IPv4-Masquerade"
 
-<<<<<<< HEAD
 #: src/lib/y2firewall/widgets/zone.rb:172
-=======
-#: src/lib/y2firewall/widgets/zone.rb:189
-#, fuzzy
->>>>>>> 8180fe1d
+#, fuzzy
 msgid ""
 "<b>%s</b> sets masquerade for given zone. Option is for IPv4 only.For IPv6 "
 "command line tool firewall-cmd and rich rules needs to be used.IP "
