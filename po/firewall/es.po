--- conflicted
+++ resolved
@@ -18,15 +18,9 @@
 msgstr ""
 "Project-Id-Version: firewall\n"
 "Report-Msgid-Bugs-To: \n"
-<<<<<<< HEAD
 "POT-Creation-Date: 2019-01-24 02:28+0000\n"
-"PO-Revision-Date: 2019-01-21 17:15+0000\n"
-"Last-Translator: jcsl <trcs@gmx.com>\n"
-=======
-"POT-Creation-Date: 2019-01-12 02:28+0000\n"
 "PO-Revision-Date: 2019-01-24 21:13+0000\n"
 "Last-Translator: Patricia Pazos <pms.malaga@hermestrans.com>\n"
->>>>>>> 8180fe1d
 "Language-Team: Spanish <https://l10n.opensuse.org/projects/yast-firewall/"
 "master/es/>\n"
 "Language: es\n"
@@ -151,12 +145,10 @@
 #. @param existing_names [Array<String>] names have to be unique, so pass existing ones
 #. which cannot be used.
 #: src/lib/y2firewall/dialogs/zone.rb:42
-#, fuzzy
 msgid "Adding new zone"
 msgstr "Añadiendo nueva zona"
 
 #: src/lib/y2firewall/dialogs/zone.rb:42
-#, fuzzy
 msgid "Editing zone '%s'"
 msgstr "Modificando zona '%s'"
 
@@ -454,12 +446,10 @@
 
 #. Edit zone button
 #: src/lib/y2firewall/widgets/pages/zones.rb:96
-#, fuzzy
 msgid "Edit"
-msgstr "Modificar"
+msgstr "Editar"
 
 #: src/lib/y2firewall/widgets/pages/zones.rb:118
-#, fuzzy
 msgid "Builtin zone cannot be removed."
 msgstr "La zona integrada no se puede eliminar."
 
@@ -565,12 +555,8 @@
 msgstr "Proporcione una descripción para la zona"
 
 #. target of zone
-<<<<<<< HEAD
 #: src/lib/y2firewall/widgets/zone.rb:134
-=======
-#: src/lib/y2firewall/widgets/zone.rb:151
 #, fuzzy
->>>>>>> 8180fe1d
 msgid "Target"
 msgstr "Destino"
 
