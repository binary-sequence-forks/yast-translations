--- conflicted
+++ resolved
@@ -2,13 +2,8 @@
 msgstr ""
 "Project-Id-Version: Catalan (yast-network)\n"
 "Report-Msgid-Bugs-To: \n"
-<<<<<<< HEAD
 "POT-Creation-Date: 2019-02-25 02:29+0000\n"
-"PO-Revision-Date: 2018-11-29 09:08+0000\n"
-=======
-"POT-Creation-Date: 2019-02-13 09:42+0000\n"
 "PO-Revision-Date: 2019-03-01 06:29+0000\n"
->>>>>>> a6b1fbc6
 "Last-Translator: David Medina <medipas@gmail.com>\n"
 "Language-Team: Catalan <https://l10n.opensuse.org/projects/yast-network/"
 "master/ca/>\n"
@@ -3894,8 +3889,8 @@
 #: src/lib/y2network/widgets/firewall_zone.rb:202
 msgid "<p>Find below the available zones description: <ul>%s</ul></p>"
 msgstr ""
-"<p>A continuació trobareu la descripció de les zones disponibles: "
-"<ul>%s</ul></p>"
+"<p>A continuació trobareu la descripció de les zones disponibles: <ul>%s</"
+"ul></p>"
 
 #. RichText label
 #: src/lib/y2remote/clients/proposal.rb:43
@@ -4319,13 +4314,7 @@
 msgstr "Instal·la els serveis de xarxa"
 
 #. Progress stage 8
-<<<<<<< HEAD
 #: src/modules/Lan.rb:489
-#, fuzzy
-#| msgid "Writing Firewall Configuration..."
-=======
-#: src/modules/Lan.rb:487
->>>>>>> a6b1fbc6
 msgid "Writing firewall configuration"
 msgstr "Escrivint la configuració del tallafoc"
 
@@ -4365,13 +4354,7 @@
 msgstr "Configurant els serveis de la xarxa..."
 
 #. Progress step 7
-<<<<<<< HEAD
 #: src/modules/Lan.rb:554
-#, fuzzy
-#| msgid "Writing Firewall Configuration..."
-=======
-#: src/modules/Lan.rb:552
->>>>>>> a6b1fbc6
 msgid "Writing firewall configuration..."
 msgstr "Escrivint la configuració del tallafoc..."
 
