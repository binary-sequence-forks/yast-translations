--- conflicted
+++ resolved
@@ -12,13 +12,8 @@
 msgstr ""
 "Project-Id-Version: network\n"
 "Report-Msgid-Bugs-To: \n"
-<<<<<<< HEAD
 "POT-Creation-Date: 2019-02-25 02:29+0000\n"
-"PO-Revision-Date: 2018-11-29 10:58+0000\n"
-=======
-"POT-Creation-Date: 2019-02-13 09:42+0000\n"
 "PO-Revision-Date: 2019-03-01 06:29+0000\n"
->>>>>>> a6b1fbc6
 "Last-Translator: Yasuhiko Kamata <belphegor@belbel.or.jp>\n"
 "Language-Team: Japanese <https://l10n.opensuse.org/projects/yast-network/"
 "master/ja/>\n"
@@ -3101,7 +3096,9 @@
 msgid ""
 "The package %s was not installed. It is needed in order to be able to scan "
 "the network"
-msgstr "パッケージ %s がインストールされていません。ネットワークをスキャンするにあたっては、このパッケージが必要です"
+msgstr ""
+"パッケージ %s がインストールされていません。ネットワークをスキャンするにあ"
+"たっては、このパッケージが必要です"
 
 #: src/include/network/lan/wizards.rb:100
 msgid "Initializing..."
@@ -3846,8 +3843,10 @@
 "trust for network connections. The selected ZONE will be added to the ifcfg "
 "as well as the firewalld permanent configuration.</p>"
 msgstr ""
-"<p><b><big>ファイアウオールゾーン</big></b></p><p>ネットワークに対してゾーンを割り当てることで、ネットワークに対する信頼レベル"
-"を設定することができます。選択したゾーンは ifcfg に追加されるほか、 firewalld の恒久的な設定にも書き込まれます。</p>"
+"<p><b><big>ファイアウオールゾーン</big></b></p><p>ネットワークに対してゾーン"
+"を割り当てることで、ネットワークに対する信頼レベルを設定することができます。"
+"選択したゾーンは ifcfg に追加されるほか、 firewalld の恒久的な設定にも書き込"
+"まれます。</p>"
 
 #. TRANSLATORS: List item describing an assigment of the interface
 #. to the default ZONE
@@ -4166,13 +4165,7 @@
 msgid "Detect current status"
 msgstr "現在の状態の検出"
 
-<<<<<<< HEAD
 #: src/modules/Lan.rb:252
-#, fuzzy
-#| msgid "Read device configuration"
-=======
-#: src/modules/Lan.rb:250
->>>>>>> a6b1fbc6
 msgid "Read firewall configuration"
 msgstr "ファイアウオール設定の読み込み"
 
@@ -4230,13 +4223,7 @@
 msgid "Detecting current status..."
 msgstr "現在の状態を検出しています..."
 
-<<<<<<< HEAD
 #: src/modules/Lan.rb:362
-#, fuzzy
-#| msgid "Reading device configuration..."
-=======
-#: src/modules/Lan.rb:360
->>>>>>> a6b1fbc6
 msgid "Reading firewall configuration..."
 msgstr "ファイアウオールの設定を読み込んでいます..."
 
@@ -4300,13 +4287,7 @@
 msgstr "ネットワークサービスの設定"
 
 #. Progress stage 8
-<<<<<<< HEAD
 #: src/modules/Lan.rb:489
-#, fuzzy
-#| msgid "Writing Firewall Configuration..."
-=======
-#: src/modules/Lan.rb:487
->>>>>>> a6b1fbc6
 msgid "Writing firewall configuration"
 msgstr "ファイアウオール設定の書き込み"
 
@@ -4346,13 +4327,7 @@
 msgstr "ネットワークサービスを設定しています..."
 
 #. Progress step 7
-<<<<<<< HEAD
 #: src/modules/Lan.rb:554
-#, fuzzy
-#| msgid "Writing Firewall Configuration..."
-=======
-#: src/modules/Lan.rb:552
->>>>>>> a6b1fbc6
 msgid "Writing firewall configuration..."
 msgstr "ファイアウオールの設定を書き込んでいます..."
 
