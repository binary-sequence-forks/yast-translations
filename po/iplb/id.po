--- conflicted
+++ resolved
@@ -3,13 +3,8 @@
 "Project-Id-Version: Indonesian (yast-iplb)\n"
 "Report-Msgid-Bugs-To: \n"
 "POT-Creation-Date: 2016-10-30 04:13-0500\n"
-<<<<<<< HEAD
 "PO-Revision-Date: 2016-10-30 10:58+0000\n"
 "Last-Translator: M. Edwin Zakaria <medwin@opensuse.org>\n"
-=======
-"PO-Revision-Date: 2016-10-30 16:13+0700\n"
-"Last-Translator: \n"
->>>>>>> 8ca0ffdf3ea82f3eb0ba4cfd792bbc858f3e95de
 "Language-Team: Indonesian <https://l10n.opensuse.org/projects/yast-"
 "iplb/master/id/>\n"
 "Language: id\n"
@@ -17,11 +12,7 @@
 "Content-Type: text/plain; charset=UTF-8\n"
 "Content-Transfer-Encoding: 8bit\n"
 "Plural-Forms: nplurals=1; plural=0;\n"
-<<<<<<< HEAD
 "X-Generator: Weblate 2.6\n"
-=======
-"X-Generator: Poedit 1.8.9\n"
->>>>>>> 8ca0ffdf3ea82f3eb0ba4cfd792bbc858f3e95de
 
 # Command line help text for the Xiplb module
 #. Command line help text for the Xiplb module
@@ -433,21 +424,14 @@
 "</p><p>Alamat surat elektronik untuk mengirimkan peringatan tentang status "
 "perubahan koneksi terhadap setial server nyata pada layanan maya. Opsi ini "
 "membutuhkan modul MailTools perl\n"
-<<<<<<< HEAD
-=======
 " \n"
->>>>>>> 8ca0ffdf3ea82f3eb0ba4cfd792bbc858f3e95de
 "untuk dipasang. Secara otomatis mencoba untuk mengirimkan surat elektronik "
 "menggunakan sebarang metode yang terpasang. Lihat berkala Mail::Mailer untuk "
 "info lebih jauh mengenai metode.\n"
 "</p><p>If defined in a virtual server section then the global value is "
 "overridden.\n"
 "\n"
-<<<<<<< HEAD
 "</p><p><b><big>Frekuensi email peringatan</big> =</b> <i>n</i>\n"
-=======
-"</p><p><b><big>email alert freq</big> =</b> <i>n</i>\n"
->>>>>>> 8ca0ffdf3ea82f3eb0ba4cfd792bbc858f3e95de
 "</p><p>Delay in seconds between repeating email alerts while any given real "
 "server in the virtual service remains inaccessible. A setting of zero "
 "seconds will\n"
