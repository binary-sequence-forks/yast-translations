# Copyright (C) 2006 SuSE Linux Products GmbH, Nuernberg
# This file is distributed under the same license as the package.
#
# Michał Mroczek <mrocurs@mrocurs.pl>, 2010, 2011.
# Mariusz Fik <fisiu@opensuse.org>, 2013, 2014.
msgid ""
msgstr ""
"Project-Id-Version: autoinst\n"
"Report-Msgid-Bugs-To: \n"
<<<<<<< HEAD
"POT-Creation-Date: 2019-02-13 09:42+0000\n"
"PO-Revision-Date: 2018-05-09 20:41+0000\n"
"Last-Translator: Mariusz Fik <fisiu@opensuse.org>\n"
=======
"POT-Creation-Date: 2018-12-04 02:28+0000\n"
"PO-Revision-Date: 2019-01-31 14:22+0000\n"
"Last-Translator: Ewelina Michalowska <ewelina.michalowska@stgambit.com>\n"
>>>>>>> d7a645bf
"Language-Team: Polish <https://l10n.opensuse.org/projects/yast-autoinst/"
"master/pl/>\n"
"Language: pl\n"
"MIME-Version: 1.0\n"
"Content-Type: text/plain; charset=UTF-8\n"
"Content-Transfer-Encoding: 8bit\n"
"Plural-Forms: nplurals=3; plural=n==1 ? 0 : n%10>=2 && n%10<=4 && (n%100<10 "
"|| n%100>=20) ? 1 : 2;\n"
"X-Generator: Weblate 3.3\n"

#. progress step title
#. progress step title
#: src/clients/autoinst_scripts1_finish.rb:47
#: src/clients/autoinst_scripts2_finish.rb:45
msgid "Executing autoinstall scripts in the installation environment..."
msgstr ""
"Wykonanie skryptów do automatycznej instalacji w środowisku instalacyjnym..."

#. encoding: utf-8
#: src/clients/autoinst_test_clone.rb:15
msgid "Reading configuration data..."
msgstr "Odczytywanie danych konfiguracyjnych..."

#: src/clients/autoinst_test_clone.rb:16 src/clients/autoyast.rb:123
#: src/include/autoinstall/conftree.rb:618 src/modules/Profile.rb:368
msgid "This may take a while"
msgstr "To może chwilę potrwać"

#. encoding: utf-8
#. File:	clients/autoyast.ycp
#. Summary:	Main file for client call
#. Authors:	Anas Nashif <nashif@suse.de>
#.
#. $Id$
#: src/clients/autoyast.rb:35
msgid "Error while reading configuration data."
msgstr "Błąd podczas odczytywania danych konfiguracyjnych."

#: src/clients/autoyast.rb:68
msgid "AutoYaST"
msgstr "AutoYaST"

#. command line options
#. Init variables
#. Read modified profile
#.
#. When a profile is found at /tmp/profile/modified.xml, it will replace
#. the current loaded profile. The original autoinst.xml file will be replaced
#. by modified.xml (a backup will be kept as pre-autoinst.xml).
#.
#. @return [Symbol] :abort if profile could not be read; :found when it was loaded;
#. :not_found if it does not exist
#. Now check if there any classes defined in theis pre final control file
#: src/clients/autoyast.rb:114 src/clients/ayast_setup.rb:162
#: src/clients/inst_autoinit.rb:196 src/lib/autoinstall/autosetup_helpers.rb:55
#: src/modules/AutoInstallRules.rb:969
msgid ""
"Error while parsing the control file.\n"
"Check the log files for more details or fix the\n"
"control file and try again.\n"
msgstr ""
"Błąd podczas przetwarzania pliku kontrolnego.\n"
"Proszę sprawdzić szczegóły w plikach dziennika\n"
"albo naprawić plik kontrolny i spróbować ponownie.\n"

#: src/clients/autoyast.rb:122 src/include/autoinstall/conftree.rb:617
msgid "Reading configuration data"
msgstr "Odczytywanie danych konfiguracyjnych"

#. encoding: utf-8
#. * File:
#. * Package:     Auto-installation
#. * Author:      Uwe Gansert <ug@suse.de>
#. * Summary:
#. *
#. * Changes:     * initial
#. 0.2:         * added Pkg::TargetInit
#. 0.3:         * support for <post-packages>
#. 0.4:         * support for the <ask> feature
#. 0.5:         * support for the new "keep install network"
#. feature of 10.3
#. * Version:     0.5
#. * $Id$
#.
#. this client can be called from a running system,
#. to do the autoyast configuration.
#. You have to provide a profile and autoyast will
#. configure your system like in the profile.
#. Only stage2 configuration can be done.
#. yast2 ./ayast_setup.rb setup filename=/tmp/my.xml
#: src/clients/ayast_setup.rb:51
msgid "Client for AutoYaST configuration on the running system"
msgstr "Klient konfiguracji programu AutoYaST w uruchomionym systemie"

#: src/clients/ayast_setup.rb:61
msgid "Configure the system using given AutoYaST profile"
msgstr "Skonfiguruj system, używając wskazanego profilu programu AutoYaST"

#: src/clients/ayast_setup.rb:68
msgid "Path to AutoYaST profile"
msgstr "Ścieżka do profilu programu AutoYaST"

#: src/clients/ayast_setup.rb:73
msgid "enable/disable all package handling"
msgstr "włącz/wyłacz obsługę wszystkich pakietów"

#: src/clients/ayast_setup.rb:90 src/clients/clone_system.rb:101
msgid "Empty parameter list"
msgstr "Pusta lista parametrów"

#. Restarting autoyast-initscripts.service in order to run
#. init-scripts in the installed system.
#: src/clients/ayast_setup.rb:149
msgid "Path to AutoYaST profile must be set."
msgstr "Ścieżka do profilu programu AutoYaST musi być ustawiona."

#. if we get no argument or map of options we are not in command line
#: src/clients/clone_system.rb:66
msgid ""
"Client for creating an AutoYaST profile based on the currently running system"
msgstr ""
"Klient do tworzenia profilu AutoYaST bazującego na aktualnie uruchomionym "
"systemie"

#: src/clients/clone_system.rb:76
msgid "known modules: %1"
msgstr "znane moduły: %1"

#: src/clients/clone_system.rb:83
msgid "comma separated list of modules to clone"
msgstr "lista modułów do sklonowania oddzielona przecinkami"

#. TRANSLATORS: Warning that an already existing autoyast configuration file will be overwritten.
#: src/clients/clone_system.rb:114
msgid "File %s exists! Really overwrite?"
msgstr "Plik %s istnieje! Czy na pewno zastąpić go?"

#: src/clients/clone_system.rb:118
msgid "Cloning the system..."
msgstr "Klonowanie systemu plików..."

#. TRANSLATORS: %s is path where profile can be found
#: src/clients/clone_system.rb:120
msgid "The resulting autoyast profile can be found in %s."
msgstr "Wynikowy profil autoyast można znaleźć w %s."

#. help 1/2
#: src/clients/files_auto.rb:170
msgid ""
"<p>Using this dialog, copy the contents of the file and specify the final\n"
"path on the installed system. YaST will copy this file to the specified "
"location.</p>"
msgstr ""
"<p>Za pomocą tego okna dialogowego skopiuj zawartość pliku\n"
"i wskaż docelową ścieżkę w zainstalowanym systemie. Program YaST skopiuje\n"
"plik do wskazanej lokalizacji.</p>"

#. help 2/2
#: src/clients/files_auto.rb:177
msgid ""
"<p>To protect copied files, set the owner and the permissions of the files.\n"
"Set the owner using the syntax <i>userid:groupid</i>.  Permissions can be a "
"symbolic\n"
"representation of changes to make or an octal  number  representing  the bit "
"pattern for the\n"
"new permissions.</p>"
msgstr ""
"<p>Aby zabezpieczyć kopiowane pliki, należy określić właściciela i prawa "
"dostępu do plików.\n"
"Określ właściciela wg wzoru <i>userid:groupid</i>. Nowe prawa dostępu można "
"określić\n"
"w zapisie symbolicznym albo numerycznym, za pomocą liczb ósemkowych.</p>"

#: src/clients/files_auto.rb:185
msgid "Configuration File Editor"
msgstr "Edytor plików konfiguracyjnych"

#: src/clients/files_auto.rb:191
msgid "&File Path"
msgstr "Ścieżka do &pliku"

#: src/clients/files_auto.rb:200
msgid "&Owner"
msgstr "Właś&ciciel"

#: src/clients/files_auto.rb:206
msgid "&Permissions"
msgstr "P&rawa dostępu"

#: src/clients/files_auto.rb:214
msgid "&Retrieve from"
msgstr "Pobie&rz z"

#: src/clients/files_auto.rb:221
msgid "File So&urce"
msgstr "Kod źró&dłowy"

#: src/clients/files_auto.rb:226
msgid "&Load new contents"
msgstr "Odczytaj nową za&wartość"

#. why?
#. if (mode == `edit)
#. {
#. UI::ChangeWidget(`id(`filename), `Enabled, false);
#. }
#: src/clients/files_auto.rb:263
msgid ""
"Provide at least the file\n"
"name and the contents of the file.\n"
msgstr "Wprowadź przynajmniej nazwę pliku i jego zawartość.\n"

#. OPEN
#: src/clients/files_auto.rb:273 src/include/autoinstall/conftree.rb:601
#: src/include/autoinstall/script_dialogs.rb:372
msgid "Select a file to load."
msgstr "Wybierz plik do odczytania."

#. Summary of configuration
#: src/clients/files_auto.rb:301
msgid "Available Files"
msgstr "Dostępne pliki"

#: src/clients/files_auto.rb:305
msgid "File Path"
msgstr "Ścieżka do pliku"

#: src/clients/files_auto.rb:305
msgid "Owner"
msgstr "Właściciel"

#: src/clients/files_auto.rb:305
msgid "Permissions"
msgstr "Prawa dostępu"

#: src/clients/files_auto.rb:319
msgid "Add Complete Configuration Files"
msgstr "Dodaj kompletne pliki konfiguracyjne"

#: src/clients/files_auto.rb:321
msgid ""
"<p>For many applications and services, you might have prepared\n"
"a configuration file that should be copied in a complete form to a location "
"in the\n"
"installed system. For example, this is the case if you are installing a web "
"server\n"
"and have an httpd.conf configuration file prepared.</p>"
msgstr ""
"<p>W przypadku wielu programów i usług możliwe jest wykorzystanie\n"
"gotowych plików konfiguracyjnych, które można w całości skopiować do\n"
"odpowiedniego miejsca w zainstalowanym systemie. Na przykład, w przypadku\n"
"instalowania serwera www można wykorzystać gotowy plik httpd.conf.</p>"

#: src/clients/files_auto.rb:332
msgid "Select a file from the table first."
msgstr "Najpierw wybierz plik z tabeli."

#. Help text for last dialog of base installation
#: src/clients/inst_autoconfigure.rb:38
msgid ""
"<p>\n"
"Please wait while the system is being configured.\n"
"</p>"
msgstr ""
"<p>\n"
"Proszę poczekać na skonfigurowanie systemu.\n"
"</p>"

#. Progress bar that displays overall progress in this dialog
#: src/clients/inst_autoconfigure.rb:63
msgid "Progress"
msgstr "Postęp"

#. Dialog title for autoyast dialog
#: src/clients/inst_autoconfigure.rb:72
msgid "Configuring System according to auto-install settings"
msgstr "Konfigurowanie systemu zgodnie z ustawieniami automatycznej instalacji"

#. Report only those that are 'not unsupported', these were already reported
#. Unsupported sections have already been reported in the first stage
#: src/clients/inst_autoconfigure.rb:95
msgid "No needed package found."
msgstr "Nie znaleziono potrzebnego pakietu."

#. TRANSLATOR: %s is the package name
#: src/clients/inst_autoconfigure.rb:98
msgid "Needed package: %s"
msgstr "Potrzebny pakiet: %s"

#. TRANSLATOR: %s is the list of package names
#: src/clients/inst_autoconfigure.rb:101
msgid "Needed packages: %s"
msgstr "Potrzebne pakiety: %s"

#. TRANSLATORS: Error message, %s is replaced by newline-separated
#. list of unknown sections of the profile
#. Do not translate words in brackets
#: src/clients/inst_autoconfigure.rb:114
msgid ""
"These sections of the AutoYaST profile cannot be processed on this system:"
"<br><br>%s<br><br>Maybe they were misspelled or your profile does not "
"contain all the needed YaST packages in the &lt;software/&gt; section as "
"required for functionality provided by additional modules."
msgstr ""
"Następujących sekcji profilu AutoYaST nie można przetworzyć w tym "
"systemie:<br><br>%s<br><br>Mogły one zostać błędnie wpisane lub profil nie "
"zawiera wszystkich potrzebnych pakietów YaST w sekcji &lt;software/&gt;, "
"które są wymagane do zapewnienia funkcji dostarczanych przez moduły "
"dodatkowe."

#. determine name of client, if not use default name
#. Call::Function(module_auto, ["Import", eval(Profile::current[resource]:$[])   ]);
#: src/clients/inst_autoconfigure.rb:205 src/clients/inst_autoconfigure.rb:234
#: src/clients/inst_autoconfigure.rb:247
msgid "Configuring %1"
msgstr "Konfigurowanie %1"

#: src/clients/inst_autoconfigure.rb:207 src/clients/inst_autoconfigure.rb:236
#: src/clients/inst_autoconfigure.rb:249
msgid "Not Configuring %1"
msgstr "Nie można skonfigurować %1"

#. online update
#: src/clients/inst_autoconfigure.rb:304
msgid "Executing Post-Scripts"
msgstr "Wykonywanie skryptów poinstalacyjnych"

#: src/clients/inst_autoconfigure.rb:307
msgid "Writing Init-Scripts"
msgstr "Zapisywanie skryptów inicjalizujących"

# Wydaje mi się, że aktywne usługi dobrze oddaje kontekst zamiast:
# Ponowne uruchamianie wszystkich uruchomionych usług
#. Do not restart NetworkManager* services
#. bnc#955260
#: src/clients/inst_autoconfigure.rb:331
msgid "Restarting all running services"
msgstr "Ponowne uruchamianie wszystkich aktywnych usług"

#. Filtering out all services which must not to be restarted
#: src/clients/inst_autoconfigure.rb:353
msgid "Activating systemd default target"
msgstr "Aktywacja domyślnego elementu docelowego systemd"

#. Just in case, remove this file to avoid reconfiguring...
#: src/clients/inst_autoconfigure.rb:368
msgid "Finishing Configuration"
msgstr "Zakończenie konfiguracji"

#. NetworkInterfaces::Write( ".*" );
#: src/clients/inst_autoconfigure.rb:477
msgid "Processing resource %1"
msgstr "Przetwarzanie zasobu %1"

#. encoding: utf-8
#. File:	clients/inst_autoimage.ycp
#. Package:	Auto-installation
#. Author:      Anas Nashif <nashif@suse.de>
#. Summary:	Imaging
#.
#. $Id$
#: src/clients/inst_autoimage.rb:31
msgid ""
"<p>\n"
"Please wait while the image is retrieved.</p>\n"
msgstr ""
"<p>\n"
"Proszę poczekać na odzyskanie obrazu.</p>\n"

#: src/clients/inst_autoimage.rb:32
msgid "Retrieve Image File"
msgstr "Odzyskaj plik obrazu"

#: src/clients/inst_autoimage.rb:32
msgid "Install image file"
msgstr "Zainstaluj plik obrazu"

#: src/clients/inst_autoimage.rb:35
msgid "Retrieving image file..."
msgstr "Odzyskiwanie pliku obrazu..."

#: src/clients/inst_autoimage.rb:36
msgid "Installing image file..."
msgstr "Instalowanie pliku obrazu..."

#: src/clients/inst_autoimage.rb:40
msgid "Installing image into system..."
msgstr "Instalowanie obrazu w systemie..."

#. if (!AutoinstImage::Get(AutoinstSoftware::ft_module, Installation::destdir ))
#. {
#. Report::Error(_("Error while retrieving image."));
#. return `abort;
#. }
#: src/clients/inst_autoimage.rb:58
msgid ""
"fetching image-script failed:\n"
"%1"
msgstr ""
"pobieranie skryptu obrazu nie powiodło się:\n"
"%1"

#: src/clients/inst_autoimage.rb:67
msgid ""
"running image-script failed:\n"
"%1"
msgstr ""
"uruchomienie skryptu obrazu nie powiodło się:\n"
"%1"

#. encoding: utf-8
#. File:	clients/inst_autoinit.ycp
#. Package:	Auto-installation
#. Summary:	Parses XML Profile for automatic installation
#. Authors:	Anas Nashif <nashif@suse.de>
#.
#. $Id$
#.
#. encoding: utf-8
#. File:	clients/autoinst_post.ycp
#. Package:	Auto-installation
#. Author:      Anas Nashif <nashif@suse.de>
#. Summary:	This module finishes auto-installation and configures
#. the system as described in the profile file.
#.
#. $Id$
#: src/clients/inst_autoinit.rb:39 src/clients/inst_autopost.rb:48
msgid ""
"<p>\n"
"Please wait while the system is prepared for autoinstallation.</p>\n"
msgstr ""
"<p>\n"
"Proszę poczekać, system jest przygotowywany do automatycznej instalacji</p>\n"

#: src/clients/inst_autoinit.rb:43
msgid "Probe hardware"
msgstr "Sprawdź sprzęt"

#: src/clients/inst_autoinit.rb:44
msgid "Retrieve & Read Control File"
msgstr "Odzyskaj i odczytaj plik kontrolny"

#: src/clients/inst_autoinit.rb:45
msgid "Parse control file"
msgstr "Przetwórz plik kontrolny"

#. Checking profile for unsupported sections.
#: src/clients/inst_autoinit.rb:46 src/clients/inst_autoinit.rb:211
msgid "Initial Configuration"
msgstr "Konfiguracja wstępna"

#: src/clients/inst_autoinit.rb:51 src/clients/inst_autopost.rb:66
msgid "Preparing System for Automatic Installation"
msgstr "Przygotowywanie systemu do automatycznej instalacji"

#. progress bar length
#: src/clients/inst_autoinit.rb:59
msgid "Preprobing stage"
msgstr "Etap wstępnego sprawdzania systemu"

#: src/clients/inst_autoinit.rb:70
msgid "Probing hardware..."
msgstr "Sprawdzanie sprzętu..."

#. if profile is defined, first read it, then probe hardware
#: src/clients/inst_autoinit.rb:113
msgid ""
"None or wrong base product has been defined in the AutoYaST configuration "
"file. Please check the <b>products</b> entry in the <b>software</b> section."
"<br><br>Following base products are available:<br>"
msgstr ""
"W pliku konfiguracyjnym programu AutoYaST nie zdefiniowano podstawowego "
"produktu lub zdefiniowano nieprawidłowy podstawowy produkt. Sprawdź wpis "
"<b>products</b> w sekcji <b>software</b>.<br><br>Dostępne są następujące "
"podstawowe produkty:<br>"

#. TRANSLATORS: Error message, %s is replaced by newline-separated
#. list of unsupported sections of the profile
#. Do not translate words in brackets
#: src/clients/inst_autoinit.rb:140
msgid ""
"These sections of AutoYaST profile are not supported anymore:<br><br>"
"%s<br><br>Please, use, e.g., &lt;scripts/&gt; or &lt;files/&gt; to change "
"the configuration."
msgstr ""
"Następujące sekcje profilu AutoYaST nie są już obsługiwane:<br><br>"
"%s<br><br>Aby zmienić konfigurację, użyj np. &lt;scripts/&gt; lub &lt;files/"
"&gt;."

#. Set reporting behaviour to default, changed later if required
#: src/clients/inst_autoinit.rb:191
msgid "Parsing control file"
msgstr "Przetwarzanie pliku kontrolnego"

#: src/clients/inst_autopost.rb:51
msgid "Install required packages"
msgstr "Zainstaluj wymagane pakiety"

#. progress bar length
#: src/clients/inst_autopost.rb:74
msgid "Checking for required packages..."
msgstr "Sprawdzanie wymaganych pakietów..."

#. Add all found packages
#: src/clients/inst_autopost.rb:217
msgid "Adding found packages..."
msgstr "Dodawanie znalezionych pakietów..."

#. Finish
#: src/clients/inst_autopost.rb:233
msgid "Checking for packages required for %1..."
msgstr "Sprawdzanie dostępności pakietów dla %1..."

#. encoding: utf-8
#. File:    clients/inst_autosetup.ycp
#. Package: Auto-installation
#. Summary: Setup and prepare system for auto-installation
#. Authors: Anas Nashif <nashif@suse.de>
#. Uwe Gansert <ug@suse.de>
#.
#. $Id$
#. encoding: utf-8
#. File:    clients/inst_autosetup.ycp
#. Package: Auto-installation
#. Summary: Setup and prepare system for auto-installation
#. Authors: Anas Nashif <nashif@suse.de>
#. Uwe Gansert <ug@suse.de>
#.
#. $Id: inst_autosetup.ycp 61521 2010-03-29 09:10:07Z ug $
#: src/clients/inst_autosetup.rb:51 src/clients/inst_autosetup_upgrade.rb:43
msgid "<P>Please wait while the system is prepared for autoinstallation.</P>"
msgstr ""
"<P>Proszę poczekać, aż system zostanie przygotowany do automatycznej "
"instalacji.</P>"

#: src/clients/inst_autosetup.rb:55 src/clients/inst_autosetup_upgrade.rb:48
msgid "Execute pre-install user scripts"
msgstr "Wykonaj przedinstalacyjne skrypty użytkownika"

#: src/clients/inst_autosetup.rb:56 src/clients/inst_autosetup_upgrade.rb:47
msgid "Configure General Settings "
msgstr "Konfiguracja ustawień ogólnych "

#: src/clients/inst_autosetup.rb:57 src/clients/inst_autosetup_upgrade.rb:49
msgid "Set up language"
msgstr "Ustaw język"

#: src/clients/inst_autosetup.rb:58
msgid "Configure security settings"
msgstr "Konfiguracja ustawień zabezpieczeń"

#: src/clients/inst_autosetup.rb:59
msgid "Create partition plans"
msgstr "Wykonaj podział na partycje"

#: src/clients/inst_autosetup.rb:60 src/clients/inst_autosetup_upgrade.rb:52
msgid "Configure Bootloader"
msgstr "Skonfiguruj program rozruchowy"

#: src/clients/inst_autosetup.rb:61 src/clients/inst_autosetup_upgrade.rb:50
msgid "Registration"
msgstr "Rejestracja"

#: src/clients/inst_autosetup.rb:62 src/clients/inst_autosetup_upgrade.rb:51
msgid "Configure Software selections"
msgstr "Skonfiguruj wybór oprogramowania"

#: src/clients/inst_autosetup.rb:63
msgid "Configure Systemd Default Target"
msgstr "Skonfiguruj domyślny element docelowy systemd"

#: src/clients/inst_autosetup.rb:64
msgid "Configure users and groups"
msgstr "Konfigurowanie użytkowników i grup"

#: src/clients/inst_autosetup.rb:65
msgid "Import SSH keys/settings"
msgstr "Importuj klucze/ustawienia SSH"

#: src/clients/inst_autosetup.rb:66 src/clients/inst_autosetup_upgrade.rb:53
msgid "Confirm License"
msgstr "Potwierdź licencję"

#: src/clients/inst_autosetup.rb:70 src/clients/inst_autosetup_upgrade.rb:58
msgid "Executing pre-install user scripts..."
msgstr "Wykonywanie przedinstalacyjnych skryptów użytkownika..."

#: src/clients/inst_autosetup.rb:71 src/clients/inst_autosetup_upgrade.rb:57
msgid "Configuring general settings..."
msgstr "Konfigurowanie ustawień ogólnych..."

#: src/clients/inst_autosetup.rb:72 src/clients/inst_autosetup_upgrade.rb:59
msgid "Setting up language..."
msgstr "Ustawianie języka..."

#: src/clients/inst_autosetup.rb:73
msgid "Configuring security settings"
msgstr "Konfigurowanie ustawień zabezpieczeń"

#: src/clients/inst_autosetup.rb:74
msgid "Creating partition plans..."
msgstr "Partycjonowanie dysku/ów..."

#: src/clients/inst_autosetup.rb:75 src/clients/inst_autosetup_upgrade.rb:62
msgid "Configuring Bootloader..."
msgstr "Konfigurowanie programu rozruchowego..."

#: src/clients/inst_autosetup.rb:76 src/clients/inst_autosetup_upgrade.rb:60
msgid "Registering the system..."
msgstr "Rejestrowanie systemu..."

#: src/clients/inst_autosetup.rb:77 src/clients/inst_autosetup_upgrade.rb:61
msgid "Configuring Software selections..."
msgstr "Konfigurowanie wyboru oprogramowania..."

#: src/clients/inst_autosetup.rb:78
msgid "Configuring Systemd Default Target..."
msgstr "Konfigurowanie domyślnego elementu docelowego systemd..."

#: src/clients/inst_autosetup.rb:79
msgid "Importing users and groups configuration..."
msgstr "Importowanie konfiguracji użytkowników i grup..."

#: src/clients/inst_autosetup.rb:80
msgid "Importing SSH keys/settings..."
msgstr "Importowanie kluczy/ustawień SSH..."

#: src/clients/inst_autosetup.rb:81 src/clients/inst_autosetup_upgrade.rb:63
msgid "Confirming License..."
msgstr "Potwierdzanie licencji..."

#: src/clients/inst_autosetup.rb:85 src/clients/inst_autosetup_upgrade.rb:67
msgid "Preparing System for Automated Installation"
msgstr "Przygotowywanie systemu do automatycznej instalacji"

#. Second stage of installation will not be called but a
#. network configuration is available. So this will be written
#. during the general inst_finish process at the end of the
#. first stage. But for the installation workflow the linuxrc
#. network settings will be taken. (bnc#944942)
#: src/clients/inst_autosetup.rb:190
msgid "Handling Add-On Products..."
msgstr "Obsługa produktów dodatkowych..."

#. Set it in the Language module.
#.
#. Set it in the Language module.
#: src/clients/inst_autosetup.rb:223 src/clients/inst_autosetup_upgrade.rb:155
msgid "Configuring language..."
msgstr "Konfiguracja języka..."

#. Yes, do not set Storage testsuite here as we want really GUI with proposal
#: src/clients/inst_autosetup.rb:312
msgid ""
"Error while configuring partitions.\n"
"Try again.\n"
msgstr ""
"Błąd podczas konfigurowania partycji.\n"
"Proszę spróbować ponownie.\n"

#. Adding selections (defined in PackageAI) to libzypp and solving
#. package dependencies.
#: src/clients/inst_autosetup.rb:371
msgid ""
"Error while configuring software selections.\n"
"Try again.\n"
msgstr ""
"Błąd podczas konfigurowania wyboru oprogramowania.\n"
"Proszę spróbować ponownie.\n"

#. ReportingDialog()
#. @return sumbol
#: src/clients/report_auto.rb:99
msgid "Messages"
msgstr "Komunikaty"

#: src/clients/report_auto.rb:105
msgid "Sho&w messages"
msgstr "P&okaż komunikaty"

#: src/clients/report_auto.rb:113
msgid "Lo&g messages"
msgstr "Dziennik &komunikatów"

#: src/clients/report_auto.rb:124
msgid "&Time-out (in sec.)"
msgstr "&Czas oczekiwania (sekundy)"

#: src/clients/report_auto.rb:136
msgid "Warnings"
msgstr "Ostrzeżenia"

#: src/clients/report_auto.rb:142
msgid "Sh&ow warnings"
msgstr "P&okaż ostrzeżenia"

#: src/clients/report_auto.rb:150
msgid "Log wa&rnings"
msgstr "Dziennik &ostrzeżeń"

#: src/clients/report_auto.rb:161
msgid "Time-out (in s&ec.)"
msgstr "Opóźnienie (s&ekundy)"

#: src/clients/report_auto.rb:173
msgid "Errors"
msgstr "Błędy"

#: src/clients/report_auto.rb:179
msgid "Show error&s"
msgstr "P&okaż błędy"

#: src/clients/report_auto.rb:187
msgid "&Log errors"
msgstr "Dziennik &błędów"

#: src/clients/report_auto.rb:198
msgid "Time-o&ut (in sec.)"
msgstr "Opóźnienie (sek&undy)"

#: src/clients/report_auto.rb:213
msgid ""
"<p>Depending on your experience, you can skip, log, and show (with time-"
"out)\n"
"installation messages.</p> \n"
msgstr ""
"<p>Zależnie od doświadczenia można pominąć komunikaty instalacji, zapisać do "
"logów albo wyświetlić (z opóźnieniem).</p>\n"

#: src/clients/report_auto.rb:219
msgid ""
"<p>It is recommended to show all  <b>messages</b> with time-out.\n"
"Warnings can be skipped in some places, but should not be ignored.</p>\n"
msgstr ""
"<p>Zaleca się wyświetlanie <b>wszystkich komunikatów</b> z opóźnieniem\n"
"o ustawiony czas. Ostrzeżenia można pominąć w niektórych miejscach, ale\n"
"nie należy ich ignorować.</p>\n"

#: src/clients/report_auto.rb:226
msgid "Messages and Logging"
msgstr "Komunikaty i rejestracja w dzienniku"

#. Select packages
#. @return [Symbol]
#: src/clients/software_auto.rb:88
msgid "Software Selection"
msgstr "Wybór oprogramowania"

#: src/clients/software_auto.rb:89
msgid ""
"<p>\n"
"Select one of the following <b>base</b> selections and click <i>Detailed<i> "
"to add\n"
"more <b>add-on</b> selections and packages.\n"
"</p>\n"
msgstr ""
"<p>\n"
"Wybierz jeden z następujących <b>podstawowych</b> zestawów oprogramowania\n"
"i naciśnij przycisk <i>Szczegóły</i>, aby dodać więcej <b>dodatkowych</"
"b>zestawów\n"
"i pakietów.\n"
"</p>\n"

#. AutoinstSoftware::pmInit();
#. string mainRepo = "http://10.10.0.162/SLES11/DVD1/";
#. string mainRepo = "ftp://10.10.0.100/install/SLP/openSUSE-11.2/x86_64/DVD1/";
#: src/clients/software_auto.rb:121
msgid "Location of the installation source (like http://myhost/11.3/DVD1/)"
msgstr "Położenie źródła instalacji (np. http://myhost/11.3/DVD1/)"

#: src/clients/software_auto.rb:129
msgid ""
"The inst-source of this system (you can't create images if you choose this)"
msgstr ""
"Źródło instalacji tego systemu (jeśli wybierzesz tę opcję, nie będzie można "
"tworzyć obrazów)"

#: src/clients/software_auto.rb:165
msgid "using that installation source failed"
msgstr "użycie tego źródła instalacji nie powiodło się"

#: src/clients/software_auto.rb:190
msgid "Reading package database..."
msgstr "Odczytywanie bazy pakietów..."

#. is result copy of part?
#: src/include/autoinstall/AdvancedPartitionDialog.rb:58
msgid ""
"<p><b>Mount in /etc/fstab By:</b>\n"
"\tNormally, a file system to mount is identified in /etc/fstab\n"
"\tby the device name. This identification can be changed so the file system "
"to mount\n"
"\tis found by searching for a UUID or a volume label. Not all file systems "
"can be\n"
"\tmounted by UUID or a volume label. If an option is disabled, it is not "
"possible.\n"
"\t"
msgstr ""
"<p><b>Zamontuj w /etc/fstab, używając:</b>\n"
"\tZwykle system plików do zamontowania jest identyfikowany w pliku /etc/"
"fstab\n"
"\tprzez nazwę urządzenia. Identyfikacja może zostać zmieniona tak, aby "
"system\n"
"\tplików do zamontowania był rozpoznawany przez wartość UUID lub etykietę "
"woluminu.\n"
"\tNależy pamiętać, że nie wszystkie systemy plików mogą być montowane przez "
"wartość UUID\n"
"\tlub etykietę. Jeśli opcja ta jest zablokowana, jest to niemożliwe.\n"
"\t"

#. help text, richtext format
#: src/include/autoinstall/AdvancedPartitionDialog.rb:70
msgid ""
"<p><b>Volume Label:</b>\n"
"\t  The name entered in this field is used as the volume label. This usually "
"makes sense only \n"
"\t  when you activate the option for mounting by volume label.\n"
"\t  A volume label cannot contain the / character or spaces.\n"
"\t  "
msgstr ""
"<p><b>Etykieta woluminu:</b>\n"
"\t Nazwa wpisana w tym polu jest używana jako etykieta woluminu. Ma to sens "
"zazwyczaj tyko\n"
"\t wtedy, gdy aktywna jest opcja montowania przez etykietę woluminu.\n"
"\t Etykieta woluminu nie może zawierać znaku \"/\" lub spacji.\n"
"\t  "

#: src/include/autoinstall/AdvancedPartitionDialog.rb:81
#: src/include/autoinstall/AdvancedPartitionDialog.rb:91
msgid "Encryption"
msgstr "Szyfrowanie"

#: src/include/autoinstall/AdvancedPartitionDialog.rb:85
msgid "Encryption key"
msgstr "Klucz szyfrowania"

#: src/include/autoinstall/AdvancedPartitionDialog.rb:92
msgid "Encryption is not available for physical volumes"
msgstr "Szyfrowanie nie jest dostępne w przypadku wolumenów fizycznych"

#. `HWeight(30, `RichText(`opt(`hstretch),helpText)),
#: src/include/autoinstall/AdvancedPartitionDialog.rb:102
msgid "Advanced Partition Settings"
msgstr "Zaawansowane ustawienia partycji"

#: src/include/autoinstall/AdvancedPartitionDialog.rb:109
msgid "Fstab options"
msgstr "Opcje fstab"

#: src/include/autoinstall/AdvancedPartitionDialog.rb:111
msgid "Mount by"
msgstr "Zamontowane przez"

#: src/include/autoinstall/AdvancedPartitionDialog.rb:117
msgid "Device name"
msgstr "Nazwa urządzenia"

#: src/include/autoinstall/AdvancedPartitionDialog.rb:118
msgid "Device id"
msgstr "Identyfikator urządzenia"

#: src/include/autoinstall/AdvancedPartitionDialog.rb:119
#: src/include/autoinstall/AdvancedPartitionDialog.rb:133
msgid "Volume label"
msgstr "Etykieta woluminu"

#: src/include/autoinstall/AdvancedPartitionDialog.rb:124
msgid "Device path"
msgstr "Ścieżka urządzenia"

#: src/include/autoinstall/AdvancedPartitionDialog.rb:125
msgid "UUID"
msgstr "UUID"

#. INTERNAL STUFF
#. local copy of current device the user wants to
#. edit using this dialog
#: src/include/autoinstall/DriveDialog.rb:39
msgid "Edit Drive"
msgstr "Edycja napędu"

#. GENERAL DIALOG IFACE
#: src/include/autoinstall/DriveDialog.rb:169
msgid "D&evice"
msgstr "Urządz&enie"

#: src/include/autoinstall/DriveDialog.rb:180
msgid "&Intialize drive"
msgstr "&Inicjalizuj napęd"

#. initially selected
#: src/include/autoinstall/DriveDialog.rb:185
msgid "Re&use"
msgstr "&Użyj ponownie"

#: src/include/autoinstall/DriveDialog.rb:190
#: src/include/autoinstall/script_dialogs.rb:175
msgid "&Type"
msgstr "&Typ"

#. `ComboBox( `id(`vgType), _("Type"), toItemList(volgroupTypes)),
#: src/include/autoinstall/DriveDialog.rb:196
#: src/include/autoinstall/PartitionDialog.rb:518
#: src/include/autoinstall/VolgroupDialog.rb:139
msgid "Apply"
msgstr "Zastosuj"

#. determines if this partition is to be created on a VG
#: src/include/autoinstall/PartitionDialog.rb:94
msgid "<none>"
msgstr "<brak>"

#. LV
#: src/include/autoinstall/PartitionDialog.rb:135
msgid "Provide a logical volume name."
msgstr "Podaj nazwę woluminu logicznego."

#. MB, GB -> M, B
#: src/include/autoinstall/PartitionDialog.rb:197
msgid ""
"You selected to create the partition, but you did not select a valid file\n"
"system. Select a valid filesystem to continue.\n"
msgstr ""
"Wybrano utworzenie partycji, ale nie wybrano prawidłowego systemu plików.\n"
"Wybierz prawidłowy system plików, aby kontynuować.\n"

#. We don't use the return value of the check, because we
#. currently can't stop the dialog switch from happening, so we
#. issue possible errors as warnings, and store anyway... should
#. be fixed.
#: src/include/autoinstall/PartitionDialog.rb:392
msgid "Store unsaved changes to partition?"
msgstr "Zapisać niezapisane zmiany na partycji?"

#: src/include/autoinstall/PartitionDialog.rb:419
msgid "Volgroup"
msgstr "Grupa woluminów"

#: src/include/autoinstall/PartitionDialog.rb:423
msgid "Logical volume name"
msgstr "Nazwa woluminu logicznego"

#: src/include/autoinstall/PartitionDialog.rb:426
msgid "Edit partition"
msgstr "Edytuj partycję"

#: src/include/autoinstall/PartitionDialog.rb:436
msgid "&Mount point"
msgstr "Punkt &montowania"

#: src/include/autoinstall/PartitionDialog.rb:446
msgid "File sys&tem"
msgstr "Sys&tem plików"

#: src/include/autoinstall/PartitionDialog.rb:453
msgid "&Size"
msgstr "Ro&zmiar"

#. HBox
#: src/include/autoinstall/PartitionDialog.rb:471
msgid "Partiti&on number"
msgstr "Numer &partycji"

#. VBox
#: src/include/autoinstall/PartitionDialog.rb:482
msgid "Reuse e&xisting partition"
msgstr "Wyko&rzystaj ponownie istniejącą partycję"

#: src/include/autoinstall/PartitionDialog.rb:489
msgid "Res&ize existing partition"
msgstr "Z&mień rozmiar istniejącej partycji"

#. HBox
#: src/include/autoinstall/PartitionDialog.rb:496
msgid "Activate Striping"
msgstr "Włącz paskowanie"

#: src/include/autoinstall/PartitionDialog.rb:500
msgid "Number of Stripes"
msgstr "Liczba wycinków"

#: src/include/autoinstall/PartitionDialog.rb:508
msgid "Stripe size"
msgstr "Wielkość wycinka"

#. HBox
#: src/include/autoinstall/PartitionDialog.rb:516
msgid "Advan&ced"
msgstr "Zaa&wansowane"

#. user selected this partition to be part of volgroup
#: src/include/autoinstall/PartitionDialog.rb:592
msgid ""
"Size \"auto\" is only valid if mount point \"/boot\" or \"swap\" is selected."
msgstr ""
"Wielkość \"auto\" jest poprawna tylko wtedy, gdy wybrany zostanie punkt "
"montowania \"/boot\" lub \"swap\"."

#: src/include/autoinstall/PartitionDialog.rb:600
msgid "Size \"auto\" is invalid for physical volumes."
msgstr "Rozmiar \"auto\" jest nieprawidłowy dla woluminów fizycznych."

#. Displayed when tree is empty
#: src/include/autoinstall/StorageDialog.rb:34
msgid "Nothing selected"
msgstr "Niczego nie wybrano"

#. Main Partitioning Dialog
#. @return [Symbol]
#: src/include/autoinstall/StorageDialog.rb:175
msgid "Partition p&lan"
msgstr "P&lan partycji"

#: src/include/autoinstall/StorageDialog.rb:180
msgid "Add D&rive"
msgstr "D&odaj napęd"

#: src/include/autoinstall/StorageDialog.rb:181
msgid "Add &Partition"
msgstr "Dodaj &partycję"

#: src/include/autoinstall/StorageDialog.rb:186
msgid "Add &Volume Group"
msgstr "Dodaj grupę &woluminów"

#: src/include/autoinstall/StorageDialog.rb:187
#: src/include/autoinstall/classes.rb:66
msgid "&Delete"
msgstr "&Usuń"

#. INTERNAL STUFF
#. local copy of current device the user wants to
#. edit using this dialog
#: src/include/autoinstall/VolgroupDialog.rb:33
msgid "Edit Volume Group"
msgstr "Edycja grupy wolumenów"

#. GENERAL DIALOG IFACE
#: src/include/autoinstall/VolgroupDialog.rb:112
msgid "Store unsaved changes to volume group?"
msgstr "Zapisać niezapisane zmiany na grupie woluminów?"

#: src/include/autoinstall/VolgroupDialog.rb:136
msgid "Volgroup device name"
msgstr "Nazwa grupy woluminów"

#. FIXME: why not pass the variable always?
#: src/include/autoinstall/ask.rb:540
msgid "A user defined script is running. This may take a while."
msgstr "Działa skrypt zdefiniowany przez użytkownika. To może chwilę potrwać."

#. Shows a dialog when 'control file' can't be found
#. @param [String] original Original value
#. @return [String] new value
#: src/include/autoinstall/autoinst_dialogs.rb:21
msgid ""
"<p>\n"
"A profile for this machine could not be found or retrieved.\n"
"Check that you entered the correct location\n"
"on the command line and try again. Because of this error, you\n"
"can only enter a URL to a profile and not to a directory. If you\n"
"are using rules or host name-based control files, restart the\n"
"installation process and make sure the control files are accessible.</p>\n"
msgstr ""
"<p>\n"
"Nie można znaleźć albo odzyskać profilu dla tego komputera.\n"
"Proszę sprawdzić, czy podano właściwą lokalizację w wierszu poleceń\n"
"i spróbować ponownie. Z powodu tego błędu można podać wyłącznie\n"
"adres URL do profilu a nie do katalogu w systemie plików.\n"
"Jeśli używa się reguł lub plików konfiguracyjnych opartych o\n"
"nazwy hostów, należy uruchomić ponownie proces instalacyjny\n"
"i upewnić się, że pliki kontrolne są dostępne.</p>\n"

#: src/include/autoinstall/autoinst_dialogs.rb:30
msgid "System Profile Location"
msgstr "Położenie profilu systemu"

#: src/include/autoinstall/autoinst_dialogs.rb:45
msgid "&Profile Location:"
msgstr "Położenie &profilu:"

#. class_dialog_contents()
#. @return [Yast::Term]
#: src/include/autoinstall/classes.rb:56
msgid "Class Name"
msgstr "Nazwa klasy"

#: src/include/autoinstall/classes.rb:56
msgid "Order"
msgstr "Kolejność"

#: src/include/autoinstall/classes.rb:56
msgid "Configurations"
msgstr "Konfiguracje"

#: src/include/autoinstall/classes.rb:61
msgid "Class Description"
msgstr "Opis klasy"

#: src/include/autoinstall/classes.rb:64
msgid "Ne&w"
msgstr "No&wy"

#: src/include/autoinstall/classes.rb:65
#: src/include/autoinstall/conftree.rb:175
msgid "&Edit"
msgstr "&Edytuj"

#. AddEditClasses()
#. Add or Edit a class
#. @param mode [Symbol] mode (:new or :edit)
#. @param name [String] class name
#: src/include/autoinstall/classes.rb:102
msgid "Edit or Create Classes"
msgstr "Edytuj lub utwórz klasy"

#: src/include/autoinstall/classes.rb:107
msgid "Na&me"
msgstr "&Nazwa"

#: src/include/autoinstall/classes.rb:112
msgid "Or&der:"
msgstr "Ko&lejność:"

#: src/include/autoinstall/classes.rb:121
msgid "Descri&ption:"
msgstr "O&pis:"

#: src/include/autoinstall/classes.rb:139
#: src/include/autoinstall/classes.rb:145
msgid "That name is already used. Select another name."
msgstr "Ta nazwa już jest używana. Wybierz inną."

#. Manage Classes
#: src/include/autoinstall/classes.rb:198
msgid "Classes"
msgstr "Klasy"

#: src/include/autoinstall/classes.rb:200
msgid "<p>Use this interface to define classes of control files. </p>\n"
msgstr ""
"<p>Użyj tego interfejsu, aby zdefiniować klasy plików kontrolnych.</p>\n"

#: src/include/autoinstall/classes.rb:206
msgid ""
"<p>For example, you can define a class of configurations for\n"
"a specific  department, group, or site in your company environment.</p>\n"
msgstr ""
"<p>Na przykład, można zdefiniować klasy konfiguracji dla określonego\n"
"działu, grupy lub lokalizacji w swojej firmie czy instytucji.</p>\n"

#: src/include/autoinstall/classes.rb:213
msgid ""
"<p>The order (priority) defines the hierarchy of a class\n"
"and when it is merged when creating a control file.\n"
"</p>\n"
msgstr ""
"<p>Kolejność (priorytet) definiuje hierarchię klasy oraz określa\n"
"czas jej scalenia podczas tworzenia pliku kontrolnego.</p>\n"

#: src/include/autoinstall/classes.rb:243
msgid "No Description"
msgstr "Brak opisu"

#: src/include/autoinstall/classes.rb:255
msgid ""
"Select at least one class\n"
"to edit.\n"
msgstr ""
"Wybierz przynajmniej jedną\n"
"klasę do edycji.\n"

#: src/include/autoinstall/classes.rb:262
msgid ""
"Select at least one class\n"
"to delete.\n"
msgstr ""
"Wybierz przynajmniej jedną\n"
"klasę do usunięcia.\n"

#. The merge operation
#: src/include/autoinstall/classes.rb:372
msgid ""
"Merge failed:\n"
" %1"
msgstr ""
"Scalenie nieudane:\n"
" %1"

#. Merge Dialog
#. @return [Symbol]
#: src/include/autoinstall/classes.rb:418
msgid "Merge Classes"
msgstr "Scal klasy"

#: src/include/autoinstall/classes.rb:427
#: src/include/autoinstall/classes.rb:592
msgid "None"
msgstr "Brak"

#: src/include/autoinstall/classes.rb:454
msgid "No control files defined"
msgstr "Nie zdefiniowano plików kontrolnych"

#: src/include/autoinstall/classes.rb:469
msgid "&Merge with Empty Control File"
msgstr "Scal z p&ustym plikiem kontrolnym"

#: src/include/autoinstall/classes.rb:476
msgid "Merge with &Currently-Loaded Control File"
msgstr "Scal z a&ktualnie wczytanym plikiem kontrolnym"

#: src/include/autoinstall/classes.rb:481
msgid "Merge Cla&sses"
msgstr "Scal kla&sy"

#: src/include/autoinstall/classes.rb:487
msgid ""
"<p>If you have defined and created <b>\n"
"classes</b>, you will be able to merge them using this interface to create\n"
"a new <i>Profile</i>, which will contain information from every class\n"
"depending on the priority (order) set when\n"
"creating the classes.</P>\n"
msgstr ""
"<p>Jeśli zdefiniowano lub utworzono<b>\n"
"klasy</b>, będzie można je scalić, wykorzystując ten interfejs, aby \n"
"utworzyć nowy <i>profil</i> zawierający informację z każdej klasy, \n"
"w zależności od kolejności ustawionej podczas tworzenia klas.</P>\n"

#: src/include/autoinstall/classes.rb:497
msgid ""
"<P>To merge the classes, an <b>XSLT</b>\n"
"script is used.</P>\n"
msgstr "<P>Do scalania klas służy skrypt <b>XSLT</b>.</P>\n"

# Czy %1 odnosi się do liczby? Jeśli do konkretnej konfiguracji, to %1 powinno być po 'konfigurację;.
#: src/include/autoinstall/classes.rb:540
msgid ""
"Select at least %1  configurations\n"
"to perform a merge.\n"
msgstr ""
"Wybierz przynajmniej %1 konfiguracje,\n"
"aby dokonać scalania.\n"

#: src/include/autoinstall/classes.rb:579
msgid "Class Configuration"
msgstr "Konfiguracja klas"

#: src/include/autoinstall/classes.rb:580
msgid ""
"<p>Choose one or more of the listed classes to which the current control\n"
"file should belong.</p>\n"
msgstr ""
"<p>Wybierz co najmniej jedną z wyświetlonych klas, do których\n"
"ma należeć bieżący plik kontrolny.</p>\n"

#: src/include/autoinstall/classes.rb:614
msgid "No profiles in this class"
msgstr "Nie ma profili w tej klasie"

#: src/include/autoinstall/classes.rb:651
msgid "Select at least one class configuration.\n"
msgstr "Wybierz przynajmniej jedną klasę konfiguracji.\n"

#. encoding: utf-8
#. File:	clients/autoyast.ycp
#. Summary:	Main file for client call
#. Authors:	Anas Nashif <nashif@suse.de>
#.
#. $Id$
#: src/include/autoinstall/conftree.rb:27
msgid "Autoinstallation - Configuration"
msgstr "Automatyczna instalacja - konfiguracja"

#. SAVE
#: src/include/autoinstall/conftree.rb:35
#: src/include/autoinstall/conftree.rb:693
msgid "Save as..."
msgstr "Zapisz jako..."

#: src/include/autoinstall/conftree.rb:42
#: src/include/autoinstall/conftree.rb:705
msgid "File %1 was saved successfully."
msgstr "Plik %1 zapisano pomyślnie."

#. Profile::checkProfile();
#. Profile::checkProfile();
#: src/include/autoinstall/conftree.rb:55
#: src/include/autoinstall/conftree.rb:712
msgid "An error occurred while saving the file."
msgstr "Wystąpił błąd podczas zapisywania pliku."

#. by "SortKey" or alphabetical
#: src/include/autoinstall/conftree.rb:107
msgid "Groups"
msgstr "Grupy"

#. bnc #887115 comment #9: Desktop file is "hidden" and should not be shown at all
#: src/include/autoinstall/conftree.rb:154
msgid "No modules available"
msgstr "Brak dostępnych modułów"

#: src/include/autoinstall/conftree.rb:157
msgid "Modules"
msgstr "Moduły"

#. Creates an `HBox containing the buttons to be displayed below the summary column
#.
#. @return The `HBox widget.
#: src/include/autoinstall/conftree.rb:170
msgid "&Clone"
msgstr "&Klonuj"

#: src/include/autoinstall/conftree.rb:171
msgid "&Apply to System"
msgstr "Z&astosuj do systemu"

#: src/include/autoinstall/conftree.rb:176
msgid "Clea&r"
msgstr "&Wyczyść"

#. Creates a `VBox containg the summary of the specified module and the action buttons below.
#.
#. @param [String] module_name The module to summarize.
#. @return The `VBox widget.
#: src/include/autoinstall/conftree.rb:195
msgid "Details"
msgstr "Szczegóły"

#. Configure module
#. @param [String] resource Module/Resource to configure
#. @return [Object]
#: src/include/autoinstall/conftree.rb:359
msgid "The module returned invalid data."
msgstr "Moduł zwrócił nieprawidłowe dane."

#. Sets the menus in the wizard.
#. @return [void]
#: src/include/autoinstall/conftree.rb:382
msgid "&File"
msgstr "&Plik"

#: src/include/autoinstall/conftree.rb:383
msgid "&View"
msgstr "&Widok"

#: src/include/autoinstall/conftree.rb:384
msgid "&Classes"
msgstr "&Klasy"

#: src/include/autoinstall/conftree.rb:385
msgid "&Tools"
msgstr "Na&rzędzia"

#: src/include/autoinstall/conftree.rb:387
msgid "&New"
msgstr "&Nowy"

#: src/include/autoinstall/conftree.rb:388
msgid "&Open"
msgstr "&Otwórz"

#: src/include/autoinstall/conftree.rb:389
msgid "&Save"
msgstr "Zapi&sz"

#: src/include/autoinstall/conftree.rb:393
msgid "Save &As"
msgstr "Zapisz j&ako"

#: src/include/autoinstall/conftree.rb:399
msgid "Settin&gs"
msgstr "Usta&wienia"

#: src/include/autoinstall/conftree.rb:406
msgid "Change to Decrypted"
msgstr "Zmień na odszyfrowany"

#: src/include/autoinstall/conftree.rb:407
msgid "Change to Encrypted"
msgstr "Zmień na zaszyfrowany"

#: src/include/autoinstall/conftree.rb:413
msgid "Apply Profile to this System"
msgstr "Zastosuj profil do tego systemu"

#: src/include/autoinstall/conftree.rb:416
msgid "E&xit"
msgstr "Za&kończ"

#: src/include/autoinstall/conftree.rb:421
msgid "Configu&ration Tree"
msgstr "Drzewo konfigu&racji"

#: src/include/autoinstall/conftree.rb:428
msgid "So&urce"
msgstr "Kod źró&dłowy"

#: src/include/autoinstall/conftree.rb:435
msgid "Cla&sses"
msgstr "Kla&sy"

#: src/include/autoinstall/conftree.rb:441
msgid "Me&rge Classes"
msgstr "S&cal klasy"

#: src/include/autoinstall/conftree.rb:448
msgid "Create Reference Pro&file"
msgstr "Utwórz pro&fil referencyjny"

#: src/include/autoinstall/conftree.rb:454
msgid "Check &Validity of Profile"
msgstr "Sprawdź p&oprawność profilu"

#. Show Source
#: src/include/autoinstall/conftree.rb:490
msgid "Source"
msgstr "Źródło"

#. Some configuration modules removes/exchange the menu bar.
#. So we have to reset. (bnc#872711)
#: src/include/autoinstall/conftree.rb:564
msgid ""
"Do you really want to apply the settings of the module '%1' to your current "
"system?"
msgstr "Czy na pewno zastosować ustawienia modułu \"%1\" do bieżącego systemu?"

#. opening/parsing the xml file failed
#: src/include/autoinstall/conftree.rb:640
msgid "An error occurred while opening/parsing the XML file."
msgstr "Wystąpił błąd podczas otwierania/przetwarzania pliku XML."

#. NEW
#: src/include/autoinstall/conftree.rb:730
msgid "Available Modules"
msgstr "Dostępne moduły"

#. FIXME: sucks sucks sucks sucks sucks
#: src/include/autoinstall/conftree.rb:745
msgid ""
"Do you really want to apply the settings of the profile to your current "
"system?"
msgstr "Czy na pewno zastosować ustawienia profilu do bieżącego systemu?"

#. EXIT
#: src/include/autoinstall/conftree.rb:787
msgid "Control file changed."
msgstr "Plik kontrolny został zmieniony."

#: src/include/autoinstall/conftree.rb:788
msgid "Save the changes to %1?"
msgstr "Zapisać zmiany do %1?"

#. Preferences Dialog
#. @return [Symbol]
#: src/include/autoinstall/dialogs.rb:37
msgid "&Profile Repository:"
msgstr "Repozytorium &profili:"

#: src/include/autoinstall/dialogs.rb:42
msgid "&Select Directory"
msgstr "Wybierz &katalog"

#: src/include/autoinstall/dialogs.rb:50
msgid "&Class directory:"
msgstr "Katalog kla&s:"

#: src/include/autoinstall/dialogs.rb:55
msgid "Select &Directory"
msgstr "Wybierz &katalog"

#: src/include/autoinstall/dialogs.rb:63
msgid ""
"<P>\n"
"Enter the directory where all <em>control files</em> should be stored in\n"
"the <b>Repository</b> field.</P>"
msgstr ""
"<p>\n"
"W polu <b>Repozytorium</b> wpisz nazwę katalogu, gdzie mają \n"
"być zapisane wszystkie <em>pliki kontrolne</em>.</p>"

#: src/include/autoinstall/dialogs.rb:71
msgid ""
"<P>If you are using the classes feature\n"
"of Autoyast, also enter the class directory. This is where\n"
"all class files are stored.</p>\n"
msgstr ""
"<p>Jeśli używana jest funkcja klas programu AutoYaST,\n"
"wprowadź także katalog klas. Zapisywane są w nim \n"
"wszystkie pliki klas.</p>\n"

#: src/include/autoinstall/dialogs.rb:78
msgid "Settings"
msgstr "Ustawienia"

#: src/include/autoinstall/dialogs.rb:94 src/include/autoinstall/dialogs.rb:101
msgid "Select Directory"
msgstr "Wybierz katalog"

#. Return a message about invalid file names
#.
#. @return [String] message
#: src/include/autoinstall/dialogs.rb:154
msgid ""
"Invalid file name.\n"
"Names can only contain letters, numbers, and underscore,\n"
"must begin with letter, and must be\n"
"127 characters long or less.\n"
msgstr ""
"Nieprawidłowa nazwa pliku.\n"
"Nazwy plików mogą zawierać wyłącznie litery, cyfry oraz znak podkreślenia,\n"
"muszą zaczynać się od litery i mogą mieć maksymalnie 127 znaków.\n"

#. title
#: src/include/autoinstall/dialogs.rb:222
msgid "Create a Reference Control File"
msgstr "Utworzenie referencyjnego pliku kontrolnego"

#: src/include/autoinstall/dialogs.rb:225
msgid "Select Additional Resources:"
msgstr "Wybór dodatkowych zasobów:"

#: src/include/autoinstall/dialogs.rb:248
msgid "Collecting system data..."
msgstr "Zbieranie danych o systemie..."

#: src/include/autoinstall/dialogs.rb:249
msgid "This may take a while..."
msgstr "To może chwilę potrwać..."

#. Validate Dialog
#. @return [Symbol]
#: src/include/autoinstall/dialogs.rb:279
msgid "Check profile validity"
msgstr "Sprawdź poprawność profilu"

#: src/include/autoinstall/dialogs.rb:295
msgid "OK"
msgstr "OK"

#: src/include/autoinstall/dialogs.rb:296
#: src/include/autoinstall/script_dialogs.rb:245
msgid "Error"
msgstr "Błąd"

#: src/include/autoinstall/dialogs.rb:297
#: src/include/autoinstall/script_dialogs.rb:240
msgid "Warning"
msgstr "Ostrzeżenie"

#. [
#. _("Checking XML without validation..."),
#. "/usr/bin/xmllint --noout",
#. ],
#. [
#. _("Checking XML with DTD validation..."),
#. "/usr/bin/xmllint --noout --valid"
#. ],
#. this function is a replacement for this code:
#. list<any> l = [ "key1",0,"key3" ];
#. m[ l ] = v;
#. @return [Hash]
#: src/include/autoinstall/dialogs.rb:311 src/modules/Profile.rb:822
msgid "Checking XML with RNG validation..."
msgstr "Sprawdzanie XML z walidacją RNG..."

#. section wise validation
#: src/include/autoinstall/dialogs.rb:333
msgid "Section %1: "
msgstr "Sekcja %1: "

#. jing validation -- validates complete xml profile
#: src/include/autoinstall/dialogs.rb:360 src/modules/Profile.rb:834
msgid "Checking XML with RNC validation..."
msgstr "Sprawdzanie XML z walidacją RNC..."

#. the autoyast interface can check if the profile is logical or if important stuff is missing
#. the missing stuff is under the Label "Logic"
#: src/include/autoinstall/dialogs.rb:397
msgid "Logic"
msgstr "Logiczny"

#. the autoyast config frontend can check if a root password is configured
#. and can warn the user if it is missing
#: src/include/autoinstall/dialogs.rb:403
msgid "No root password configured"
msgstr "Nieskonfigurowane hasło administratora"

#. Main dialog
#. @return [Symbol]
#: src/include/autoinstall/general_dialogs.rb:61
msgid "Con&firm installation?"
msgstr "Za&twierdzić instalację?"

#: src/include/autoinstall/general_dialogs.rb:65
msgid "AutoYaST Second Stage"
msgstr "Etap drugi działania programu AutoYaST"

#: src/include/autoinstall/general_dialogs.rb:72
msgid "Turn Off the Machine after the First Stage"
msgstr "Wyłącz komputer po pierwszej fazie"

#: src/include/autoinstall/general_dialogs.rb:79
msgid "Turn off the Machine after the Second Stage"
msgstr "Wyłącz komputer po drugiej fazie"

#: src/include/autoinstall/general_dialogs.rb:86
msgid "Reboot the Machine after the Second Stage"
msgstr "Uruchom ponownie komputer po drugiej fazie"

#: src/include/autoinstall/general_dialogs.rb:90
#: src/modules/AutoinstGeneral.rb:130
msgid "Signature Handling"
msgstr "Obsługa podpisów"

#: src/include/autoinstall/general_dialogs.rb:94
msgid "Accept &Unsigned Files"
msgstr "Akcept&uj niepodpisane pliki"

#: src/include/autoinstall/general_dialogs.rb:101
msgid "Accept Files without a &Checksum"
msgstr "Ak&ceptuj pliki bez sumy kontrolnej"

#: src/include/autoinstall/general_dialogs.rb:108
msgid "Accept Failed &Verifications"
msgstr "Akceptuj pliki niez&weryfikowane"

#: src/include/autoinstall/general_dialogs.rb:115
msgid "Accept Unknown &GPG Keys"
msgstr "Akceptuj nieznane klucze &GPG"

#: src/include/autoinstall/general_dialogs.rb:122
msgid "Accept Non Trusted GPG Keys"
msgstr "Akceptuj niezaufane klucze GPG"

#: src/include/autoinstall/general_dialogs.rb:129
msgid "Import &New GPG Keys"
msgstr "Importuj &nowe klucze GPG"

#: src/include/autoinstall/general_dialogs.rb:136
msgid ""
"<P>\n"
"The options in this dialog control the behavior of the AutoYaST during\n"
"automatic installation.\n"
"</P>\n"
msgstr ""
"<P>\n"
"Opcje w tym oknie dialogowym sterują zachowaniem programu AutoYaST\n"
"podczas automatycznej instalacji.\n"
"</P>\n"

#: src/include/autoinstall/general_dialogs.rb:144
msgid ""
"<P>\n"
"The installation confirmation option is selected by default\n"
"to avoid unwanted installation. It stops the system\n"
"during installation and shows a summary of requested operations in the\n"
"usual proposal screen.  Uncheck this option to install automatically without "
"interruption.\n"
"</P>\n"
msgstr ""
"<P>\n"
"Potwierdzanie instalacji jest domyślnie włączone, aby zapobiegać\n"
"niechcianej instalacji. Opcja ta powoduje zatrzymanie systemu w trakcie\n"
"instalacji i przedstawienie do zatwierdzenia podsumowania wybranych\n"
"operacji. Wyłączenie tej opcji powoduje automatyczną instalację bez przerw.\n"
"</P>\n"

#: src/include/autoinstall/general_dialogs.rb:155
msgid ""
"<P>\n"
"If you turn off the second stage of AutoYaST, the installation continues in "
"manual mode\n"
"after the first reboot (after package installation).\n"
"</P>\n"
msgstr ""
"<P>\n"
"W przypadku wyłączenia drugiego etapu pracy programu AutoYaST instalacja "
"będzie kontynuowana w trybie ręcznym\n"
"po pierwszym ponownym uruchomieniu komputera (po instalacji pakietów).\n"
"</P>\n"

#: src/include/autoinstall/general_dialogs.rb:165
msgid ""
"<P>\n"
"For signature handling, read the AutoYaST documentation.\n"
"</P>\n"
msgstr ""
"<P>\n"
"Szczegóły obsługi podpisów można znaleźć w dokumentacji AutoYaST.\n"
"</P>\n"

#: src/include/autoinstall/general_dialogs.rb:172
msgid "Other Options"
msgstr "Inne opcje"

#: src/include/autoinstall/general_dialogs.rb:275
msgid "Frametitle"
msgstr "Tytuł ramki"

#: src/include/autoinstall/general_dialogs.rb:280
#: src/include/autoinstall/general_dialogs.rb:683
msgid "Question"
msgstr "Pytanie"

#: src/include/autoinstall/general_dialogs.rb:285
msgid "Timeout (zero means no timeout)"
msgstr "Limit czasu (zero oznacza brak limitu)"

#: src/include/autoinstall/general_dialogs.rb:325
msgid "Password"
msgstr "Hasło"

#: src/include/autoinstall/general_dialogs.rb:333
msgid "Pathlist for answers (multiple paths are separated by space)"
msgstr ""
"Lista ścieżek dostępu dla odpowiedzi (jeśli jest ich więcej niż jedna, "
"oddziel je znakiem spacji)"

#: src/include/autoinstall/general_dialogs.rb:341
msgid "Store answer in this file"
msgstr "Zachowaj odpowiedź w tym pliku"

#: src/include/autoinstall/general_dialogs.rb:344
msgid "Selection List for type 'Symbol'"
msgstr "Lista selekcji dla typu Symbol"

#: src/include/autoinstall/general_dialogs.rb:349
#: src/include/autoinstall/general_dialogs.rb:360
msgid "Label"
msgstr "Etykieta"

#: src/include/autoinstall/general_dialogs.rb:349
#: src/include/autoinstall/general_dialogs.rb:361
msgid "Value"
msgstr "Wartość"

#: src/include/autoinstall/general_dialogs.rb:374
#: src/include/autoinstall/general_dialogs.rb:713
msgid "<P></P>"
msgstr "<P></P>"

#: src/include/autoinstall/general_dialogs.rb:635
msgid "1st Stage"
msgstr "Pierwsza faza"

#: src/include/autoinstall/general_dialogs.rb:641
msgid "2nd Stage"
msgstr "Druga faza"

#: src/include/autoinstall/general_dialogs.rb:645
msgid "Dialog Title"
msgstr "Tytuł okna dialogowego"

#: src/include/autoinstall/general_dialogs.rb:646
msgid "Helptext"
msgstr "Tekst pomocy"

#: src/include/autoinstall/general_dialogs.rb:651
msgid "Add to Dialog List"
msgstr "Dodaj do listy okien dialogowych"

#: src/include/autoinstall/general_dialogs.rb:656
msgid "Apply changes to dialog"
msgstr "Potwierdź zmiany w oknie dialogowym"

#: src/include/autoinstall/general_dialogs.rb:665
msgid "Title"
msgstr "Tytuł"

#: src/include/autoinstall/general_dialogs.rb:673
msgid "Delete Dialog"
msgstr "Usuń okno dialogowe"

#: src/include/autoinstall/general_dialogs.rb:675
msgid "Dialog up"
msgstr "Przesuń okno dialogowe w górę"

#: src/include/autoinstall/general_dialogs.rb:679
msgid "Dialog down"
msgstr "Przesuń okno dialogowe w dół"

#: src/include/autoinstall/general_dialogs.rb:682
msgid "Questions in dialog"
msgstr "Pytanie w oknie dialogowym"

#: src/include/autoinstall/general_dialogs.rb:688
msgid "Add Question"
msgstr "Dodaj pytanie"

#: src/include/autoinstall/general_dialogs.rb:693
#: src/include/autoinstall/general_dialogs.rb:985
msgid "Edit Question"
msgstr "Edytuj pytanie"

#: src/include/autoinstall/general_dialogs.rb:698
msgid "Delete Question"
msgstr "Usuń pytanie"

#: src/include/autoinstall/general_dialogs.rb:703
msgid "Question up"
msgstr "Przesuń pytanie w górę"

#: src/include/autoinstall/general_dialogs.rb:708
msgid "Question down"
msgstr "Przesuń pytanie w dół"

#: src/include/autoinstall/general_dialogs.rb:714
msgid "ASK Options"
msgstr "Opcje ASK"

#. Translators: dialog caption
#: src/include/autoinstall/general_dialogs.rb:1093
msgid "General Settings"
msgstr "Ustawienia ogólne"

#: src/include/autoinstall/general_dialogs.rb:1094
#: src/include/autoinstall/wizards.rb:50
msgid "Initializing ..."
msgstr "Inicjalizacja..."

#. All helps are here
#: src/include/autoinstall/helps.rb:16
msgid "<p><b><big>Profile Validation</big></b><br>"
msgstr "<p><b><big>Sprawdzanie profili</big></b><br>"

#: src/include/autoinstall/helps.rb:17
msgid ""
"<p>This tool uses <em>xmllint</em> to validate the profile against the DTD "
"and\n"
"it checks for missing data. Some missing data might be intentional and any\n"
"reported errors can be ignored, for example, when creating classes.</p>\n"
msgstr ""
"<p>To narzędzie używa <em>xmllint</em> do kontroli zgodności profilu z DTD\n"
"i sprawdza, czy nie brakuje danych. Brak niektórych danych może być celowy\n"
"i pewne komunikaty błędów mogą być ignorowane, na przykład przy tworzeniu\n"
"klas.</p>\n"

#: src/include/autoinstall/helps.rb:22
msgid ""
"<p>Load a profile first. Otherwise an empty file\n"
"is validated.</p>\n"
msgstr ""
"<p>Najpierw wczytaj profil. W przeciwnym razie\n"
"zostanie sprawdzony pusty plik.</p>\n"

#: src/include/autoinstall/helps.rb:25
msgid ""
"<p>This tool creates a reference profile by reading\n"
"information from this system. Select the resources to read from this system\n"
"in addition to the default resources, like partitioning and package "
"selections.</p>\n"
msgstr ""
"<p>To narzędzie tworzy profil referencyjny, na podstawie informacji \n"
"z systemu. W tym celu wybierz odpowiednie zasoby z tego systemu, \n"
"poza standardowymi, takimi jak partycjonowanie dysku i zestaw pakietów\n"
"oprogramowania.</p>\n"

#: src/include/autoinstall/helps.rb:30
msgid "<p> Partition your hard disks... </p>"
msgstr "<p>Partycjonowanie dysków twardych...</p>"

#: src/include/autoinstall/helps.rb:31
msgid ""
"<p>The table to the right shows the partitions to create on the target "
"system.\n"
"</p>\n"
msgstr ""
"<p>Tabela po prawej przedstawia partycje, które mają być utworzone \n"
"w systemie docelowym.</p>\n"

#: src/include/autoinstall/helps.rb:34
msgid "<p><b>Hard disks</b> are designated like this </p>"
msgstr "<p><b>Dyski twarde</b> są opisane w następujący sposób:</p>"

#: src/include/autoinstall/helps.rb:35
msgid ""
"<tt>/dev/hda </tt>1st EIDE disk\n"
"<tt>/dev/hdb </tt>2nd EIDE disk\n"
"<tt>/dev/hdc </tt>3rd EIDE disk"
msgstr ""
"<tt>/dev/hda </tt>pierwszy dysk EIDE\n"
"<tt>/dev/hdb </tt>drugi dysk EIDE\n"
"<tt>/dev/hdc </tt>trzeci dysk EIDE"

#: src/include/autoinstall/helps.rb:40
msgid "<p>etc.</p>"
msgstr "<p>itd.</p>"

#: src/include/autoinstall/helps.rb:41
msgid "<p>- or - </p>"
msgstr "<p>- lub - </p>"

#: src/include/autoinstall/helps.rb:42
msgid ""
"<p><tt>/dev/sda </tt>1st SCSI disk\n"
"<tt>/dev/sdb </tt>2nd SCSI disk\n"
"<tt>/dev/sdc </tt>3rd SCSI disk</p>"
msgstr ""
"<p><tt>/dev/sda </tt>pierwszy dysk SCSI\n"
"<tt>/dev/sdb </tt>drugi dysk SCSI\n"
"<tt>/dev/sdc </tt>trzeci dysk SCSI</p>"

#: src/include/autoinstall/helps.rb:47
msgid ""
"If no partitions are defined and the specified drive is also\n"
"the drive where the root partition should reside, the following partitions "
"are\n"
"created automatically:"
msgstr ""
"Jeśli nie zostaną zdefiniowane żadne partycje, a na zaznaczonym \n"
"dysku ma znajdować się partycja główna, automatycznie tworzone są \n"
"następujące partycje:"

#: src/include/autoinstall/helps.rb:52
msgid ""
" <tt>/boot</tt>, <tt>swap</tt>, and a root partition <tt>/</tt>.\n"
"Sizes are calculated automatically.\n"
msgstr ""
" <tt>/boot</tt>, <tt>swap</tt> i partycja główna z katalogiem podstawowym "
"<tt>/</tt>.\n"
"Rozmiary partycji obliczane są automatycznie.\n"

#: src/include/autoinstall/helps.rb:55
msgid "<p><b>Advanced Options</b></p>"
msgstr "<p><b>Opcje zaawansowane</b></p>"

#: src/include/autoinstall/helps.rb:56
msgid ""
"By default, AutoYaST will create an extended partition and adds all new "
"partitions as logical devices. It is possible, however, to instruct AutoYaST "
"to create a certain partition as a primary partition or as extended "
"partition. Additionally, it is possible to specify the size of a partition "
"using sectors rather than size in MBytes."
msgstr ""
"Program AutoYaST domyślnie tworzy partycję rozszerzoną i dodaje nowe "
"partycje jako partycje logiczne. Możliwe jest jednak utworzenie przez "
"program AutoYaST określonej partycji jako podstawowej lub rozszerzonej. "
"Dodatkowo można określić rozmiar nowej partycji w sektorach, a nie w "
"megabajtach."

#: src/include/autoinstall/helps.rb:59
msgid ""
"These options and other advanced options cannot be configured using this\n"
"interface.  Instead, add them manually to the control file.\n"
msgstr ""
"Te opcje i inne opcje zaawansowane nie mogą być konfigurowane przy użyciu \n"
"tego interfejsu. Opcje te można dodać ręcznie do pliku kontrolnego.\n"

#: src/include/autoinstall/helps.rb:62
msgid ""
"<p>\n"
"For LVM and RAID setup, consult the documentation and add the configuration\n"
"to an existing control file. You can only create unformatted LVM and RAID "
"partitions as\n"
"a preparation.\n"
"</p>\n"
msgstr ""
"<p>\n"
"Aby skonfigurować RAID lub LVM, zapoznaj się z dokumentacją i dodaj "
"konfigurację \n"
"do istniejącego pliku kontrolnego. Niesformatowane partycje LVM i RAID można "
"tworzyć \n"
"tylko jako przygotowanie.\n"
"</p>\n"

#. Script Configuration
#. @return  script configuration dialog
#: src/include/autoinstall/script_dialogs.rb:30
msgid "Available Scripts"
msgstr "Dostępne skrypty"

#: src/include/autoinstall/script_dialogs.rb:34
msgid "Script Name"
msgstr "Nazwa skryptu"

#: src/include/autoinstall/script_dialogs.rb:34
msgid "Type"
msgstr "Typ"

#: src/include/autoinstall/script_dialogs.rb:34
msgid "Interpreter"
msgstr "Interpreter"

#. help 1/6
#: src/include/autoinstall/script_dialogs.rb:64
msgid ""
"\n"
"<h3>Preinstallation Scripts</h3>\n"
"<P>Add commands to run on the system  before the installation begins. </P>\n"
msgstr ""
"\n"
"<h3>Skrypty przedinstalacyjne</h3>\n"
"<P>Dodaj polecenia, które mają być wykonane w systemie przed rozpoczęciem "
"instalacji.</P>\n"

#. help 2/6
#: src/include/autoinstall/script_dialogs.rb:72
msgid ""
"\n"
"<h3>Postinstallation Scripts</h3>\n"
"<P>You can also add commands to execute on the system after the "
"installation\n"
"is completed. These scripts are run outside the chroot environment.\n"
"</P>"
msgstr ""
"\n"
"<h3>Skrypty poinstalacyjne</h3>\n"
"<P>Można także dodać polecenia do wykonania w systemie po zakończonej\n"
"instalacji. Te polecenia uruchamiane są poza środowiskiem ograniczonym\n"
"przez polecenie chroot.\n"
"</P>"

#. help 3/6
#: src/include/autoinstall/script_dialogs.rb:83
msgid ""
"\n"
"<H3>Chroot Scripts</H3>\n"
"<P>For your postinstallation script to run inside the chroot\n"
"environment, choose the <i>chroot scripts</i> options. Those scripts are\n"
"run before the system reboots for the first time. By default, the chroot \n"
"scripts are run in the installation system. To access files in the "
"installed \n"
"system, always use the mount point \"/mnt\" in your scripts.\n"
"</P>\n"
msgstr ""
"\n"
"<H3>Skrypty chroot</H3>\n"
"<P>Aby skrypty poinstalacyjne były uruchomione w środowisku\n"
"chroot należy wybrać opcję <i>Skrypty chroot</i>. Skrypty te są \n"
"uruchamiane przed pierwszym uruchomieniem systemu. Domyślnie skrypty\n"
" chroot są uruchamiane w systemie instalacyjnym. Aby dostać się do \n"
"plików w zainstalowanym systemie, należy zawsze używać w skryptach \n"
"punktu montowania \"/mnt\".\n"
"</P>\n"

#. help 4/6
#: src/include/autoinstall/script_dialogs.rb:97
msgid ""
"\n"
"<p>It is possible to run chroot scripts in a later stage after\n"
"the boot loader has been configured using the special boolean tag \"chrooted"
"\".\n"
"This runs the scripts in the installed system. \n"
"</p>\n"
msgstr ""
"\n"
"<p>Możliwe jest uruchomienie skryptów chroot w późniejszym etapie,\n"
"po skonfigurowaniu programu rozruchowego z użyciem specjalnego\n"
"przełącznika boole'owskiego \"chrooted\". Uruchamia to skrypty w \n"
"zainstalowanym systemie.\n"
"</p>\n"

#. help 5/6
#: src/include/autoinstall/script_dialogs.rb:108
msgid ""
"\n"
"<H3>Init Scripts</H3>\n"
"<P>These scripts are executed during the initial boot process and after\n"
"YaST has finished configuring the system. The final scripts are executed \n"
"using a special <b>rc</b> script that is executed only once. \n"
"The final scripts are executed toward the end of the boot\n"
"process and after network has been initialized.\n"
"</P>\n"
msgstr ""
"\n"
"<H3>Skrypty inicjujące</H3>\n"
"<P>Skrypty te są uruchamiane w czasie początkowego procesu uruchamiania\n"
"systemu i po zakończeniu konfiguracji system przez program YaST. Skrypty \n"
"końcowe są uruchamiane z użyciem specjalnego skryptu <b>rc</b>, który jest\n"
"wykonywany tylko raz. Są one wykonywane pod koniec procesu uruchamiania \n"
"systemu i po zainicjowaniu sieci.\n"
"</P>\n"

#. help 6/6
#: src/include/autoinstall/script_dialogs.rb:123
msgid ""
"\n"
"<H3>Interpreter:</H3>\n"
"<P>Preinstallation scripts can only be shell scripts. Do not use <i>Perl</i> "
"or \n"
"<i>Python</i> for preinstallation scripts.\n"
"</P>\n"
msgstr ""
"\n"
"<H3>Interpreter:</H3>\n"
"<P>Skrypty przedinstalacyjne mogą być tylko skryptami powłoki. Nie można "
"wykorzystywać w nich <i>Perla</i> ani <i>Pythona</i>.\n"
"</P>\n"

#: src/include/autoinstall/script_dialogs.rb:133
msgid ""
"\n"
"<H3>Feedback and Debug:</H3>\n"
"<P>All scripts except the init scripts can show STDOUT+STDERR in a pop-up "
"box as feedback.\n"
"If you turn on debugging, you get more output in the feedback dialog that "
"might help\n"
"you to debug your script.</P>\n"
msgstr ""
"\n"
"<H3>Debugowanie i informacje zwrotne:</H3>\n"
"<P>Wszystkie skrypty za wyjątkiem skryptów init mogą wyświetlać wyjścia "
"STDOUT + STDERR w oknach dialogowych.\n"
"Po włączeniu debugowania można więc otrzymać więcej informacji pomocnych w "
"debugowaniu skryptów.</P>\n"

#: src/include/autoinstall/script_dialogs.rb:142
msgid "Script Editor"
msgstr "Edytor skryptów"

#: src/include/autoinstall/script_dialogs.rb:148
msgid "&File Name"
msgstr "Nazwa &pliku"

#: src/include/autoinstall/script_dialogs.rb:153
msgid "&Interpreter"
msgstr "&Interpreter"

#: src/include/autoinstall/script_dialogs.rb:157
msgid "Perl"
msgstr "Perl"

#: src/include/autoinstall/script_dialogs.rb:162
msgid "Shell"
msgstr "Powłoka"

#: src/include/autoinstall/script_dialogs.rb:167
msgid "Python"
msgstr "Python"

#. a checkbox where you can choose if you want to see script-feedback output or not
#: src/include/autoinstall/script_dialogs.rb:207
msgid "&Feedback"
msgstr "&Informacje zwrotne"

#. a checkbox where you can choose if you want to see script-debug output or not
#: src/include/autoinstall/script_dialogs.rb:213
msgid "&Debug"
msgstr "&Debugowanie"

#: src/include/autoinstall/script_dialogs.rb:218
msgid "&Chrooted"
msgstr "W śrdowisku &chroot"

#. a checkbox where you can choose if you want to see script-feedback output or not
#: src/include/autoinstall/script_dialogs.rb:226
msgid "&Feedback Type"
msgstr "Typ &informacji zwrotnych"

#: src/include/autoinstall/script_dialogs.rb:230
msgid "none"
msgstr "brak"

#: src/include/autoinstall/script_dialogs.rb:235
msgid "Message"
msgstr "Wiadomość"

#: src/include/autoinstall/script_dialogs.rb:256
msgid "Text of the notification popup"
msgstr "Tekst powiadomienia podręcznego"

#: src/include/autoinstall/script_dialogs.rb:264
msgid "Script Location"
msgstr "Położenie skryptu"

#: src/include/autoinstall/script_dialogs.rb:272
msgid "S&cript Source"
msgstr "Kod źró&dłowy skryptu"

#: src/include/autoinstall/script_dialogs.rb:279
msgid "&Load new source"
msgstr "Wczytaj &nowy kod źródłowy"

#: src/include/autoinstall/script_dialogs.rb:348
msgid ""
"Provide at least the script\n"
"name and the location or content of the script.\n"
msgstr ""
"Należy podać przynajmniej\n"
"nazwę i położenie lub zawartość skryptu.\n"

#. Main dialog
#. @return [Symbol]
#: src/include/autoinstall/script_dialogs.rb:442
msgid ""
"<p>\n"
"By adding scripts to the autoinstallation process, customize the "
"installation for\n"
"your needs and take control in different stages of the installation.</p>\n"
msgstr ""
"<p>\n"
"Przez dodawanie skryptów do procesu instalacyjnego można dopasować\n"
"instalację do swoich preferencji i kontrolować jej poszczególne etapy.</p>\n"

#: src/include/autoinstall/script_dialogs.rb:448
msgid "User Script Management"
msgstr "Zarządzanie skryptami użytkownika"

#: src/include/autoinstall/script_dialogs.rb:468
#: src/include/autoinstall/script_dialogs.rb:476
msgid "Select a script first."
msgstr "Najpierw wybierz skrypt."

#. Translators: dialog caption
#: src/include/autoinstall/wizards.rb:49
msgid "Autoinstall Configuration"
msgstr "Konfiguracja automatycznej instalacji"

#. TRANSLATORS:
#. 'value' is a generic value (number or string) 'attribute' is an AutoYaST element
#. 'description' has already been translated in other modules.
#: src/lib/autoinstall/autoinst_issues/invalid_value.rb:53
msgid "Invalid value '%{value}' for attribute '%{attribute}': %{description}"
msgstr ""
"Nieprawidłowa wartość '%{value}' dla atrybutu  '%{attribute}': %{description}"

#. TRANSLATORS:
#. 'attr' is an AutoYaST element
#. 'description' has already been translated in other modules.
#: src/lib/autoinstall/autoinst_issues/missing_value.rb:57
msgid "Missing element '%{attr}'. %{description}"
msgstr "Brakujący element '%{attr}'. %{description}"

#. Return the text to be shown to the user regarding the list of issues
#.
#. @return [String] HTML formatted text
#. Return the text to be shown to the user regarding the list of issues
#.
#. @return [String] HTML formatted text
#: src/lib/autoinstall/autoinst_issues_presenter.rb:67
#: src/lib/autoinstall/storage_proposal_issues_presenter.rb:64
msgid "Do you want to continue?"
msgstr "Czy chcesz kontynuować?"

#: src/lib/autoinstall/autoinst_issues_presenter.rb:69
#: src/lib/autoinstall/storage_proposal_issues_presenter.rb:66
msgid "Please, correct these problems and try again."
msgstr "Popraw te problemy i spróbuj ponownie."

#. Return warning message with a list of issues
#.
#. @param issues [Array<Y2Autoinstallation::AutoinstIssues::Issue>] Array containing issues
#. @return [String] Message
#: src/lib/autoinstall/autoinst_issues_presenter.rb:81
msgid ""
"Minor issues have been detected while reading AutoYaST configuration file:"
msgstr ""
"Wykryto drobne problemy podczas odczytu pliku konfiguracyjnego AutoYaST:"

#. Return error message with a list of issues
#.
#. @param issues [Array<Y2Autoinstallation::AutoinstIssues::Issue>] Array containing issues
#. @return [String] Message
#: src/lib/autoinstall/autoinst_issues_presenter.rb:91
msgid ""
"Important issues have been detected while reading AutoYaST configuration "
"file:"
msgstr ""
"Wykryto ważne problemy podczas odczytu pliku konfiguracyjnego AutoYaST:"

#. Dialog content when some disks are available
#.
#. @return [Yast::Term] Dialog content
#: src/lib/autoinstall/dialogs/disk_selector.rb:71
msgid "Disk Selection"
msgstr "Wybór dysku"

#. Dialog content when no disks are found
#.
#. @return [Yast::Term]
#: src/lib/autoinstall/dialogs/disk_selector.rb:89
msgid "No disks found."
msgstr "Nie znaleziono żadnych dysków."

#. TRANSLATORS: %s will be replaced by a number
#: src/lib/autoinstall/dialogs/disk_selector.rb:158
msgid ""
"All hard disks automatically detected on your system are shown here.\n"
"Please, select a hard disk to be used in the #%s drive section of the\n"
"given AutoYaST profile."
msgstr ""
"Przedstawiono tu wszystkie automatycznie wykryte dyski twarde w systemie.\n"
"Wybierz dysk twardy do użycia w sekcji napędu #%s danego profilu\n"
"programu AutoYaST."

#. Return warning message with a list of issues
#.
#. @param issues [Array<Y2Storage::AutoinstIssues::Issue>] Array containing issues
#. @return [String] Message
#: src/lib/autoinstall/storage_proposal_issues_presenter.rb:78
msgid "Minor issues were detected while creating the partitioning plan:"
msgstr "Wykryto drobne problemy podczas tworzenia planu partycjonowania:"

#. Return error message with a list of issues
#.
#. @param issues [Array<Y2Storage::AutoinstIssues::Issue>] Array containing issues
#. @return [String] Message
#: src/lib/autoinstall/storage_proposal_issues_presenter.rb:88
msgid "Important issues were detected while creating the partitioning plan:"
msgstr "Wykryto ważne problemy podczas tworzenia planu partycjonowania:"

#. Showing issues onetime only.
#: src/modules/AutoInstall.rb:373
msgid "AutoYaST configuration file check"
msgstr "Sprawdzenie pliku konfiguracyjnego AutoYaST"

#. Read rules file
#. @return [void]
#: src/modules/AutoInstallRules.rb:442
msgid "Parsing the rules file failed. XML parser reports:\n"
msgstr "Przetwarzanie pliku reguł nie powiodło się. Odpowiedź parsera XML:\n"

#. Merge Rule results
#. @param [String] result_profile the resulting control file path
#. @return [Boolean] true on success
#. autoyast has read the autoyast configuration file but something went wrong
#: src/modules/AutoInstallRules.rb:916 src/modules/Profile.rb:752
msgid ""
"The XML parser reported an error while parsing the autoyast profile. The "
"error message is:\n"
msgstr ""
"Parser XML zgłasza błąd podczas przetwarzania profilu AutoYaST. Komunikat "
"błędu:\n"

#. backdoor for merging problems.
#: src/modules/AutoInstallRules.rb:1022
msgid ""
"\n"
"User-defined classes could not be retrieved.  Make sure all classes \n"
"are defined correctly and available for this system via the network\n"
"or locally. The system cannot be installed with the original control \n"
"file without using classes.\n"
msgstr ""
"\n"
"Nie udało się odzyskać klas zdefiniowanych przez użytkownika.\n"
"Upewnij się, że wszystkie klasy są prawidłowo zdefiniowane i dostępne\n"
"dla tego systemu przez sieć lub lokalnie. Systemu nie można zainstalować\n"
"z oryginalnym plikiem kontrolnym bez użycia klas.\n"

#. The line above needs to be fixed when we have more attributes
#. comment will look like this: "(description=BLA BLA)"
#: src/modules/AutoinstConfig.rb:297
msgid "Choose Profile"
msgstr "Wybierz profil"

#. Nothing returned by SLP query
#: src/modules/AutoinstConfig.rb:320
msgid "No 'autoyast' provider has been found via SLP."
msgstr "Nie znaleziono dostawcy AutoYaST przez SLP."

#. There is no profile defined/found anywhere
#: src/modules/AutoinstConfig.rb:365
msgid ""
"Invalid AutoYaST profile URL\n"
"%{url}"
msgstr ""
"Nieprawidłowy adres URL profilu AutoYaST\n"
"%{url}"

#. SetProtocolMessage ()
#. @return [void]
#: src/modules/AutoinstConfig.rb:392
msgid "Retrieving control file from floppy."
msgstr "Odzyskiwanie pliku kontrolnego z dyskietki."

#: src/modules/AutoinstConfig.rb:395
msgid "Retrieving control file (%1) from TFTP server: %2."
msgstr "Odzyskiwanie pliku kontrolnego (%1) z serwera TFTP: %2."

#: src/modules/AutoinstConfig.rb:401
msgid "Retrieving control file (%1) from NFS server: %2."
msgstr "Odzyskiwanie pliku kontrolnego (%1) z serwera NFS: %2."

#: src/modules/AutoinstConfig.rb:407
msgid "Retrieving control file (%1) from HTTP server: %2."
msgstr "Odzyskiwanie pliku kontrolnego (%1) z serwera HTTP: %2."

#: src/modules/AutoinstConfig.rb:413
msgid "Retrieving control file (%1) from FTP server: %2."
msgstr "Odzyskiwanie pliku kontrolnego (%1) z serwera FTP: %2."

#: src/modules/AutoinstConfig.rb:419
msgid "Copying control file from file: %1."
msgstr "Kopiowanie pliku kontrolnego z pliku: %1."

#: src/modules/AutoinstConfig.rb:424
msgid "Copying control file from device: /dev/%1."
msgstr "Kopiowanie pliku kontrolnego z urządzenia: /dev/%1."

#: src/modules/AutoinstConfig.rb:428
msgid "Copying control file from default location."
msgstr "Kopiowanie pliku kontrolnego z domyślnej lokalizacji."

#: src/modules/AutoinstConfig.rb:430
msgid "Source unknown."
msgstr "Nieznane źródło."

#. This probably gets never executed and it only breaks the commandline iface
#. by Mode::test() call which instantiates UI
#. else if (Mode::test () && Mode::normal ())
#. {
#. local_rules_file = (string)WFM::Args(1);
#. }
#: src/modules/AutoinstConfig.rb:499
msgid ""
"<h3>AutoYaST Configuration Management System</h3>\n"
"<p>Almost all resources of the control file can be\n"
"configured using the configuration management system.</p>\n"
msgstr ""
"<h3>System zarządzania konfiguracją AutoYaST</h3>\n"
"<p>Korzystając z systemu zarządzania konfiguracją można\n"
"konfigurować prawie wszystkie zasoby z plików sterujących.</p>\n"

#: src/modules/AutoinstConfig.rb:504
msgid ""
"<p>Most of the modules used to create the configuration are identical to "
"those available\n"
"through the YaST Control Center. Instead of configuring this system, the "
"data\n"
"entered is collected and exported to the control file that can be used to\n"
"install another system using AutoYaST.\n"
"</p>\n"
msgstr ""
"<p>Większość modułów używanych do utworzenia konfiguracji jest identyczna z "
"modułami\n"
"dostępnymi z Centrum sterowania YaST. Wprowadzone dane zostają\n"
"zebrane i wyeksportowane do pliku sterującego, którego można użyć do\n"
"instalacji nowego systemu z wykorzystaniem programu AutoYaST.\n"
"</p>\n"

#: src/modules/AutoinstConfig.rb:511
msgid ""
"<p>In addition to the existing and familiar modules,\n"
"new interfaces were created for special and complex configurations, "
"including\n"
"partitioning, general options, and software.</p>\n"
msgstr ""
"<p>Oprócz istniejących i znanych modułów\n"
"zostały utworzone nowe interfejsy dla specjalnych i złożonych konfiguracji,\n"
"w tym podziału na partycje, ustawienia ogólnych opcji i oprogramowania.</p>\n"

#. Construct node name for display in tree.
#.
#. Constructed names are of the form:
#. "<device name> - { drive, volgroup }
#.
#. @param drive [Hash{String => Object}] drive to create node name for
#. @param enableHTML [Boolean] Use HTML tags
#. @return the newly created node name
#: src/modules/AutoinstDrive.rb:128
msgid " - Drive"
msgstr " - Napęd"

#. volume group
#: src/modules/AutoinstDrive.rb:132
msgid " - Volume group"
msgstr " - Grupa woluminów"

#. Settings Summary
#: src/modules/AutoinstFile.rb:46
msgid "Configured Files:"
msgstr "Skonfigurowane pliki:"

#. string language_name		= "";
#. string keyboard_name		= "";
#: src/modules/AutoinstGeneral.rb:94
msgid "Confirm installation?"
msgstr "Zatwierdzić instalację?"

#: src/modules/AutoinstGeneral.rb:97 src/modules/AutoinstGeneral.rb:103
#: src/modules/AutoinstGeneral.rb:112 src/modules/AutoinstGeneral.rb:119
#: src/modules/AutoinstGeneral.rb:126
msgid "Yes"
msgstr "Tak"

#: src/modules/AutoinstGeneral.rb:97 src/modules/AutoinstGeneral.rb:103
#: src/modules/AutoinstGeneral.rb:112
msgid "No"
msgstr "Nie"

#: src/modules/AutoinstGeneral.rb:100
msgid "Second Stage of AutoYaST"
msgstr "Etap drugi działania programu AutoYaST"

#: src/modules/AutoinstGeneral.rb:108
msgid "Halting the machine after stage one"
msgstr "Zatrzymaj komputer po pierwszej fazie"

#: src/modules/AutoinstGeneral.rb:117
msgid "Halting the machine after stage two"
msgstr "Zatrzymaj komputer po drugiej fazie"

#: src/modules/AutoinstGeneral.rb:124
msgid "Reboot the machine after stage two"
msgstr "Uruchom ponownie komputer po drugiej fazie"

#: src/modules/AutoinstGeneral.rb:134
msgid "Accepting unsigned files"
msgstr "Niepodpisane pliki będą akceptowane"

#: src/modules/AutoinstGeneral.rb:135
msgid "Not accepting unsigned files"
msgstr "Niepodpisane pliki nie będą akceptowane"

#: src/modules/AutoinstGeneral.rb:144
msgid "Accepting files without a checksum"
msgstr "Pliki bez sum kontrolnych będą akceptowane"

#: src/modules/AutoinstGeneral.rb:145
msgid "Not accepting files without a checksum"
msgstr "Pliki bez sum kontrolnych nie będą akceptowane"

#: src/modules/AutoinstGeneral.rb:154
msgid "Accepting failed verifications"
msgstr "Pliki niezweryfikowane będą akceptowane"

#: src/modules/AutoinstGeneral.rb:155
msgid "Not accepting failed verifications"
msgstr "Plików niezweryfikowane będą akceptowane"

#: src/modules/AutoinstGeneral.rb:160
msgid "Accepting unknown GPG keys"
msgstr "Nieznane klucze GnuPG będą akceptowane"

#: src/modules/AutoinstGeneral.rb:161
msgid "Not accepting unknown GPG Keys"
msgstr "Nieznane klucze GnuPG będą akceptowane"

#: src/modules/AutoinstGeneral.rb:166
msgid "Importing new GPG keys"
msgstr "Importuj nowe klucze GPG"

#: src/modules/AutoinstGeneral.rb:167
msgid "Not importing new GPG Keys"
msgstr "Nowe klucze GPG nie będą importowane"

#. NTP syncing
#: src/modules/AutoinstGeneral.rb:417
msgid "Syncing time..."
msgstr "Synchronizacja czasu..."

#. TRANSLATORS: %s is the name of the ntp server
#: src/modules/AutoinstGeneral.rb:419
msgid "Syncing time with %s."
msgstr "Synchronizacja czasu z %s."

#: src/modules/AutoinstGeneral.rb:423
msgid "Time syncing failed."
msgstr "Synchronizacja czasu nie powiodła się."

#: src/modules/AutoinstGeneral.rb:427
msgid "Cannot update system time."
msgstr "Nie można zaktualizować czasu systemu."

#. This option has been set by the user manually in the AY configuration file
#. (Not via clone_system)
#. It is not supported anymore with storage-ng. So the user should remove
#. this option.
#: src/modules/AutoinstGeneral.rb:465
msgid "The AutoYaST option <partition_alignment> is not supported anymore."
msgstr ""
"Opcja <partition_alignment> programu AutoYaST nie jest już obsługiwana."

#. if no feeder (PV) was found for current volume group
#. the next instructions taints result
#: src/modules/AutoinstPartPlan.rb:288
msgid "Volume group '%1' must have at least one physical volume. Provide one."
msgstr ""
"Grupa woluminów \"%1\" musi zawierać przynajmniej jeden wolumin fizyczny. "
"Wskaż go."

#. PUBLIC INTERFACE
#. INTER FACE TO CONF TREE
#. Return summary of configuration
#. @return  [String] configuration summary dialog
#: src/modules/AutoinstPartPlan.rb:358
msgid "Drives"
msgstr "Napędy"

#. We are counting harddisks only (type CT_DISK)
#: src/modules/AutoinstPartPlan.rb:364
msgid "%s drive in total"
msgid_plural "%s drives in total"
msgstr[0] "%s napęd łącznie"
msgstr[1] "%s napędy łącznie"
msgstr[2] "%s napędów łącznie"

#: src/modules/AutoinstPartPlan.rb:383
msgid "Not yet cloned."
msgstr "Jeszcze nie sklonowano."

#. Return Summary
#. @return [String] summary
#: src/modules/AutoinstScripts.rb:341
msgid "Preinstallation Scripts"
msgstr "Skrypty przedinstalacyjne"

#: src/modules/AutoinstScripts.rb:354
msgid "Postinstallation Scripts"
msgstr "Skrypty poinstalacyjne"

#: src/modules/AutoinstScripts.rb:367
msgid "Chroot Scripts"
msgstr "Skrypty chroot"

#: src/modules/AutoinstScripts.rb:380
msgid "Init Scripts"
msgstr "Skrypty inicjalizujące"

#: src/modules/AutoinstScripts.rb:393
msgid "Postpartitioning Scripts"
msgstr "Skrypty partycjonowania poinstalacyjnego"

#. return type of script as formatted string
#. @param type [String] script type
#. @return [String] type as translated string
#: src/modules/AutoinstScripts.rb:486
msgid "Pre"
msgstr "Przed"

#: src/modules/AutoinstScripts.rb:488
msgid "Post"
msgstr "Po"

#: src/modules/AutoinstScripts.rb:490
msgid "Init"
msgstr "Init"

#: src/modules/AutoinstScripts.rb:492
msgid "Chroot"
msgstr "Chroot"

#: src/modules/AutoinstScripts.rb:494
msgid "Postpartitioning"
msgstr "Partycjonowanie poinstalacyjne"

#: src/modules/AutoinstScripts.rb:496
msgid "Unknown"
msgstr "Nieznane"

#. 4 means "already exists"
#. Add add-ons
#: src/modules/AutoinstSoftware.rb:315 src/modules/AutoinstSoftware.rb:335
msgid "Adding repo %1 failed"
msgstr "Dodanie repozytorium %1 nie powiodło się"

#. Install
#: src/modules/AutoinstSoftware.rb:363
msgid ""
"Image creation failed while pattern installation. Please check /tmp/ay_image."
"log"
msgstr ""
"Tworzenie obrazu podczas instalacji wzorców nie powiodło się. Sprawdź plik /"
"tmp/ay_image.log"

#: src/modules/AutoinstSoftware.rb:371
msgid "Creating Image - installing packages"
msgstr "Tworzenie obrazu - instalowanie pakietów"

#: src/modules/AutoinstSoftware.rb:381
msgid ""
"Image creation failed while package installation. Please check /tmp/ay_image."
"log"
msgstr ""
"Tworzenie obrazu podczas instalacji pakietów nie powiodło się. Sprawdź plik /"
"tmp/ay_image.log"

#. Popup::Message( _("in the next file dialog you have to choose the target directory to save the image") );
#: src/modules/AutoinstSoftware.rb:392
msgid "Store image to ..."
msgstr "Zapisz obraz w..."

#. Compress image:
#. tar cfz /srv/www/htdocs/image.tar.gz --exclude="proc*"  .
#: src/modules/AutoinstSoftware.rb:421
msgid ""
"You can do changes to the image now in %1/\n"
"If you press the ok-button, the image will be compressed and can't be "
"changed anymore."
msgstr ""
"Możesz teraz dokonać zmian obrazu w %1/\n"
"Jeśli naciśniesz przycisk OK, plik obrazu zostanie skompresowany i nie "
"będzie go można dalej zmieniać."

#: src/modules/AutoinstSoftware.rb:435
msgid "Image compressing failed in '%1'. Please check /tmp/ay_image.log"
msgstr ""
"Kompresja pliku obrazu nie powiodła się w '%1'. Proszę sprawdzić /tmp/"
"ay_image.log"

#: src/modules/AutoinstSoftware.rb:442
msgid "Image created successfully"
msgstr "Plik obrazu został utworzony poprawnie"

#. copy a directory (ends with / in directory.yast)
#: src/modules/AutoinstSoftware.rb:478
msgid ""
"can not get the directory.yast file at `%1`.\n"
"You can create that file with 'ls -F > directory.yast' if it's missing."
msgstr ""
"nie można pobrać pliku directory.yast w %1.\n"
"Jeśli go nie ma, można go utworzyć poleceniem ls -F > directory.yast."

#. don't copy subdirs. They have to be mentioned explicit. Copy only files from that dir.
#: src/modules/AutoinstSoftware.rb:512
msgid "can not read '%1'. Try again?"
msgstr "nie można odczytać pliku %1. Spróbować ponownie?"

#. copy a file
#: src/modules/AutoinstSoftware.rb:530
msgid "can not read '%1'. ISO creation failed"
msgstr "nie można odczytać pliku %1. Utworzenie obrazu ISO nie powiodło się"

#. we will have the image.tar.gz and autoinst.xml on the root of the DVD/CD
#: src/modules/AutoinstSoftware.rb:560
msgid "Preparing ISO Filestructure ..."
msgstr "Przygotowywanie struktury plików obrazu ISO ..."

#. prepare and save isolinux.cfg boot menu of the media
#: src/modules/AutoinstSoftware.rb:609
msgid "boot config for the DVD"
msgstr "konfiguracja bloku startowego dla DVD"

#: src/modules/AutoinstSoftware.rb:613
msgid "Ok"
msgstr "Ok"

#: src/modules/AutoinstSoftware.rb:616
msgid ""
"You can do changes to the ISO now in %1, like adding a complete different "
"AutoYaST XML file.\n"
"If you press the ok-button, the iso will be created."
msgstr ""
"Można teraz dokonać zmian w obrazie ISO w %1, takich jak dodanie zupełnie "
"innego pliku XML AutoYaST.\n"
"Jeśli zostanie naciśnięty przycisk Ok, obraz ISO zostanie utworzony."

#. create the actual ISO file
#. Popup::Message( _("Please choose a place where you want to save the ISO file in the next dialog") );
#: src/modules/AutoinstSoftware.rb:635
msgid "Store ISO image to ..."
msgstr "Zapisz obraz ISO w..."

#: src/modules/AutoinstSoftware.rb:636
msgid "Creating ISO File ..."
msgstr "Tworzenie pliku ISO ..."

#: src/modules/AutoinstSoftware.rb:657
msgid "ISO successfully created at %1"
msgstr "Obraz ISO został utworzony poprawnie w %1"

#. Summary
#. @return Html formatted configuration summary
#: src/modules/AutoinstSoftware.rb:742
msgid "Selected Patterns"
msgstr "Wybrane wzorce"

#: src/modules/AutoinstSoftware.rb:752
msgid "Individually Selected Packages"
msgstr "Indywidualnie wybrane pakiety"

#: src/modules/AutoinstSoftware.rb:758
msgid "Packages to Remove"
msgstr "Pakiety do usunięcia"

#: src/modules/AutoinstSoftware.rb:765
msgid "Force Kernel Package"
msgstr "Wymuś pakiet jądra systemu"

#. set SoftLock to avoid the installation of recommended patterns (#159466)
#: src/modules/AutoinstSoftware.rb:867
msgid "Could not set patterns: %1."
msgstr "Nie można ustawić wzorców: %1."

#. TRANSLATORS: Error message
#: src/modules/AutoinstSoftware.rb:910
msgid ""
"The package resolver run failed. Please check your software section in the "
"autoyast profile."
msgstr ""
"Uruchomienie pakietu resolvera nie powiodło się. Proszę sprawdzić sekcję "
"oprogramowania w profilu programu autoYaST."

#. TRANSLATORS: Error message, %s is replaced by "/var/log/YaST2/y2log"
#: src/modules/AutoinstSoftware.rb:913
msgid "Additional details can be found in the %s file."
msgstr "Dodatkowe szczegóły można znaleźć w pliku %s."

#. TRANSLATORS: Warning text during the installation. %s is a list of package
#: src/modules/AutoinstSoftware.rb:1154
msgid ""
"These packages cannot be found in the software repositories:\n"
"%s"
msgstr ""
"Następujących pakietów nie można znaleźć w repozytoriach oprogramowania:\n"
"%s"

#. TRANSLATORS: Error message, %d is replaced by the amount of failed packages.
#: src/modules/AutoinstSoftware.rb:1157
msgid "and %d additional packages"
msgstr "i dodatkowe pakiety (%d)"

#. TRANSLATORS: Error message, %s is replaced by "/var/log/YaST2/y2log"
#: src/modules/AutoinstSoftware.rb:1159
msgid "Details can be found in the %s file."
msgstr "Szczegóły można znaleźć w pliku %s."

#. Handle /etc/fstab usage
#. @return [Boolean]
#: src/modules/AutoinstStorage.rb:198
msgid "Evaluating root partition. One moment please..."
msgstr "Wykrywanie partycji głównej (root). Proszę czekać..."

#. a popup
#: src/modules/AutoinstStorage.rb:206
msgid "No Linux root partition found."
msgstr "Nie znaleziono żadnej linuksowej partycji głównej."

#. We must only change RootPart::selectedRootPartition if booting
#. is inevitable.
#: src/modules/AutoinstStorage.rb:219
msgid ""
"Multiple root partitions found, but you did not configure\n"
"which root partition should be used.  Automatic installation not possible.\n"
msgstr ""
"Znaleziono kilka partycji głównych, ale nie skonfigurowano,\n"
"która ma zostać użyta. Automatyczna instalacja nie jest możliwa.\n"

#. On non-fatal issues, obey report settings for warnings
#: src/modules/AutoinstStorage.rb:301
msgid "Partitioning issues"
msgstr "Problemy z partycjonowaniem"

#. Determine (and warn the user) no storage is available for installation
#.
#. @return [Boolean] true if there are devices for installation; false otherwise.
#: src/modules/AutoinstStorage.rb:333
msgid ""
"No storage devices were found for the installation.\n"
"Please, check your hardware or your AutoYaST profile."
msgstr ""
"Nie znaleziono urządzeń pamięci masowej do instalacji.\n"
"Sprawdź swój sprzęt lub profil AutoYaST."

#. Prepare Profile for saving and remove empty data structs
#. @return [void]
#: src/modules/Profile.rb:367
msgid "Collecting configuration data..."
msgstr "Zbieranie danych konfiguracyjnych..."

#. Save YCP data into XML
#. @param  file [String] path to file
#. @return [Boolean] true on success
#: src/modules/Profile.rb:467
msgid "Encrypted AutoYaST profile. Enter the password twice."
msgstr "Zaszyfrowany profil AutoYaST. Należy wprowadzić hasło dwukrotnie."

#. Save sections of current profile to separate files
#.
#. @param [String] dir - directory to store section xml files in
#. @return	  - list of filenames
#: src/modules/Profile.rb:541
msgid "Could not write section %1 to file %2."
msgstr "Nie można zapisać sekcji %1 do pliku %2."

#. Read XML into  YCP data
#. @param file [String] path to file
#. @return [Boolean]
#: src/modules/Profile.rb:708 src/modules/ProfileLocation.rb:178
msgid "Encrypted AutoYaST profile. Enter the correct password."
msgstr "Zaszyfrowany profil AutoYaST. Należy wprowadzić prawidłowe hasło."

#. autoyast=label://my_home//autoinst.xml in linuxrc:
#. AY is searching for a partition with the label "my_home". This partition
#. will be mounted and the autoinst.xml will be used for installation.
#: src/modules/ProfileLocation.rb:143
msgid "label not found while looking for autoyast profile"
msgstr ""
"etykieta nie została odnaleziona podczas wyszukiwania profilu dla programu "
"autoyast"

#. autoyast hit an error while fetching it's config file
#: src/modules/ProfileLocation.rb:167
msgid "An error occurred while fetching the profile:\n"
msgstr "Wystąpił błąd podczas pobierania profilu:\n"

#: src/modules/ProfileLocation.rb:181
msgid "&OK"
msgstr "&OK"

#~ msgid ""
#~ "\n"
#~ "<H3>Network Access:</H3>\n"
#~ "<P>While executing postinstallation scripts, the network is disabled and\n"
#~ "requires initialization in the scripts to make the network accessible. "
#~ "An\n"
#~ "alternative for postinstallation scripts with network is using init "
#~ "scripts, which\n"
#~ "guarantee a fully configured system when running the scripts. If you did "
#~ "an installation\n"
#~ "over a network, you can use the <b>Network</b> option for the postscript, "
#~ "too.\n"
#~ "</P>\n"
#~ msgstr ""
#~ "\n"
#~ "<H3>Dostęp do sieci:</H3>\n"
#~ "<P>W czasie wykonywania skryptów poinstalacyjnych sieć jest wyłączona\n"
#~ "i wymaga zainicjowania w skryptach w celu uaktywnienia. Alternatywą\n"
#~ "dla skryptów poinstalacyjnych wymagających sieci jest użycie skryptów\n"
#~ "inicjujących, które gwarantują w pełni skonfigurowany system.\n"
#~ "W przypadku instalacji przez sieć można również użyć opcji <b>Sieć</b> "
#~ "dla skryptów poinstalacyjnych.</P>\n"

#~ msgid "&Network"
#~ msgstr "&Sieć"

#~ msgid "No base product selected"
#~ msgstr "Nie wybrano produktu podstawowego"

#, fuzzy
#~| msgid ""
#~| "The package resolver run failed. Please check your software section in "
#~| "the autoyast profile."
#~ msgid ""
#~ "The registration has failed. Please check your registration settings in "
#~ "the AutoYaST configuration file."
#~ msgstr ""
#~ "Uruchomienie pakietu resolvera nie powiodło się. Proszę sprawdzić sekcję "
#~ "oprogramowania w profilu programu autoYaST."

#~ msgid "Choose a hard disk"
#~ msgstr "Należy wybrać dysk twardy"

#~ msgid "Select one of the options to continue."
#~ msgstr "Aby kontynuować, należy wybrać jedną z opcji."

#~ msgid "Total of %1 drive"
#~ msgstr "Suma napędów: %1"

#~ msgid "No specific device configured"
#~ msgstr "Nie skonfigurowano żadnego urządzenia"

#~ msgid "Im&port"
#~ msgstr "Im&portuj"

#~ msgid "Import &Kickstart File"
#~ msgstr "Importuj plik &Kickstart"

#~ msgid "Importing Kickstart file..."
#~ msgstr "Importowanie pliku Kickstart..."

#~ msgid "Read Kickstart file"
#~ msgstr "Odczytanie pliku Kickstart"

#~ msgid "Import data"
#~ msgstr "Import danych"

#~ msgid "Reading Kickstart file..."
#~ msgstr "Odczytywanie pliku Kickstart..."

#~ msgid "Importing data..."
#~ msgstr "Importowanie danych..."

#~ msgid "Finished"
#~ msgstr "Zakończono"

#~ msgid "Select a kickstart file."
#~ msgstr "Należy wybrać plik Kickstart."

#~ msgid ""
#~ "Error while loading Kickstart file. Verify the syntax of\n"
#~ "file and try again."
#~ msgstr ""
#~ "Błąd podczas wczytywania pliku Kickstart. Należy sprawdzić\n"
#~ "składnię pliku i spróbować ponownie."

#~ msgid ""
#~ "Kickstart file was imported.\n"
#~ "Check the imported syntax and make sure the package selection and "
#~ "partitioning\n"
#~ "were imported correctly."
#~ msgstr ""
#~ "Plik Kickstart został zaimportowany.\n"
#~ "Należy sprawdzić zaimportowaną składnię i upewnić się, że wybór pakietów\n"
#~ "i podział partycji zostały poprawnie odczytane."

#~ msgid "<p><b><big>Importing Kickstart Files</big></b><br>"
#~ msgstr "<p><b><big>Importowanie plików Kickstart</big></b><br>"

#~ msgid ""
#~ "<p>To import a Kickstart file, enter the path to the configuration "
#~ "file. \n"
#~ "The imported data is loaded into the configuration management system \n"
#~ "to add more configuration options available with SUSE.</p>\n"
#~ msgstr ""
#~ "<p>Aby zaimportować plik Kickstart, należy podać ścieżkę dostępu do\n"
#~ "pliku konfiguracyjnego. Zaimportowane dane zostaną wczytane do systemu\n"
#~ "zarządzania konfiguracją i zwiększą ilość opcji konfiguracyjnych SUSE.</"
#~ "p>\n"

#~ msgid "Cannot reuse volume group %1. The volume group does not exist."
#~ msgstr ""
#~ "Nie można użyć ponownie grupy woluminów %1. Ta grupa woluminów nie "
#~ "istnieje."

#~ msgid ""
#~ "The partition plan configured in your XML profile does not fit on the "
#~ "hard disk. %1MB missing"
#~ msgstr ""
#~ "Plan partycji skonfigurowany w używanym profilu XML nie mieści się na "
#~ "dysku twardym. Brakuje %1MB."

#~ msgid "device '%1' not found by storage backend"
#~ msgstr "urządzenie '%1' nie zostało odnalezione przez moduł zapisu"

#~ msgid "Running scripts..."
#~ msgstr "Uruchamianie skryptów..."

#~ msgid "Cannot find URL '%1' via protocol HTTP(S). Server returned code %2."
#~ msgstr ""
#~ "Nie można znaleźć URL '%1' poprzez protokół HTTP(S). Serwer zwrócił "
#~ "odpowiedź %2."

#~ msgid "Cannot find URL '%1' via protocol FTP. Server returned code %2."
#~ msgstr ""
#~ "Nie można znaleźć URL '%1' poprzez protokół FTP. Serwer zwrócił odpowiedź "
#~ "%2."

#~ msgid "Reading file on %1/%2 failed.\n"
#~ msgstr "Odczytanie pliku na %1/%2 nie powiodło się.\n"

#~ msgid "Reading file on %1 failed.\n"
#~ msgstr "Odczytanie pliku na %1 nie powiodło się.\n"

#~ msgid "Mounting %1 failed."
#~ msgstr "Montowanie %1 nie powiodło się."

#~ msgid "Reading a file on CD failed. Path: %1/%2."
#~ msgstr "Oczytanie pliku na CD nie powiodło się. Ścieżka: %1/%2."

#~ msgid "Remote file %1 cannot be retrieved"
#~ msgstr "Nie można odzyskać zdalnego pliku %1."

#~ msgid "%1 is not mounted and mount failed"
#~ msgstr "%1 nie jest zamontowany oraz montowanie nie powiodło się"

#~ msgid "File %1 cannot be found"
#~ msgstr "Nie można znaleźć pliku %1."

#~ msgid "Cannot find URL '%1' via protocol TFTP."
#~ msgstr "Nie można znaleźć URL '%1' poprzez protokół TFTP."

#~ msgid "Unknown protocol %1."
#~ msgstr "Nieznany protokół %1."

#~ msgid "Configure runlevel"
#~ msgstr "Skonfiguruj poziom pracy"

#~ msgid "Configuring runlevel..."
#~ msgstr "Konfigurowanie poziomu pracy..."

#~ msgid "Process Profiles and Rules"
#~ msgstr "Profile i reguły procesów"

#~ msgid "Processing Profiles and Rules"
#~ msgstr "Przetwarzanie profili i reguł"

#~ msgid "probe"
#~ msgstr "próba"

#~ msgid "Mouse"
#~ msgstr "Mysz"

#, fuzzy
#~ msgid ""
#~ "<p>Using this dialog, copy the contents of the file and specify the final"
#~ "\\npath on the installed system. YaST will copy this file to the "
#~ "specified location.</p>"
#~ msgstr ""
#~ "<p>Przy pomocy tego okna dialogowego proszę skopiować zawartość pliku\n"
#~ "i wskazać docelową ścieżkę w zainstalowanym systemie. Program YaST2 "
#~ "skopiuje \n"
#~ "plik do wskazanej lokalizacji.</p>"

#, fuzzy
#~ msgid ""
#~ "<p>Most of the modules used to create the configuration are identical to "
#~ "those available\\nthrough the YaST Control Center. Instead of configuring "
#~ "this system, the data\\nentered is collected and exported to the control "
#~ "file that can be used to\\ninstall another system using AutoYaST.\\n</p>"
#~ "\\n"
#~ msgstr ""
#~ "<p>Większość modułów używanych do utworzenia konfiguracji jest identyczna "
#~ "z modułami\n"
#~ "dostępnymi z Centrum sterowania YaST2. Wprowadzone dane zostają\n"
#~ "zebrane i wyeksportowane do pliku sterującego, którego można użyć do\n"
#~ "instalacji nowego systemu z wykorzystaniem programu AutoYaST, zamiast do\n"
#~ "konfiguracji tego systemu.\n"
#~ "</p>\n"

#~ msgid ""
#~ "\n"
#~ "<P>Enter the partition information according to your\n"
#~ "needs. To reuse an existing partition, enter the partition number of the "
#~ "existing partition to reuse (counting starts with partition number 1) and "
#~ "no size.</P>\n"
#~ "<p>\n"
#~ "For partitions that are part of a volume group (not the logical "
#~ "partitions inside a volume group), set the partition ID to 0x8e then "
#~ "choose the volume group. The volume group must already be set up with "
#~ "AutoYaST.\n"
#~ "</p>\n"
#~ "<P>For more information, refer to the online documentation.\n"
#~ "</P>\n"
#~ msgstr ""
#~ "\n"
#~ "<P>Proszę podać informacje o partycjach zgodnie z wymaganiami. \n"
#~ "W przypadku ponownego użycia istniejącej partycji, należy podać jej \n"
#~ "numer bez rozmiaru (partycje numerowane są od 1).</P>\n"
#~ "<p>\n"
#~ "Dla partycji będących częścią grupy woluminów (a nie logicznych partycji "
#~ "w obrębie grupy woluminów), należy ustawić identyfikator 0x8e, a "
#~ "następnie wybrać grupę woluminów. Grupę tę należy skonfigurować wcześniej "
#~ "przy pomocy programu AutoYaST.\n"
#~ "</p>\n"
#~ "<P>Więcej informacji znajduje się w dokumentacji online.\n"
#~ "</P>\n"

#~ msgid "Create New Partition"
#~ msgstr "Utwórz nową partycję"

#~ msgid "Edit Partition"
#~ msgstr "Edytuj partycję"

#~ msgid "&Partition Number"
#~ msgstr "Nr &partycji"

#~ msgid "&Fixed Size"
#~ msgstr "Rozmiar s&tały"

#~ msgid "&Reuse Partition"
#~ msgstr "&Użyj partycji ponownie"

#~ msgid "R&esize Partition"
#~ msgstr "Zmień &rozmiar partycji"

#~ msgid "Fill to &maximum allowable space"
#~ msgstr "Wypełnij &maksymalnie dostępne miejsce"

#~ msgid "Determine &automatically (only /boot and swap)"
#~ msgstr "Określ &automatycznie (tylko /boot i swap)"

#~ msgid "Create as a Primary Partition"
#~ msgstr "Utwórz jako partycję podstawową"

#~ msgid "Volume Group"
#~ msgstr "Grupa woluminów"

#~ msgid "Logical Volume Name"
#~ msgstr "Nazwa woluminu logicznego"

#~ msgid "The partition ID must be between 0x00 and 0xff."
#~ msgstr "Identyfikator partycji musi być ustawiony pomiędzy 0x00 i 0xff."

#~ msgid ""
#~ "No additional partitions can be added.\n"
#~ "The last partition created ends at the disk boundaries\n"
#~ "due to use of the \"max\" option.\n"
#~ msgstr ""
#~ "Nie można dodać żadnych dodatkowych partycji. \n"
#~ "Ostatnia partycja kończy się na końcu dysku \n"
#~ "ze względu na opcję \"maks.\".\n"

#~ msgid "Enter the partition size or a partition number."
#~ msgstr "Proszę podać rozmiar albo numer partycji."

#~ msgid "To reuse a partition, the partition number is required."
#~ msgstr "Proszę podać numer partycji do ponownego użycia."

#~ msgid ""
#~ "\n"
#~ "<P>\n"
#~ "Create and edit your volume groups here. After that, assign physical "
#~ "partitions to this volume group in the partition dialog of a physical "
#~ "hard disk. Set the partition ID to 0x8e for those partitions.\n"
#~ "</P>\n"
#~ msgstr ""
#~ "\n"
#~ "<P>\n"
#~ "W tym miejscu można tworzyć i edytować grupy woluminów. Po edycji należy "
#~ "przypisać fizyczne partycje do grup woluminów w oknie konfiguracji "
#~ "partycji fizycznego dysku twardego. Dla takich partycji należy ustawić "
#~ "identyfikator 0x8e.\n"
#~ "</P>\n"

#~ msgid "&Volume Group"
#~ msgstr "Grupa w&oluminów"

#~ msgid "Help"
#~ msgstr "Pomoc"

#~ msgid ""
#~ "This volume group is already configured.\n"
#~ "Select or enter another name.\n"
#~ msgstr ""
#~ "Ta grupa woluminów już została skonfigurowana.\n"
#~ "Proszę wybrać inną grupę lub nazwę.\n"

#~ msgid ""
#~ "\n"
#~ "<P>\n"
#~ "Specify the drive name to configure\n"
#~ "and how the partitioning should be performed.\n"
#~ "</P>\n"
#~ "<P>\n"
#~ "For more information, consult the documentation.\n"
#~ "</P>\n"
#~ msgstr ""
#~ "\n"
#~ "<p>\n"
#~ "Proszę określić dysk do skonfigurowania, oraz\n"
#~ "sposób przeprowadzenia partycjonowania.\n"
#~ "</p>\n"
#~ "<p>\n"
#~ "Więcej informacji znajduje się w dokumentacji.</p>\n"

#~ msgid "Configure Drives"
#~ msgstr "Konfiguracja napędów"

#~ msgid "&Drive"
#~ msgstr "Napę&d"

#~ msgid "Use available &free space only"
#~ msgstr "Użyj tylko dostępnego, &wolnego miejsca"

#~ msgid "&Reuse all existing partitions"
#~ msgstr "Wykorzystaj ponownie wszystkie istniejące pa&rtycje"

#~ msgid "&Use the following (comma separated) partitions"
#~ msgstr "&Użyj następujących (oddzielonych przecinkiem) partycji"

#~ msgid "&Partition Numbers (i.e.,  3,4,5)"
#~ msgstr "Numery &partycji (np. 3, 4, 5)"

#~ msgid "Initialize hard dri&ve"
#~ msgstr "Inicjalizuj twardy d&ysk"

#~ msgid ""
#~ "This device is already configured.\n"
#~ "Select or enter another device name.\n"
#~ msgstr ""
#~ "To urządzenie już zostało skonfigurowane.\n"
#~ "Proszę wybrać inną nazwę urządzenia.\n"

#~ msgid "Device"
#~ msgstr "Urządzenie"

#~ msgid "Mount"
#~ msgstr "Montuj"

#~ msgid "  Size  "
#~ msgstr "  Rozmiar  "

#~ msgid "  Type  "
#~ msgstr "  Typ  "

#~ msgid "  File System  "
#~ msgstr "  System plików  "

#~ msgid "Region   "
#~ msgstr "Region   "

#~ msgid "Add Dri&ve"
#~ msgstr "D&odaj napęd"

#~ msgid "Add Volume Group"
#~ msgstr "Dodaj grupę woluminów"

#~ msgid "Partition Plans"
#~ msgstr "Plany partycji"

#~ msgid "Select a drive first."
#~ msgstr "Najpierw proszę wybrać dysk."

#~ msgid "autoyast"
#~ msgstr "autoyast"

#~ msgid "Default"
#~ msgstr "Domyślny"

#~ msgid "Path"
#~ msgstr "Ścieżka"

#~ msgid "File"
#~ msgstr "Plik"

#~ msgid "&Apply to system"
#~ msgstr "&Zastosuj do systemu"

#~ msgid "change to decrypted"
#~ msgstr "zmień na nieszyfrowany"

#~ msgid "change to encrypted"
#~ msgstr "zmień na szyfrowany"

#~ msgid "Proposals"
#~ msgstr "Propozycje"<|MERGE_RESOLUTION|>--- conflicted
+++ resolved
@@ -7,15 +7,9 @@
 msgstr ""
 "Project-Id-Version: autoinst\n"
 "Report-Msgid-Bugs-To: \n"
-<<<<<<< HEAD
 "POT-Creation-Date: 2019-02-13 09:42+0000\n"
-"PO-Revision-Date: 2018-05-09 20:41+0000\n"
-"Last-Translator: Mariusz Fik <fisiu@opensuse.org>\n"
-=======
-"POT-Creation-Date: 2018-12-04 02:28+0000\n"
 "PO-Revision-Date: 2019-01-31 14:22+0000\n"
 "Last-Translator: Ewelina Michalowska <ewelina.michalowska@stgambit.com>\n"
->>>>>>> d7a645bf
 "Language-Team: Polish <https://l10n.opensuse.org/projects/yast-autoinst/"
 "master/pl/>\n"
 "Language: pl\n"
@@ -320,11 +314,10 @@
 "contain all the needed YaST packages in the &lt;software/&gt; section as "
 "required for functionality provided by additional modules."
 msgstr ""
-"Następujących sekcji profilu AutoYaST nie można przetworzyć w tym "
-"systemie:<br><br>%s<br><br>Mogły one zostać błędnie wpisane lub profil nie "
-"zawiera wszystkich potrzebnych pakietów YaST w sekcji &lt;software/&gt;, "
-"które są wymagane do zapewnienia funkcji dostarczanych przez moduły "
-"dodatkowe."
+"Następujących sekcji profilu AutoYaST nie można przetworzyć w tym systemie:"
+"<br><br>%s<br><br>Mogły one zostać błędnie wpisane lub profil nie zawiera "
+"wszystkich potrzebnych pakietów YaST w sekcji &lt;software/&gt;, które są "
+"wymagane do zapewnienia funkcji dostarczanych przez moduły dodatkowe."
 
 #. determine name of client, if not use default name
 #. Call::Function(module_auto, ["Import", eval(Profile::current[resource]:$[])   ]);
