# translation of bootloader.po to
# German message file for YaST2 (bootloader).
# Copyright (C) 1999 SuSE GmbH.
# Ralf Lanz <rlanz@genix.com.br>.
#
# Karl Eichwalder <ke@suse.de>, 1999.
# Ralf Lanz <rlanz@genix.com.br>, 1999.
# Flavio Arthur Leal Ferreira <flavio-arthur@procergs.rs.gov.br>, 2005.
# Luiz Fernando Ranghetti <elchevive@opensuse.org>, 2008.
# Luiz Fernando Ranghetti <elchevive@opensuse.org>, 2008, 2009, 2012, 2013, 2014, 2015.
# Isis Binder <isis.binder@gmail.com>, 2010.
msgid ""
msgstr ""
"Project-Id-Version: bootloader\n"
"Report-Msgid-Bugs-To: \n"
<<<<<<< HEAD
"POT-Creation-Date: 2019-03-08 02:29+0000\n"
"PO-Revision-Date: 2019-03-01 06:28+0000\n"
=======
"POT-Creation-Date: 2019-03-02 02:29+0000\n"
"PO-Revision-Date: 2019-03-10 04:58+0000\n"
>>>>>>> a70eec54
"Last-Translator: Rodrigo Macedo <rmsolucoeseminformatic4@gmail.com>\n"
"Language-Team: Portuguese (Brazil) <https://l10n.opensuse.org/projects/"
"yast-bootloader/master/pt_BR/>\n"
"Language: pt_BR\n"
"MIME-Version: 1.0\n"
"Content-Type: text/plain; charset=UTF-8\n"
"Content-Transfer-Encoding: 8bit\n"
"Plural-Forms: nplurals=2; plural=n > 1;\n"
"X-Generator: Weblate 3.3\n"
"X-Poedit-Language: Portuguese\n"
"X-Poedit-Country: BRAZIL\n"
"X-Poedit-SourceCharset: utf-8\n"

#. command line help text for Bootloader module
#: src/clients/bootloader.rb:32
msgid "Boot loader configuration module"
msgstr "Módulo de configuração do carregador de boot"

#. Autoyast client for bootloader
#: src/lib/bootloader/auto_client.rb:41
msgid ""
"The selected bootloader is not supported on this architecture. Possible "
"values: "
msgstr ""
"O carregador de boot não é suportado nesta arquitetura. Valores possíveis: "

#. TRANSLATORS: %s stands for readon why yast cannot process it
#. TRANSLATORS: %s stands for readon why yast cannot process it
#: src/lib/bootloader/config_dialog.rb:25 src/modules/Bootloader.rb:153
msgid ""
"YaST cannot process current bootloader configuration (%s). Propose new "
"configuration from scratch?"
msgstr ""
"O YaST não pôde processar a configuração do carregador de boot atual (%s). "
"Propor uma nova configuração desde o início?"

#: src/lib/bootloader/config_dialog.rb:31 src/modules/Bootloader.rb:159
msgid "Unsupported Configuration"
msgstr "Configuração não suportada"

#. TRANSLATORS: %s stands for readon why yast cannot process it
#: src/lib/bootloader/config_dialog.rb:33 src/modules/Bootloader.rb:162
msgid "Propose"
msgstr "Propor"

#: src/lib/bootloader/config_dialog.rb:34 src/modules/Bootloader.rb:144
#: src/modules/Bootloader.rb:163
msgid "Quit"
msgstr "Sair"

#. F#300779 - Install diskless client (NFS-root)
#. additional warning that root partition is nfs type -> bootloader will not be installed
#. kokso: additional warning that root partition is nfs type -> bootloader will not be installed
#: src/lib/bootloader/config_dialog.rb:57 src/modules/Bootloader.rb:209
msgid "The boot partition is of type NFS. Bootloader cannot be installed."
msgstr ""
"A partição de boot é do tipo NFS. Não é possível instalar o carregador de "
"boot."

#. F#300779: end
#: src/lib/bootloader/config_dialog.rb:75
msgid "Boot Loader Settings"
msgstr "Configurações do Carregador de Boot"

#. Represents dialog for modification of device map
#: src/lib/bootloader/device_map_dialog.rb:58
msgid "Device map must contain at least one device"
msgstr "O mapa de dispositivos deve conter pelo menos um dispositivo"

#. we just go back to original dialog
#: src/lib/bootloader/device_map_dialog.rb:114
msgid "Disk order settings"
msgstr "Configurações de ordem de disco"

#: src/lib/bootloader/device_map_dialog.rb:120
msgid "D&isks"
msgstr "D&iscos"

#. textentry header
#: src/lib/bootloader/device_map_dialog.rb:170
msgid "&Device"
msgstr "&Dispositivo"

#: src/lib/bootloader/device_map_dialog.rb:192
msgid "&Devices:"
msgstr "&Dispositivos:"

#. TRANSLATORS: %s is translated description of error
#: src/lib/bootloader/exceptions.rb:24
msgid ""
"Error reading the bootloader configuration files. Please use YaST2 "
"bootloader to fix it. Details: %s"
msgstr ""
"Erro ao ler os arquivos de configuração do carregador de boot. Use o "
"carregador de boot do YaST2 para corrigi-lo. Detalhes: %s"

#. TRANSLATORS: %s is the device name
#: src/lib/bootloader/exceptions.rb:40
msgid ""
"Error reading the bootloader configuration files:\n"
"Invalid device name %s\n"
"\n"
"This by-path device name may have changed after a reboot\n"
"if the hardware or kernel parameters changed.\n"
"\n"
"Please use YaST2 bootloader to fix this.\n"
msgstr ""
"Erro ao ler os arquivos de configuração do gerenciador de inicialização:\n"
"Nome do dispositivo inválido %s\n"
"\n"
"Este nome de dispositivo by-path pode ter mudado após uma reinicialização\n"
"se o hardware ou os parâmetros do kernel forem alterados.\n"
"\n"
"Por favor, use o bootloader do YaST2 para consertar isso.\n"

#. TRANSLATORS: %s is name of option that has unsupported value
#: src/lib/bootloader/exceptions.rb:61
msgid ""
"Option '%s' contains an unrecognized value.\n"
"YaST Bootloader cannot handle it.\n"
"Either the whole bootloader configuration needs to be proposed again\n"
"or YaST must quit and you can edit it manually."
msgstr ""
"A opção '%s' contém um valor não reconhecido.\n"
"O carregador de boot do YaST não pode lidar com isso.\n"
"Toda a configuração do carregador de boot precisa ser proposta novamente\n"
"ou o YaST deve sair e você pode editá-lo manualmente."

#. Finish client for bootloader configuration
#: src/lib/bootloader/finish_client.rb:25
msgid "Saving bootloader configuration..."
msgstr "Gravando configuração do carregador de boot..."

#. TRANSLATORS: reboot message
#. %1 is replaced with additional message from reIPL
#: src/lib/bootloader/finish_client.rb:102
msgid ""
"\n"
"Your system will now shut down.%1\n"
"For details, read the related chapter \n"
"in the documentation. \n"
msgstr ""
"\n"
"O sistema será encerrado.%1\n"
"Para obter os detalhes, leia o capítulo relacionado \n"
"na documentação. \n"

#. Final message after all packages from CD1 are installed
#. and we're ready to start (boot into) the installed system
#. Message that will be displayed along with information
#. how the boot loader was installed
#: src/lib/bootloader/finish_client.rb:115
msgid "The system will reboot now..."
msgstr "O sistema vai reinicializar agora..."

#. Widget to switch between all supported bootloaders
#: src/lib/bootloader/generic_widgets.rb:20
msgid "&Boot Loader"
msgstr "Carregador de &Boot"

#: src/lib/bootloader/generic_widgets.rb:39
msgid "GRUB2"
msgstr "GRUB2"

#: src/lib/bootloader/generic_widgets.rb:40
msgid "GRUB2 for EFI"
msgstr "GRUB2 para EFI"

#. Translators: option in combo box when bootloader is not managed by yast2
#: src/lib/bootloader/generic_widgets.rb:42
msgid "Not Managed"
msgstr "Não gerenciado"

#: src/lib/bootloader/generic_widgets.rb:43
msgid "Default"
msgstr "Padrão"

#. popup - Continue/Cancel
#: src/lib/bootloader/generic_widgets.rb:57
msgid ""
"\n"
"If you do not install any boot loader, the system\n"
"might not start.\n"
"\n"
"Proceed?\n"
msgstr ""
"\n"
"Se você não instalar nenhum carregador de boot,\n"
"talvez o sistema não seja iniciado.\n"
" \n"
"Continuar?\n"

#: src/lib/bootloader/generic_widgets.rb:75
msgid ""
"<p><b>Boot Loader</b>\n"
"specifies which boot loader to install. Can be also set to <tt>None</tt> "
"which means that the boot loader configuration is not managed by YaST and "
"also the kernel post install script does not update the boot loader "
"configuration."
msgstr ""
"<p><b>Boot Loader</b>\n"
"especifica qual carregador de boot deve ser instalado. Também pode ser "
"definido como <tt>Nenhum </tt>, o que significa que a configuração do "
"carregador de inicialização não é gerenciada pelo YaST e também o script de "
"instalação do kernel não atualiza a configuração do carregador de "
"inicialização."

#. Display bootloader summary
#. @return a list of summary lines
#. Display bootloader summary
#. @return a list of summary lines
#: src/lib/bootloader/grub2.rb:101 src/lib/bootloader/grub2efi.rb:80
msgid "Boot Loader Type: %1"
msgstr "Tipo de Carregador de Boot: %1"

#: src/lib/bootloader/grub2.rb:105 src/lib/bootloader/grub2efi.rb:88
msgid "Enable Trusted Boot: %1"
msgstr "Habilitar Boot Confiável: %1"

#: src/lib/bootloader/grub2.rb:106 src/lib/bootloader/grub2efi.rb:85
#: src/lib/bootloader/grub2efi.rb:89
msgid "yes"
msgstr "sim"

#: src/lib/bootloader/grub2.rb:106 src/lib/bootloader/grub2efi.rb:85
#: src/lib/bootloader/grub2efi.rb:89
msgid "no"
msgstr "não"

#: src/lib/bootloader/grub2.rb:112
msgid "Status Location: %1"
msgstr "Local do Status: %1"

#. part of summary, %1 is a list of hard disks device names
#: src/lib/bootloader/grub2.rb:181
msgid "Order of Hard Disks: %1"
msgstr "Ordem de discos rígidos: %1"

#: src/lib/bootloader/grub2.rb:190
msgid " (/boot)"
msgstr " (/boot)"

#. TRANSLATORS: MBR is acronym for Master Boot Record, if nothing locally specific
#. is used in your language, then keep it as it is.
#: src/lib/bootloader/grub2.rb:194
msgid " (MBR)"
msgstr " (MBR)"

#: src/lib/bootloader/grub2.rb:203
msgid ""
"Install bootcode into MBR (<a href=\"disable_boot_mbr\">do not install</a>)"
msgstr ""
"Instalar código de boot no MBR (<a href=\"disable_boot_mbr\">não instalar</"
"a>)"

#: src/lib/bootloader/grub2.rb:207
msgid ""
"Do not install bootcode into MBR (<a href=\"enable_boot_mbr\">install</a>)"
msgstr ""
"Não instalar código de boot no MBR (<a href=\"enable_boot_mbr\">instalar</a>)"

#: src/lib/bootloader/grub2.rb:215
msgid ""
"Install boot code into a partition with /boot (<a href=\"disable_boot_boot"
"\">do not install</a>)"
msgstr ""
"Instalar o código de boot na partição /boot (<a href=\"disable_boot_boot"
"\">não instalar</a>)"

#: src/lib/bootloader/grub2.rb:220
msgid ""
"Do not install boot code into a partition with /boot (<a href="
"\"enable_boot_boot\">install</a>)"
msgstr ""
"Não instalar o código de boot na partição /boot (<a href=\"enable_boot_boot"
"\">instalar</a>)"

#. no location chosen, so warn user that it is problem unless he is sure
#: src/lib/bootloader/grub2.rb:245
msgid ""
"Warning: No location for bootloader stage1 selected.Unless you know what you "
"are doing please select above location."
msgstr ""
"Aviso: Nenhum local selecionado para o carregador de boot stage1. A menos "
"que você saiba o que está fazendo, selecione o local acima."

#. TRANSLATORS: title for list of location proposals
#: src/lib/bootloader/grub2.rb:253
msgid "Change Location: %s"
msgstr "Mudar Local: %s"

#. Represents bootloader timeout value
#: src/lib/bootloader/grub2_widgets.rb:56
msgid "&Timeout in Seconds"
msgstr "&Tempo de espera em segundos"

#: src/lib/bootloader/grub2_widgets.rb:60
msgid ""
"<p><b>Timeout in Seconds</b>\n"
"specifies the time the boot loader will wait until the default kernel is "
"loaded.</p>\n"
msgstr ""
"<p><b>Tempo limite em segundos</b>\n"
"especifica o tempo que o gerenciador de partida aguardará até que o kernel "
"padrão seja carregado.</p>\n"

#. Represents decision if bootloader need activated partition
#: src/lib/bootloader/grub2_widgets.rb:92
msgid "Set &active Flag in Partition Table for Boot Partition"
msgstr "Definir Flag &ativo na Tabela de Partição para Partição de Boot"

#: src/lib/bootloader/grub2_widgets.rb:96
msgid ""
"<p><b>Set Active Flag in Partition Table for Boot Partition</b>\n"
"specifies whether the partition containing the boot loader will have the "
"\"active\" flag. The generic MBR code will then\n"
"boot the active partition. Older BIOSes require one partition to be active "
"even\n"
"if the boot loader is installed in the MBR.</p>"
msgstr ""
"<p><b>Definir Sinalizador Ativo na Tabela de Partição para a Partição de "
"Inicialização</b>\n"
"especifica se a partição que contém o carregador de boot terá o sinalizador "
"\"ativo\". O código MBR genérico inicializará\n"
"a partição ativa. Bios mais antigos requerem que uma partição esteja ativa "
"mesmo\n"
"se o carregador de boot estiver instalado no MBR.</p>"

#. Represents decision if smt is enabled
#: src/lib/bootloader/grub2_widgets.rb:124
msgid "Disable Simultaneous &Multithreading"
msgstr ""

#: src/lib/bootloader/grub2_widgets.rb:128
msgid ""
"<p><b>Disable Simultaneous Multithreading</b><br>\n"
"To disable sharing physical cores by more virtual ones."
msgstr ""

#. Represents decision if generic MBR have to be installed on disk
#: src/lib/bootloader/grub2_widgets.rb:152
msgid "Write &generic Boot Code to MBR"
msgstr "Gravar Código de Boot &genérico no MBR"

#: src/lib/bootloader/grub2_widgets.rb:156
msgid ""
"<p><b>Write generic Boot Code to MBR</b> replace the master boot record of "
"your disk with generic code (OS independent code which\n"
"boots the active partition).</p>"
msgstr ""
"<p><b>Gravar código de boot genérico no MBR</b> substitui o registro master "
"de boot do seu disco por um código genérico\n"
"(código independente do SO que faz boot na partição ativa).</p>"

#. Represents decision if menu should be hidden or visible
#: src/lib/bootloader/grub2_widgets.rb:181
msgid "&Hide Menu on Boot"
msgstr "&Ocultar menu durante boot"

#: src/lib/bootloader/grub2_widgets.rb:185
msgid "<p>Selecting <b>Hide Menu on Boot</b> will hide the boot menu.</p>"
msgstr ""
"<p>A seleção de <b>Ocultar menu durante boot</b> ocultará o menu de boot.</p>"

#. Represents if os prober should be run
#: src/lib/bootloader/grub2_widgets.rb:204
msgid "Pro&be Foreign OS"
msgstr "Inv&estigar OS Estrangeiro"

#: src/lib/bootloader/grub2_widgets.rb:208
msgid ""
"<p><b>Probe Foreign OS</b> by means of os-prober for multiboot with other "
"foreign distribution </p>"
msgstr ""
"<p><b>Investigar OS Estrangeiro</b> por meio do os-prober para boot múltiplo "
"com outras distribuições estrangeiras </p>"

#. represents kernel command line
#: src/lib/bootloader/grub2_widgets.rb:232
msgid "O&ptional Kernel Command Line Parameter"
msgstr "Parâmetro &opcional da linha de comando do kernel"

#: src/lib/bootloader/grub2_widgets.rb:236
msgid ""
"<p><b>Optional Kernel Command Line Parameter</b> lets you define additional "
"parameters to pass to the kernel.</p>"
msgstr ""
"<p><b>Parâmetro Opcional de Linha de Comando do Kernel</b> permite definir "
"parâmetros adicionais a serem passados para o kernel.</p>"

#. Represents Protective MBR action
#: src/lib/bootloader/grub2_widgets.rb:260
msgid "&Protective MBR flag"
msgstr "&Flag de MBR protetor"

#: src/lib/bootloader/grub2_widgets.rb:264
msgid ""
"<p><b>Protective MBR flag</b> is expert only settings, that is needed only "
"on exotic hardware. For details see Protective MBR in GPT disks. Do not "
"touch if you are not sure.</p>"
msgstr ""
"<p>O <b>Flag de MBR protetor</b> é uma configuração apenas para "
"especialistas necessária somente em hardware diferenciado. Para obter os "
"detalhes, consulte sobre o MBR protetor nos discos do GPT. Não mude nada sem "
"ter certeza.</p>"

#. TRANSLATORS: set flag on disk
#: src/lib/bootloader/grub2_widgets.rb:278
msgid "set"
msgstr "definir"

#. TRANSLATORS: remove flag from disk
#: src/lib/bootloader/grub2_widgets.rb:280
msgid "remove"
msgstr "remover"

#. TRANSLATORS: do not change flag on disk
#. force re-calculation of bootloader proposal
#. this deletes any internally cached values, a new proposal will
#. not be partially based on old data now any more
#: src/lib/bootloader/grub2_widgets.rb:282
#: src/lib/bootloader/proposal_client.rb:151
msgid "do not change"
msgstr "não mudar"

#. Represents switcher for secure boot on EFI
#: src/lib/bootloader/grub2_widgets.rb:300
msgid "Enable &Secure Boot Support"
msgstr "Habilitar Suporte a Boot &Seguro"

#: src/lib/bootloader/grub2_widgets.rb:304
msgid ""
"<p><b>Enable Secure Boot Support</b> if checked enables UEFI Secure Boot "
"support.</p>"
msgstr ""
"<p><b>Ativar suporte de inicialização segura</b>se marcado, ativa o suporte "
"ao UEFI Secure Boot.</p>"

#. Represents switcher for Trusted Boot
#: src/lib/bootloader/grub2_widgets.rb:325
msgid "Enable &Trusted Boot Support"
msgstr "Habilitar &suporte a boot confiável"

#. TRANSLATORS: TrustedGRUB2 is a name, don't translate it
<<<<<<< HEAD
#: src/lib/bootloader/grub2_widgets.rb:330
#, fuzzy
#| msgid ""
#| "<p><b>Trusted Boot</b> will install TrustedGRUB2\n"
#| "instead of regular GRUB2.</p>\n"
#| "<p>It means measuring the integrity of the boot process,\n"
#| "with the help from the hardware (a TPM, Trusted Platform Module,\n"
#| "chip).</p>\n"
=======
#: src/lib/bootloader/grub2_widgets.rb:302
>>>>>>> a70eec54
msgid ""
"<p><b>Trusted Boot</b> will install TrustedGRUB2\n"
"instead of regular GRUB2.\n"
"It means measuring the integrity of the boot process,\n"
"with the help from the hardware (a TPM, Trusted Platform Module,\n"
"chip).\n"
msgstr ""
"<b>Boot confiável</b> instala o TrustedGRUB2\n"
"em vez do GRUB2 tradicional.\n"
"\n"
"Isso significa avaliar a integridade do processo de\n"
"boot com a ajuda do hardware (um chip TPM,\n"
"Trusted Platform Module).\n"

<<<<<<< HEAD
#: src/lib/bootloader/grub2_widgets.rb:336
#, fuzzy
#| msgid ""
#| "<p>First you need to make sure Trusted Boot is enabled in the BIOS\n"
#| "setup (the setting may be named Security Chip, for example).</p>\n"
=======
#: src/lib/bootloader/grub2_widgets.rb:308
>>>>>>> a70eec54
msgid ""
"First you need to make sure Trusted Boot is enabled in the BIOS\n"
"setup (the setting may be named \"Security Chip\", for example).\n"
msgstr ""
"Primeiro, certifique-se de que o boot confiável está habilitado na "
"configuração da\n"
"BIOS (a configuração pode se chamar Chip de Segurança ou Boot Confiável por "
"exemplo).\n"

#. check for file size does not work, since FS reports it 4096
#. even if the file is in fact empty and a single byte cannot
#. be read, therefore testing real reading (details: bsc#994556)
#: src/lib/bootloader/grub2_widgets.rb:362
msgid ""
"Trusted Platform Module not found.\n"
"Make sure it is enabled in BIOS.\n"
"The system will not boot otherwise."
msgstr ""
"Trusted Platform Module não encontrado.\n"
"Verifique se ele está habilitado no BIOS.\n"
"Caso contrário, o sistema não fará boot."

#. Represents grub password protection widget
#: src/lib/bootloader/grub2_widgets.rb:382
msgid "Prot&ect Boot Loader with Password"
msgstr "Prot&eger Carregador de Boot com Senha"

#. TRANSLATORS: checkbox entry
#: src/lib/bootloader/grub2_widgets.rb:388
msgid "P&rotect Entry Modification Only"
msgstr "P&roteger apenas modificação de entrada"

#. TRANSLATORS: text entry, please keep it short
#: src/lib/bootloader/grub2_widgets.rb:394
msgid "&Password for GRUB2 User 'root'"
msgstr "Se&nha para usuário \"root\" do GRUB2"

#. text entry
#: src/lib/bootloader/grub2_widgets.rb:397
msgid "Re&type Password"
msgstr "Redigi&tar Senha"

#: src/lib/bootloader/grub2_widgets.rb:408
msgid "The password must not be empty."
msgstr "A senha não pode estar vazia."

#: src/lib/bootloader/grub2_widgets.rb:415
msgid ""
"'Password' and 'Retype password'\n"
"do not match. Retype the password."
msgstr ""
"'Senha' e 'Redigitar senha' \n"
"não são iguais. Redigite a senha."

#. special value as we do not know password, so it mean user do not change it
<<<<<<< HEAD
#: src/lib/bootloader/grub2_widgets.rb:468
#, fuzzy
#| msgid ""
#| "<p><b>Protect Boot Loader with Password</b><br>\n"
#| "At boot time, modifying or even booting any entry will require the "
#| "password. If <b>Protect Entry Modification Only</b> is checked then "
#| "booting any entry is not restricted but modifying entries requires the "
#| "password (which is the way GRUB 1 behaved). As side-effect of this "
#| "option, rd.shell=0 is added to kernel parameters, to prevent an "
#| "unauthorized access to the initrd shell.<br>YaST will only accept the "
#| "password if you repeat it in <b>Retype Password</b>. The password applies "
#| "to the GRUB2 user 'root' which is distinct from the Linux 'root'. YaST "
#| "currently does not supportother GRUB2 users. If you need them, use a "
#| "separate GRUB2 script.</p>"
=======
#: src/lib/bootloader/grub2_widgets.rb:440
>>>>>>> a70eec54
msgid ""
"<p><b>Protect Boot Loader with Password</b>\n"
"at boot time, modifying or even booting any entry will require the password. "
"If <b>Protect Entry Modification Only</b> is checked then booting any entry "
"is not restricted but modifying entries requires the password (which is the "
"way GRUB 1 behaved). As side-effect of this option, rd.shell=0 is added to "
"kernel parameters, to prevent an unauthorized access to the initrd shell. "
"YaST will only accept the password if you repeat it in <b>Retype Password</"
"b>. The password applies to the GRUB2 user 'root' which is distinct from the "
"Linux 'root'. YaST currently does not support other GRUB2 users. If you need "
"them, use a separate GRUB2 script.</p>"
msgstr ""
"<p><b>Proteger o carregador de boot com senha</b> no momento da "
"inicialização, modificando ou até mesmo inicializando qualquer entrada "
"exigirá a senha. Se <b>Proteger somente a modificação de entrada</b> estiver "
"marcado, a inicialização de qualquer entrada não será restrita, mas a "
"modificação de entradas exigirá a senha (que é o modo como o GRUB 1 se "
"comporta). Como efeito colateral desta opção, rd.shell = 0 é adicionado aos "
"parâmetros do kernel, para evitar um acesso não autorizado ao shell initrd. "
"O YaST aceitará a senha somente se você a repetir em <b> Redigitar senha </b>"
". A senha se aplica ao usuário do GRUB2 'root', que é diferente do 'root' do "
"Linux. O YaST atualmente não suporta outros usuários do GRUB2. Se você "
"precisar deles, use um script separado do GRUB2.</p>"

#. Translators: do not translate the quoted parts like "unit"
<<<<<<< HEAD
#: src/lib/bootloader/grub2_widgets.rb:508
#, fuzzy
#| msgid ""
#| "<p>When a graphical console is used it allows to use various display "
#| "resolutions. The <tt>auto</tt> option tries to find the best one when "
#| "booting starts.</p>\n"
#| "<p>When a serial console is used the boot output will be printed to a "
#| "serial device like <tt>ttyS0</tt>. At least the <tt>--unit</tt> option "
#| "has to be specified, and the complete syntax is <tt>%s</tt>. Other parts "
#| "are optional and if not set, a default is used. <tt>NUM</tt> in commands "
#| "stands for a positive number like 8. Example parameters are <tt>serial --"
#| "speed=38400 --unit=0</tt>.</p>"
=======
#: src/lib/bootloader/grub2_widgets.rb:480
>>>>>>> a70eec54
msgid ""
"<p><b>Use graphical console</b> when checked it allows to use various "
"display resolutions. The <tt>auto</tt> option tries to find the best one "
"when booting starts.</p>\n"
"<p><b>Use serial console</b> when checked it redirects the boot output to a "
"serial device like <tt>ttyS0</tt>. At least the <tt>--unit</tt> option has "
"to be specified, and the complete syntax is <tt>%s</tt>. Other parts are "
"optional and if not set, a default is used. <tt>NUM</tt> in commands stands "
"for a positive number like 8. Example parameters are <tt>serial --"
"speed=38400 --unit=0</tt>.</p>"
msgstr ""
"<p><b>Use o console gráfico</b> quando marcado, ele permite usar várias "
"resoluções de exibição. A opção <tt>auto</tt> tenta encontrar a melhor "
"quando a inicialização é iniciada.</p>\n"
"<p><b>Use o console serial</b> quando marcado, ele redireciona a saída de "
"inicialização para um dispositivo serial como <tt>ttyS0</tt>. Pelo menos a "
"opção <tt>--unit</tt> deve ser especificada, e a sintaxe completa é "
"<tt>%s</tt>. Outras peças são opcionais e, se não configuradas, um padrão é "
"usado. <tt>NUM</tt> nos comandos representa um número positivo como 8. "
"Exemplos de parâmetros são <tt> serial --speed=38400 --unit=0</tt>.</p>"

#: src/lib/bootloader/grub2_widgets.rb:536
msgid "To enable serial console you must provide the corresponding arguments."
msgstr ""
"Para habilitar o console serial você deve fornecer os argumentos "
"correspondentes."

#. Translators: do not translate "unit"
#: src/lib/bootloader/grub2_widgets.rb:543
msgid ""
"To enable the serial console you must provide the corresponding arguments.\n"
"The \"unit\" argument is required, the complete syntax is:\n"
"%s"
msgstr ""
"Para habilitar o console serial você deve fornecer os argumentos "
"correspondentes.\n"
"O argumento \"unidade\" é necessário, a sintaxe completa é:\n"
"%s"

#: src/lib/bootloader/grub2_widgets.rb:584
msgid "Choose new graphical theme file"
msgstr "Escolher novo arquivo de tema gráfico"

#. Translators: NUM is an abbreviation for "number",
#. to be substituted in a command like
#. "serial --unit=NUM --speed=NUM --parity={odd|even|no} --word=NUM --stop=NUM"
#. so do not use punctuation
#: src/lib/bootloader/grub2_widgets.rb:620
msgid "NUM"
msgstr "NÚM"

#: src/lib/bootloader/grub2_widgets.rb:627
msgid "Use &graphical console"
msgstr "Usar console &gráfico"

#: src/lib/bootloader/grub2_widgets.rb:632
msgid "&Console resolution"
msgstr "Resolução do &console"

#: src/lib/bootloader/grub2_widgets.rb:637
msgid "&Console theme"
msgstr "Tema do &console"

#: src/lib/bootloader/grub2_widgets.rb:668
msgid "Autodetect by grub2"
msgstr "Detectar automaticamente pelo grub2"

#: src/lib/bootloader/grub2_widgets.rb:676
msgid "Use &serial console"
msgstr "Usar console &serial"

#: src/lib/bootloader/grub2_widgets.rb:683
msgid "&Console arguments"
msgstr "Argumentos do &console"

#. represent choosing default section to boot
#: src/lib/bootloader/grub2_widgets.rb:700
msgid "&Default Boot Section"
msgstr "Seção de Boot Pa&drão"

#: src/lib/bootloader/grub2_widgets.rb:704
msgid ""
"<p><b>Default Boot Section</b> selects the default section for booting.\n"
" If sections are not generated yet ( e.g. during installation) \n"
"then the box is empty and the default is picked by grub2 itself.</p>\n"
msgstr ""
"<p><b>Seção de inicialização padrão</b> seleciona a seção padrão para a "
"inicialização.\n"
" Se as seções ainda não forem geradas (por exemplo, durante a instalação)\n"
"então a caixa está vazia e o padrão é escolhido pelo próprio grub2.</p>\n"

#. Represents stage1 location for bootloader
#: src/lib/bootloader/grub2_widgets.rb:735
msgid "Boot Loader Location"
msgstr "Local do Carregador de Boot"

#. Add it exactly as specified by the user
#: src/lib/bootloader/grub2_widgets.rb:790
msgid "Custom boot device have to be specied if checked"
msgstr ""
"Se marcado, será necessário especificar o dispositivo de boot personalizado"

#: src/lib/bootloader/grub2_widgets.rb:818
msgid "Boo&t from Partition"
msgstr "Fazer boot a partir da partição"

#: src/lib/bootloader/grub2_widgets.rb:819
msgid "Boot from &Master Boot Record"
msgstr "Fazer boot a partir do &MBR (Master Boot Record)"

#: src/lib/bootloader/grub2_widgets.rb:830
msgid "C&ustom Boot Partition"
msgstr "Partição de Boot Personali&zada"

#. Represents button that open Device Map edit dialog
#: src/lib/bootloader/grub2_widgets.rb:843
msgid "&Edit Disk Boot Order"
msgstr "&Editar ordem de boot do disco"

<<<<<<< HEAD
#: src/lib/bootloader/grub2_widgets.rb:849
#, fuzzy
#| msgid ""
#| "<p><big><b>Disks Order</b></big><br>\n"
#| "To specify the order of the disks according to the order in BIOS, use\n"
#| "the <b>Up</b> and <b>Down</b> buttons to reorder the disks.\n"
#| "To add a disk, push <b>Add</b>.\n"
#| "To remove a disk, push <b>Remove</b>.</p>"
=======
#: src/lib/bootloader/grub2_widgets.rb:821
>>>>>>> a70eec54
msgid ""
"<p><b>Edit Disk Boot Order</b>\n"
"allows to specify the order of the disks according to the order in BIOS. "
"Use\n"
"the <b>Up</b> and <b>Down</b> buttons to reorder the disks.\n"
"To add a disk, push <b>Add</b>.\n"
"To remove a disk, push <b>Remove</b>.</p>"
msgstr ""
"<p><b>Editar ordem de inicialização do disco</b>\n"
"permite especificar a ordem dos discos de acordo com a ordem no BIOS. Usar\n"
"os botões <b>Up</b> e <b>Down</b> para reorganizar os discos.\n"
"Para adicionar um disco, pressione <b>Adicionar</b>.\n"
"Para remover um disco, pressione <b>Remover</b>.</p>"

#. represents Tab with kernel related configuration
#: src/lib/bootloader/grub2_widgets.rb:870
msgid "&Kernel Parameters"
msgstr "&Parâmetros do kernel"

#. Represent tab with options related to stage1 location and bootloader type
#: src/lib/bootloader/grub2_widgets.rb:897
msgid "Boot Co&de Options"
msgstr "Opções de có&digo de boot"

#. Represents bootloader specific options like its timeout, default section or password protection
#: src/lib/bootloader/grub2_widgets.rb:986
msgid "Boot&loader Options"
msgstr "&Opções do carregador de boot"

#: src/lib/bootloader/grub2efi.rb:84
msgid "Enable Secure Boot: %1"
msgstr "Habilitar Boot Seguro: %1"

#. Failed to install to all devices
#: src/lib/bootloader/grub_install.rb:61
msgid ""
"Installing GRUB2 to device failed.\n"
"Command `%{command}`.\n"
"Error output: %{stderr}"
msgstr ""
"A instalação do GRUB2 no dispositivo falhou.\n"
"Comando `% {command}`.\n"
"Saída de erro:% {stderr}"

#. TODO: not much helpful for customers
#. error report
#: src/lib/bootloader/main_dialog.rb:84
msgid ""
"Because of the partitioning, the boot loader cannot be installed properly."
msgstr ""
"Devido ao particionamento, não é possível instalar o carregador de boot "
"corretamente."

#. Represents when bootloader want user manage itself
#: src/lib/bootloader/none_bootloader.rb:15
#: src/lib/bootloader/none_bootloader.rb:18
msgid "Do not install any boot loader"
msgstr "Não instalar nenhum carregador de boot"

#. TRANSLATORS: kind of boot. It is term for way how x86_64 can boot
#: src/lib/bootloader/proposal_client.rb:31
msgid "Legacy BIOS boot"
msgstr "Inicialização da BIOS legada"

#. TRANSLATORS: kind of boot. It is term for way how x86_64 can boot
#: src/lib/bootloader/proposal_client.rb:33
msgid "EFI boot"
msgstr "Inicialização EFI"

#. TRANSLATORS: keep %{} intact. It will be replaced by kind of boot
#: src/lib/bootloader/proposal_client.rb:41
msgid ""
"Cannot upgrade the bootloader because of a mismatch of the boot technology. "
"The upgraded system uses <i>%{old_boot}</i> while the installation medium "
"has been booted using <i>%{new_boot}</i>.<br><br>This scenario is not "
"supported, the upgraded system may not boot or the upgrade process can fail "
"later."
msgstr ""
"Não é possível atualizar o carregador de inicialização devido a uma "
"incompatibilidade da tecnologia de inicialização. O sistema atualizado usa "
"<i>%{old_boot}</i> enquanto a mídia de instalação foi inicializada usando <i>"
"%{new_boot}</i>.<br><br> Este cenário não é suportado, o sistema atualizado "
"pode não inicializar ou o processo de atualização pode falhar mais tarde."

#: src/lib/bootloader/proposal_client.rb:82
msgid "Cannot detect device mounted as root. Please check partitioning."
msgstr ""
"Não foi possível detectar o dispositivo montado como root. Verifique o "
"particionamento."

#. proposal part - bootloader label
#: src/lib/bootloader/proposal_client.rb:119
msgid "Booting"
msgstr "Executando boot"

#. menubutton entry
#: src/lib/bootloader/proposal_client.rb:121
msgid "&Booting"
msgstr "Executando &boot"

#. warning text in the summary richtext
#: src/lib/bootloader/proposal_client.rb:261
msgid ""
"No boot loader is selected for installation. Your system might not be "
"bootable."
msgstr ""
"Nenhum carregador de boot selecionado para instalação. Talvez não seja "
"possível fazer o boot do sistema."

#: src/lib/bootloader/proposal_client.rb:269
msgid ""
"Because of the partitioning, the bootloader cannot be installed properly"
msgstr ""
"Devido ao particionamento, não é possível instalar o carregador de boot "
"corretamente"

#. Dialog for graphical indication that bootloader configuration is read
#: src/lib/bootloader/read_dialog.rb:22
msgid ""
"<P><BIG><B>Boot Loader Configuration Tool</B></BIG><BR>\n"
"Reading current configuration...</P>"
msgstr ""
"<P><BIG><B>Ferramenta de configuração do carregador de boot</B></BIG><BR>\n"
"Lendo a configuração atual...</P>"

#. TRANSLATORS: error message, %s stands for problematic device.
#: src/lib/bootloader/udev_mapping.rb:82
msgid "Unknown udev device '%s'"
msgstr "Dispositivo udev desconhecido '%s'"

#. Write settings dialog
#.
#. @return [Symbol] :abort if aborted
#. :next otherwise
#: src/lib/bootloader/write_dialog.rb:26
msgid ""
"<P><B><BIG>Saving Boot Loader Configuration</BIG></B><BR>\n"
"Please wait...<br></p>"
msgstr ""
"<P><B><BIG>Gravando Configuração do Carregador de Boot</BIG></B><BR>\n"
"Aguarde...<br></p>"

#. grub2 is sooo cool...
#: src/modules/BootSupportCheck.rb:91
msgid "Unsupported combination of hardware platform %1 and bootloader %2"
msgstr ""
"Combinação de plataforma de hardware %1 e carregador de boot %2 não suportada"

#. TRANSLATORS: description of technical problem. Do not translate technical terms unless native language have well known translation.
#: src/modules/BootSupportCheck.rb:116
msgid ""
"Boot from MBR does not work together with btrfs filesystem and GPT disk "
"label without bios_grub partition.To fix this issue, create bios_grub "
"partition or use any ext filesystem for boot partition or do not install "
"stage 1 to MBR."
msgstr ""
"Fazer o boot a partir do MBR não funciona com o sistema de arquivos btrfs e "
"o rótulo do disco GPT sem a partição bios_grub. Para corrigir este problema, "
"crie a partição bios_grub ou use qualquer sistema de arquivos externo para a "
"partição de boot, ou não instale o stage1 no MBR."

#. do not activate for ppc and GPT see bsc#983194
#: src/modules/BootSupportCheck.rb:157
msgid ""
"Activate flag is not set by installer. If it is not set at all, some BIOSes "
"could refuse to boot."
msgstr ""
"Ativação de flag não definida pelo instalador. Se ela não for mesmo "
"definida, alguns BIOS talvez não façam boot."

#: src/modules/BootSupportCheck.rb:164
msgid ""
"The installer will not modify the MBR of the disk. Unless it already "
"contains boot code, the BIOS won't be able to boot from this disk."
msgstr ""
"O instalador não modificará a MBR do disco. A menos que ele já inclua o "
"código de boot, o BIOS não poderá fazer o boot desse disco."

#. progress stage, text in dialog (short, infinitiv)
#: src/modules/Bootloader.rb:109
msgid "Check boot loader"
msgstr "Verificar o carregador de boot"

#. progress stage, text in dialog (short, infinitiv)
#: src/modules/Bootloader.rb:111
msgid "Load boot loader settings"
msgstr "Carregar configurações do carregador de boot"

#. progress step, text in dialog (short)
#: src/modules/Bootloader.rb:115
msgid "Checking boot loader..."
msgstr "Verificando o carregador de boot..."

#. progress step, text in dialog (short)
#: src/modules/Bootloader.rb:117
msgid "Reading partitioning..."
msgstr "Lendo particionamento..."

#. progress step, text in dialog (short)
#: src/modules/Bootloader.rb:119
msgid "Loading boot loader settings..."
msgstr "Carregando as configurações do carregador de boot..."

#. dialog header
#: src/modules/Bootloader.rb:123
msgid "Initializing Boot Loader Configuration"
msgstr "Inicializando a configuração do carregador de boot"

#: src/modules/Bootloader.rb:140
msgid "Unsupported Bootloader"
msgstr "Carregador de boot não suportado"

#: src/modules/Bootloader.rb:141
msgid ""
"Unsupported bootloader '%s' detected. Use proposal of supported "
"configuration instead?"
msgstr ""
"Carregador de boot não suportado '%s' detectado. Usar proposta da "
"configuração suportada?"

#: src/modules/Bootloader.rb:143
msgid "Use"
msgstr "Usar"

#. Write bootloader settings to disk
#. @return [Boolean] true on success
#: src/modules/Bootloader.rb:231
msgid "Prepare system"
msgstr "Preparar sistema"

#: src/modules/Bootloader.rb:232
msgid "Create initrd"
msgstr "Criar initrd"

#: src/modules/Bootloader.rb:233
msgid "Save boot loader configuration"
msgstr "Gravar configuração do carregador de boot"

#: src/modules/Bootloader.rb:236
msgid "Preparing system..."
msgstr "Preparando o sistema..."

#: src/modules/Bootloader.rb:237
msgid "Creating initrd..."
msgstr "Criando initrd..."

#: src/modules/Bootloader.rb:238
msgid "Saving boot loader configuration..."
msgstr "Gravando a configuração do carregador de boot..."

#: src/modules/Bootloader.rb:242
msgid "Saving Boot Loader Configuration"
msgstr "Gravando a Configuração do Carregador de Boot"

#. Prepare system
#: src/modules/Bootloader.rb:252
msgid "Cannot continue without install required packages"
msgstr "Não é possível continuar sem instalar os pacotes necessários"

#~ msgid ""
#~ "Changing the bootloader configuration during an upgrade is not supported."
#~ msgstr ""
#~ "Não é possível alterar a configuração do carregador de boot durante um "
#~ "upgrade."

#~ msgid ""
#~ "<p><b>Boot Loader Type</b><br>\n"
#~ "To select whether to install a boot loader and which bootloader to "
#~ "install,\n"
#~ "use <b>Boot Loader</b>.</p>"
#~ msgstr ""
#~ "<p><b>Tipo de carregador de boot</b><br>\n"
#~ "Para selecionar se você deseja instalar um carregador de boot\n"
#~ "e qual deverá ser instalado, use <b>Carregador de boot</b>.</p>"

#~ msgid ""
#~ "<p><b>Timeout in Seconds</b><br>\n"
#~ "Specifies the time the bootloader will wait until the default kernel is "
#~ "loaded.</p>\n"
#~ msgstr ""
#~ "<p><b>Tempo de espera em segundos</b><br>\n"
#~ "Especifica o tempo que o carregador de boot aguardará até que o kernel "
#~ "padrão seja carregado.</p>\n"

#~ msgid ""
#~ "<p><b>Set active Flag in Partition Table for Boot Partition</b><br>\n"
#~ "To activate the partition which contains the boot loader. The generic MBR "
#~ "code will then\n"
#~ "boot the active partition. Older BIOSes require one partition to be "
#~ "active even\n"
#~ "if the boot loader is installed in the MBR.</p>"
#~ msgstr ""
#~ "<p><b>Definir flag ativo na tabela de partição para partição de boot</"
#~ "b><br>\n"
#~ "Para ativar a partição que contém o carregador de boot. Em seguida, o "
#~ "código MBR genérico\n"
#~ "fará o boot da partição ativa. Os BIOS mais antigos exigem uma partição "
#~ "ativa, mesmo\n"
#~ "que o carregador de boot esteja instalado no MBR.</p>"

#~ msgid "Tick to enable UEFI Secure Boot\n"
#~ msgstr "Marque para habilitar o boot seguro UEFI\n"

#~ msgid ""
#~ "<p><b>Trusted Boot</b> will install TrustedGRUB2\n"
#~ "instead of regular GRUB2.</p>\n"
#~ "<p>It means measuring the integrity of the boot process,\n"
#~ "with the help from the hardware (a TPM, Trusted Platform Module,\n"
#~ "chip).</p>\n"
#~ msgstr ""
#~ "<p><b>Boot confiável</b> instala o TrustedGRUB2\n"
#~ "em vez do GRUB2 tradicional.</p>\n"
#~ "<p>Isso significa avaliar a integridade do processo de\n"
#~ "boot com a ajuda do hardware (um chip TPM,\n"
#~ "Trusted Platform Module).</p>\n"

#~ msgid ""
#~ "<p>First you need to make sure Trusted Boot is enabled in the BIOS\n"
#~ "setup (the setting may be named Security Chip, for example).</p>\n"
#~ msgstr ""
#~ "<p>Primeiro, certifique-se de que o boot confiável está habilitado na "
#~ "configuração da\n"
#~ "BIOS (a configuração pode se chamar Chip de Segurança ou Boot Confiável "
#~ "por exemplo).</p>\n"

#~ msgid ""
#~ "<p><b>Protect Boot Loader with Password</b><br>\n"
#~ "At boot time, modifying or even booting any entry will require the "
#~ "password. If <b>Protect Entry Modification Only</b> is checked then "
#~ "booting any entry is not restricted but modifying entries requires the "
#~ "password (which is the way GRUB 1 behaved). As side-effect of this "
#~ "option, rd.shell=0 is added to kernel parameters, to prevent an "
#~ "unauthorized access to the initrd shell.<br>YaST will only accept the "
#~ "password if you repeat it in <b>Retype Password</b>. The password applies "
#~ "to the GRUB2 user 'root' which is distinct from the Linux 'root'. YaST "
#~ "currently does not supportother GRUB2 users. If you need them, use a "
#~ "separate GRUB2 script.</p>"
#~ msgstr ""
#~ "<p><b>Proteger carregador de inicialização com senha</b><br>\n"
#~ "No momento do boot, a modificação ou mesmo o boot de qualquer entrada "
#~ "exigirá senha. Se a opção <b>Proteger apenas modificação de entrada</b> "
#~ "for marcada, o boot de qualquer entrada não será restrita, mas a "
#~ "modificação de entradas exigirá senha (que era o mesmo comportamento do "
#~ "GRUB 1). Como efeito colateral desta opção, rd.shell=0 é adicionado aos "
#~ "parâmetros do kernel, para prevenir um acesso não autorizado ao shell do "
#~ "initrd. <br>O YaST só aceitará a senha se você repeti-la em <b>Redigitar "
#~ "senha</b>. A senha aplica-se ao usuário \"root\" do GRUB2, que é "
#~ "diferente do \"root\" do Linux. O YaST atualmente não suporta outros "
#~ "usuários do GRUB2. Se eles forem necessários, use um script do GRUB2 "
#~ "separado.</p>"

#~ msgid ""
#~ "<p>When a graphical console is used it allows to use various display "
#~ "resolutions. The <tt>auto</tt> option tries to find the best one when "
#~ "booting starts.</p>\n"
#~ "<p>When a serial console is used the boot output will be printed to a "
#~ "serial device like <tt>ttyS0</tt>. At least the <tt>--unit</tt> option "
#~ "has to be specified, and the complete syntax is <tt>%s</tt>. Other parts "
#~ "are optional and if not set, a default is used. <tt>NUM</tt> in commands "
#~ "stands for a positive number like 8. Example parameters are <tt>serial --"
#~ "speed=38400 --unit=0</tt>.</p>"
#~ msgstr ""
#~ "<p>Quando um console gráfico é usado, ele permite usar várias resoluções "
#~ "de tela. A opção <tt>auto</tt> tenta encontrar a melhor quando o boot "
#~ "ocorre.</p>\n"
#~ "<p>Quando um console serial é usado, a saída do boot é exibida em um "
#~ "dispositivo serial como <tt>ttyS0</tt>. Pelo menos a opção <tt>--unit</"
#~ "tt> tem que ser especificada e a sintaxe completa é <tt>%s</tt>. Outras "
#~ "partes são opcionais e se não forem definidas, um padrão será usado. "
#~ "<tt>NÚM</tt> nos comandos é um número positivo como 8. Um exemplo de "
#~ "parâmetros é <tt>serial --speed=38400 --unit=0</tt>.</p>"

#~ msgid ""
#~ "<p> By pressing <b>Set as Default</b> you mark the selected section as\n"
#~ "the default. When booting, the boot loader will provide a boot menu and\n"
#~ "wait for the user to select a kernel or OS to boot. If no\n"
#~ "key is pressed before the timeout, the default kernel or OS will\n"
#~ "boot. The order of the sections in the boot loader menu can be changed\n"
#~ "using the <b>Up</b> and <b>Down</b> buttons.</p>\n"
#~ msgstr ""
#~ "<p> Ao pressionar <b>Definir como padrão</b>, você marca a seção \n"
#~ "selecionada como padrão. Durante o boot, o carregador de boot fornecerá \n"
#~ "um menu de boot e aguardará até que o usuário selecione um kernel ou \n"
#~ "SO para inicializar. Se nenhuma tecla for pressionada antes do fim do "
#~ "tempo de espera, o \n"
#~ "kernel ou SO padrão fará boot. A ordem das seções no menu do carregador "
#~ "de boot\n"
#~ "pode ser mudada com o uso dos botões <b>Para cima</b> e <b>Para baixo</b>."
#~ "</p>\n"

#~ msgid ""
#~ "<p><big><b>Disks Order</b></big><br>\n"
#~ "To specify the order of the disks according to the order in BIOS, use\n"
#~ "the <b>Up</b> and <b>Down</b> buttons to reorder the disks.\n"
#~ "To add a disk, push <b>Add</b>.\n"
#~ "To remove a disk, push <b>Remove</b>.</p>"
#~ msgstr ""
#~ "<p><big><b>Ordem dos Discos</b></big><br>\n"
#~ "Para especificar a ordem dos discos de acordo com a ordem no BIOS, use\n"
#~ "os botões <b>Para cima</b> e <b>Para baixo</b> para reorganizar os "
#~ "discos.\n"
#~ "Para adicionar um disco, clique em <b>Adicionar</b>.\n"
#~ "Para remover um disco, clique em <b>Remover</b>.</p>"

#~ msgid "Selected bootloader partition %s is not available any more."
#~ msgstr ""
#~ "A partição %s do carregador de inicialização selecionado não está mais "
#~ "disponível."

#~ msgid " (extended)"
#~ msgstr " (estendida)"

#, fuzzy
#~| msgid ""
#~| "Install bootcode into \"/\" partition (<a href=\"disable_boot_root\">do "
#~| "not install</a>)"
#~ msgid ""
#~ "Install bootcode into /boot partition (<a href=\"disable_boot_boot\">do "
#~ "not install</a>)"
#~ msgstr ""
#~ "Instalar o código de inicialização na partição \"/\" (<a href="
#~ "\"disable_boot_root\">não instalar</a>)"

#, fuzzy
#~| msgid ""
#~| "Do not install bootcode into \"/\" partition (<a href=\"enable_boot_root"
#~| "\">install</a>)"
#~ msgid ""
#~ "Do not install bootcode into /boot partition (<a href=\"enable_boot_boot"
#~ "\">install</a>)"
#~ msgstr ""
#~ "Não instalar o código de inicialização na partição \"/\" (<a href="
#~ "\"enable_boot_root\">instalar</a>)"

#~ msgid ""
#~ "Install bootcode into \"/\" partition (<a href=\"disable_boot_root\">do "
#~ "not install</a>)"
#~ msgstr ""
#~ "Instalar o código de inicialização na partição \"/\" (<a href="
#~ "\"disable_boot_root\">não instalar</a>)"

#~ msgid ""
#~ "Do not install bootcode into \"/\" partition (<a href=\"enable_boot_root"
#~ "\">install</a>)"
#~ msgstr ""
#~ "Não instalar o código de inicialização na partição \"/\" (<a href="
#~ "\"enable_boot_root\">instalar</a>)"

#, fuzzy
#~| msgid "Boot from Boot Partition"
#~ msgid "Boo&t from Boot Partition"
#~ msgstr "Inicializar da partição de inicialização"

#~ msgid "Boo&t from Root Partition"
#~ msgstr "Inici&alizar da partição raiz"

#~ msgid "Boot from &Extended Partition"
#~ msgstr "Inicializar da partição &estendida"

#~ msgid "The boot device is on raid type: %1. System will not boot."
#~ msgstr ""
#~ "O dispositivo de inicialização está no raid tipo: %1. O sistema não irá "
#~ "inicializar."

#~ msgid ""
#~ "The boot device is on software RAID1. Select other bootloader location, e."
#~ "g. Master Boot Record"
#~ msgstr ""
#~ "O dispositivo de inicialização é um software RAID1. Selecione outra "
#~ "localização do carregador de inicialização, por exemplo, a MBR"

#~ msgid "Missing ext partition for booting. Cannot install boot code."
#~ msgstr ""
#~ "Partição ext faltante para a inicialização. Não foi possível instalar o "
#~ "código de inicialização."

#~ msgid "Read partitioning"
#~ msgstr "Ler particionamento"

#~ msgid ""
#~ "A package required for booting is deselected (%s). Please select it for "
#~ "installation again."
#~ msgid_plural ""
#~ "Packages required for booting are deselected (%s). Please select them for "
#~ "installation again."
#~ msgstr[0] ""
#~ "Um pacote necessário para a inicialização está desmarcado (%s). Selecione-"
#~ "o novamente para instalação."
#~ msgstr[1] ""
#~ "Pacotes necessários para a inicialização estão desmarcados (%s). "
#~ "Selecione-os novamente para instalação."

#~ msgid "Show"
#~ msgstr "Mostrar"

#~ msgid "Configuration summary of boot loader"
#~ msgstr "Resumo da configuração do carregador de inicialização"

#~ msgid "Delete a global option"
#~ msgstr "Remover a opção global"

#~ msgid "Set a global option"
#~ msgstr "Configurar opção global"

#~ msgid "Print value of specified option"
#~ msgstr "Exibir o valor da opção especificada"

#~ msgid "The key of the option"
#~ msgstr "A chave da opção"

#~ msgid "The value of the option"
#~ msgstr "O valor da opção"

#~ msgid "Value was not specified."
#~ msgstr "O valor não foi especificado."

#~ msgid "Option was not specified."
#~ msgstr "A opção não foi especificada."

#~ msgid "Value: %s"
#~ msgstr "Valor: %s"

#~ msgid "Specified option does not exist."
#~ msgstr "A opção especificada não existe."

#~ msgid "<p><big><b>Boot Menu</b></big><br></p>"
#~ msgstr "<p><big><b>Menu de inicialização</b></big><br></p>"

#~ msgid ""
#~ "<p><b>Boot from Boot Partition</b> is one of the recommended options, the "
#~ "other is\n"
#~ "<b>Boot from Root Partition</b>.</p>"
#~ msgstr ""
#~ "<p><b>Inicializar da partição de inicialização</b> é uma das opções "
#~ "recomendadas, a outra é\n"
#~ "<b>Inicializar da partição raiz</b>.</p>"

#~ msgid ""
#~ "<p><b>Boot from Master Boot Record</b> is not recommended if you have "
#~ "another operating system\n"
#~ "installed on your computer</p>"
#~ msgstr ""
#~ "<p><b>Inicializar da MBR (Master Boot Record)</b> não é recomendado se "
#~ "você possui outro sistema operacional\n"
#~ "instalado no computador</p>"

#~ msgid ""
#~ "<p><b>Boot from Root Partition</b> is the recommended option whenever "
#~ "there is a suitable\n"
#~ "partition. Either select <b>Set active Flag in Partition Table for Boot "
#~ "Partition</b> and <b>Write generic Boot Code to MBR</b>\n"
#~ "in <b>Boot Loader Options</b> to update the master boot record if that is "
#~ "needed or configure your other boot manager\n"
#~ "to start this section.</p>"
#~ msgstr ""
#~ "<p><b>Inicializar da partição de inicialização</b> é a opção recomendada "
#~ "sempre que houver uma partição\n"
#~ "adequada. Selecione <b>Definir indicador ativo na tabela de partição para "
#~ "a partição de inicialização</b> e <b>Gravar código de inicialização "
#~ "genérico na MBR</b>\n"
#~ "nas <b>Opções do carregador de inicialização</b> para atualizar a MBR, "
#~ "caso seja necessário ou configurar o outro\n"
#~ "carregador de inicialização para iniciar esta seção.</p>"

#~ msgid ""
#~ "<p><b>Boot from Extended Partition</b> should be selected if your root "
#~ "partition is on \n"
#~ "logical partition and the /boot partition is missing</p>"
#~ msgstr ""
#~ "<p><b>Inicializar da partição estendida</b> deve ser selecionado se sua "
#~ "partição raiz está\n"
#~ "em uma partição lógica e a partição /boot está faltando</p>"

#~ msgid ""
#~ "<p><b>Custom Boot Partition</b> lets you choose a partition to boot from."
#~ "</p>"
#~ msgstr ""
#~ "<p><b>Partição de inicialização personalizada</b> permite que você "
#~ "escolha uma partição da qual será feita a inicialização</p>"

#~ msgid ""
#~ "<p>MD array is build from 2 disks. <b>Enable Redundancy for MD Array</b>\n"
#~ "enable to write GRUB to MBR of both disks.</p>"
#~ msgstr ""
#~ "<p>A lista MD é construída a partir de 2 discos. <b>Habilitar redundância "
#~ "para\n"
#~ "lista de MD</b> habilita a escrita do GRUB para a MBR em ambos os discos."
#~ "</p>"

#~ msgid ""
#~ "<p><b>Use Serial Console</b> lets you define the parameters to use\n"
#~ "for a serial console. Please see the grub documentation (<code>info "
#~ "grub2</code>) for details.</p>"
#~ msgstr ""
#~ "<p><b>Usar console serial</b> permite que você defina os parâmetros a "
#~ "serem usados\n"
#~ "para um console serial. Consulte a documentação do grub (<code>info "
#~ "grub2</code>) para detalhes.</p>"

#~ msgid ""
#~ "<p><b>Terminal Definition</b></p><br>\n"
#~ "Defines the type of terminal you want to use. For a serial terminal (e.g. "
#~ "a serial console),\n"
#~ "you have to specify <code>serial</code>. You can also pass <code>console</"
#~ "code> to the\n"
#~ "command, as <code>serial console</code>. In this case, a terminal in "
#~ "which you\n"
#~ "press any key will be selected as a GRUB terminal.</p>"
#~ msgstr ""
#~ "<p><b>Definição de terminal</b></p><br> Define o tipo de terminal a ser "
#~ "usado. Para um terminal serial (por exemplo, um console serial),\n"
#~ "especifique <code>serial</code>. Você também pode passar <code>console</"
#~ "code> para o\n"
#~ "comando, como <code>serial console</code>. Nesse caso, um terminal \n"
#~ "no qual você pressionar qualquer tecla será selecionado como um terminal "
#~ "GRUB.</p>"

#~ msgid ""
#~ "<p><b>Fallback Sections if default Fails</b> contains a list of section "
#~ "numbers\n"
#~ "that will be used for booting in case the default section is unbootable.</"
#~ "p>"
#~ msgstr ""
#~ "<p><b>Seções alternativas se o padrão falhar</b> contém uma lista de "
#~ "números de\n"
#~ "seção que serão usados para a inicialização se não for possível "
#~ "inicializar a seção padrão.</p>"

#, fuzzy
#~| msgid ""
#~| "<p><b>Protect Boot Loader with Password</b><br>\n"
#~| "Define the password that will be required to access the boot menu. YaST "
#~| "will only accept the password if you repeat\n"
#~| "it in <b>Retype Password</b>.</p>"
#~ msgid ""
#~ "<p><b>Protect Boot Loader with Password</b><br>\n"
#~ "At boot time, modifying or even booting any entry will require the "
#~ "password. If <b>Protect Entry Modification Only</b> is checked then "
#~ "booting any entry is not restricted but modifying entries requires the "
#~ "password (which is the way GRUB 1 behaved).<br>YaST will only accept the "
#~ "password if you repeat it in <b>Retype Password</b>.</p>"
#~ msgstr ""
#~ "<p><b>Proteger o carregador de inicialização com senha</b><br>\n"
#~ "Defina a senha que será obrigatória para acessar o menu de inicialização. "
#~ "O YaST somente aceitará a senha se você a repetir\n"
#~ "em <b>Redigitar senha</b>.</p>"

#~ msgid "Boot Loader Locations"
#~ msgstr "Localizações do carregador de inicialização"

#~ msgid "Custom Boot Partition"
#~ msgstr "Partição de inicialização personalizada"

#~ msgid "Boot from Master Boot Record"
#~ msgstr "Inicializar da MBR (Master Boot Record)"

#~ msgid "Boot from Root Partition"
#~ msgstr "Inicializar da partição raiz"

#~ msgid "Boot from Extended Partition"
#~ msgstr "Inicializar da partição estendida"

#~ msgid "Serial Connection &Parameters"
#~ msgstr "&Parâmetros de conexão serial"

#~ msgid "Fallback Sections if Default fails"
#~ msgstr "Seções alternativas se o padrão falhar"

#~ msgid "Pa&ssword for the Menu Interface"
#~ msgstr "&Senha para a interface do menu"

#~ msgid "Debugg&ing Flag"
#~ msgstr "&Indicador de depuração"

#~ msgid "&Password"
#~ msgstr "S&enha"

#~ msgid "Boot from &Root Partition"
#~ msgstr "Inicializar da partição &raiz"

#~ msgid "Enable Red&undancy for MD Array"
#~ msgstr "Habilitar red&undância para lista de MD"

#~ msgid "Boot Code Options"
#~ msgstr "Opções do código de inicialização"

#~ msgid "Kernel Parameters"
#~ msgstr "Parâmetros do kernel"

#~ msgid "Bootloader Options"
#~ msgstr "Opções do carregador de inicialização"

#~ msgid "Boot Loader Options"
#~ msgstr "Opções do carregador de inicialização"

#~ msgid "Secure Boot"
#~ msgstr "Inicialização segura"

#~ msgid "Boot &Loader Location"
#~ msgstr "&Localização do carregador de inicialização"

#~ msgid "Choose partition where is boot sequence installed."
#~ msgstr "Escolha a partição aonde a sequência de instalação está instalada."

#~ msgid ""
#~ "<p><b>Vga Mode</b> defines the VGA mode the kernel should set the "
#~ "<i>console</i> to when booting.</p>"
#~ msgstr ""
#~ "<p><b>Modo VGA</b> define o modo VGA para o <i>console</i> a ser definido "
#~ "pelo kernel na inicialização.</p>"

#~ msgid "&Vga Mode"
#~ msgstr "Modo &VGA"

#~ msgid "Probe Foreign OS"
#~ msgstr "Testar SO estrangeiro"

#~ msgid "Protective MBR flag"
#~ msgstr "Indicador de proteção MBR"

#~ msgid "%1x%2, %3 bits (mode %4)"
#~ msgstr "%1x%2, %3 bits (modo %4)"

#~ msgid "Standard 8-pixel font mode."
#~ msgstr "Modo de fonte padrão de 8 pixels."

#~ msgid "Text Mode"
#~ msgstr "Modo texto"

#~ msgid "Unspecified"
#~ msgstr "Não especificado"

#~ msgid "Select File"
#~ msgstr "Selecionar Arquivo"

#~ msgid "There are no options to set for the current boot loader."
#~ msgstr ""
#~ "Não há opções a serem definidas para o carregador de inicialização atual."

#~ msgid "E&dit Configuration Files"
#~ msgstr "E&ditar arquivos de configuração"

#~ msgid "&Start from Scratch"
#~ msgstr "Inicia&r do zero"

#~ msgid "&Reread Configuration from Disk"
#~ msgstr "&Reler a configuração do disco"

#~ msgid "Restore MBR of Hard Disk"
#~ msgstr "Recuperar MBR do disco rígido"

#~ msgid "Write bootloader boot code to disk"
#~ msgstr ""
#~ "Salvar no disco o código de inicialização do carregador de inicialização"

#~ msgid "Other"
#~ msgstr "Outro"

#~ msgid "MBR restored successfully."
#~ msgstr "MBR restaurada com sucesso."

#~ msgid "Failed to restore MBR."
#~ msgstr "Falha ao restaurar MBR."

#~ msgid "Writing bootloader settings failed."
#~ msgstr "Falha na gravação das configurações do carregador de inicialização."

#~ msgid "Boot &Loader Options"
#~ msgstr "Opções do carregador de &inicialização"

#~ msgid "Boot Loader Installation &Details"
#~ msgstr "&Detalhes da instalação do carregador de inicialização"

#~ msgid ""
#~ "<P><BIG><B>Boot Loader Configuration Tool</B></BIG><BR>\n"
#~ "Change the settings of your boot loader.</P>"
#~ msgstr ""
#~ "<P><BIG><B>Ferramenta de configuração do carregador de inicialização</B></"
#~ "BIG><BR>\n"
#~ "Alterar as configurações do carregador de inicialização.</P>"

#~ msgid ""
#~ "<P>From <B>Other</B>,\n"
#~ "you can manually edit the boot loader configuration files, clear the "
#~ "current \n"
#~ "configuration and propose a new configuration, start from scratch, or "
#~ "reread\n"
#~ "the configuration saved on your disk. %1</P>"
#~ msgstr ""
#~ "<P>Em <B>Outros</B>,\n"
#~ "você pode editar manualmente os arquivos de configuração do carregador "
#~ "de\n"
#~ "inicialização, limpar a configuração atual e propor uma nova, iniciar do "
#~ "zero ou reler\n"
#~ "a configuração salva no seu disco. %1</P>"

#~ msgid ""
#~ "<P>To edit boot loader configuration files\n"
#~ "manually, click <B>Edit Configuration Files</B>.</P>"
#~ msgstr ""
#~ "<P>Para editar os arquivos de configuração do carregador de "
#~ "inicialização\n"
#~ "manualmente, clique em <B>Editar arquivos de configuração</B>.</P>"

#~ msgid ""
#~ "<P> In the table, each section represents one item\n"
#~ "in the boot menu.</P>"
#~ msgstr ""
#~ "<P> Na tabela, cada seção representa um item\n"
#~ "no menu de inicialização.</P>"

#~ msgid ""
#~ "<P> Press <B>Edit</B> to display the properties of the\n"
#~ "selected section.</P>"
#~ msgstr ""
#~ "<P>Clique em <B>Editar</B> para exibir as propriedades da seção \n"
#~ "selecionada.</P>"

#~ msgid ""
#~ "<P> By pressing <b>Set as Default</b>, mark the selected \n"
#~ "section as default. When booting, the boot loader will provide \n"
#~ "a boot menu and wait for the user to select the kernel or other \n"
#~ "OS to boot. If no key is pressed before the time-out, the default \n"
#~ "kernel or OS will be booted. The order of sections in the boot loader\n"
#~ "menu can be changed using the <B>Up</B> and <B>Down</B> buttons.</P>"
#~ msgstr ""
#~ "<P> Ao pressionar <b>Definir como padrão</b>, marque a seção \n"
#~ "selecionada como padrão. Ao inicializar, o carregador de inicialização "
#~ "fornecerá \n"
#~ "um menu de inicialização e aguardará o usuário selecionar o kernel ou a "
#~ "inicialização de outro \n"
#~ "OS. Se nenhuma tecla for pressionada antes do fim do tempo de espera, o \n"
#~ "kernel ou o OS padrão será inicializado. A ordem das seções no menu do "
#~ "carregador de inicialização\n"
#~ "pode ser alterada com o uso dos botões <B>Para cima</B> e <B>Para baixo</"
#~ "B>.</P>"

#~ msgid ""
#~ "<P>Press <B>Add</B> to create a new boot loader section\n"
#~ "or <B>Delete</B> to delete the selected section.</P>"
#~ msgstr ""
#~ "<P>Pressione <B>Adicionar</B> para criar uma nova seção do carregador de "
#~ "inicialização\n"
#~ "ou <B>Remover</B> para remover a seção selecionada.</P>"

#~ msgid ""
#~ "<p><big><b>Boot Loader Location</b></big><br>\n"
#~ "The boot manager (%1) can be installed in the following ways:</p>"
#~ msgstr ""
#~ "<p><big><b>Localização do carregador de inicialização</b></big><br>\n"
#~ "O carregador de inicialização (%1) pode ser instalado nas seguintes "
#~ "formas:</p>"

#~ msgid ""
#~ "<p>- In the <b>Master Boot Record</b> (MBR).\n"
#~ "This is not recommended if there is another operating system installed\n"
#~ "on the computer.</p>"
#~ msgstr ""
#~ "<p>- Na <b>MBR (Master Boot Record)</b>.\n"
#~ "Não é recomendado se houver outro sistema operacional instalado\n"
#~ "no computador.</p>"

#~ msgid ""
#~ "<p>\n"
#~ "- In the <b>Boot Sector</b> of the <tt>/boot</tt> or <tt>/</tt> (root) \n"
#~ "partition.  This is the recommended option whenever there is a suitable\n"
#~ "partition. Either set <b>Activate Boot Loader Partition</b> and\n"
#~ "<b>Replace MBR with Generic Code</b> in <b>Boot Loader Installation "
#~ "Details</b>\n"
#~ "to update the master boot record\n"
#~ "if it is needed or configure your other boot manager\n"
#~ "to start &product;.</p>"
#~ msgstr ""
#~ "<p>\n"
#~ "- No <b>Setor de inicialização</b> da partição <tt>/boot</tt> ou <tt>/</"
#~ "tt> (raiz)\n"
#~ "Esta é a opção recomendada sempre que houver uma partição\n"
#~ "adequada. Defina <b>Ativar partição do carregador de inicialização</b> e\n"
#~ "<b>Substituir a MBR por código genérico</b> em <b>Detalhes da instalação "
#~ "do carregador de inicialização</b>\n"
#~ "para atualizar o registro mestre de inicialização (MBR),\n"
#~ "caso seja necessário ou para configurar o seu outro carregador de "
#~ "inicialização\n"
#~ "para iniciar o &product;.</p>"

#~ msgid ""
#~ "<p>\n"
#~ "- In some <b>Other</b> partition. Consider your system's restrictions\n"
#~ "when selecting this option.</p>"
#~ msgstr ""
#~ "<p>\n"
#~ "- Em alguma <b>Outra</b> partição. Leve em consideração as restrições do "
#~ "sistema\n"
#~ "ao selecionar essa opção.</p>"

#~ msgid ""
#~ "<p>For example, most PCs have a BIOS\n"
#~ "limit that restricts booting to\n"
#~ "hard disk cylinders smaller than 1024. Depending on the boot manager "
#~ "used,\n"
#~ "you may or may not be able to boot from a logical partition.</p>"
#~ msgstr ""
#~ "<p>Por exemplo, a maioria dos PCs tem um limite de BIOS\n"
#~ "que restringe a inicialização em \n"
#~ "cilindros do disco rígido inferiores a 1024. Dependendo do gerenciador de "
#~ "inicialização usado,\n"
#~ "talvez você consiga ou não iniciar a partir de uma partição lógica.</p>"

#~ msgid ""
#~ "<p>\n"
#~ "Enter the device name of the partition (for example, <tt>/dev/hda3</tt> "
#~ "or\n"
#~ "<tt>/dev/sdb</tt>) in the input field.</p>"
#~ msgstr ""
#~ "<p>\n"
#~ "Digite o nome do dispositivo da partição (por exemplo, <tt>/dev/hda3</tt> "
#~ "ou\n"
#~ "<tt>/dev/sdb</tt>) no campo de entrada.</p>"

#~ msgid ""
#~ "<p><b>Boot Loader Installation Details</b><br>\n"
#~ "To adjust advanced boot loader installation options (such as the device\n"
#~ "mapping), click <b>Boot Loader Installation Details</b>.</p>"
#~ msgstr ""
#~ "<p><b>Detalhes da instalação do carregador de inicialização</b><br>\n"
#~ "Para ajustar as opções avançadas de instalação do carregador de "
#~ "inicialização (por exemplo, o mapeamento do\n"
#~ "dispositivo), clique em <b>Detalhes da instalação do carregador de "
#~ "inicialização</b>.</p>"

#~ msgid ""
#~ "<p><b>Boot Loader Options</b><br>\n"
#~ "To adjust options of the boot loader, such as the time-out, click\n"
#~ "<b>Boot Loader Options</b>.</p>"
#~ msgstr ""
#~ "<p><b>Opções do carregador de inicialização</b><br>\n"
#~ "Para ajustar as opções do carregador de inicialização, como o tempo de "
#~ "espera, clique em\n"
#~ "<b>Opções do carregador de inicialização</b>.</p>"

#~ msgid ""
#~ "<P><B>Expert Manual Configuration</B><BR>\n"
#~ "Here, manually edit the boot loader configuration.</P>\n"
#~ "<P>Note: The final configuration file may have different indenting.</P>"
#~ msgstr ""
#~ "<P><B>Configuração manual avançada</B><BR>\n"
#~ "Aqui você pode editar manualmente a configuração do carregador de "
#~ "inicialização.</P>\n"
#~ "<P>Observação: o arquivo de configuração final poderá ter recuo diferente."
#~ "</P>"

#~ msgid ""
#~ "<p><b>Section Name</b><br>\n"
#~ "Use <b>Section Name</b> to specify the boot loader section name. The "
#~ "section\n"
#~ "name must be unique.</p>"
#~ msgstr ""
#~ "<p><b>Nome da seção</b><br>\n"
#~ "Use <b>Nome da seção</b> para especificar o nome da seção do carregador "
#~ "de\n"
#~ "inicialização. O nome da seção deve ser exclusivo.</p>"

#~ msgid ""
#~ "<p><big><b>Type of the New Section</b></big><br>\n"
#~ "Select the type of the new section to create.</p>"
#~ msgstr ""
#~ "<p><big><b>Tipo da nova seção</b></big><br>\n"
#~ "Selecione o tipo da nova seção a ser criada.</p>"

#~ msgid ""
#~ "<p>Select <b>Clone Selected Section</b> to clone the currently selected\n"
#~ "section. Then modify the options that should differ from the\n"
#~ "selected section.</p>"
#~ msgstr ""
#~ "<p>Selecione <b>Clonar seção selecionada</b> para clonar a seção "
#~ "atualmente\n"
#~ "selecionada. Em seguida, altere as opções que devem ser diferentes "
#~ "daquelas da\n"
#~ "seção selecionada.</p>"

#~ msgid ""
#~ "<p>Select <b>Image Section</b> to add a new Linux kernel or other image\n"
#~ "to load and start.</p>"
#~ msgstr ""
#~ "<p>Selecione <b>Seção de imagem</b> para adicionar um novo kernel do "
#~ "Linux ou\n"
#~ "outra imagem a ser carregada e iniciada.</p>"

#~ msgid ""
#~ "<p>Select <b>Xen Section</b> to add a new Linux kernel or other image,\n"
#~ "but to start it in a Xen environment.</p>"
#~ msgstr ""
#~ "<p>Selecione <b>Seção do XEN</b> para adicionar um novo kernel do Linux "
#~ "ou outra imagem,\n"
#~ "mas iniciá-lo em um ambiente do XEN.</p>"

#~ msgid ""
#~ "<p>Select <b>Other System (Chainloader)</b> to add a section that \n"
#~ "loads and starts a boot sector of a partition of the disk. This is used "
#~ "for\n"
#~ "booting other operating systems.</p>"
#~ msgstr ""
#~ "<p>Selecione <b>Outro sistema (chainloader)</b> para adicionar uma seção "
#~ "que \n"
#~ "carrega e inicia um setor de inicialização de uma partição do disco. Essa "
#~ "opção é usada para\n"
#~ "inicializar outros sistemas operacionais.</p>"

#~ msgid ""
#~ "<p>Select <b>Menu Section</b> to add a section that \n"
#~ "loads configuration file (the list of boot sections) from a partition of "
#~ "the disk. This is used for\n"
#~ "booting other operating systems.</p>"
#~ msgstr ""
#~ "<p>Selecione <b>Seção do menu</b> para adicionar uma seção que\n"
#~ "carregue um arquivo de configuração (a lista de seções de inicializaçõ) "
#~ "de uma partição do disco. Isto é usado para\n"
#~ "inicializar outros sistemas operacionais.</p>"

#~ msgid "Do Not Install Any Boot Loader"
#~ msgstr "Não instalar nenhum carregador de inicialização"

#~ msgid "Install the default boot loader"
#~ msgstr "Instalar o carregador de inicialização padrão"

#~ msgid "Install Default Boot Loader"
#~ msgstr "Instalar carregador de inicialização padrão"

#~ msgid "Boot loader"
#~ msgstr "Carregador de inicialização"

#~ msgid "Boot Loader"
#~ msgstr "Carregador de inicialização"

#~ msgid ""
#~ "This function is not available if the boot\n"
#~ "loader is not specified."
#~ msgstr ""
#~ "Esta função não estará disponível se o carregador de inicialização\n"
#~ "não for especificado."

#~ msgid ""
#~ "Really leave the boot loader configuration without saving?\n"
#~ "All changes will be lost.\n"
#~ msgstr ""
#~ "Realmente deixar a configuração do carregador de inicialização sem "
#~ "salvar?\n"
#~ "Todas as alterações serão perdidas.\n"

#~ msgid "%1Set default boot loader location?\n"
#~ msgstr "%1Configurar a localização do carregador de inicialização padrão?\n"

#~ msgid ""
#~ "The name selected is already used.\n"
#~ "Use a different one.\n"
#~ msgstr ""
#~ "O nome selecionado está em uso.\n"
#~ "Use um nome diferente.\n"

#~ msgid ""
#~ "An error occurred during boot loader\n"
#~ "installation. Retry boot loader configuration?\n"
#~ msgstr ""
#~ "Um erro ocorreu durante instalação do\n"
#~ "carregador de inicialização. Tentar novamente a configuração?\n"

#~ msgid ""
#~ "Warning!\n"
#~ "\n"
#~ "Current MBR of %1 will now be rewritten with MBR\n"
#~ "saved at %2.\n"
#~ "\n"
#~ "Only the booting code in the MBR will be rewritten.\n"
#~ "The partition table remains unchanged.\n"
#~ "\n"
#~ "Continue?\n"
#~ msgstr ""
#~ "Aviso!\n"
#~ "\n"
#~ "A MBR atual de %1 será regravada com a MBR\n"
#~ "salva em %2.\n"
#~ "\n"
#~ "Somente o código de inicialização na MBR será regravado.\n"
#~ "A tabela de partição ficará inalterada.\n"
#~ "\n"
#~ "Continuar?\n"

#~ msgid "&Yes, Rewrite"
#~ msgstr "&Sim, regravar"

#~ msgid "Unknown bootloader: %1"
#~ msgstr "Carregador de inicialização desconhecido: %1"

#~ msgid "Save boot loader configuration files"
#~ msgstr "Salvar arquivos de configuração do carregador de inicialização"

#~ msgid "Saving boot loader configuration files..."
#~ msgstr "Salvando arquivos de configuração do carregador de inicialização..."

#~ msgid "Installing boot loader..."
#~ msgstr "Instalando o carregador de inicialização..."

#~ msgid ""
#~ "<b>Trusted Boot</b> will install TrustedGRUB2 instead of regular GRUB2.\n"
#~ msgstr ""
#~ "A opção <b>Boot Confiável</b> instala o TrustedGRUB2, em vez do GRUB2 "
#~ "regular.\n"

#~ msgid ""
#~ "<p><b>Distributor</b> specifies name of distributor of kernel used to "
#~ "create boot entry name. </p>"
#~ msgstr ""
#~ "<p><b>Distribuidor</b> especifica o nome do distribuidor do kernel usado "
#~ "para criar a nome da entrada de inicialização. </p>"

#~ msgid "D&istributor"
#~ msgstr "D&istribuidor"

#~ msgid ""
#~ "<p><b>Failsafe Kernel Command Line Parameter</b> lets you define failsafe "
#~ "parameters to pass to the kernel.</p>"
#~ msgstr ""
#~ "<p><b>Parâmetro da linha de comando do kernel para o modo de segurança</"
#~ "b> permite definir parâmetros do modo de segurança a serem passados para "
#~ "o kernel.</p>"

#~ msgid "&Failsafe Kernel Command Line Parameter"
#~ msgstr "Parâmetro da linha de comando do kernel para o modo de &segurança"

#~ msgid "Delete a global option or option of a section"
#~ msgstr "Remover uma opção global ou opção de uma seção"

#~ msgid "Set a global option or option of a section"
#~ msgstr "Configurar uma opção global ou opção de uma seção"

#~ msgid "Add a new section - please use interactive mode"
#~ msgstr "Adicionar uma nova seção - por favor, use o modo interativo"

#~ msgid "The name of the section"
#~ msgstr "O nome da seção"

#~ msgid "Section %1 not found."
#~ msgstr "A seção %1 não foi encontrada."

#~ msgid "Add option is available only in commandline interactive mode"
#~ msgstr ""
#~ "Adicionar opção somente está disponível no modo interativo da linha de "
#~ "comando"

#~ msgid "Section name must be specified."
#~ msgstr "O nome da seção deve ser especificado."

#~ msgid "Disk Order"
#~ msgstr "Ordem de disco"

#~ msgid "Boot Menu"
#~ msgstr "Menu de inicialização"

#~ msgid ""
#~ "<p><b>Use Trusted Grub</b> means install trusted grub and use it. Option "
#~ "<i>Graphical Menu File</i> will be ignored.\n"
#~ "It is recommended to install grub to MBR</p>"
#~ msgstr ""
#~ "<p><b>Usar grub confiável</b> significa instalar um grub confiável e usá-"
#~ "lo. A opção <i>Arquivo de menu gráfico</i> será ignorada.\n"
#~ "É recomendado instalar o grub na MBR</p>"

#~ msgid ""
#~ "<p><b>Graphical Menu File</b> defines the file to use for the graphical "
#~ "boot menu.</p>"
#~ msgstr ""
#~ "<p><b>Arquivo de menu gráfico</b> define o arquivo a ser usado para o "
#~ "menu de inicialização gráfico.</p>"

#~ msgid "<p><b>Enable Acoustic Signals</b> turn on/off acoustic signals.</p>"
#~ msgstr ""
#~ "<p><b>Habilitar sinais acústicos</b> habilita/desabilita sinais acústicos."
#~ "</p>"

#~ msgid "Use &Trusted Grub"
#~ msgstr "Usar grub &confiável"

#~ msgid "Graphical &Menu File"
#~ msgstr "Arquivo de &menu gráfico"

#~ msgid "Choose new graphical menu file"
#~ msgstr "Escolher novo arquivo de menu gráfico"

#~ msgid "Enable Acoustic &Signals"
#~ msgstr "Habilitar &sinais acústicos"

#~ msgid "&Up"
#~ msgstr "Para &cima"

#~ msgid "&Down"
#~ msgstr "Para &baixo"

#~ msgid "Kernel Section"
#~ msgstr "Seção do kernel"

#~ msgid "Section Settings"
#~ msgstr "Configurações da seção"

#~ msgid "Boot Loader Settings: Section Management"
#~ msgstr ""
#~ "Configurações do carregador de inicialização: gerenciamento de seções"

#~ msgid "Xen Section"
#~ msgstr "Seção do XEN"

#~ msgid "Menu Section"
#~ msgstr "Seção de menu"

#~ msgid "Dump Section"
#~ msgstr "Seção do dump"

#~ msgid "Other System Section"
#~ msgstr "Outra seção do sistema"

#~ msgid "&Filename"
#~ msgstr "&Nome do arquivo"

#~ msgid "Filename: %1"
#~ msgstr "Nome do arquivo: %1"

#~ msgid "Fi&le Contents"
#~ msgstr "Conteúdo do &arquivo"

#~ msgid "Expert Manual Configuration"
#~ msgstr "Configuração manual avançada"

#~ msgid "Image"
#~ msgstr "Imagem"

#~ msgid "Xen"
#~ msgstr "Xen"

#~ msgid "Floppy"
#~ msgstr "Disquete"

#~ msgid "Menu"
#~ msgstr "Menu"

#~ msgid "Dump"
#~ msgstr "Dump"

#~ msgid "Def."
#~ msgstr "Padrão"

#~ msgid "Label"
#~ msgstr "Rótulo"

#~ msgid "Type"
#~ msgstr "Tipo"

#~ msgid "Image / Device"
#~ msgstr "Imagem/dispositivo"

#~ msgid "Set as De&fault"
#~ msgstr "De&finir como padrão"

#~ msgid ""
#~ "\n"
#~ "You chose to change your boot loader. When converting \n"
#~ "the configuration, some settings might be lost.\n"
#~ "\n"
#~ "The current configuration will be saved and you can\n"
#~ "restore it if you return to the current boot loader.\n"
#~ "\n"
#~ "Select a course of action:\n"
#~ msgstr ""
#~ "\n"
#~ "Você optou por alterar o carregador de inicialização. Durante a "
#~ "conversão\n"
#~ "da configuração, algumas definições poderão ser perdidas.\n"
#~ " \n"
#~ "A configuração atual será salva e você poderá restaurá-la\n"
#~ "se retornar para o carregador de inicialização atual.\n"
#~ " \n"
#~ "Selecione um plano de ação:\n"

#~ msgid "Co&nvert Current Configuration"
#~ msgstr "Co&nverter a configuração atual"

#~ msgid "&Start New Configuration from Scratch"
#~ msgstr "Iniciar nova configuração do &zero"

#~ msgid "&Read Configuration Saved on Disk"
#~ msgstr "Ler a configu&ração salva em disco"

#~ msgid "Res&tore Configuration Saved before Conversion"
#~ msgstr "Recuperar a configuração salva an&tes da conversão"

#~ msgid "Select the boot loader before editing sections."
#~ msgstr "Selecione o carregador de inicialização antes de editar as seções."

#~ msgid "&Section Management"
#~ msgstr "Gerenciamento de &seções"

#~ msgid "Boot Loader &Installation"
#~ msgstr "&Instalação do carregador de inicialização"

#~ msgid ""
#~ "If you have multiple Linux systems installed,\n"
#~ "YaST can try to find them and merge their menus."
#~ msgstr ""
#~ "Se vários sistemas Linux estiverem instalados,\n"
#~ "o YaST poderá tentar encontrá-los e mesclar seus menus."

#~ msgid ""
#~ "<p>\n"
#~ "- On a <b>Floppy Disk</b>.\n"
#~ "Use this to avoid the risk of interfering with an already existing\n"
#~ "boot mechanism. Enable booting from floppy disk in\n"
#~ "the BIOS of your machine to use this option.</p>"
#~ msgstr ""
#~ "<p>\n"
#~ "- Em um <b>Disquete</b>.\n"
#~ "Use esta opção para evitar o risco de interferência em um mecanismo\n"
#~ "de inicialização existente. Habilite a inicialização a partir do "
#~ "disquete\n"
#~ "na BIOS da sua máquina para usar essa opção.</p>"

#~ msgid "The %1 boot sector has been written to the floppy disk."
#~ msgstr "O setor de inicialização %1 foi salvo no disquete."

#~ msgid "Leave the floppy disk in the drive."
#~ msgstr "Deixe o disquete na unidade."

#~ msgid "Really delete section %1?"
#~ msgstr "Realmente remover a seção %1?"

#~ msgid ""
#~ "The disk settings have changed.\n"
#~ "Check section %1 settings.\n"
#~ msgstr ""
#~ "As configurações do disco foram alteradas.\n"
#~ "Verifique configurações da seção %1.\n"

#~ msgid ""
#~ "The disk settings have changed and you edited boot loader\n"
#~ "configuration files manually. Check the boot loader settings.\n"
#~ msgstr ""
#~ "As configurações do disco foram alteradas e você editou manualmente os "
#~ "arquivos de \n"
#~ "configuração do carregador de inicialização. Verifique as configurações "
#~ "do carregador de inicialização.\n"

#~ msgid "Do Not Create a File System"
#~ msgstr "Não criar um sistema de arquivos"

#~ msgid "Create an ext2 File System"
#~ msgstr "Criar um sistema de arquivos ext2"

#~ msgid "Create a FAT File System"
#~ msgstr "Criar um sistema de arquivos FAT"

#~ msgid ""
#~ "The boot loader boot sector will be written\n"
#~ "to a floppy disk. Insert a floppy disk\n"
#~ "and confirm with OK.\n"
#~ msgstr ""
#~ "O setor de inicialização do carregador de inicialização será salvo\n"
#~ "em disquete. Insira um disquete e\n"
#~ "confirme com OK.\n"

#~ msgid "&Low Level Format"
#~ msgstr "Formatação baixo níve&l"

#~ msgid "Low level format failed. Try again?"
#~ msgstr "Falha na formatação de baixo nível. Tentar novamente?"

#~ msgid "Creating file system failed."
#~ msgstr "Falha na criação do sistema de arquivos."

#~ msgid "Unable to install the boot loader."
#~ msgstr "Não foi possível instalar o carregador de inicialização."

#~ msgid "<p><b>Image Section</b></p>"
#~ msgstr "<p><b>Seção de imagem</b></p>"

#~ msgid ""
#~ "<p><b>Kernel Image</b> defines the kernel to boot. Either enter the name "
#~ "directly or choose via <b>Browse</b>.</p>"
#~ msgstr ""
#~ "<p><b>Imagem do kernel</b> define o kernel para inicialização. Digite o "
#~ "nome diretamente ou use <b>Pesquisar</b> para escolhê-lo.</p>"

#~ msgid ""
#~ "<p><b>Root Device</b> sets the device to pass to the kernel as root "
#~ "device.</p>"
#~ msgstr ""
#~ "<p><b>Dispositivo raiz</b> define o dispositivo a ser passado para o "
#~ "kernel como dispositivo raiz.</p>"

#~ msgid ""
#~ "<p><b>Initial RAM Disk</b>, if not empty, defines the initial ramdisk to "
#~ "use. Either enter the path and file name\n"
#~ "directly or choose by using <b>Browse</b>.</p>\n"
#~ msgstr ""
#~ "<p><b>RAMDisk inicial</b>, se não estiver vazio, define o ramdisk inicial "
#~ "a ser usado. Digite o caminho e o nome de arquivo\n"
#~ "diretamente ou use <b>Pesquisar</b> para escolhê-los.</p>\n"

#~ msgid ""
#~ "<p>Select <b>Chainloader Section</b> if you want to define a section for "
#~ "booting an OS other than Linux.</p>"
#~ msgstr ""
#~ "<p>Selecione <b>Seção do chainloader</b> se desejar definir uma seção "
#~ "para inicializar um SO diferente do Linux.</p>"

#~ msgid ""
#~ "<p>Setting <b>Use Password Protection</p> will require a password to "
#~ "select this section.</p>"
#~ msgstr ""
#~ "<p>A definição de <b>Usar proteção por senha</p> exigirá uma senha para "
#~ "selecionar esta seção.</p>"

#~ msgid ""
#~ "<p><b>Other System</b> lets you choose among the non-Linux operating "
#~ "systems found on your computer.</p>"
#~ msgstr ""
#~ "<p><b>Outro sistema</b> permite que você escolha um dos sistemas "
#~ "operacionais não-Linux existentes em seu computador.</p>"

#~ msgid ""
#~ "<p>Select <b>Activate this Partition when selected for Boot</b> if your "
#~ "BIOS needs this flag set in order to boot it</p>"
#~ msgstr ""
#~ "<p>Selecione <b>Ativar esta partição quando selecionada para "
#~ "inicialização</b> se a BIOS precisar da definição deste indicador para "
#~ "ser inicializado</p>"

#~ msgid ""
#~ "<p><b>Block Offset for Chainloading</b> lets you specify the list of "
#~ "blocks to boot. In most cases you want\n"
#~ "to specify <code>+1</code> here. For specifics on blocklist notation see "
#~ "the grub documentation.</p>\n"
#~ msgstr ""
#~ "<p><b>Deslocamento de bloco para chainloading</b> permite especificar a "
#~ "lista de blocos para inicialização. Na maioria dos casos, convém\n"
#~ "especificar <code>+1</code> aqui. Para obter detalhes sobre a notação de "
#~ "lista de blocos, consulte a documentação do grub</p>\n"

#~ msgid ""
#~ "<p>Select <b>Xen Section</b> if you want to add a new Linux kernel or "
#~ "other image \n"
#~ "and start it in a Xen environment.</p>\n"
#~ msgstr ""
#~ "<p>Selecione <b>Seção do XEN</b> se você quiser adicionar um novo kernel "
#~ "do Linux ou outra imagem \n"
#~ "e iniciá-lo em um ambiente XEN.</p>\n"

#~ msgid "<p><b>Hypervisor</b> specifies the Hypervisor to use.</p>"
#~ msgstr "<p><b>Hipervisor</b> especifica o hipervisor a ser usado.</p>"

#~ msgid ""
#~ "<p><b>Additional Xen Hypervisor Parameters</b> lets you define additional "
#~ "parameters to pass to the xen hypervisor.</p>"
#~ msgstr ""
#~ "<p><b>Parâmetros adicionais do hipervisor xen</b> permite definir "
#~ "parâmetros adicionais a serem passados para o hipervisor xen.</p>"

#~ msgid "<p><b>Menu Section</b></p>"
#~ msgstr "<p><b>Seção de menu</b></p>"

#~ msgid "<p><b>Partition of Menu File</b></p>"
#~ msgstr "<p><b>Partição do arquivo de menu</b></p>"

#~ msgid ""
#~ "<p><b>Menu Description File</b> specifies path on root device from which "
#~ "is loaded menu file.</p>"
#~ msgstr ""
#~ "<p>O <b>arquivo de descrição do menu</b> especifica o caminho no "
#~ "dispositivo raiz no qual o arquivodo menu é carregado.</p>"

#~ msgid ""
#~ "<p><b>Map Section to the First Disk from Device Map</b> Windows usually "
#~ "need to be on the first disk.</p>"
#~ msgstr ""
#~ "<p><b>Mapear seção para o primeiro disco do mapa de dispositivos</b> O "
#~ "Windows geralmente precisa ser instalado no primeiro disco.</p>"

#~ msgid ""
#~ "<p><b>Measures</b> includes measured files with PCR. Change table is "
#~ "possible via buttons: <b>Add</b> , \n"
#~ "<b>Edit</b> and <b>Delete</b></p>"
#~ msgstr ""
#~ "<p><b>Medidas</b> inclui arquivos medidos com PCR. Mudar a tabela é "
#~ "possível utilizando os botões <b>Adicionar</b>,\n"
#~ "<b>Editar</b> e <b>Remover</b></p>"

#~ msgid ""
#~ "<p><b>Allow attempt to relocate</b>\n"
#~ "Usually specified in global section</p>"
#~ msgstr ""
#~ "<p><b>Permitir tentativa de realocação</b>\n"
#~ "É geralmente especificado na seção global</p>"

#~ msgid ""
#~ "<p><b>Force root filesystem to be mounted read-only</b><br>\n"
#~ "Usually specified in global section</p>"
#~ msgstr ""
#~ "<p><b>Forçar o sistema de arquivos raiz a ser montado como apenas "
#~ "leitura</b><br>\n"
#~ "É geralmente especificado na seção global</p>"

#~ msgid ""
#~ "<p>Select <b>Dump Section</b> to add a section that specifies how to\n"
#~ "create a system dump either on a DASD disk partition or tape device or to "
#~ "a\n"
#~ "file on a SCSI disk partition.</p>"
#~ msgstr ""
#~ "<p>Selecione <b>Seção de dump</b> para adicionar uma seção que especifica "
#~ "como \n"
#~ "criar um dump do sistema em uma partição de disco DASD, em um dispositivo "
#~ "de fita ou em um\n"
#~ "arquivo em uma partição de disco SCSI.</p>"

#~ msgid ""
#~ "<p>Select <b>Menu Section</b> to add a new menu to the configuration.\n"
#~ "Menu sections represent a list of tasks which are grouped together.</p>\n"
#~ msgstr ""
#~ "<p>Selecione <b>Seção de menu</b> para adicionar um novo menu à "
#~ "configuração.\n"
#~ "As seções de menu representam uma lista de tarefas agrupadas.</p>\n"

#~ msgid ""
#~ "<p>Select <b>Enable SELinux</b> to add the needed kernel boot parameters "
#~ "to enable the SELinux security framework. \n"
#~ "Please note that this will also disable AppArmor.</p>"
#~ msgstr ""
#~ "<p>Selecione <b>Habilitar o SELinux</b> para adicionar os parâmetros de "
#~ "inicialização do kernel necessários para habilitar o framework de "
#~ "segurança SELinux. \n"
#~ "Por favor note que isto também irá desabilitar o AppArmor.</p>"

#~ msgid "Image Section"
#~ msgstr "Seção de imagem"

#~ msgid "&Kernel Image"
#~ msgstr "Imagem de &Kernel"

#~ msgid "&Root Device"
#~ msgstr "Dispositivo &raiz"

#~ msgid "&Initial RAM Disk"
#~ msgstr "RAMDisk &inicial"

#~ msgid "Chainloader Section"
#~ msgstr "Seção do chainloader"

#~ msgid "Use Password Protection"
#~ msgstr "Usar proteção por senha"

#~ msgid "&Other System"
#~ msgstr "&Outro sistema"

#~ msgid "Do not &verify Filesystem before Booting"
#~ msgstr "Não &verificar o sistema de arquivos antes de inicializar"

#~ msgid "&Activate this Partition when selected for Boot"
#~ msgstr "&Ativar esta partição quando selecionada para inicialização"

#~ msgid "B&lock Offset for Chainloading"
#~ msgstr "B&loquear deslocamento para o chainloading"

#~ msgid "&Map Section to the First Disk in Device Map"
#~ msgstr "&Mapear seção para o primeiro disco do mapa de dispositivos"

#~ msgid "&Hypervisor"
#~ msgstr "&Hipervisor"

#~ msgid "&Additional Xen Hypervisor Parameters"
#~ msgstr "Parâmetros &adicionais do hipervisor xen"

#~ msgid "&Partition of Menu File"
#~ msgstr "&Partição do arquivo de menu"

#~ msgid "&Menu Description File"
#~ msgstr "Arquivo de descrição do &menu"

#~ msgid "&Force root filesystem to be mounted read-only"
#~ msgstr ""
#~ "&Forçar o sistema de arquivos raiz a ser montado como apenas leitura"

#~ msgid "Allow attempt to &relocate"
#~ msgstr "Permitir tentativa de &realocação"

#~ msgid "Tar&get Directory for Section"
#~ msgstr "Diretório de &destino para a seção"

#~ msgid "Op&tional Parameter File"
#~ msgstr "Arquivo de parâmetros &opcionais"

#~ msgid "Dump Section (obsolete)"
#~ msgstr "Seção de dump (obsoleta)"

#~ msgid "&Dump Device"
#~ msgstr "Dispositivo de &Dump"

#~ msgid "&SCSI Dump Device"
#~ msgstr "Dispositivo &SCSI do dump"

#~ msgid "&List of Menu Entries"
#~ msgstr "&Lista de entradas do menu"

#~ msgid "&Number of Default Entry"
#~ msgstr "&Número de entrada padrão"

#~ msgid "&Timeout in seconds"
#~ msgstr "&Tempo de espera em segundos"

#~ msgid "&Show boot menu"
#~ msgstr "&Exibir menu de inicialização"

#~ msgid "C&opy Image to Boot Partition"
#~ msgstr "C&opiar imagem na partição de inicialização"

#~ msgid "&Skip Section gracefully on Errors"
#~ msgstr "&Ignorar seção quando houver erros"

#~ msgid "Boot &Partition of Other System"
#~ msgstr "&Partição de inicialização de outro sistema"

#~ msgid "Image section must have specified kernel image"
#~ msgstr "A seção de imagem deve ter especificado a imagem do kernel"

#~ msgid "Image file doesn't exist now. Do you really want use it?"
#~ msgstr "O arquivo de imagem ainda não existe. Deseja realmente usá-lo?"

#~ msgid "Initrd file doesn't exist now. Do you really want use it?"
#~ msgstr "O arquivo initrd ainda não existe. Deseja realmente usá-lo?"

#~ msgid "Enable &SELinux"
#~ msgstr "Habilitar o &SELinux"

#~ msgid "The name includes unallowable char(s)"
#~ msgstr "O nome inclui caractere(s) não permitido(s)"

#~ msgid "Ask for resolution during boot."
#~ msgstr "Perguntar por resolução durante a inicialização"

#~ msgid "Clone Selected Section"
#~ msgstr "Clonar seção selecionada"

#~ msgid "Other System (Chainloader)"
#~ msgstr "Outro sistema (chainloader)"

#~ msgid "Section Type"
#~ msgstr "Tipo de seção"

#~ msgid "Section &Name"
#~ msgstr "&Nome da seção"

#~ msgid " (\"/\")"
#~ msgstr " (\"/\")"

#~ msgid " (default)"
#~ msgstr " (padrão)"

#~ msgid "Sections:<br>%1"
#~ msgstr "Seções:<br>%1"

#~ msgid "Do not install boot loader; just create configuration files"
#~ msgstr ""
#~ "Não instale o carregador de inicialização. Apenas criar arquivos de "
#~ "configuração"

#~ msgid "Propose and &Merge with Existing GRUB Menus"
#~ msgstr "Propor e co&mbinar com menus GRUB existentes"

#~ msgid ""
#~ "Partition number > 3 is being used for booting with GPT partition table"
#~ msgstr ""
#~ "A partição número > 3 está sendo usada para inicializar com tabela de "
#~ "partição GPT"

#~ msgid ""
#~ "YaST could not determine the exact boot order of disks needed for the "
#~ "device map. Review and possibly adjust the boot order of disks in \"Boot "
#~ "Loader Installation Details\""
#~ msgstr ""
#~ "O YaST não pode determinar a ordem exata de inicialização dos discos "
#~ "necessária para o mapa de dispositivos. Revise e possivelmente ajuste a "
#~ "ordem de inicialização dos discos em \"Detalhes da instalação do "
#~ "carregador de inicialização\""

#~ msgid "Added Kernel Parameters: %1"
#~ msgstr "Parâmetros do kernel adicionados: %1"

#~ msgid ""
#~ "The bootloader is installed on a partition that does not lie entirely "
#~ "below %1 GB. The system might not boot if BIOS support only lba24 (result "
#~ "is error 18 during install grub MBR)."
#~ msgstr ""
#~ "O carregador de inicialização está instalado em uma partição que não está "
#~ "totalmente abaixo de %1 GB. O sistema pode não inicializar se a BIOS "
#~ "suportar apenas lba24 (o resultado é o erro 18 durante a instalação do "
#~ "grub na MBR)."

#~ msgid ""
#~ "Configure a valid boot loader location before continuing.<br/>\n"
#~ "The device map includes more than 8 devices and the boot device is out of "
#~ "range.\n"
#~ "The range is limited by BIOS to the first 8 devices. Adjust BIOS boot "
#~ "order ( or if it already set, then correct order in bootloader "
#~ "configuration)"
#~ msgstr ""
#~ "Configura uma localização válida para o carregador de inicialização antes "
#~ "de continuar.<br/>\n"
#~ "O mapa de dispositivos inclui mais de 8 dispositivos e o dispositivo de "
#~ "inicialização está fora da faixa.\n"
#~ "A faixa é limitada pela BIOS aos 8 primeiros 8 dispositivos. Ajuste a "
#~ "ordem de inicialização da BIOS (ou se já configurado, corrija a ordem na "
#~ "configuração do carregador de inicialização)"

#~ msgid "The LILO is not supported now."
#~ msgstr "O LILO ainda não é suportado."

#~ msgid ""
#~ "The selected boot path will not be activated for your installation. Your "
#~ "system may not be bootable."
#~ msgstr ""
#~ "O caminho de inicialização selecionado não será ativado para sua "
#~ "instalação. Talvez seu sistema não seja inicializável."

#~ msgid ""
#~ "Configure a valid boot loader location before continuing.<br>\n"
#~ "In case that no selection can be made it may be necessary to create a "
#~ "small primary Apple HFS partition."
#~ msgstr ""
#~ "Configure uma localização válida para o carregador de inicialização antes "
#~ "de continuar.<br>\n"
#~ "Caso nenhuma seleção possa ser feita, talvez seja necessário criar uma "
#~ "pequena partição primária Apple HFS."

#~ msgid ""
#~ "Configure a valid boot loader location before continuing.<br>\n"
#~ "In case that no selection can be made it may be necessary to create a "
#~ "PReP Boot partition."
#~ msgstr ""
#~ "Configure uma localização válida para o carregador de inicialização antes "
#~ "de continuar.<br>\n"
#~ "Caso nenhuma seleção possa ser feita, talvez seja necessário criar uma "
#~ "partição de inicialização PReP."

#~ msgid "Stay &LILO"
#~ msgstr "Ficar com o &LILO"

#~ msgid "Convert Settings and Install &GRUB"
#~ msgstr "Converter as configurações e instalar o &GRUB"

#~ msgid ""
#~ "LILO is not supported. The recommended option is select convert LILO to "
#~ "GRUB"
#~ msgstr ""
#~ "O LILO não é suportado. A opção recomendada é selecionar converter o LILO "
#~ "para o GRUB"

#~ msgid "&ELILO Global Options"
#~ msgstr "Opções globais do &ELILO"

#~ msgid "Booting Mode"
#~ msgstr "Modo de inicialização"

#~ msgid "Global Section Options"
#~ msgstr "Opções da seção global"

#~ msgid "Root Filesystem"
#~ msgstr "Sistema de arquivos raiz"

#~ msgid "&Detailed Global Options"
#~ msgstr "Opções globais &detalhadas"

#~ msgid "Other Options"
#~ msgstr "Outras Opções"

#~ msgid "Boot Loader Global Options"
#~ msgstr "Opções globais do carregador de inicialização"

#~ msgid "<p><big><b>Boot Loader Location</b></big><br>"
#~ msgstr "<p><big><b>Local do carregador de inicialização</b></big><br>"

#~ msgid "<p><b>Boot Image Location</b></p>"
#~ msgstr "<p><b>Local da imagem de inicialização</b></p>"

#~ msgid ""
#~ "<p><b>Set level of verbosity [0-5]</b><br> Increase verbosity of ELILO\n"
#~ "in case of boot problems.</p>"
#~ msgstr ""
#~ "<p><b>Definir nível de detalhe [0-5]</b><br> Aumenta o detalhamento de "
#~ "ELILO\n"
#~ "em caso de problemas de inicialização.</p>"

#~ msgid ""
#~ "<p><b>Append string for.global options to pass to kernel command line</"
#~ "b><br>\n"
#~ "Lets you define additional global parameters to pass to the kernel. These "
#~ "are\n"
#~ "used if no 'append' appears in a given section.</p>\n"
#~ msgstr ""
#~ "<p><b>Anexar string de opções globais à linha de comando do kernel</"
#~ "b><br>\n"
#~ "Permite definir parâmetros globais adicionais a serem passados para o "
#~ "kernel. Eles serão\n"
#~ "usados se nenhum 'append' aparecer em uma seção específica.</p>\n"

#~ msgid ""
#~ "<p><b>Name of the default initrd file</b>, if not empty, defines the "
#~ "initial\n"
#~ "ramdisk to use. Either enter the path and file name directly or choose by "
#~ "using\n"
#~ "<b>Browse</b></p>\n"
#~ msgstr ""
#~ "<p><b>Nome do arquivo initrd padrão</b>, se não estiver vazio, definirá "
#~ "o \n"
#~ "ramdisk inicial a ser usado. Digite o caminho e o nome de arquivo "
#~ "diretamente ou use\n"
#~ "<b>Procurar</b> para escolhê-los</p>\n"

#~ msgid ""
#~ "<p><b>Name of default image file</b>, if not empty, defines the image\n"
#~ "file to use. Either enter the path and file name directly or choose by "
#~ "using\n"
#~ "<b>Browse</b></p>"
#~ msgstr ""
#~ "<p><b>Nome do arquivo de imagem padrão</b>, se não estiver vazio, "
#~ "definirá o\n"
#~ "arquivo de imagem a ser usado. Ou digite o caminho e o nome de arquivo "
#~ "diretamente\n"
#~ "ou use <b>Navegar</b> para escolhê-los</p>"

#~ msgid ""
#~ "<p><b>Specify user interface for ELILO ('simple' or 'textmenu')</b><br>\n"
#~ "Beware: 'textmenu' has occasionally caused problems on some machines.</p>"
#~ msgstr ""
#~ "<p><b>Especificar a interface do usuário do ELILO ('simple' ou "
#~ "'textmenu')</b><br>\n"
#~ "Cuidado: 'textmenu' tem causado problemas ocasionais em algumas máquinas."
#~ "</p>"

#~ msgid ""
#~ "<p><b>Prevent EDD30 mode</b><br>\n"
#~ "By default, if EDD30 is off, ELILO will try and set the variable to "
#~ "TRUE.\n"
#~ "However, some controllers do not support EDD30 and forcing the variable\n"
#~ "may cause problems. Therefore, as of elilo-3.2, there is an option to \n"
#~ "avoid forcing the variable.</p>\n"
#~ msgstr ""
#~ "<p><b>Impedir o modo EDD30</b><br>\n"
#~ "Por padrão, se EDD30 estiver desativado, o ELILO tentará definir a "
#~ "variável como TRUE.\n"
#~ "No entanto, alguns controladores não suportam o EDD30 e poderão ocorrer "
#~ "problemas caso a\n"
#~ "variável seja forçada. Portanto, desde o elilo-3.2, há uma opção para \n"
#~ "evitar forçar a variável.</p>\n"

#~ msgid ""
#~ "<p><b>Allow attempt to relocate</b><br>\n"
#~ "In case of memory allocation error at initial load point of\n"
#~ "kernel, allow attempt to relocate (assume this kernel is relocatable).\n"
#~ "</p>"
#~ msgstr ""
#~ "<p><b>Permitir tentativa de realocação</b><br>\n"
#~ "Em caso de erro de alocação de memória no ponto de carregamento inicial "
#~ "do\n"
#~ "kernel, permite uma tentativa de realocação (presumindo-se que esse "
#~ "kernel seja realocável).\n"
#~ "</p>"

#~ msgid ""
#~ "<p><b>Force Interactive Mode</b>\n"
#~ "Force interactive mode during booting</p>"
#~ msgstr ""
#~ "<p><b>Forçar modo interativo</b>\n"
#~ "Força o modo interativo durante a inicialização</p>"

#~ msgid ""
#~ "<p><b>Set Default Root Filesystem</b>\n"
#~ "Set global root filesystem for Linux/ia64</p>"
#~ msgstr ""
#~ "<p><b>Definir sistema de arquivos raiz padrão</b>\n"
#~ "Define o sistema de arquivos raiz padrão global para o Linux/ia64</p>"

#~ msgid ""
#~ "<p><b>Set the User Interface for ELILO</b>\n"
#~ "Specify kernel chooser to use: \"simple\" or \"textmenu\"</p>"
#~ msgstr ""
#~ "<p><b>Definir a interface do usuário para o ELILO</b>\n"
#~ "Especifique o seletor do kernel a usar: \"simple\" ou \"textmenu\"</p>"

#~ msgid ""
#~ "<p><b>Display the Content of a File by Function Keys</b>\n"
#~ "Some choosers may take advantage of this option to\n"
#~ "display the content of a file when a certain function\n"
#~ "key X is pressed. X can vary from 1-12 to cover\n"
#~ "function keys F1 to F12</p>"
#~ msgstr ""
#~ "<p><b>Exibir o conteúdo de um arquivo pelas teclas de função</b>\n"
#~ "Alguns seletores podem tirar vantagem desta opção para exibir\n"
#~ "o conteúdo de um arquivo quando uma certa tecla de função X for\n"
#~ "pressionada. X pode variar de 1 a 12 para cobrir as teclas de\n"
#~ "função F1 a F12</p>"

#~ msgid ""
#~ "<p><b>Specify the Filename for a Specific FPSWA to Load</b>\n"
#~ "Specify the filename for a specific FPSWA to load.\n"
#~ "If this option is used then no other file will be tried.</p>"
#~ msgstr ""
#~ "<p><b>Especificar o nome de arquivo para o FPSWA especificado a carregar</"
#~ "b>\n"
#~ "Especifique o nome de arquivo para o FPSWA especificado a carregar.\n"
#~ "Se esta opção for utilizada, nenhum outro arquivo será tentado.</p>"

#~ msgid ""
#~ "<p><b>Message Printed on Main Screen (If Supported)</b>\n"
#~ "A message that is printed on the main screen if supported by\n"
#~ "the chooser.</p>"
#~ msgstr ""
#~ "<p><b>Mensagem exibida na tela principal (se suportado)</b>\n"
#~ "A mensagem a ser exibida na tela principal se suportado\n"
#~ "pelo seletor.</p>"

#~ msgid ""
#~ "<p><b>Delay to Wait before Auto Booting in Seconds</b>\n"
#~ "The number of 10th of seconds to wait before\n"
#~ "auto booting when not in interactive mode.\n"
#~ "Default is 0</p>"
#~ msgstr ""
#~ "<p><b>Tempo a esperar antes da inicialização automática em segundos</b>\n"
#~ "O número em décimos de segundo a esperar antes da\n"
#~ "inicialização automática quando não estiver no modo interativo.\n"
#~ "O padrão é 0</p>"

#~ msgid "Boot Image Location"
#~ msgstr "Local da imagem de inicialização"

#~ msgid ""
#~ "Delay to wait before auto booting in seconds (used if not in interactive "
#~ "mode)"
#~ msgstr ""
#~ "Tempo, em segundos, que deve decorrer antes da inicialização automática "
#~ "(usado se não estiver no modo interativo)"

#~ msgid "Force interactive mode"
#~ msgstr "Forçar modo interativo"

#~ msgid "Set level of verbosity [0-5]"
#~ msgstr "Definir nível de detalhamento [0-5]"

#~ msgid "Set default root filesystem"
#~ msgstr "Definir o sistema de arquivos raiz padrão"

#~ msgid "Force rootfs to be mounted read-only"
#~ msgstr "Forçar o rootfs a ser montado como apenas leitura"

#~ msgid "Global append string of options to kernel command line"
#~ msgstr "Anexar string de opções globais à linha de comando do kernel"

#~ msgid "Name of default initrd file"
#~ msgstr "Nome do arquivo initrd padrão"

#~ msgid "Name of default image file"
#~ msgstr "Nome do arquivo de imagem padrão"

#~ msgid "Specify user interface for ELILO ('simple' or 'textmenu')"
#~ msgstr ""
#~ "Especificar a interface do usuário do ELILO ('simple' ou 'textmenu')"

#~ msgid "Message printed on main screen (if supported)"
#~ msgstr "Mensagem exibida na tela principal (se houver suporte)"

#~ msgid "Display the content of a file by function keys"
#~ msgstr "Exibir o conteúdo de um arquivo por teclas de função"

#~ msgid "Prevent EDD30 mode"
#~ msgstr "Impedir o modo EDD30"

#~ msgid "Specify the filename for a specific FPSWA to load"
#~ msgstr ""
#~ "Especificar o nome de arquivo de um FPSWA específico a ser carregado"

#~ msgid "Allow attempt to relocate"
#~ msgstr "Permitir tentativa de realocação"

#~ msgid "Global Append &String of Options to Kernel Command Line"
#~ msgstr "Anexar &string de opções globais à linha de comando do kernel"

#~ msgid "&Name of Default Image File"
#~ msgstr "&Nome do arquivo de imagem padrão"

#~ msgid "Nam&e of Default Initrd File"
#~ msgstr "Nom&e do arquivo initrd padrão"

#~ msgid "Set Default &Root Filesystem"
#~ msgstr "Definir o sistema de arquivos &raiz padrão"

#~ msgid "&Prevent EDD30 Mode"
#~ msgstr "&Impedir o modo EDD30"

#~ msgid "&Force Interactive Mode"
#~ msgstr "&Forçar modo interativo"

#~ msgid "Force rootfs to Be Mounted Read-Only"
#~ msgstr "Forçar o rootfs a ser montado como apenas leitura"

#~ msgid "&Set the User Interface for ELILO (\"simple\" or \"textmenu\")"
#~ msgstr ""
#~ "&Definir a interface do usuário para o ELILO (\"simple\" ou \"textmenu\")"

#~ msgid ""
#~ "&Delay to Wait before Auto Booting in Seconds (Used if not in Interactive "
#~ "Mode)"
#~ msgstr ""
#~ "&Tempo, em segundos, que deve decorrer antes da inicialização automática "
#~ "(usado se não estiver no modo interativo)"

#~ msgid "Display the Content of a File by Function &Keys"
#~ msgstr "Exibir o conteúdo de um arquivo por teclas de &função"

#~ msgid "&Specify the Filename for a Specific FPSWA to Load"
#~ msgstr ""
#~ "&Especificar o nome de arquivo de um FPSWA específico a ser carregado"

#~ msgid "Set Level of &Verbosity [0-5]"
#~ msgstr "Definir ní&vel de detalhamento [0-5]"

#~ msgid "&Message Printed on Main Screen (If Supported)"
#~ msgstr "&Mensagem exibida na tela principal (se houver suporte)"

#~ msgid "EFI Label"
#~ msgstr "Rótulo EFI"

#~ msgid "&Create EFI Entry"
#~ msgstr "&Criar entrada EFI"

#~ msgid "&EFI Entry Name"
#~ msgstr "Nome de entrada &EFI"

#~ msgid "PReP Specific Settings"
#~ msgstr "Configurações específicas PReP"

#~ msgid "Mac Specific Settings"
#~ msgstr "Configurações específicas Mac"

#~ msgid "CHRP Specific Settings"
#~ msgstr "Configurações específicas CHRP"

#~ msgid ""
#~ "<p><b>Boot Location</b>\n"
#~ "This is the partition number of your boot partition. On a\n"
#~ "PowerMac it must be in HFS format because we use the hfsutils to\n"
#~ "copy the files to that partition. On CHRP you need a 41 PReP\n"
#~ "boot partition, /boot/second from the quik package is stored there </p>"
#~ msgstr ""
#~ "<p><b>Localização da inicialização</b>\n"
#~ "Este é o número da partição de sua partição de inicialização. Em um\n"
#~ "PowerMac ele deve ser no formato HFS porque usamos o hfsutils para\n"
#~ "copiar os arquivos para aquela partição. No CHRP você precisa de uma\n"
#~ "partição de inicialização 41 PReP, o /boot/second do pacote quik é "
#~ "armazenado ali</p>"

#~ msgid ""
#~ "<p><b>Boot Folder Path</b>\n"
#~ "Only for Pmac. Folder that contains your boot stuff, this\n"
#~ "folder will be blessed to mark it bootable.</p>"
#~ msgstr ""
#~ "<p><b>Caminho da pasta de inicialização</b>\n"
#~ "Somente para Pmac. A pasta que contém sua inicialização, esta\n"
#~ "pasta será abençoada e marcada como inicializável.</p>"

#~ msgid ""
#~ "<p><b>Append String for Global Options to Pass to Kernel Command Line</"
#~ "b><br>\n"
#~ "Lets you define additional global parameters to pass to the kernel. These "
#~ "are\n"
#~ "used if no 'append' appears in a given section.</p>\n"
#~ msgstr ""
#~ "<p><b>Anexar string de opções globais à linha de comando do kernel</"
#~ "b><br>\n"
#~ "Permite definir parâmetros globais adicionais a serem passados para o "
#~ "kernel. Eles serão\n"
#~ "usados se nenhum 'append' aparecer em uma seção específica.</p>\n"

#~ msgid ""
#~ "<p><b>Name of the Default Initrd File</b>, if not empty, defines the "
#~ "initial\n"
#~ "ramdisk to use. Either enter the path and file name directly or choose by "
#~ "using\n"
#~ "<b>Browse</b></p>\n"
#~ msgstr ""
#~ "<p><b>Nome do arquivo initrd padrão</b>, se não estiver vazio, definirá "
#~ "o \n"
#~ "ramdisk inicial a ser usado. Digite o caminho e o nome de arquivo "
#~ "diretamente ou use\n"
#~ " <b>Procurar</b> para escolhê-los</p>\n"

#~ msgid ""
#~ "<p><b>Name of Default Image File</b>, if not empty, defines the image\n"
#~ "file to use. Either enter the path and file name directly or choose by "
#~ "using\n"
#~ "<b>Browse</b></p>"
#~ msgstr ""
#~ "<p><b>Nome do arquivo de imagem padrão</b>, se não estiver vazio, "
#~ "definirá o\n"
#~ "arquivo de imagem a ser usado. Ou digite o caminho e o nome de arquivo "
#~ "diretamente\n"
#~ "ou use <b>Navegar</b> para escolhê-los</p>"

#~ msgid ""
#~ "<p><b>Set Default Root Filesystem</b>\n"
#~ "Set global root filesystem for Linux</p>"
#~ msgstr ""
#~ "<p><b>Definir o sistema de arquivos raiz</b>\n"
#~ "Define o sistema de arquivos raiz global para o Linux</p>"

#~ msgid ""
#~ "<p><b>Partition for Boot Loader Duplication</b>\n"
#~ "specifies other Linux device nodes where the bootinfo should be stored.\n"
#~ "If this option is given, the boot partition will be converted to FAT. \n"
#~ "The intend of this option is to write the boot files to all members of a "
#~ "RAID1 or RAID5 system.</p>"
#~ msgstr ""
#~ "<p><b>Partição para a duplicação do carregador de inicialização</b>\n"
#~ "Especifica outros nós de dispositivos Linux onde a informação de "
#~ "inicialização deve ser armazenada.\n"
#~ "Se esta opção for fornecida, a partição de inicialização será convertida "
#~ "para FAT. \n"
#~ "A intenção desta opção é gravar os arquivos de inicialização para todos "
#~ "os membros do sistema RAID1 ou RAID5.</p>"

#~ msgid ""
#~ "<p><b>Change Boot Device in NV-RAM</b>\n"
#~ "this option will tell lilo to update the OpenFirmware \"boot-device\" \n"
#~ "variable with the full OpenFirmware path pointing to the device specified "
#~ "in\n"
#~ "\"boot=\". If this option is missing, the system may not boot.</p>"
#~ msgstr ""
#~ "<p><b>Alterar o dispositivo de inicialização na NV-RAM</b>\n"
#~ "Esta opção fará o lilo atualizar a variável \"boot-device\" do "
#~ "OpenFirmware\n"
#~ "com o caminho completo do OpenFirmware apontando para o dispositivo "
#~ "especificado\n"
#~ "em \"boot=\". Se esta opção estiver faltando, o sistema pode não "
#~ "inicializar.</p>"

#~ msgid ""
#~ "<p><b>Do not Use OS-chooser</b>\n"
#~ " will tell lilo to use yaboot as boot file instead of a Forth script "
#~ "named \"os-chooser\". \n"
#~ "The OpenFirmware driver in the nVidia graphics card as shipped with Apple "
#~ "G5 systems \n"
#~ "will crash if there is no monitor attached.</p>"
#~ msgstr ""
#~ "<p><b>Não usar o seletor de sistema operacional</b>\n"
#~ "Fará o lilo usar o yaboot como arquivo de inicialização ao invés do "
#~ "script Forth chamado \"os-chooser\". \n"
#~ "O driver OpenFirmware das placas de vídeo nVidia dos sistemas Apple G5 "
#~ "irá falhar se não houver\n"
#~ "um monitor conectado.</p>"

#~ msgid ""
#~ "<p><b>Timeout in Seconds for MacOS/Linux</b>\n"
#~ "It contains the timeout between MacOS/Linux in seconds until Linux boots "
#~ "automatically \n"
#~ "if no key is pressed to boot MacOS</p>"
#~ msgstr ""
#~ "<p><b>Tempo de espera em segundos para MacOS/Linux</b>\n"
#~ "Ele contém o tempo de espera entre o MacOS/Linux em segundos antes que o "
#~ "Linux inicie\n"
#~ "automaticamente se nenhuma tecla for pressionada para inicializar o "
#~ "MacOS</p>"

#~ msgid ""
#~ "<p><b>Always Boot from FAT Partition</b>\n"
#~ "Normally the lilo script would automatically select the boot partition "
#~ "format\n"
#~ "to either be a PReP boot partition or a FAT formatted file system for "
#~ "more\n"
#~ "complex setups. This option forces the lilo script to use\n"
#~ "the FAT formatted file system</p>"
#~ msgstr ""
#~ "<p><b>Sempre inicializar da partição FAT</b>\n"
#~ "Normalmente o script do lilo irá selecionar automaticamente o formato da "
#~ "partição\n"
#~ "de inicialização ser ou uma partição de inicialização PReP ou um sistema "
#~ "de arquivos\n"
#~ "formatado em FAT para configurações mais complexas. Esta opção força o "
#~ "script do lilo\n"
#~ "a usar o sistema de arquivos formatado em FAT</p>"

#~ msgid ""
#~ "<p><b>Install Boot Loader Even on Errors</b>\n"
#~ "Install the bootloader even if it is unsure whether your firmware is\n"
#~ "buggy so that next boot will fail. This results in an unsupported setup.</"
#~ "p>"
#~ msgstr ""
#~ "<p><b>Instalar carregador de inicialização mesmo com erros</b>\n"
#~ "Instala o carregador de inicialização mesmo se não tiver certeza se seu "
#~ "firmware está\n"
#~ "com erros e a próxima inicialização irá falhar. Isto irá resultar numa "
#~ "configuração não suportada.</p>"

#~ msgid "PPC Boot Loader Location"
#~ msgstr "Localização do carregador de inicialização PPC"

#~ msgid "Change Boot Device in NV-RAM"
#~ msgstr "Alterar o dispositivo de inicialização na NV-RAM"

#~ msgid "Time-Out in Tenths of Seconds"
#~ msgstr "Tempo de espera em décimos de segundo"

#~ msgid "Default Boot Section"
#~ msgstr "Seção de inicialização padrão"

#~ msgid "Default Root Device"
#~ msgstr "Dispositivo raiz padrão"

#~ msgid "Append Options for Kernel Command Line"
#~ msgstr "Anexar opções à linha de comando do kernel"

#~ msgid "Default initrd Path"
#~ msgstr "Caminho padrão de initrd"

#~ msgid "Partition for Boot Loader Duplication"
#~ msgstr "Partição para a duplicação do carregador de inicialização"

#~ msgid "Always Boot from FAT Partition"
#~ msgstr "Sempre inicializar da partição FAT"

#~ msgid "Do not use OS-chooser"
#~ msgstr "Não usar o seletor de sistema operacional"

#~ msgid "Install Boot Loader Even on Errors"
#~ msgstr "Instalar o carregador de inicialização mesmo com erros"

#~ msgid "PReP or FAT Partition"
#~ msgstr "Partição FAT ou PReP"

#~ msgid "Boot Folder Path"
#~ msgstr "Caminho da pasta de inicialização"

#~ msgid "PReP Partition"
#~ msgstr "Partição PReP"

#~ msgid "Write to Boot Slot"
#~ msgstr "Gravar no slot de inicialização"

#~ msgid "Create Boot Image in File"
#~ msgstr "Criar imagem de inicialização no arquivo"

#~ msgid "HFS Boot Partition"
#~ msgstr "Partição de inicialização HFS"

#~ msgid "Partition for Boot Loader &Duplication"
#~ msgstr "Partição para a &duplicação do carregador de inicialização"

#~ msgid "HFS Boot &Partition"
#~ msgstr "&Partição de inicialização HFS"

#~ msgid "&PReP or FAT Partition"
#~ msgstr "&Partição FAT ou PReP"

#~ msgid "&PReP partitions"
#~ msgstr "&Partições PReP"

#~ msgid "&PReP Partition"
#~ msgstr "&Partição PReP"

#~ msgid "Create Boot &Image in File"
#~ msgstr "Criar &imagem de inicialização no arquivo"

#~ msgid "&Write to Boot Slot"
#~ msgstr "&Gravar no slot de inicialização"

#~ msgid "Change Boot Device in &NV-RAM"
#~ msgstr "Alterar o dispositivo de inicialização na &NV-RAM"

#~ msgid "&Always Boot from FAT Partition"
#~ msgstr "&Sempre inicializar da partição FAT"

#~ msgid "&Install Boot Loader Even on Errors"
#~ msgstr "&Instalar o carregador de inicialização mesmo com erros"

#~ msgid "Boot &Folder Path"
#~ msgstr "&Caminho da pasta de inicialização"

#~ msgid "&Do not Use OS-chooser"
#~ msgstr "&Não usar o seletor de sistema operacional"

#~ msgid "&Timeout in Seconds for MacOS/Linux"
#~ msgstr "&Tempo de espera em segundos para MacOS/Linux"

#~ msgid ""
#~ "\n"
#~ "ELILO supports only the EFI boot architecture. If yor\n"
#~ "firmware does not support it, your computer will not\n"
#~ "boot."
#~ msgstr ""
#~ "\n"
#~ "ELILO suporta somente a arquitetura de inicialização EFI. Se seu\n"
#~ "firmware não a suporta, seu computador não irá inicializar."

#~ msgid ""
#~ "\n"
#~ "Bootloader you selected does not support the EFI boot\n"
#~ "architecture. If your firmware does not support legacy\n"
#~ "booting, your computer will not boot."
#~ msgstr ""
#~ "\n"
#~ "O carregador de inicialização selecionado não suporta a arquitetura\n"
#~ "de inicialização EFI. Se seu firmware não suporta a inicialização "
#~ "antiga,\n"
#~ "seu computador não irá inicializar."

#~ msgid "Error occurred while installing %1."
#~ msgstr "Erro ao instalar %1."

#~ msgid ""
#~ "Clone the selected section '%1' instead\n"
#~ "of creating a new empty section?\n"
#~ msgstr ""
#~ "Clonar a seção selecionada '%1' ao invés\n"
#~ "de criar uma nova seção vazia?\n"

#~ msgid ""
#~ "Really reset your settings for sections?\n"
#~ "All your changes made in section management will be lost.\n"
#~ msgstr ""
#~ "Realmente reinicializar suas configurações para as seções?\n"
#~ "Todas as alterações feitas em seções serão perdidas.\n"

#~ msgid ""
#~ "Really reset all\n"
#~ "your settings? All your changes will be lost.\n"
#~ msgstr ""
#~ "Realmente reinicializar todas as configurações?\n"
#~ "Todas as suas alterações serão perdidas.\n"

#~ msgid "Set the boot loader location."
#~ msgstr "Configurar a localização do carregador de inicialização."

#~ msgid ""
#~ "The disk settings have changed.\n"
#~ "Check the gfxmenu settings.\n"
#~ msgstr ""
#~ "As configurações de disco foram alteradas.\n"
#~ "Verifique configurações do gfxmenu.\n"

#~ msgid "Really delete the selected option?"
#~ msgstr "Realmente remover a opção selecionada?"

#~ msgid ""
#~ "Sorry, there are currently\n"
#~ "no options to set here."
#~ msgstr ""
#~ "Atualmente não existem opções para\n"
#~ "configurar aqui."

#~ msgid "Leave the floppy disk in the drive. The system will now be rebooted."
#~ msgstr "Deixe o disquete na unidade. O sistema será reiniciado agora."

#~ msgid "Default Boot Section/Menu"
#~ msgstr "Seção/menu de inicialização padrão"

#~ msgid "Master boot records of disks %1"
#~ msgstr "Registros mestre de inicialização dos discos %1"

#~ msgid "Location: %1"
#~ msgstr "Localização: %1"

#~ msgid ""
#~ "Do not install boot loader; just create \n"
#~ "configuration files"
#~ msgstr ""
#~ "Não instalar o carregador de inicialização; somente criar\n"
#~ "os arquivos de configuração"

#~ msgid "Boot loader type: %1"
#~ msgstr "Tipo de carregador de inicialização: %1"

#~ msgid "Do Not Create EFI Boot Manager Entry"
#~ msgstr "Não criar entrada de gerenciador de inicialização EFI"

#~ msgid "Create EFI Boot Manager Entry %1"
#~ msgstr "Criar entrada de gerenciador de inicialização EFI %1"

#~ msgid "Segmentation fault"
#~ msgstr "Falha de segmentação"

#~ msgid "Error Occurred while Installing %1"
#~ msgstr "Ocorreu um erro ao instalar %1"

#~ msgid ""
#~ "System was not booted via EFI firmware. To boot your\n"
#~ "computer, you need to load ELILO via the EFI shell."
#~ msgstr ""
#~ "O sistema não foi inicializado via firmware EFI. Para inicializar seu\n"
#~ "computador, é preciso carregar o ELILO via shell EFI."

#~ msgid ""
#~ "Do not install bootcode into \"/\" partition (<a href=\"enable_boot_root"
#~ "\">do not install</a>"
#~ msgstr ""
#~ "Não instalar o código de inicialização na partição \"/\" (<a href="
#~ "\"enable_boot_root\">instalar</a>"

#~ msgid "LILO bootloader is not supported"
#~ msgstr "O carregador de inicialização LILO não é suportado"

#~ msgid "The boot device is on iSCSI disk: %1. System may not boot."
#~ msgstr ""
#~ "O dispositivo de inicialização está no disco iSCSI: %1. O sistema pode "
#~ "não inicializar."

#~ msgid "The /boot directory is on an XFS filesystem. System may not boot."
#~ msgstr ""
#~ "O diretório /boot está em um sistema de arquivos XFS. O sistema talvez "
#~ "não irá inicializar."

#~ msgid ""
#~ "It was not possible to determine the exact order of disks for device map. "
#~ "The order of disks can be changed in \"Boot Loader Installation Details\""
#~ msgstr ""
#~ "Não foi possível determinar a ordem exata dos discos para o mapa de "
#~ "dispositivos. A ordem dos discos pode ser alterada em \"Detalhes de "
#~ "instalação do carregador de inicialização\""

#~ msgid "Copying hardware configuration template failed."
#~ msgstr "Falha na cópia do modelo de configuração de hardware."

#~ msgid "Install S390 Boot Loader"
#~ msgstr "Instalar carregador de inicialização S390"

#~ msgid "Linux"
#~ msgstr "Linux"

#~ msgid "Failsafe"
#~ msgstr "Modo de segurança"

#~ msgid "Hard Disk"
#~ msgstr "Disco rígido"

#~ msgid "Memory Test"
#~ msgstr "Teste de memória"

#~ msgid "MBR before Installation"
#~ msgstr "MBR antes da instalação"

#~ msgid "Previous Kernel"
#~ msgstr "Kernel anterior"

#~ msgid "Vendor Diagnostics"
#~ msgstr "Diagnóstico do fabricante"

#~ msgid "_Linux"
#~ msgstr "_Linux"

#~ msgid "_Failsafe"
#~ msgstr "Modo de _segurança"

#~ msgid "_Floppy"
#~ msgstr "Dis_quete"

#~ msgid "_Hard Disk"
#~ msgstr "_Disco rígido"

#~ msgid "_Memory Test"
#~ msgstr "_Teste de memória"

#~ msgid "_MBR before Installation"
#~ msgstr "_MBR antes da instalação"

#~ msgid "_Previous Kernel"
#~ msgstr "_Kernel anterior"

#~ msgid "_Vendor Diagnostics"
#~ msgstr "Diagnostico do _fabricante"

#~ msgid ""
#~ "Then reconnect and run the following:\n"
#~ "%1\n"
#~ msgstr ""
#~ "Então reconecte e executar o seguinte:\n"
#~ "%1\n"

#~ msgid ""
#~ "The system will reboot now.\n"
#~ "After reboot, reconnect and run the following:\n"
#~ "%1"
#~ msgstr ""
#~ "O sistema irá reiniciar agora.\n"
#~ "Após reiniciar, reconecte e execute o seguinte:\n"
#~ "%1"

#~ msgid ""
#~ "\n"
#~ "The GRUB2 is still under develope and test.\n"
#~ "\n"
#~ "Proceed?\n"
#~ msgstr ""
#~ "\n"
#~ "O GRUB2 ainda está em desenvolvimento e teste.\n"
#~ "\n"
#~ "Continuar?\n"

#~ msgid ""
#~ "\n"
#~ "The grub2-efi is still under develope and test.\n"
#~ "\n"
#~ "Proceed?\n"
#~ msgstr ""
#~ "\n"
#~ "O grub2-efi ainda está em desenvolvimento e teste.\n"
#~ "\n"
#~ "Continuar?\n"

#~ msgid ""
#~ "The system will reboot now.\n"
#~ "After reboot, reconnect and run the following:\n"
#~ "/usr/lib/YaST2/startup/YaST2.ssh"
#~ msgstr ""
#~ "O sistema será reinicializado agora.\n"
#~ "Após a reinicialização, reconecte-se e execute o seguinte:\n"
#~ "/usr/lib/YaST2/startup/YaST2.ssh"

#~ msgid "<p><b>Menu Description File<b></p>"
#~ msgstr "<p><b>Arquivo de descrição de menu<b></p>"

#~ msgid ""
#~ "You chose to install the boot loader to the floppy.\n"
#~ "The menu of the boot loader contains an entry to boot from the floppy.\n"
#~ "Replace it with an entry to boot from the hard disk?"
#~ msgstr ""
#~ "Você escolheu instalar o carregador de inicialização no disquete.\n"
#~ "O menu do carregador de inicialização contém uma entrada para inicializar "
#~ "do disquete.\n"
#~ "Substituir por uma entrada para a inicialização do disco rígido?"

#~ msgid ""
#~ "You chose to install the boot loader to the hard disk.\n"
#~ "The menu of the boot loader contains an entry to boot from the hard "
#~ "disk.\n"
#~ "Replace it with an entry  to boot from the floppy?"
#~ msgstr ""
#~ "Você escolheu instalar o carregador de inicialização no disco rígido.\n"
#~ "O menu do carregador de inicialização contém uma entrada para a "
#~ "inicialização do disco rígido.\n"
#~ "Substituir por uma entrada para a inicialização do disquete?"

#~ msgid ""
#~ "You selected the master boot record of %1. According to the\n"
#~ "current configuration, %1 is not meant to be the boot disk\n"
#~ "of your machine.\n"
#~ "If your machine is configured to boot from %1, the order\n"
#~ "of the disks in the configuration of the boot loader should\n"
#~ "be adapted.\n"
#~ "Adapt it?\n"
#~ msgstr ""
#~ "Você selecionou o registro mestre de inicialização de %1. De acordo com "
#~ "a\n"
#~ "configuração atual, %1 não é o disco de inicialização\n"
#~ "de sua máquina.\n"
#~ "Se sua máquina está configurada para a inicialização de %1, a ordem \n"
#~ "de discos na configuração do carregador de inicialização deve ser\n"
#~ "adaptada.\n"
#~ "Adaptar?\n"

#~ msgid "other"
#~ msgstr "outro"

#~ msgid "image"
#~ msgstr "imagem"

#~ msgid "Yes"
#~ msgstr "Sim"

#~ msgid "No"
#~ msgstr "Não"

#~ msgid "Add Saved MBR to Boot Loader Menu"
#~ msgstr "Adicionar MBR salva ao menu do carregador de inicialização"

#~ msgid ""
#~ "If you set the password, the boot dialog is displayed\n"
#~ "only in the text mode. Continue?\n"
#~ msgstr ""
#~ "Se você configurar a senha, o diálogo de inicialização é exibido\n"
#~ "somente em modo texto. Continuar?\n"

#~ msgid "Use Dedicated Boot Loader Area"
#~ msgstr "Usar área dedicada do carregador de inicialização"

#~ msgid ""
#~ "Using the dedicated boot loader area prevents\n"
#~ "boot loader files from being moved during\n"
#~ "automatic disk defragmentation.  The movement could prevent the\n"
#~ "boot loader from loading."
#~ msgstr ""
#~ "O uso da área dedicada do carregador de inicialização previne\n"
#~ "que os arquivos do carregador de inicialização sejam removidos\n"
#~ "durante a desfragmentação do disco. O movimento pode \n"
#~ "fazer o carregador de inicialização não carregar."

#~ msgid ""
#~ "<p>Select <b>XEN Section</b> to add a new Linux kernel or other image,\n"
#~ "but to start it in a XEN environment.</p>"
#~ msgstr ""
#~ "<p>Selecione <b>Seção do XEN</b> para adicionar um novo kernel do Linux\n"
#~ "ou outra imagem, mas iniciá-lo em um ambiente do XEN.</p>"

#~ msgid ""
#~ "The /boot directory is on an ext4 filesystem. Create separate /boot "
#~ "partition with ext2 filesytem"
#~ msgstr ""
#~ "O diretório /boot está em um sistema de arquivos ext4. Crie uma partição /"
#~ "boot com o sistema de arquivos ext2"

#~ msgid ""
#~ "<p>Select <b>Kernel via XEN<b> to add a new Linux kernel or other image,\n"
#~ "but to start it in a XEN environment.</p>"
#~ msgstr ""
#~ "<p>Selecione <b>Kernel via XEN<b> para adicionar um novo kernel do Linux "
#~ "ou outra imagem,\n"
#~ "mas iniciar em um ambiente do XEN.</p>"<|MERGE_RESOLUTION|>--- conflicted
+++ resolved
@@ -13,16 +13,11 @@
 msgstr ""
 "Project-Id-Version: bootloader\n"
 "Report-Msgid-Bugs-To: \n"
-<<<<<<< HEAD
 "POT-Creation-Date: 2019-03-08 02:29+0000\n"
-"PO-Revision-Date: 2019-03-01 06:28+0000\n"
-=======
-"POT-Creation-Date: 2019-03-02 02:29+0000\n"
 "PO-Revision-Date: 2019-03-10 04:58+0000\n"
->>>>>>> a70eec54
 "Last-Translator: Rodrigo Macedo <rmsolucoeseminformatic4@gmail.com>\n"
-"Language-Team: Portuguese (Brazil) <https://l10n.opensuse.org/projects/"
-"yast-bootloader/master/pt_BR/>\n"
+"Language-Team: Portuguese (Brazil) <https://l10n.opensuse.org/projects/yast-"
+"bootloader/master/pt_BR/>\n"
 "Language: pt_BR\n"
 "MIME-Version: 1.0\n"
 "Content-Type: text/plain; charset=UTF-8\n"
@@ -464,18 +459,7 @@
 msgstr "Habilitar &suporte a boot confiável"
 
 #. TRANSLATORS: TrustedGRUB2 is a name, don't translate it
-<<<<<<< HEAD
 #: src/lib/bootloader/grub2_widgets.rb:330
-#, fuzzy
-#| msgid ""
-#| "<p><b>Trusted Boot</b> will install TrustedGRUB2\n"
-#| "instead of regular GRUB2.</p>\n"
-#| "<p>It means measuring the integrity of the boot process,\n"
-#| "with the help from the hardware (a TPM, Trusted Platform Module,\n"
-#| "chip).</p>\n"
-=======
-#: src/lib/bootloader/grub2_widgets.rb:302
->>>>>>> a70eec54
 msgid ""
 "<p><b>Trusted Boot</b> will install TrustedGRUB2\n"
 "instead of regular GRUB2.\n"
@@ -490,15 +474,7 @@
 "boot com a ajuda do hardware (um chip TPM,\n"
 "Trusted Platform Module).\n"
 
-<<<<<<< HEAD
 #: src/lib/bootloader/grub2_widgets.rb:336
-#, fuzzy
-#| msgid ""
-#| "<p>First you need to make sure Trusted Boot is enabled in the BIOS\n"
-#| "setup (the setting may be named Security Chip, for example).</p>\n"
-=======
-#: src/lib/bootloader/grub2_widgets.rb:308
->>>>>>> a70eec54
 msgid ""
 "First you need to make sure Trusted Boot is enabled in the BIOS\n"
 "setup (the setting may be named \"Security Chip\", for example).\n"
@@ -554,24 +530,7 @@
 "não são iguais. Redigite a senha."
 
 #. special value as we do not know password, so it mean user do not change it
-<<<<<<< HEAD
 #: src/lib/bootloader/grub2_widgets.rb:468
-#, fuzzy
-#| msgid ""
-#| "<p><b>Protect Boot Loader with Password</b><br>\n"
-#| "At boot time, modifying or even booting any entry will require the "
-#| "password. If <b>Protect Entry Modification Only</b> is checked then "
-#| "booting any entry is not restricted but modifying entries requires the "
-#| "password (which is the way GRUB 1 behaved). As side-effect of this "
-#| "option, rd.shell=0 is added to kernel parameters, to prevent an "
-#| "unauthorized access to the initrd shell.<br>YaST will only accept the "
-#| "password if you repeat it in <b>Retype Password</b>. The password applies "
-#| "to the GRUB2 user 'root' which is distinct from the Linux 'root'. YaST "
-#| "currently does not supportother GRUB2 users. If you need them, use a "
-#| "separate GRUB2 script.</p>"
-=======
-#: src/lib/bootloader/grub2_widgets.rb:440
->>>>>>> a70eec54
 msgid ""
 "<p><b>Protect Boot Loader with Password</b>\n"
 "at boot time, modifying or even booting any entry will require the password. "
@@ -591,28 +550,13 @@
 "modificação de entradas exigirá a senha (que é o modo como o GRUB 1 se "
 "comporta). Como efeito colateral desta opção, rd.shell = 0 é adicionado aos "
 "parâmetros do kernel, para evitar um acesso não autorizado ao shell initrd. "
-"O YaST aceitará a senha somente se você a repetir em <b> Redigitar senha </b>"
-". A senha se aplica ao usuário do GRUB2 'root', que é diferente do 'root' do "
-"Linux. O YaST atualmente não suporta outros usuários do GRUB2. Se você "
+"O YaST aceitará a senha somente se você a repetir em <b> Redigitar senha </"
+"b>. A senha se aplica ao usuário do GRUB2 'root', que é diferente do 'root' "
+"do Linux. O YaST atualmente não suporta outros usuários do GRUB2. Se você "
 "precisar deles, use um script separado do GRUB2.</p>"
 
 #. Translators: do not translate the quoted parts like "unit"
-<<<<<<< HEAD
 #: src/lib/bootloader/grub2_widgets.rb:508
-#, fuzzy
-#| msgid ""
-#| "<p>When a graphical console is used it allows to use various display "
-#| "resolutions. The <tt>auto</tt> option tries to find the best one when "
-#| "booting starts.</p>\n"
-#| "<p>When a serial console is used the boot output will be printed to a "
-#| "serial device like <tt>ttyS0</tt>. At least the <tt>--unit</tt> option "
-#| "has to be specified, and the complete syntax is <tt>%s</tt>. Other parts "
-#| "are optional and if not set, a default is used. <tt>NUM</tt> in commands "
-#| "stands for a positive number like 8. Example parameters are <tt>serial --"
-#| "speed=38400 --unit=0</tt>.</p>"
-=======
-#: src/lib/bootloader/grub2_widgets.rb:480
->>>>>>> a70eec54
 msgid ""
 "<p><b>Use graphical console</b> when checked it allows to use various "
 "display resolutions. The <tt>auto</tt> option tries to find the best one "
@@ -629,10 +573,10 @@
 "quando a inicialização é iniciada.</p>\n"
 "<p><b>Use o console serial</b> quando marcado, ele redireciona a saída de "
 "inicialização para um dispositivo serial como <tt>ttyS0</tt>. Pelo menos a "
-"opção <tt>--unit</tt> deve ser especificada, e a sintaxe completa é "
-"<tt>%s</tt>. Outras peças são opcionais e, se não configuradas, um padrão é "
-"usado. <tt>NUM</tt> nos comandos representa um número positivo como 8. "
-"Exemplos de parâmetros são <tt> serial --speed=38400 --unit=0</tt>.</p>"
+"opção <tt>--unit</tt> deve ser especificada, e a sintaxe completa é <tt>%s</"
+"tt>. Outras peças são opcionais e, se não configuradas, um padrão é usado. "
+"<tt>NUM</tt> nos comandos representa um número positivo como 8. Exemplos de "
+"parâmetros são <tt> serial --speed=38400 --unit=0</tt>.</p>"
 
 #: src/lib/bootloader/grub2_widgets.rb:536
 msgid "To enable serial console you must provide the corresponding arguments."
@@ -732,18 +676,7 @@
 msgid "&Edit Disk Boot Order"
 msgstr "&Editar ordem de boot do disco"
 
-<<<<<<< HEAD
 #: src/lib/bootloader/grub2_widgets.rb:849
-#, fuzzy
-#| msgid ""
-#| "<p><big><b>Disks Order</b></big><br>\n"
-#| "To specify the order of the disks according to the order in BIOS, use\n"
-#| "the <b>Up</b> and <b>Down</b> buttons to reorder the disks.\n"
-#| "To add a disk, push <b>Add</b>.\n"
-#| "To remove a disk, push <b>Remove</b>.</p>"
-=======
-#: src/lib/bootloader/grub2_widgets.rb:821
->>>>>>> a70eec54
 msgid ""
 "<p><b>Edit Disk Boot Order</b>\n"
 "allows to specify the order of the disks according to the order in BIOS. "
