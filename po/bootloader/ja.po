--- conflicted
+++ resolved
@@ -13,13 +13,8 @@
 msgstr ""
 "Project-Id-Version: bootloader\n"
 "Report-Msgid-Bugs-To: \n"
-<<<<<<< HEAD
 "POT-Creation-Date: 2019-03-08 02:29+0000\n"
-"PO-Revision-Date: 2019-03-01 06:28+0000\n"
-=======
-"POT-Creation-Date: 2019-03-02 02:29+0000\n"
 "PO-Revision-Date: 2019-03-10 04:58+0000\n"
->>>>>>> a70eec54
 "Last-Translator: Yasuhiko Kamata <belphegor@belbel.or.jp>\n"
 "Language-Team: Japanese <https://l10n.opensuse.org/projects/yast-bootloader/"
 "master/ja/>\n"
@@ -220,8 +215,10 @@
 "configuration."
 msgstr ""
 "<p><b>ブートローダ</b>\n"
-"では、どのブートローダをインストールするのかを指定します。 <tt>管理しない</tt> を選択すると、 YaST "
-"ではブートローダの設定管理を行なわず、カーネルをインストールした後に動作するスクリプトでも、ブートローダの設定を更新しないようになります。"
+"では、どのブートローダをインストールするのかを指定します。 <tt>管理しない</"
+"tt> を選択すると、 YaST ではブートローダの設定管理を行なわず、カーネルをイン"
+"ストールした後に動作するスクリプトでも、ブートローダの設定を更新しないように"
+"なります。"
 
 #. Display bootloader summary
 #. @return a list of summary lines
@@ -320,7 +317,8 @@
 "loaded.</p>\n"
 msgstr ""
 "<p><b>タイムアウト (秒)</b>\n"
-"では、ブートローダが既定のカーネルを読み込む前に待機する時間を指定します。</p>\n"
+"では、ブートローダが既定のカーネルを読み込む前に待機する時間を指定します。</"
+"p>\n"
 
 #. Represents decision if bootloader need activated partition
 #: src/lib/bootloader/grub2_widgets.rb:92
@@ -337,10 +335,14 @@
 "if the boot loader is installed in the MBR.</p>"
 msgstr ""
 "<p><b>ブートパーティションをアクティブに設定</b>\n"
-"を選択すると、ブートローダのあるパーティションをアクティブに設定します。汎用の\n"
-"MBR コードではアクティブパーティションを起動する仕組みになっているため、これを選択する\n"
-"ことで本システムを起動できるようになります。なお、古い BIOS では MBR にブートローダを\n"
-"インストールした場合でも、 1 つのパーティションのみをアクティブに設定する必要があります。 </p>"
+"を選択すると、ブートローダのあるパーティションをアクティブに設定します。汎用"
+"の\n"
+"MBR コードではアクティブパーティションを起動する仕組みになっているため、これ"
+"を選択する\n"
+"ことで本システムを起動できるようになります。なお、古い BIOS では MBR にブート"
+"ローダを\n"
+"インストールした場合でも、 1 つのパーティションのみをアクティブに設定する必要"
+"があります。 </p>"
 
 #. Represents decision if smt is enabled
 #: src/lib/bootloader/grub2_widgets.rb:124
@@ -452,7 +454,8 @@
 "<p><b>Enable Secure Boot Support</b> if checked enables UEFI Secure Boot "
 "support.</p>"
 msgstr ""
-"<p><b>Secure Boot サポートを有効にする</b> を選択すると、 UEFI Secure Boot に対応するようになります。</p>"
+"<p><b>Secure Boot サポートを有効にする</b> を選択すると、 UEFI Secure Boot に"
+"対応するようになります。</p>"
 
 #. Represents switcher for Trusted Boot
 #: src/lib/bootloader/grub2_widgets.rb:325
@@ -460,18 +463,7 @@
 msgstr "Trusted Boot サポートを有効にする (&T)"
 
 #. TRANSLATORS: TrustedGRUB2 is a name, don't translate it
-<<<<<<< HEAD
 #: src/lib/bootloader/grub2_widgets.rb:330
-#, fuzzy
-#| msgid ""
-#| "<p><b>Trusted Boot</b> will install TrustedGRUB2\n"
-#| "instead of regular GRUB2.</p>\n"
-#| "<p>It means measuring the integrity of the boot process,\n"
-#| "with the help from the hardware (a TPM, Trusted Platform Module,\n"
-#| "chip).</p>\n"
-=======
-#: src/lib/bootloader/grub2_widgets.rb:302
->>>>>>> a70eec54
 msgid ""
 "<p><b>Trusted Boot</b> will install TrustedGRUB2\n"
 "instead of regular GRUB2.\n"
@@ -484,21 +476,15 @@
 "これにより、ハードウエア (TPM; Trusted Platform Module) の支援のもと、\n"
 "起動処理の正当性を確認できるようになります。\n"
 
-<<<<<<< HEAD
 #: src/lib/bootloader/grub2_widgets.rb:336
-#, fuzzy
-#| msgid ""
-#| "<p>First you need to make sure Trusted Boot is enabled in the BIOS\n"
-#| "setup (the setting may be named Security Chip, for example).</p>\n"
-=======
-#: src/lib/bootloader/grub2_widgets.rb:308
->>>>>>> a70eec54
 msgid ""
 "First you need to make sure Trusted Boot is enabled in the BIOS\n"
 "setup (the setting may be named \"Security Chip\", for example).\n"
 msgstr ""
-"この機能を利用する場合は、まず BIOS セットアップで Trusted Boot が有効化されているか\n"
-"どうかをご確認ください (\"セキュリティチップ\" などの名称で設定が存在する場合もあります) 。\n"
+"この機能を利用する場合は、まず BIOS セットアップで Trusted Boot が有効化され"
+"ているか\n"
+"どうかをご確認ください (\"セキュリティチップ\" などの名称で設定が存在する場合"
+"もあります) 。\n"
 
 #. check for file size does not work, since FS reports it 4096
 #. even if the file is in fact empty and a single byte cannot
@@ -546,24 +532,7 @@
 "入力したパスワードが異なっています。もう一度入力してください。"
 
 #. special value as we do not know password, so it mean user do not change it
-<<<<<<< HEAD
 #: src/lib/bootloader/grub2_widgets.rb:468
-#, fuzzy
-#| msgid ""
-#| "<p><b>Protect Boot Loader with Password</b><br>\n"
-#| "At boot time, modifying or even booting any entry will require the "
-#| "password. If <b>Protect Entry Modification Only</b> is checked then "
-#| "booting any entry is not restricted but modifying entries requires the "
-#| "password (which is the way GRUB 1 behaved). As side-effect of this "
-#| "option, rd.shell=0 is added to kernel parameters, to prevent an "
-#| "unauthorized access to the initrd shell.<br>YaST will only accept the "
-#| "password if you repeat it in <b>Retype Password</b>. The password applies "
-#| "to the GRUB2 user 'root' which is distinct from the Linux 'root'. YaST "
-#| "currently does not supportother GRUB2 users. If you need them, use a "
-#| "separate GRUB2 script.</p>"
-=======
-#: src/lib/bootloader/grub2_widgets.rb:440
->>>>>>> a70eec54
 msgid ""
 "<p><b>Protect Boot Loader with Password</b>\n"
 "at boot time, modifying or even booting any entry will require the password. "
@@ -577,31 +546,19 @@
 "them, use a separate GRUB2 script.</p>"
 msgstr ""
 "<p><b>ブートローダをパスワードで保護する</b>\n"
-"を選択すると、システムの起動時にパスワードの入力を求め、項目の修正だけでなく、起動そのものも保護するようになります。 "
-"<b>項目の修正のみを保護する</b> にチェックを入れると、起動そのものにはパスワード入力が求められないものの、"
-"項目の内容を修正する際にはパスワードの入力を求めるようになります (GRUB 1 の動作です) 。このオプションを選択した場合、パスワード入力無しで "
-"initrd のシェルにアクセスされることのないよう、カーネルパラメータに rd.shell=0 が追加されます。なお YaST では、 "
-"<b>パスワードの再入力</b> にも同じパスワードの入力を求めます。ここで入力したパスワードは、 GRUB2 のユーザ 'root' "
-"のパスワードとして適用されます。ただし、 YaST ではその他の GRUB2 ユーザを作成することはできません。他のユーザを作成したい場合は、個別の "
-"GRUB2 スクリプトをお使いください。</p>"
+"を選択すると、システムの起動時にパスワードの入力を求め、項目の修正だけでな"
+"く、起動そのものも保護するようになります。 <b>項目の修正のみを保護する</b> に"
+"チェックを入れると、起動そのものにはパスワード入力が求められないものの、項目"
+"の内容を修正する際にはパスワードの入力を求めるようになります (GRUB 1 の動作で"
+"す) 。このオプションを選択した場合、パスワード入力無しで initrd のシェルにア"
+"クセスされることのないよう、カーネルパラメータに rd.shell=0 が追加されます。"
+"なお YaST では、 <b>パスワードの再入力</b> にも同じパスワードの入力を求めま"
+"す。ここで入力したパスワードは、 GRUB2 のユーザ 'root' のパスワードとして適用"
+"されます。ただし、 YaST ではその他の GRUB2 ユーザを作成することはできません。"
+"他のユーザを作成したい場合は、個別の GRUB2 スクリプトをお使いください。</p>"
 
 #. Translators: do not translate the quoted parts like "unit"
-<<<<<<< HEAD
 #: src/lib/bootloader/grub2_widgets.rb:508
-#, fuzzy
-#| msgid ""
-#| "<p>When a graphical console is used it allows to use various display "
-#| "resolutions. The <tt>auto</tt> option tries to find the best one when "
-#| "booting starts.</p>\n"
-#| "<p>When a serial console is used the boot output will be printed to a "
-#| "serial device like <tt>ttyS0</tt>. At least the <tt>--unit</tt> option "
-#| "has to be specified, and the complete syntax is <tt>%s</tt>. Other parts "
-#| "are optional and if not set, a default is used. <tt>NUM</tt> in commands "
-#| "stands for a positive number like 8. Example parameters are <tt>serial --"
-#| "speed=38400 --unit=0</tt>.</p>"
-=======
-#: src/lib/bootloader/grub2_widgets.rb:480
->>>>>>> a70eec54
 msgid ""
 "<p><b>Use graphical console</b> when checked it allows to use various "
 "display resolutions. The <tt>auto</tt> option tries to find the best one "
@@ -613,13 +570,15 @@
 "for a positive number like 8. Example parameters are <tt>serial --"
 "speed=38400 --unit=0</tt>.</p>"
 msgstr ""
-"<p><b>グラフィカルコンソールを使用する</b> を選択すると、様々なディスプレイ解像度を使用することができるようになります。 <tt>自動</tt>"
-" を選択すると、起動時に最適な解像度を検出しようとします。</p>\n"
-"<p><b>シリアルコンソールを使用する</b> を選択すると、起動時のメッセージは <tt>ttyS0</tt> "
-"等のシリアルデバイスに出力されます。この場合、少なくとも <tt>--unit</tt> オプション (書式: <tt>%s</tt>) "
-"だけは設定しておかなければなりません。それ以外のものは必要に応じて設定してください。設定しない場合は既定値を利用します。また、 <tt>数値</tt> "
-"には 8 のように数字を入力してください。たとえば下記のように設定します: <tt>serial --speed=38400 "
-"--unit=0</tt>.</p>"
+"<p><b>グラフィカルコンソールを使用する</b> を選択すると、様々なディスプレイ解"
+"像度を使用することができるようになります。 <tt>自動</tt> を選択すると、起動時"
+"に最適な解像度を検出しようとします。</p>\n"
+"<p><b>シリアルコンソールを使用する</b> を選択すると、起動時のメッセージは "
+"<tt>ttyS0</tt> 等のシリアルデバイスに出力されます。この場合、少なくとも "
+"<tt>--unit</tt> オプション (書式: <tt>%s</tt>) だけは設定しておかなければなり"
+"ません。それ以外のものは必要に応じて設定してください。設定しない場合は既定値"
+"を利用します。また、 <tt>数値</tt> には 8 のように数字を入力してください。た"
+"とえば下記のように設定します: <tt>serial --speed=38400 --unit=0</tt>.</p>"
 
 #: src/lib/bootloader/grub2_widgets.rb:536
 msgid "To enable serial console you must provide the corresponding arguments."
@@ -686,7 +645,8 @@
 " If sections are not generated yet ( e.g. during installation) \n"
 "then the box is empty and the default is picked by grub2 itself.</p>\n"
 msgstr ""
-"<p><b>既定のブートセクション</b> では、起動時に既定で選択するセクションを指定します。\n"
+"<p><b>既定のブートセクション</b> では、起動時に既定で選択するセクションを指定"
+"します。\n"
 " インストール時などのように、まだセクションが作成されていない場合、\n"
 "ドロップダウンボックスには何も表示されず、 grub2 側で自動設定されます。</p>\n"
 
@@ -717,18 +677,7 @@
 msgid "&Edit Disk Boot Order"
 msgstr "ディスク順序の編集 (&E)"
 
-<<<<<<< HEAD
 #: src/lib/bootloader/grub2_widgets.rb:849
-#, fuzzy
-#| msgid ""
-#| "<p><big><b>Disks Order</b></big><br>\n"
-#| "To specify the order of the disks according to the order in BIOS, use\n"
-#| "the <b>Up</b> and <b>Down</b> buttons to reorder the disks.\n"
-#| "To add a disk, push <b>Add</b>.\n"
-#| "To remove a disk, push <b>Remove</b>.</p>"
-=======
-#: src/lib/bootloader/grub2_widgets.rb:821
->>>>>>> a70eec54
 msgid ""
 "<p><b>Edit Disk Boot Order</b>\n"
 "allows to specify the order of the disks according to the order in BIOS. "
@@ -739,7 +688,8 @@
 msgstr ""
 "<p><b>ディスクの順序の編集</b>\n"
 "では、 BIOS での順序に合わせてディスクの順序を設定することができます。\n"
-"<b>上へ</b> と <b>下へ</b> のボタンを押してディスクの順序を入れ替えてください。\n"
+"<b>上へ</b> と <b>下へ</b> のボタンを押してディスクの順序を入れ替えてくださ"
+"い。\n"
 "また、ディスクを追加するには <b>追加</b> ボタンを、\n"
 "ディスクを削除するには <b>削除</b> ボタンをそれぞれ押してください。</p>"
 
