--- conflicted
+++ resolved
@@ -9,19 +9,11 @@
 msgstr ""
 "Project-Id-Version: update\n"
 "Report-Msgid-Bugs-To: \n"
-<<<<<<< HEAD
-"POT-Creation-Date: 2019-04-06 02:30+0000\n"
-"PO-Revision-Date: 2018-02-14 09:01+0000\n"
-"Last-Translator: SLE Merge Robot <weblate-admin@opensuse.org>\n"
-"Language-Team: Chinese (Taiwan) <https://l10n.opensuse.org/projects/yast-"
-"update/master/zh_TW/>\n"
-=======
 "POT-Creation-Date: 2019-03-28 02:29+0000\n"
 "PO-Revision-Date: 2019-04-09 16:49+0000\n"
 "Last-Translator: Emily Dong <Emily.Dong@excel-gits.com>\n"
 "Language-Team: Chinese (Taiwan) <https://l10n.opensuse.org/projects/"
 "yast-update/master/zh_TW/>\n"
->>>>>>> acd1bf9c
 "Language: zh_TW\n"
 "MIME-Version: 1.0\n"
 "Content-Type: text/plain; charset=UTF-8\n"
@@ -634,13 +626,7 @@
 #. TRANSLATORS: error message when /var partition cannot be mounted. %{device}
 #. is replaced by a device name (e.g., /dev/sda2) and %{error} is replaced by
 #. error details.
-<<<<<<< HEAD
-#: src/modules/RootPart.rb:999
-#, fuzzy
-#| msgid "The /var partition %1 could not be mounted.\n"
-=======
 #: src/modules/RootPart.rb:1147
->>>>>>> acd1bf9c
 msgid ""
 "The /var partition %{device} could not be mounted.\n"
 "\n"
@@ -763,13 +749,7 @@
 
 #. TRANSLATORS: Error message, where %{root} and %{tmp} are replaced by
 #. device names (e.g., /dev/sda1 and /dev/sda2).
-<<<<<<< HEAD
-#: src/modules/RootPart.rb:1335
-#, fuzzy
-#| msgid "The root partition in /etc/fstab has an invalid root device.\n"
-=======
 #: src/modules/RootPart.rb:1483
->>>>>>> acd1bf9c
 msgid ""
 "The root partition in /etc/fstab has an invalid root device.\n"
 "It is currently mounted as %{root} but listed as %{tmp}."
