--- conflicted
+++ resolved
@@ -7,19 +7,11 @@
 msgstr ""
 "Project-Id-Version: opensuse-i 18n\n"
 "Report-Msgid-Bugs-To: \n"
-<<<<<<< HEAD
 "POT-Creation-Date: 2019-02-15 02:29+0000\n"
-"PO-Revision-Date: 2018-03-07 12:06+0000\n"
-"Last-Translator: Martin Devenney <devenneymartin@gmail.com>\n"
+"PO-Revision-Date: 2019-01-31 14:23+0000\n"
+"Last-Translator: Sven Åhr <anders.ahr@gmail.com>\n"
 "Language-Team: Swedish <https://l10n.opensuse.org/projects/yast-services-"
 "manager/master/sv/>\n"
-=======
-"POT-Creation-Date: 2018-12-14 02:29+0000\n"
-"PO-Revision-Date: 2019-01-31 14:23+0000\n"
-"Last-Translator: Sven Åhr <anders.ahr@gmail.com>\n"
-"Language-Team: Swedish <https://l10n.opensuse.org/projects/"
-"yast-services-manager/master/sv/>\n"
->>>>>>> d7a645bf
 "Language: sv\n"
 "MIME-Version: 1.0\n"
 "Content-Type: text/plain; charset=UTF-8\n"
@@ -478,8 +470,8 @@
 "start: tjänsten startas automatiskt när systemet startas om.</li><li>På "
 "begäran: tjänsten startas automatiskt vid behov.</li><li>Manuellt: tjänsten "
 "startas inte automatiskt.</li></ul><b>Status</b> visar tjänstens status och "
-"delstatus.<br /><b>Beskrivning</b> visar en beskrivning av tjänsten.<br /><"
-"br />Obs! redigerade värden är märkta med '(*)'."
+"delstatus.<br /><b>Beskrivning</b> visar en beskrivning av tjänsten.<br /"
+"><br />Obs! redigerade värden är märkta med '(*)'."
 
 #. Title for name column
 #.
@@ -567,7 +559,8 @@
 #: src/lib/services-manager/widgets/target_selector.rb:65
 msgid ""
 "<b>Default System Target</b> Allows to select the Systemd default target."
-msgstr "<b>Standardsystemmål</b> Gör att du kan välja standardmål för systemet."
+msgstr ""
+"<b>Standardsystemmål</b> Gör att du kan välja standardmål för systemet."
 
 #. Widget label
 #.
@@ -630,13 +623,7 @@
 #. %{change} is replaced by the target action (i.e., "start" or "stop"),
 #. %{service} is a service name (e.g., "cups"), and %{status} is the current
 #. service status (i.e., "running" or "not running").
-<<<<<<< HEAD
 #: src/modules/services_manager_service.rb:423
-#, fuzzy
-#| msgid "Could not %{change} %{service} which is currently %{status}. "
-=======
-#: src/modules/services_manager_service.rb:420
->>>>>>> d7a645bf
 msgid "Could not %{change} '%{service}' which is currently %{status}."
 msgstr "Det gick inte att %{change} '%{service}' som har status %{status}."
 
@@ -663,13 +650,7 @@
 #. Returns a error message when the underlying service is not found
 #.
 #. @return [String] Error message
-<<<<<<< HEAD
 #: src/modules/services_manager_service.rb:456
-#, fuzzy
-#| msgid "Service %{service} Full Info"
-=======
-#: src/modules/services_manager_service.rb:453
->>>>>>> d7a645bf
 msgid "Service '%{service}' was not found."
 msgstr "Tjänsten '%{service}' hittades inte."
 
@@ -699,8 +680,8 @@
 "The following services(%{amount}) will be configured to start after booting:"
 "<br />%{services}<br /><br />"
 msgstr ""
-"Följande tjänster (%{amount}) konfigureras att startas efter systemstart:<br "
-"/>%{services}<br /><br />"
+"Följande tjänster (%{amount}) konfigureras att startas efter systemstart:"
+"<br />%{services}<br /><br />"
 
 #. Summary of services that have been set to start on demand
 #.
@@ -710,8 +691,8 @@
 "The following services(%{amount}) will be configured to start on demand:<br /"
 ">%{services}<br /><br />"
 msgstr ""
-"Följande tjänster (%{amount}) konfigureras att startas på begäran:<br "
-"/>%{services}<br /><br />"
+"Följande tjänster (%{amount}) konfigureras att startas på begäran:<br />"
+"%{services}<br /><br />"
 
 #. Summary of services that have been set to start manually
 #.
@@ -721,8 +702,8 @@
 "The following services(%{amount}) will be configured to start manually:<br />"
 "%{services}<br /><br />"
 msgstr ""
-"Följande tjänster (%{amount}) konfigureras att startas manuellt:<br "
-"/>%{services}<br /><br />"
+"Följande tjänster (%{amount}) konfigureras att startas manuellt:<br />"
+"%{services}<br /><br />"
 
 #. Default systemd target (previously: runlevel 5) option #1
 #: src/modules/services_manager_target.rb:21
