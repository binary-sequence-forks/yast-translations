--- conflicted
+++ resolved
@@ -12,13 +12,8 @@
 msgstr ""
 "Project-Id-Version: control\n"
 "Report-Msgid-Bugs-To: \n"
-<<<<<<< HEAD
 "POT-Creation-Date: 2019-04-17 02:30+0000\n"
-"PO-Revision-Date: 2019-04-15 15:08+0000\n"
-=======
-"POT-Creation-Date: 2019-04-04 13:35+0000\n"
 "PO-Revision-Date: 2019-04-18 16:06+0000\n"
->>>>>>> 0ebd0bad
 "Last-Translator: Yasuhiko Kamata <belphegor@belbel.or.jp>\n"
 "Language-Team: Japanese <https://l10n.opensuse.org/projects/yast-control/"
 "master/ja/>\n"
@@ -238,8 +233,7 @@
 "• Includes Podman Container Runtime by default"
 msgstr ""
 "• コンテナの実行用に最適化された MicroOS です\n"
-"• 既定で Podman Container Runtime が含まれます\n"
-"          "
+"• 既定で Podman Container Runtime が含まれます"
 
 #: control/control.Kubic.glade.translations.glade:38
 msgid "Update Settings"
@@ -323,22 +317,6 @@
 "• 最小限のインストール範囲となり、既定では何もサービスが提供されません\n"
 "• `transactional-update pkg in` でソフトウエアをインストールします"
 
-<<<<<<< HEAD
-=======
-#. TRANSLATORS: a label for a system role
-#: control/control.MicroOS.glade.translations.glade:30
-msgid "MicroOS Container Host"
-msgstr "MicroOS コンテナホスト"
-
-#: control/control.MicroOS.glade.translations.glade:31
-msgid ""
-"• MicroOS optimised for hosting container workloads\n"
-"• Includes Podman Container Runtime by default"
-msgstr ""
-"• コンテナの実行用に最適化された MicroOS です\n"
-"• 既定で Podman Container Runtime が含まれます"
-
->>>>>>> 0ebd0bad
 #: package/xfce-changecontrolxml.glade.translations.glade:2
 msgid "Desktop with XFCE"
 msgstr "XFCE を利用するデスクトップ"
@@ -410,7 +388,9 @@
 msgid ""
 "Graphical system with Xfce as desktop environment. Suitable for "
 "Workstations, Desktops and Laptops."
-msgstr "Xfce をデスクトップ環境とするグラフィカルなシステムです。ワークステーションやデスクトップ、ラップトップにお勧めです。"
+msgstr ""
+"Xfce をデスクトップ環境とするグラフィカルなシステムです。ワークステーションや"
+"デスクトップ、ラップトップにお勧めです。"
 
 #. TRANSLATORS: a label for a system role
 #: control/control.openSUSE.glade.translations.glade:32
