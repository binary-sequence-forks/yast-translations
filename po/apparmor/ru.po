--- conflicted
+++ resolved
@@ -15,13 +15,8 @@
 msgstr ""
 "Project-Id-Version: yast2-apparmor.ru\n"
 "Report-Msgid-Bugs-To: \n"
-<<<<<<< HEAD
 "POT-Creation-Date: 2019-01-31 02:27+0000\n"
-"PO-Revision-Date: 2018-03-07 15:32+0000\n"
-=======
-"POT-Creation-Date: 2019-01-25 02:28+0000\n"
 "PO-Revision-Date: 2019-01-31 14:22+0000\n"
->>>>>>> d7a645bf
 "Last-Translator: Nikita Maynagashev <maynagashev@palex.ru>\n"
 "Language-Team: Russian <https://l10n.opensuse.org/projects/yast-apparmor/"
 "master/ru/>\n"
@@ -29,8 +24,8 @@
 "MIME-Version: 1.0\n"
 "Content-Type: text/plain; charset=UTF-8\n"
 "Content-Transfer-Encoding: 8bit\n"
-"Plural-Forms: nplurals=3; plural=n%10==1 && n%100!=11 ? 0 : n%10>=2 && n%10<="
-"4 && (n%100<10 || n%100>=20) ? 1 : 2;\n"
+"Plural-Forms: nplurals=3; plural=n%10==1 && n%100!=11 ? 0 : n%10>=2 && n"
+"%10<=4 && (n%100<10 || n%100>=20) ? 1 : 2;\n"
 "X-Generator: Weblate 3.3\n"
 
 #. AppArmor dialog caption
@@ -2019,7 +2014,8 @@
 #: src/lib/apparmor/genprof.rb:32
 msgid ""
 "Error: Profile for %s not generated due to error in executing aa-genprof"
-msgstr "Ошибка: профиль для %s не создан из-за ошибки при выполнении aa-genprof"
+msgstr ""
+"Ошибка: профиль для %s не создан из-за ошибки при выполнении aa-genprof"
 
 #. TRANSLATORS: file path
 #: src/lib/apparmor/logprof.rb:24
