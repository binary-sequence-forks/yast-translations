--- conflicted
+++ resolved
@@ -15,15 +15,9 @@
 msgstr ""
 "Project-Id-Version: storage\n"
 "Report-Msgid-Bugs-To: \n"
-<<<<<<< HEAD
 "POT-Creation-Date: 2018-03-01 15:17+0100\n"
-"PO-Revision-Date: 2018-02-28 22:05+0000\n"
-"Last-Translator: Luiz Fernando Ranghetti <elchevive68@gmail.com>\n"
-=======
-"POT-Creation-Date: 2018-03-01 06:35+0000\n"
 "PO-Revision-Date: 2018-03-01 14:25+0000\n"
 "Last-Translator: Rodrigo Macedo <rmsolucoeseminformatic4@gmail.com>\n"
->>>>>>> 1b391087
 "Language-Team: Portuguese (Brazil) <https://l10n.opensuse.org/projects/yast-"
 "storage/master/pt_BR/>\n"
 "Language: pt_BR\n"
@@ -329,28 +323,13 @@
 #. Confirmation when the device is a LVM thin pool and there is any thin volume over it
 #.
 #. @see DeleteDevice#confirm_recursive_delete
-<<<<<<< HEAD
 #: src/lib/y2partitioner/actions/delete_lvm_lv.rb:75
-#, fuzzy
-#| msgid "Confirm Deleting of Volume Group"
-=======
-#: src/lib/y2partitioner/actions/delete_lvm_lv.rb:76
->>>>>>> 1b391087
 msgid "Confirm Deleting of LVM Thin Pool"
 msgstr "Confirmar apagar o pool fino LVM"
 
 #. TRANSLATORS: Confirmation message when a LVM thin pool is going to be deleted,
 #. where %{name} is replaced by the name of the thin pool (e.g., /dev/system/pool)
-<<<<<<< HEAD
 #: src/lib/y2partitioner/actions/delete_lvm_lv.rb:79
-#, fuzzy
-#| msgid ""
-#| "The volume group \"%1\" contains at least one logical volume.\n"
-#| "If you proceed, the following volumes will be unmounted (if mounted)\n"
-#| "and deleted:"
-=======
-#: src/lib/y2partitioner/actions/delete_lvm_lv.rb:80
->>>>>>> 1b391087
 msgid ""
 "The thin pool %{name} is used by at least one thin volume.\n"
 "If you proceed, the following thin volumes will be unmounted (if mounted)\n"
@@ -362,13 +341,7 @@
 "e excluído:"
 
 #. TRANSLATORS: %{name} is replaced by the name of the thin pool (e.g., /dev/system/pool)
-<<<<<<< HEAD
 #: src/lib/y2partitioner/actions/delete_lvm_lv.rb:86
-#, fuzzy
-#| msgid "Really delete volume group \"%1\" and all related logical volumes?"
-=======
-#: src/lib/y2partitioner/actions/delete_lvm_lv.rb:87
->>>>>>> 1b391087
 msgid "Really delete the thin pool \"%{name}\" and all related thin volumes?"
 msgstr ""
 "Realmente exclua o pool fino \"% {name}\" e todos os volumes finos "
@@ -3596,6 +3569,9 @@
 msgid "Diagnostics Partition"
 msgstr "Partição de diagnóstico"
 
+#~ msgid "Create New Partition &Table..."
+#~ msgstr "Criar nova &tabela de partição..."
+
 #~ msgid ""
 #~ "'Password' and 'Retype password'\n"
 #~ "do not match. Retype the password."
@@ -5807,6 +5783,43 @@
 #~ msgstr ""
 #~ "A partição %1 está em uso e não pode ser redimensionada.\n"
 #~ "Para redimensionar %1, certifique-se de que ela não está sendo usada."
+
+#~ msgid ""
+#~ "<p>Select one or more (if available) hard disks\n"
+#~ "that will have the same partition layout as\n"
+#~ "this disk.</p>\n"
+#~ "<p>Disks marked with the sign '*' contain one or\n"
+#~ "more partitions. After cloning, these\n"
+#~ "partitions will be deleted.</p>\n"
+#~ msgstr ""
+#~ "<p>Selecione um ou mais (se disponíveis) discos rígidos\n"
+#~ "que terão o mesmo layout de partição deste\n"
+#~ "disco.</p>\n"
+#~ "<p>Discos marcados com um sinal '*' contêm uma ou mais\n"
+#~ "partições. Após a duplicação, estas partições\n"
+#~ "serão removidas.</p>\n"
+
+#~ msgid ""
+#~ "The following partitions will be deleted\n"
+#~ "and all data on them will be lost:"
+#~ msgstr ""
+#~ "As seguintes partições serão removidas\n"
+#~ "e todos os seus dados serão perdidos:"
+
+#~ msgid "Really delete these partitions?"
+#~ msgstr "Remover estas partições?"
+
+#~ msgid ""
+#~ "There are no partitions on this disk, but a clonable\n"
+#~ "disk must have at least one partition.\n"
+#~ "Create partitions before cloning the disk.\n"
+#~ msgstr ""
+#~ "Não existem partições neste disco, mas um disco\n"
+#~ "duplicável deve ter pelo menos uma partição.\n"
+#~ "Crie algumas partições antes de duplicar o disco.\n"
+
+#~ msgid "Clone partition layout of %1"
+#~ msgstr "Duplicar o layout de partição de %1"
 
 #~ msgid ""
 #~ "Running dasdfmt deletes all data on the disk.\n"
