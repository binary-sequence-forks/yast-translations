# Copyright (C) YEAR SuSE Linux Products GmbH, Nuernberg
# This file is distributed under the same license as the PACKAGE package.
# Ferdinand Galko <galko.ferdinand@gmail.com>, 2015, 2016, 2017, 2018.
msgid ""
msgstr ""
"Project-Id-Version: \n"
"Report-Msgid-Bugs-To: \n"
<<<<<<< HEAD
"POT-Creation-Date: 2019-03-07 02:29+0000\n"
"PO-Revision-Date: 2019-01-31 14:23+0000\n"
=======
"POT-Creation-Date: 2019-02-15 02:29+0000\n"
"PO-Revision-Date: 2019-02-19 19:03+0000\n"
>>>>>>> a6b1fbc6
"Last-Translator: Ferdinand Galko <galko.ferdinand@gmail.com>\n"
"Language-Team: Slovak <https://l10n.opensuse.org/projects/yast-storage/"
"master/sk/>\n"
"Language: sk\n"
"MIME-Version: 1.0\n"
"Content-Type: text/plain; charset=UTF-8\n"
"Content-Transfer-Encoding: 8bit\n"
"Plural-Forms: nplurals=3; plural=(n==1) ? 0 : (n>=2 && n<=4) ? 1 : 2;\n"
"X-Generator: Weblate 3.3\n"

#. TRANSLATORS: Error message.
<<<<<<< HEAD
#: src/lib/y2partitioner/actions/add_bcache.rb:61
#, fuzzy
#| msgid "There are not enough suitable unused devices to create a RAID."
=======
#: src/lib/y2partitioner/actions/add_bcache.rb:83
>>>>>>> a6b1fbc6
msgid "There are not enough suitable unused devices to create a Bcache."
msgstr ""
"Neexistuje dostatok vhodných nepoužitých zariadení pre vytvorenie Bcache."

#. TRANSLATORS: %s is a volume group name (e.g. "system")
#: src/lib/y2partitioner/actions/add_lvm_lv.rb:114
msgid "No free space left in the volume group \"%s\"."
msgstr "Žiadne voľné miesto nezostalo v skupine zväzkov \"%s\"."

#. @see TransactionWizard
#. @note The action is only run when there are available devices to create a new
#. volume group (see {Controllers::LvmVg#available_devices}).
#.
#. @return [Boolean] true whether there are available devices; false otherwise.
#: src/lib/y2partitioner/actions/add_lvm_vg.rb:79
msgid ""
"There are not enough suitable unused devices to create a volume group.\n"
msgstr ""
"Neexistuje dostatok vhodných nepoužitých zariadení pre vytvorenie skupiny "
"zväzkov.\n"

#: src/lib/y2partitioner/actions/add_lvm_vg.rb:80
msgid ""
"To use LVM, at least one unused partition of type 0x8e (or 0x83) or one "
"disk\n"
"or one RAID device is required. Change your partition table accordingly."
msgstr ""
"Ak chcete použiť LVM, je potrebný aspoň jeden nepoužitý oddiel typu 0x8e "
"(alebo 0x83) alebo jeden disk\n"
"alebo jedno RAID zariadenie. Podľa toho zmeňte svoju tabuľku oddielov."

#. @see TransactionWizard
#: src/lib/y2partitioner/actions/add_md.rb:75
msgid "There are not enough suitable unused devices to create a RAID."
msgstr ""
"Neexistuje dostatok vhodných nepoužitých zariadení pre vytvorenie RAID."

#. Checks whether the device is not used
#.
#. @see Controllers::Partition#device_used?
#.
#. @return [Boolean] true if device is not used; false otherwise.
#: src/lib/y2partitioner/actions/add_partition.rb:137
msgid "The device is in use and cannot be modified."
msgstr "Zariadenie sa používa a nemôže byť zmenené."

#. TRANSLATORS: %{name} is a device name (e.g. "/dev/sda")
#: src/lib/y2partitioner/actions/add_partition.rb:158
msgid ""
"The device %{name} is directly formatted.\n"
"Remove the filesystem on %{name}?"
msgstr ""
"Zariadenie %{name} sa priamo formátuje.\n"
"Odstrániť súborový systém na %{name}?"

#. TRANSLATORS: %{name} is a device name (e.g. "/dev/sda")
#: src/lib/y2partitioner/actions/add_partition.rb:187
msgid "It is not possible to create a partition on %{name}."
msgstr "Na %{name} nie je možné vytvoriť oddiel."

#. Error message when the device has no partition table
#.
#. @return [String, nil] nil if the device has partition table.
#: src/lib/y2partitioner/actions/clone_partition_table.rb:93
msgid ""
"There are no partitions on this device, but a clonable\n"
"device must have at least one partition.\n"
"Create partitions before cloning the device."
msgstr ""
"Neexistujú žiadne oddiely na tomto zariadení, ale zariadenie\n"
"na klonovanie musí mať aspoň jeden oddiel. \n"
"Vytvorte oddiely pred klonovaním zariadenia."

#. Error message when there are no suitable devices where to clone the device
#.
#. @return [String, nil] nil if there are suitable devices.
#: src/lib/y2partitioner/actions/clone_partition_table.rb:104
msgid ""
"This device cannot be cloned. There are no suitable\n"
"devices that could have the same partitioning layout."
msgstr ""
"Toto zariadenie nemôže byť klonované. Neexistujú žiadne vhodné\n"
"zariadenia, ktoré by mohli mať rovnaké rozdelenie disku."

#. TRANSLATORS: dialog title. %s is a device name like /dev/sda
#: src/lib/y2partitioner/actions/controllers/add_partition.rb:188
msgid "Add Partition on %s"
msgstr "Pridať oddiel na %s"

#. starting block must be in a region,
#. TRANSLATORS: text for an error popup
#: src/lib/y2partitioner/actions/controllers/add_partition.rb:204
msgid "The block entered as start is not available."
msgstr "Blok zadaný ako začiatočný nie je k dispozícii."

#. TRANSLATORS: text for an error popup
#: src/lib/y2partitioner/actions/controllers/add_partition.rb:207
msgid "The end block cannot be before the start."
msgstr "Koncový blok nemôže byť pred začiatočným."

#. ending block must be in the same region than the start
#. TRANSLATORS: text for an error popup
#: src/lib/y2partitioner/actions/controllers/add_partition.rb:212
msgid "The region entered collides with the existing partitions."
msgstr "Zadaná oblasť je koliduje s existujúcimi oddielmi."

#. It's so small that we already know that we can't align both
#. start and end
#. TRANSLATORS: text for an error popup
#: src/lib/y2partitioner/actions/controllers/add_partition.rb:218
msgid "The region entered is too small, not supported by this device."
msgstr "Zadaná oblasť je príliš malá, nie je podporované týmto zariadením."

#. Almost pathological case, but still can happen if the user tries
#. to break stuff
#. TRANSLATORS: text for an error popup
#: src/lib/y2partitioner/actions/controllers/add_partition.rb:224
msgid "Invalid region entered, increase the size or align the start."
msgstr "Zadaná neplatná oblasť, zväčšenie veľkosti alebo zarovnanie začiatku."

#. TRANSLATORS: %{mount_points} is replaced by a list of mount points, please
#. do not modify it.
#: src/lib/y2partitioner/actions/controllers/fstabs.rb:159
msgid ""
"The following mount points cannot be imported:\n"
"%{mount_points}"
msgstr ""
"Nasledujúce body pripojenia nie je možné importovať:\n"
"%{mount_points}"

#. TRANSLATORS: dialog title. %s is a device name like /dev/vg0
#: src/lib/y2partitioner/actions/controllers/lvm_lv.rb:245
msgid "Add Logical Volume on %s"
msgstr "Pridať logický zväzok na %s"

#. TRANSLATORS: Error message when there is no name for the new logical volume
#: src/lib/y2partitioner/actions/controllers/lvm_lv.rb:299
msgid "Enter a name for the logical volume."
msgstr "Zadajte názov pre logický zväzok."

#. TRANSLATORS: Error message when the name of the logical volume is too long
#: src/lib/y2partitioner/actions/controllers/lvm_lv.rb:309
msgid "The name for the logical volume is longer than 128 characters."
msgstr "Názov pre logický zväzok je dlhší ako 128 znakov."

#. TRANSLATORS: Error message when the name of the logical volume contains
#. illegal characters
#: src/lib/y2partitioner/actions/controllers/lvm_lv.rb:320
msgid ""
"The name for the logical volume contains illegal characters.\n"
"Allowed are alphanumeric characters, \".\", \"_\", \"-\" and \"+\"."
msgstr ""
"Názov pre logický zväzok obsahuje nedovolené znaky.\n"
"Povolené sú alfanumerické znaky, \".\", \"_\", \"-\" a \"+\"."

#. TRANSLATORS: Error message when the name of the volume group is already used.
#. %{lv_name} is replaced by a logical volume name (e.g., lv1) and %{vg_name} is
#. replaced by a volume group name (e.g., system)
#: src/lib/y2partitioner/actions/controllers/lvm_lv.rb:336
msgid ""
"A logical volume named \"%{lv_name}\" already exists\n"
"in volume group \"%{vg_name}\"."
msgstr ""
"Logický zväzok pomenovaný \"%{lv_name}\" už existuje\n"
"v skupine zväzkov \"%{vg_name}\"."

#. TRANSLATORS: dialog title when creating an LVM volume group
#: src/lib/y2partitioner/actions/controllers/lvm_vg.rb:79
msgid "Add Volume Group"
msgstr "Pridať skupinu zväzkov"

#. TRANSLATORS: dialog title when resizing an LVM volume group, where %s is replaced
#. by a device name (e.g., /dev/vg0)
#: src/lib/y2partitioner/actions/controllers/lvm_vg.rb:83
msgid "Resize Volume Group %s"
msgstr "Zmeniť veľkosť skupiny zväzkov %s"

#. Error message to show when the given volume group name is empty
#.
#. @return [String]
#: src/lib/y2partitioner/actions/controllers/lvm_vg.rb:297
msgid "Enter a name for the volume group."
msgstr "Zadajte názov pre skupinu zväzkov."

#. Error message to show when the given volume group name contains illegal
#. characters
#.
#. @return [String]
#: src/lib/y2partitioner/actions/controllers/lvm_vg.rb:315
msgid ""
"The name for the volume group contains illegal characters. Allowed\n"
"are alphanumeric characters, \".\", \"_\", \"-\" and \"+\""
msgstr ""
"Názov pre skupinu zväzkov obsahuje nedovolené znaky. Povolené \n"
"sú alfanumerické znaky, \".\", \"_\", \"-\" a \"+\""

#. TRANSLATORS: %{vg_name} is replaced by the name of the volume group
#: src/lib/y2partitioner/actions/controllers/lvm_vg.rb:338
msgid ""
"The volume group name \"%{vg_name}\" conflicts\n"
"with another entry in the /dev directory."
msgstr ""
"Názov skupiny zväzkov \"%{vg_name}\" je v konflikte\n"
"s inou položku v adresári /dev."

#. Error message to show when the given extent size is not valid
#.
#. @see #invalid_extent_size?
#.
#. @return [String]
#: src/lib/y2partitioner/actions/controllers/lvm_vg.rb:363
msgid ""
"The data entered is invalid. Insert a physical extent size larger than 1 "
"KiB\n"
"in powers of 2 and multiple of 128 KiB, for example, \"512 KiB\" or \"4 MiB\""
msgstr ""
"Zadané dáta sú neplatné. Zadajte fyzickú veľkosť rozsahu väčšiu ako 1 KiB\n"
"v mocninách 2 a násobku 128 KiB, napríklad \"512 KiB\" alebo \"4 MiB\""

#. TRANSLATORS: dialog title when creating a MD RAID.
#. %s is a device name like /dev/md0
#: src/lib/y2partitioner/actions/controllers/md.rb:194
msgid "Add RAID %s"
msgstr "Pridať RAID %s"

#. TRANSLATORS: dialog title when editing the devices of a Software RAID.
#. %s is a device name (e.g., /dev/md0)
#: src/lib/y2partitioner/actions/controllers/md.rb:198
msgid "Edit devices of RAID %s"
msgstr "Upraviť zariadenia RAID %s"

#. TRANSLATORS: %s is a device name (e.g. "/dev/sda")
#: src/lib/y2partitioner/actions/create_partition_table.rb:100
msgid "It is not possible to create a new partition table on %s."
msgstr "Nie je možné vytvoriť novú tabuľku oddielov na %s."

#. @see #confirm
#. @see DeleteDevices#confirm
#.
#. @return [Boolean]
#. @see DeleteDevices#confirm
#.
#. @return [Boolean]
#: src/lib/y2partitioner/actions/create_partition_table.rb:140
#: src/lib/y2partitioner/actions/delete_lvm_lvs.rb:71
#: src/lib/y2partitioner/actions/delete_partitions.rb:106
msgid "Confirm Deleting of Current Devices"
msgstr "Potvrďte vymazanie aktuálnych zariadení"

#: src/lib/y2partitioner/actions/create_partition_table.rb:141
#: src/lib/y2partitioner/actions/delete_lvm_lvs.rb:72
#: src/lib/y2partitioner/actions/delete_partitions.rb:107
msgid "If you proceed, the following devices will be deleted:"
msgstr "Ak budete pokračovať, nasledujúce zariadenia budú vymazané:"

#. TRANSLATORS %s is the disk device name ("/dev/sda" or similar)
#: src/lib/y2partitioner/actions/create_partition_table.rb:143
msgid "Really create a new partition table on %s"
msgstr "Naozaj vytvoriť novú tabuľku oddielov na %s"

#. TRANSLATORS: the first %s is replaced by the type of the filesystem
#. (for example, "Btrfs" or "Ext2"), the second one by the disk device name
#. ("/dev/sda" or similar).
#: src/lib/y2partitioner/actions/create_partition_table.rb:164
msgid ""
"This will delete all data from the %s file system in the device.\n"
"\n"
"Really create a new partition table on %s?"
msgstr ""
"Toto vymaže všetky dáta zo súborového systému %s na zariadení.\n"
"\n"
"Naozaj vytvoriť novú tabuľku oddielov na %s?"

#. TRANSLATORS: error message, %{name} is replaced by a bcache name (e.g., /dev/bcache0)
#: src/lib/y2partitioner/actions/delete_bcache.rb:61
msgid ""
"The device %{name} is a Flash-only Bcache. Deleting this kind of devices\n"
"is not supported yet."
msgstr ""

#. TRANSLATORS: Error message when detach is not a safe action
#: src/lib/y2partitioner/actions/delete_bcache.rb:76
#, fuzzy
#| msgid ""
#| "The bcache shares its cache set with other devices.\n"
#| "This can result in unreachable space if done without detaching.\n"
#| "Detaching can take a very long time in some situations."
msgid ""
"The bcache cannot be deleted because it shares its cache set with other "
"devices.\n"
"Deleting it without detaching the device first can result in unreachable "
"space.\n"
"Unfortunately detaching can take a very long time in some situations."
msgstr ""
"Bcache zdieľa svoju sadu vyrovnávacej pamäte s inými zariadeniami.\n"
"To môže viesť k nedostupnému miestu, ak sa vykoná bez odpojenia.\n"
"Odpojenie môže trvať veľmi dlho v niektorých situáciách."

#. no note if there is no bcache cset associated or if cset is shared by more devices
#: src/lib/y2partitioner/actions/delete_bcache.rb:105
msgid ""
"The selected Bcache is the only one using its caching set.\n"
"The caching set will be also deleted.\n"
"\n"
msgstr ""
"Vybraná Bcache je jediná, ktorá používa svoju caching sadu.\n"
"Caching sada bude tiež vymazaná.\n"
"\n"

#. Confirmation to display when the device is part of another one(s)
#.
#. @see #confirm
#.
#. @return [Boolean]
#: src/lib/y2partitioner/actions/delete_device.rb:118
msgid "Confirm Deleting of Devices"
msgstr "Potvrďte vymazanie zariadení"

#: src/lib/y2partitioner/actions/delete_device.rb:119
msgid ""
"The selected device is used by other devices in the system.\n"
"To keep the system in a consistent state, the following devices\n"
"will also be deleted:"
msgstr ""
"Vybrané zariadenie používajú iné zariadenia v systéme.\n"
"Aby bol systém zachovaný v konzistentnom stave, nasledujúce\n"
"zariadenia budú tiež vymazané:"

#. Confirmation to display when the device contains partitions
#.
#. @see #confirm
#.
#. @return [Boolean]
#: src/lib/y2partitioner/actions/delete_device.rb:134
msgid "Confirm Deleting Device with Partitions"
msgstr "Potvrďte vymazanie zariadenia s oddielmi"

#: src/lib/y2partitioner/actions/delete_device.rb:135
msgid ""
"The selected device contains partitions.\n"
"To keep the system in a consistent state, the following partitions\n"
"and its associated devices will also be deleted:"
msgstr ""
"Vybrané zariadenie obsahuje oddiely.\n"
"Aby bol systém zachovaný v konzistentnom stave, nasledujúce\n"
"oddiely a ich pridružené zariadenia budú tiež vymazané:"

#. TRANSLATORS %s is a kernel name like /dev/sda1
#: src/lib/y2partitioner/actions/delete_device.rb:151
msgid "Really delete %s and all the affected devices?"
msgstr "Naozaj vymazať %s a všetky ovplyvnené zariadenia?"

#. TRANSLATORS %s is the kernel name of the device (e.g., /dev/sda1)
#: src/lib/y2partitioner/actions/delete_device.rb:159
msgid "Really delete %s?"
msgstr "Naozaj odstrániť %s?"

#. TRANSLATORS: Note added to the dialog for trying to unmount a device
#: src/lib/y2partitioner/actions/delete_device.rb:182
msgid "It cannot be deleted while mounted."
msgstr "Nemôže byť vymazané, zatiaľ čo je pripojené."

#. Confirmation when the device is a LVM thin pool and there is any thin volume over it
#.
#. @see ConfirmRecursiveDelete#confirm_recursive_delete
#.
#. @return [Boolean]
#: src/lib/y2partitioner/actions/delete_lvm_lv.rb:70
msgid "Confirm Deleting of LVM Thin Pool"
msgstr "Potvrďte vymazanie tenkého fondu LVM"

#. TRANSLATORS: Confirmation message when a LVM thin pool is going to be deleted,
#. where %{name} is replaced by the name of the thin pool (e.g., /dev/system/pool)
#: src/lib/y2partitioner/actions/delete_lvm_lv.rb:74
msgid ""
"The thin pool %{name} is used by at least one thin volume.\n"
"If you proceed, the following thin volumes will be unmounted (if mounted)\n"
"and deleted:"
msgstr ""
"Tenký fond %{name} je používaný najmenej jedným tenkým zväzkom.\n"
"Ak budete pokračovať, nasledujúce tenké zväzky budú odpojené (ak sú "
"pripojené)\n"
"a vymazané:"

#. TRANSLATORS: %{name} is replaced by the name of the thin pool (e.g., /dev/system/pool)
#: src/lib/y2partitioner/actions/delete_lvm_lv.rb:81
msgid "Really delete the thin pool \"%{name}\" and all related thin volumes?"
msgstr "Naozaj vymazať tenký fond \"%{name}\" a všetky súvisiace tenké zväzky?"

#. TRANSLATORS: Error when trying to delete LVs from an empty VG
#: src/lib/y2partitioner/actions/delete_lvm_lvs.rb:62
msgid "The volume group does not contain logical volumes."
msgstr "Skupinu zväzkov neobsahuje logické zväzky."

#: src/lib/y2partitioner/actions/delete_lvm_lvs.rb:73
#: src/lib/y2partitioner/actions/delete_partitions.rb:108
msgid "Really delete all these devices?"
msgstr "Naozaj chcete vymazať všetky tieto zariadenia?"

#. Confirmation when the device contains logical volumes
#.
#. @see ConfirmRecursiveDelete#confirm_recursive_delete
#.
#. @return [Boolean]
#: src/lib/y2partitioner/actions/delete_lvm_vg.rb:63
msgid "Confirm Deleting of Volume Group"
msgstr "Potvrďte vymazanie skupiny zväzkov"

#. TRANSLATORS: %s is the name of the volume group (e.g. "system")
#: src/lib/y2partitioner/actions/delete_lvm_vg.rb:65
msgid ""
"The volume group \"%s\" contains at least one logical volume.\n"
"If you proceed, the following volumes will be unmounted (if mounted)\n"
"and deleted:"
msgstr ""
"Skupina zväzkov \"%s\" obsahuje aspoň jeden logický zväzok.\n"
"Ak budete pokračovať, nasledujúce zväzky budú odpojené (ak sú pripojené)\n"
"a vymazané:"

#. TRANSLATORS: %s is the name of the volume group (e.g. "system")
#: src/lib/y2partitioner/actions/delete_lvm_vg.rb:70
msgid "Really delete volume group \"%s\" and all related logical volumes?"
msgstr ""
"Naozaj odstrániť skupinu zväzkov \"%s\" a všetky súvisiace logické zväzky?"

#. Error when the partition is implicit
#.
#. @return [String, nil] nil if the partition is not implicit
#: src/lib/y2partitioner/actions/delete_partition.rb:59
msgid "This is an implicit partition and cannot be deleted."
msgstr "Toto je implicitný oddiel a nemožno ho vymazať."

#. TRANSLATORS: Error when trying to delete partitions from a directly formatted
#. device. %{name} is replaced by the name of the device (e.g. "/dev/sda").
#: src/lib/y2partitioner/actions/delete_partitions.rb:68
msgid ""
"The device %{name} is directly formatted and\n"
"and it does not contain any partition."
msgstr ""
"Zariadenie %{name} je priamo formátované\n"
"a neobsahuje žiadny oddiel."

#. TRANSLATORS: Error when trying to delete partitions from a device that does not contain
#. a partition table. %{name} is replaced by the name of the device (e.g. "/dev/sda").
#: src/lib/y2partitioner/actions/delete_partitions.rb:83
msgid ""
"The device %{name} does not contain a partition table, so\n"
"no partition can be deleted"
msgstr ""
"Zariadenie %{name} neobsahuje tabuľku oddielov,\n"
"takže žiadny oddiel nie je možné vymazať"

#. TRANSLATORS: Error when trying to delete partitions from a device with an empty
#. partition table.
#: src/lib/y2partitioner/actions/delete_partitions.rb:97
msgid "The partition table does not contain partitions."
msgstr "Tabuľka oddielov neobsahuje oddiely."

#. TRANSLATORS: error message, %{name} is replaced by a bcache name (e.g., /dev/bcache0)
#: src/lib/y2partitioner/actions/edit_bcache.rb:66
#, fuzzy
#| msgid "The device is in use and cannot be modified."
msgid ""
"The device %{name} is a Flash-only Bcache and its caching cannot be modified."
msgstr "Zariadenie sa používa a nemôže byť zmenené."

#. TRANSLATORS: error message, %{name} is replaced by a bcache name (e.g., /dev/bcache0)
#: src/lib/y2partitioner/actions/edit_bcache.rb:79
#, fuzzy
#| msgid ""
#| "The bcache shares its cache set with other devices.\n"
#| "This can result in unreachable space if done without detaching.\n"
#| "Detaching can take a very long time in some situations."
msgid ""
"The Bcache %{name} is already created on disk. Such device cannot be "
"modified\n"
"because that might imply a detaching operation. Unfortunately detaching can "
"take\n"
"a very long time in some situations."
msgstr ""
"Bcache zdieľa svoju sadu vyrovnávacej pamäte s inými zariadeniami.\n"
"To môže viesť k nedostupnému miestu, ak sa vykoná bez odpojenia.\n"
"Odpojenie môže trvať veľmi dlho v niektorých situáciách."

#. TRANSLATORS: dialog title. %s is a device name like /dev/md0
#: src/lib/y2partitioner/actions/edit_blk_device.rb:83
msgid "Edit RAID %s"
msgstr "Upraviť RAID %s"

#. TRANSLATORS: dialog title. %{lv_name} is an LVM LV name (e.g.'root'),
#. %{vg} is the device name of an LVM VG (e.g. '/dev/system').
#: src/lib/y2partitioner/actions/edit_blk_device.rb:88
msgid "Edit Logical Volume %{lv_name} on %{vg}"
msgstr "Upraviť logický zväzok %{lv_name} na %{vg}"

#. TRANSLATORS: dialog title. %s is a device name like /dev/sda1
#: src/lib/y2partitioner/actions/edit_blk_device.rb:91
msgid "Edit Partition %s"
msgstr "Upraviť oddiel %s"

#. TRANSLATORS: dialog title. %s is a device name like /dev/sda
#: src/lib/y2partitioner/actions/edit_blk_device.rb:94
msgid "Edit Device %s"
msgstr "Upraviť zariadenie %s"

#. TRANSLATORS: %{name} is replaced by a device name (e.g., /dev/sda1)
#. and %{users} is replaced by a comma-separated list of name devices
#. (devices using the first one).
#: src/lib/y2partitioner/actions/edit_blk_device.rb:132
msgid ""
"The device %{name} is in use (%{users}).\n"
"It cannot be edited.\n"
"To edit %{name}, make sure it is not used."
msgstr ""
"Zariadenie %{name} sa používa (%{users}).\n"
"Nemôže sa upravovať.\n"
"Ak chcete upravovať %{name}, uistite sa, že sa nepoužíva."

#. TRANSLATORS: %{name} is replaced by a device name (e.g., /dev/sda1).
#: src/lib/y2partitioner/actions/edit_blk_device.rb:147
msgid ""
"The device %{name} contains partitions.\n"
"It cannot be edited directly.\n"
"To edit %{name}, first delete all its partitions."
msgstr ""
"Zariadenie %{name} obsahuje oddiely.\n"
"Nemôže sa upravovať priamo.\n"
"Ak chcete upravovať %{name}, najskôr vymažte všetky jeho oddiely."

#. TRANSLATORS: Error message when trying to edit an extented partition
#: src/lib/y2partitioner/actions/edit_blk_device.rb:161
msgid "An extended partition cannot be edited"
msgstr "Rozšírený oddiel sa nemôže upravovať."

#. TRANSLATORS: Error message when trying to edit an LVM thin pool. %{name} is
#. replaced by a logical volume name (e.g., /dev/system/lv1)
#: src/lib/y2partitioner/actions/edit_blk_device.rb:172
msgid ""
"The volume %{name} is a thin pool.\n"
"It cannot be edited."
msgstr ""
"Zväzok %{name} je tenký fond.\n"
"Nemôže sa upravovať."

#. TRANSLATORS: error message, %{name} is replaced by a device name (e.g., /dev/md1)
#: src/lib/y2partitioner/actions/edit_md_devices.rb:102
msgid ""
"The RAID %{name} is already created on disk and its used devices\n"
"cannot be modified. To modify the used devices, remove the RAID\n"
"and create it again."
msgstr ""
"RAID %{name} je už na disku vytvorené a jeho použité zariadenia\n"
"nie je možné meniť. Ak chcete zmeniť použité zariadenia, odstráňte\n"
"RAID a znovu ho vytvorte."

#. TRANSLATORS: error message, %{name} is replaced by a device name (e.g., /dev/md1)
#: src/lib/y2partitioner/actions/edit_md_devices.rb:117
msgid ""
"The RAID %{name} is in use. To modify the used devices,\n"
"make sure %{name} is not used."
msgstr ""
"RAID %{name} sa používa. Ak chcete zmeniť použité zariadenia,\n"
"uistite sa, že %{name} sa nepoužíva."

#. TRANSLATORS: error message, %{name} is replaced by a device name (e.g., /dev/md1)
#: src/lib/y2partitioner/actions/edit_md_devices.rb:131
msgid ""
"The RAID %{name} is partitioned. To modify the used devices,\n"
"make sure %{name} has no partitions."
msgstr ""
"RAID %{name} obsahuje oddiely. Ak chcete upraviť použité zariadenia,\n"
"uistite sa, že %{name} nemá žiadne oddiely."

#. Error message when no fstab file was detected
#.
#. @return [String, nil] nil if there is some fstab
#: src/lib/y2partitioner/actions/import_mount_points.rb:101
msgid "YaST has scanned your hard disks but no fstab file was found."
msgstr ""
"Aplikácia YaST preskenovala vaše pevné disky, ale nebol nájdený žiadny súbor "
"fstab."

#. FIXME: This message is copied from old partitioner, but it could be improved.
#: src/lib/y2partitioner/actions/move_partition.rb:110
msgid ""
"Hard disks, BIOS RAIDs and multipath\n"
"devices cannot be moved."
msgstr ""
"Pevné disky, BIOS RAID a multipath\n"
"zariadenia nie je možné presunúť."

#. Error when a extended partition is tried to be moved
#.
#. @return [String, nil] nil when the partition is not extended
#: src/lib/y2partitioner/actions/move_partition.rb:120
msgid "An extended partition cannot be moved."
msgstr "Rozšírený oddiel sa nemôže presunúť."

#. TRANSLATORS: error message where %{name} is replaced by a partition name (e.g. /dev/sda1)
#: src/lib/y2partitioner/actions/move_partition.rb:132
msgid ""
"The partition %{name} is already created on disk\n"
"and cannot be moved."
msgstr ""
"Oddiel %{name} je už vytvorený na disku\n"
"a nemôže byť presunutý."

#. FIXME: This message is copied from old partitioner, but it could be improved.
#. TRANSLATORS: error message where %{name} is replaced by a partition name (e.g. /dev/sda1)
#: src/lib/y2partitioner/actions/move_partition.rb:147
msgid "No space to move partition %{name}"
msgstr "Žiadny priestor na presun oddielu %{name}"

#. Confirmation popup before quitting the Expert Partitioner
#.
#. @return [:symbol] :yes, :no
#: src/lib/y2partitioner/actions/quit_partitioner.rb:77
msgid ""
"You have modified some devices. These changes will be lost\n"
"if you exit the Partitioner.\n"
"Really exit?"
msgstr ""
"Zmenili ste niektoré zariadenia. Tieto zmeny budú stratené,\n"
"ak ukončíte rozdelenie disku.\n"
"Naozaj ukončiť?"

#. TRANSLATORS: %{name} is replaced by a device name (e.g., /dev/sda1).
#. and %{users} is replaced by a comma-separated list of name devices
#. (devices using the first one).
#: src/lib/y2partitioner/actions/resize_blk_device.rb:115
msgid ""
"The device %{name} is in use (%{users}).\n"
"It cannot be resized.\n"
"To resize %{name}, make sure it is not used."
msgstr ""
"Zariadenie %{name} sa používa (%{users}).\n"
"Nemôže sa zmeniť jeho veľkosť.\n"
"Ak chcete zmeniť veľkosť %{name}, uistite sa, že sa nepoužíva."

#. Error when the filesystem type cannot be resized
#.
#. @return [String, nil] nil if the filesystem can be resized.
#: src/lib/y2partitioner/actions/resize_blk_device.rb:129
msgid "This filesystem type cannot be resized."
msgstr "Veľkosť tohto typu súborového systému sa nemôže meniť."

#. Error when the device cannot be resized
#. This might be a multi-line message reporting more than one reason.
#.
#. @return [String, nil] nil if the device can be resized.
#: src/lib/y2partitioner/actions/resize_blk_device.rb:140
msgid "This device cannot be resized:"
msgstr "Veľkosť tohto zariadenia sa nemôže meniť:"

#. TRANSLATORS: Note added to the dialog for trying to unmount a device
#: src/lib/y2partitioner/actions/resize_blk_device.rb:155
msgid ""
"It is not possible to check whether a NTFS\n"
"can be resized while it is mounted."
msgstr ""
"Nie je možné overiť, či NTFS môže\n"
"zmeniť veľkosť, kým je pripojený."

#. Popup to alert the user about using the Partitioner
#.
#. @return [Symbol] user's answer (:yes, :no)
#: src/lib/y2partitioner/clients/main.rb:112
msgid ""
"Only use this program if you are familiar with partitioning hard disks.\n"
"\n"
"Never partition disks that may, in any way, be in use\n"
"(mounted, swap, etc.) unless you know exactly what you are\n"
"doing. Otherwise, the partitioning table will not be forwarded to the\n"
"kernel, which will most likely lead to data loss.\n"
"\n"
"To continue despite this warning, click Yes."
msgstr ""
"Tento program použite, iba ak máte skúsenosti s rozdeľovaním pevných "
"diskov.\n"
"\n"
"Nikdy nerozdeľujte disky, ktoré môžu byť akýmkoľvek spôsobom používané\n"
"(pripojené, swap, atď.), pokiaľ neviete presne, čo robíte. V opačnom "
"prípade\n"
"tabuľka rozdelenia oddielov nebude odovzdaná jadru, čo s najväčšou\n"
"pravdepodobnosťou povedie k strate dát.\n"
"\n"
"Ak chcete pokračovať aj napriek tomuto varovaniu, kliknite na Áno."

#. TRANSLATORS: this comment is only for testing purposes. Do not care too much.
#: src/lib/y2partitioner/clients/main.rb:127
msgid "Nothing gets written because commit is not allowed."
msgstr "Nič nie je zapísané, pretože začlenenie nie je umožnené."

#. @macro seeDialog
#: src/lib/y2partitioner/dialogs/bcache.rb:49
msgid "Bcache Device"
msgstr "Zariadenie Bcache"

#. @macro seeAbstractWidget
#: src/lib/y2partitioner/dialogs/bcache.rb:198
msgid "Backing Device"
msgstr "Podporné zariadenie"

#. TRANSLATORS: %{label} is replaced by the label of the option to select a backing device.
<<<<<<< HEAD
#: src/lib/y2partitioner/dialogs/bcache.rb:210
#, fuzzy
#| msgid ""
#| "%s is the device that will be used as backing device for bcache.It will "
#| "define the available space of bcache. The Device will be formatted so any "
#| "previous content will be wiped out."
=======
#: src/lib/y2partitioner/dialogs/bcache.rb:206
>>>>>>> a6b1fbc6
msgid ""
"<p><b>%{label}</b> is the device that will be used as backing device for "
"bcache.It will define the size of the resulting bcache device. The device "
"will be formatted so any previous content will be wiped out.</p>"
msgstr ""
"<p><b>%{label}</b> je zariadenie, ktoré sa použije ako podporné zariadenie "
"pre bcache. Bude definovať veľkosť výsledného zariadenia bcache. Zariadenie "
"bude naformátované, takže sa odstráni akýkoľvek predchádzajúci obsah.</p>"

#. Value can be an empty string if there is no items
#: src/lib/y2partitioner/dialogs/bcache.rb:237
msgid "Backing and Caching devices cannot be identical."
msgstr "Podporné a caching zariadenia nemôžu byť identické."

#: src/lib/y2partitioner/dialogs/bcache.rb:238
msgid "Cannot Create Bcache"
msgstr "Nie je možné vytvoriť Bcache"

#. @macro seeAbstractWidget
#. TRANSLATORS: table column label.
#: src/lib/y2partitioner/dialogs/bcache.rb:259
#: src/lib/y2partitioner/widgets/pages/bcaches.rb:210
msgid "Caching Device"
msgstr "Caching zariadenie"

#. TRANSLATORS: %{label} is replaced by the label of the option to select a caching device.
<<<<<<< HEAD
#: src/lib/y2partitioner/dialogs/bcache.rb:273
#, fuzzy
#| msgid ""
#| "%s is the device that will be used as caching device for bcache.It should "
#| "be faster and usually is smaller than the backing device, but it is not "
#| "required. The device will be formatted so any previous content will be "
#| "wiped out."
=======
#: src/lib/y2partitioner/dialogs/bcache.rb:269
>>>>>>> a6b1fbc6
msgid ""
"<p><b>%{label}</b> is the device that will be used as caching device for "
"bcache.It should be faster and usually is smaller than the backing device, "
"but that is not strictly required. The device will be formatted so any "
"previous content will be wiped out.</p><p>If you are thinking about using "
"bcache later, it is recommended to setup your slow devices as bcache backing "
"devices without a cache. You can add a caching device later.</p>"
msgstr ""
"<p><b>%{label}</b> je zariadenie, ktoré sa použije ako caching zariadenie "
"pre bcache. Malo by byť rýchlejšie a zvyčajne je menšie ako podporné "
"zariadenie, ale nie je to striktne potrebné. Zariadenie bude naformátované, "
"takže sa odstráni akýkoľvek predchádzajúci obsah.</p><p>Ak uvažujete o "
"použití bcache neskôr, odporúča sa nastaviť vaše pomalé zariadenia ako "
"podporné zariadenia bcache bez vyrovnávacej pamäte. Caching zariadenie "
"môžete pridať neskôr.</p>"

#: src/lib/y2partitioner/dialogs/bcache.rb:291
msgid "Without caching"
msgstr "Bez caching"

#. @macro seeAbstractWidget
#: src/lib/y2partitioner/dialogs/bcache.rb:321
msgid "Cache Mode"
msgstr "Režim vyrovnávacej pamäte"

#. TRANSLATORS: %{label} is replaced by the label of the option to select a cache mode.
<<<<<<< HEAD
#: src/lib/y2partitioner/dialogs/bcache.rb:337
#, fuzzy
#| msgid ""
#| "%s is the operating mode for bcache. There are currently four supported "
#| "modes.<ul> <li><i>Writethrough</i> reading operations are cached, writing "
#| "is done in parallel to both devices. No data is lost in case of failure "
#| "of the caching device. This is the default mode.</li><li><i>Writeback</i> "
#| "both reading and writing operations are cached. This result in better "
#| "performance when writing.</li><li><i>Writearound</i> reading is cached, "
#| "new content is written only to the backing device.</li><li><i>None</i> "
#| "means cache is neither used for reading nor for writing. This is useful "
#| "mainly for temporarily disabling the cache before any big sequential read "
#| "or write, otherwise that would result in intensive overwriting on the "
#| "cache device.</li>"
=======
#: src/lib/y2partitioner/dialogs/bcache.rb:333
>>>>>>> a6b1fbc6
msgid ""
"<p><b>%{label}</b> is the operating mode for bcache. There are currently "
"four supported modes.<ul> <li><i>Writethrough</i> reading operations are "
"cached, writing is done in parallel to both devices. No data is lost in case "
"of failure of the caching device. This is the default mode.</"
"li><li><i>Writeback</i> both reading and writing operations are cached. This "
"result in better performance when writing.</li><li><i>Writearound</i> "
"reading is cached, new content is written only to the backing device.</"
"li><li><i>None</i> means cache is neither used for reading nor for writing. "
"This is useful mainly for temporarily disabling the cache before any big "
"sequential read or write, otherwise that would result in intensive "
"overwriting on the cache device.</li></p>"
msgstr ""
"<p><b>%{label}</b> je pracovný režim pre bcache. V súčasnosti sú podporované "
"štyrirežimy.<ul> <li><i>Writethrough</i> operácie čítania sa ukladajú do "
"vyrovnávacej pamäte, zapisovanie sa vykonáva paralelne na obe zariadenia. V "
"prípade zlyhania caching zariadenia sa nestratia žiadne údaje. Toto je "
"predvolený režim.</li><li><i>Writeback</i> operácie čítania a zapisovania sa "
"ukladajú do vyrovnávacej pamäte. To vedie k lepšiemu výkonu pri "
"zapisovaní.</li><li><i>Writearound</i> čítanie je ukladané do vyrovnávacej "
"pamäte, nový obsah sa zapisuje iba na podporné "
"zariadenie.</li><li><i>None</i> znamená, že vyrovnávacia pamäť sa nepoužíva "
"ani pre čítanie, ani pre zapisovanie. Toto je užitočné predovšetkým na "
"dočasné vypnutie vyrovnávacej pamäte pred akýmkoľvek veľkým sekvenčným "
"čítaním alebo zápisom, inak by to viedlo k intenzívnemu prepisovaniu na "
"zariadení vyrovnávacej pamäte.</li></p>"

#. TRANSLATORS: dialog title, where %{name} is the name of a partition
#. (e.g. /dev/sda1) or LVM logical volume (e.g. /dev/system/home)
#: src/lib/y2partitioner/dialogs/blk_device_resize.rb:55
msgid "Resize %{name}"
msgstr "Zmeniť veľkosť %{name}"

#. TRANSLATORS: label for current size of the partition or LVM logical volume,
#. where %{size} is replaced by a size (e.g., 5.5 GiB)
#: src/lib/y2partitioner/dialogs/blk_device_resize.rb:155
msgid "Current size: %{size}"
msgstr "Aktuálna veľkosť: %{size}"

#. TRANSLATORS: label for currently used size of the partition or LVM volume,
#. where %{size} is replaced by a size (e.g., 5.5 GiB)
#: src/lib/y2partitioner/dialogs/blk_device_resize.rb:163
msgid "Currently used: %{size}"
msgstr "Aktuálne použité: %{size}"

#. TRANSLATORS: Note added to the dialog for trying to unmount a device
#: src/lib/y2partitioner/dialogs/blk_device_resize.rb:197
msgid "It is not possible to shrink the file system while it is mounted."
msgstr "Nie je možné zmenšiť súborový systém, keď je pripojený."

#. TRANSLATORS: Note added to the dialog for trying to unmount a device
#: src/lib/y2partitioner/dialogs/blk_device_resize.rb:210
msgid "It is not possible to extend the file system while it is mounted."
msgstr "Nie je možné rozšíriť súborový systém, keď je pripojený."

#. TRANSLATORS: Text for the dialog for trying to unmount a device. It is used
#. when a device is tried to be resized by extending it too much. %1 is replaced
#. by a number that represents the amount of GiB to extend (e.g., 56).
#: src/lib/y2partitioner/dialogs/blk_device_resize.rb:226
msgid ""
"You are extending a mounted filesystem by %1 Gigabyte. \n"
"This may be quite slow and can take hours. You might possibly want \n"
"to consider umounting the filesystem, which will increase speed of \n"
"resize task a lot."
msgstr ""
"Rozširujete pripojený súborový systém o %1 Gigabajt. \n"
"To môže byť pomerne pomalé a trvať niekoľko hodín. Možno by ste\n"
"mali zvážiť odpojenie súborového systému, čím sa oveľa zvýši\n"
" rýchlosť úlohy zmeny veľkosti."

#. TRANSLATORS: Actions explanation when trying to unmount
#. TRANSLATORS: Actions explanation when continue is allowed.
#: src/lib/y2partitioner/dialogs/blk_device_resize.rb:237
#: src/lib/y2partitioner/immediate_unmount.rb:154
msgid ""
"You can try to unmount it now, continue without unmounting or cancel.\n"
"Click Cancel unless you know exactly what you are doing."
msgstr ""
"Môžete sa ho pokúsiť odpojiť teraz, pokračovať bez odpojenia alebo zrušiť.\n"
"Kliknite na Zrušiť, ak neviete presne, čo robíte."

#. @macro seeAbstractWidget
#. @macro seeAbstractWidget
#. @macro seeAbstractWidget
#. @macro seeAbstractWidget
#. @macro seeAbstractWidget
#. @macro seeAbstractWidget
#. TRANSLATORS: table header, size of block device e.g. "8.00 GiB"
#: src/lib/y2partitioner/dialogs/blk_device_resize.rb:294
#: src/lib/y2partitioner/dialogs/blk_device_resize.rb:547
#: src/lib/y2partitioner/dialogs/lvm_lv_size.rb:71
#: src/lib/y2partitioner/dialogs/lvm_lv_size.rb:149
#: src/lib/y2partitioner/dialogs/lvm_lv_size.rb:296
#: src/lib/y2partitioner/dialogs/partition_size.rb:204
#: src/lib/y2partitioner/widgets/blk_devices_table.rb:106
msgid "Size"
msgstr "Veľkosť"

#. @see Widgets::ControllerRadioButtons
#: src/lib/y2partitioner/dialogs/blk_device_resize.rb:299
msgid "Maximum Size (%{size})"
msgstr "Maximálna veľkosť (%{size})"

#: src/lib/y2partitioner/dialogs/blk_device_resize.rb:300
msgid "Minimum Size (%{size})"
msgstr "Minimálna veľkosť (%{size})"

#: src/lib/y2partitioner/dialogs/blk_device_resize.rb:304
#: src/lib/y2partitioner/dialogs/lvm_lv_size.rb:80
#: src/lib/y2partitioner/dialogs/partition_size.rb:96
msgid "Custom Size"
msgstr "Vlastná veľkosť"

#. @macro seeAbstractWidget
#: src/lib/y2partitioner/dialogs/blk_device_resize.rb:333
msgid "<p>Choose new size.</p>"
msgstr ""
"<p>Zvoľte novú veľkosť.\n"
"</p>"

#. @macro seeAbstractWidget
#. Whether the given size is valid. It must be a size between the
#. min and max possible sizes.
#.
#. @note An error popup is shown when the given size is not valid.
#. A warning popup is shown if there are some warnings.
#.
#. @see #errors
#. @see #validation_warnings
#.
#. @return [Boolean] true if there are no errors in the given size and
#. the user decides to continue despite of the warnings (if any);
#. false otherwise.
#. @macro seeAbstractWidget
#. Whether the indicated values are valid
#.
#. @note A warning popup is shown if there are some warnings.
#.
#. @see #warnings
#.
#. @return [Boolean] true if the user decides to continue despite of the
#. warnings; false otherwise.
#. @macro seeAbstractWidget
#. Whether the MD RAID is valid
#.
#. @note An error popup is shown when there are some errors in the
#. MD RAID. A warning popup is shown if there are some warnings.
#.
#. @see #errors
#. @see #warnings
#.
#. @return [Boolean] true if there are no errors or the user
#. decides to continue despite of the warnings; false otherwise.
#: src/lib/y2partitioner/dialogs/blk_device_resize.rb:363
#: src/lib/y2partitioner/dialogs/format_and_mount.rb:91
#: src/lib/y2partitioner/widgets/md_devices_selector.rb:99
msgid "Do you want to continue with the current setup?"
msgstr "Chcete pokračovať s aktuálnym nastavením?"

#. TRANSLATORS: error popup message, where %{min} and %{max} are replaced by sizes.
#. error popup, :min and :max are replaced by sizes
#: src/lib/y2partitioner/dialogs/blk_device_resize.rb:429
#: src/lib/y2partitioner/dialogs/lvm_lv_size.rb:173
msgid "The size entered is invalid. Enter a size between %{min} and %{max}."
msgstr "Zadaná veľkosť je neplatná. Zadajte veľkosť medzi %{min} a %{max}."

#. Warning when the resizing device is an LVM thin pool and it is overcommitted
#.
#. @see #overcommitted_thin_pool?
#.
#. @return [String, nil] nil if the device is not a thin pool or it is not
#. overcommitted.
#: src/lib/y2partitioner/dialogs/blk_device_resize.rb:479
msgid ""
"The LVM thin pool %{name} is overcomitted (needs %{total_thin_size} and only "
"has %{size}).\n"
"It might not have enough space for some LVM thin volumes."
msgstr ""
"Tenký fond LVM %{name} je prekonaný (vyžaduje %{total_thin_size} a má len "
"%{size}).\n"
"Možno nebude mať dostatok miesta pre niektoré tenké zväzky LVM."

#. @param filesystem [Y2Storage::Filesystems::BlkFilesystem] a btrfs filesystem
#: src/lib/y2partitioner/dialogs/btrfs_subvolume.rb:47
msgid "Add subvolume"
msgstr "Pridať podzväzok"

#. @param form [Dialogs::BtrfsSubvolume::Form]
#. @param filesystem [Y2Storage::Filesystems::BlkFilesystem] a btrfs filesystem
#. TRANSLATORS: table header, subvolume path e.g. "@/home"
#: src/lib/y2partitioner/dialogs/btrfs_subvolume.rb:112
#: src/lib/y2partitioner/widgets/btrfs_subvolumes_table.rb:92
msgid "Path"
msgstr "Cesta"

#. Error when the given path is empty
#.
#. @return [String, nil] nil if the path is not empty
#: src/lib/y2partitioner/dialogs/btrfs_subvolume.rb:160
msgid "Empty subvolume path not allowed."
msgstr "Prázdny cesta podzväzku nie je dovolená."

#. Error when the given path contains unsafe characters
#.
#. @return [String, nil] nil if the path does not contain unsafe characters
#: src/lib/y2partitioner/dialogs/btrfs_subvolume.rb:169
msgid ""
"Subvolume path contains unsafe characters. Be sure it\n"
"does not include spaces, tabs, line breaks, commas or\n"
"similar special characters."
msgstr ""
"Cesta podzväzku obsahuje nebezpečné znaky. Uistite sa,\n"
"že neobsahuje medzery, tabulátory, konce riadkov, čiarky\n"
"alebo podobné špeciálne znaky."

#. Error when the given path already exists in the filesystem
#.
#. @return [String, nil] nil if the path does not exist yet
#: src/lib/y2partitioner/dialogs/btrfs_subvolume.rb:180
msgid "Subvolume name %s already exists."
msgstr "Názov podzväzku %s už existuje."

#. Error when the given path is part of an already existing path
#.
#. @return [String, nil] nil if the path is not part of an already existing path
#: src/lib/y2partitioner/dialogs/btrfs_subvolume.rb:189
msgid "Cannot create subvolume %s."
msgstr "Nie je možné vytvoriť podzväzok %s."

#: src/lib/y2partitioner/dialogs/btrfs_subvolume.rb:193
msgid "Delete subvolume %s first."
msgstr "Najskôr vymažte podzväzok %s."

#. Updates #value by adding the subvolumes prefix
#.
#. Path should be a relative path. Starting slashes are removed. A popup message is
#. presented when the subvolumes prefix is going to be added.
#.
#. @see Y2Storage::Filesystems::Btrfs#subvolumes_prefix
#. @see Y2Storage::Filesystems::Btrfs#btrfs_subvolume_path
#: src/lib/y2partitioner/dialogs/btrfs_subvolume.rb:220
msgid ""
"Only subvolume names starting with \"%{prefix}\" currently allowed!\n"
"Automatically prepending \"%{prefix}\" to name of subvolume."
msgstr ""
"V súčasnosti sú povolené iba názvy podzväzkov začínajúce s \"%{prefix}\"!\n"
"Automaticky je vložené \"%{prefix}\" pred názov podzväzku."

#. TRANSLATORS: noCoW is acronym to "not use Copy on Write" feature for BtrFS.
#. It is an expert value, so if no suitable expression exists in your language,
#. then keep it as it is.
#. TRANSLATORS: table header, nocow subvolume attribute (do not use copy
#. on write feature)
#: src/lib/y2partitioner/dialogs/btrfs_subvolume.rb:251
#: src/lib/y2partitioner/widgets/btrfs_subvolumes_table.rb:98
msgid "noCoW"
msgstr "noCoW"

#. @param filesystem [Y2Storage::Filesystems::BlkFilesystem] a btrfs filesystem
#: src/lib/y2partitioner/dialogs/btrfs_subvolumes.rb:39
msgid "Edit Btrfs subvolumes"
msgstr "Upraviť podzväzky Btrfs"

#. @param controller [Actions::Controllers::Filesystem]
#: src/lib/y2partitioner/dialogs/encrypt_password.rb:40
msgid "Encryption password for %s"
msgstr "Šifrovacie heslo pre %s"

#. @param controller [Actions::Controllers::Filesystem]
#: src/lib/y2partitioner/dialogs/fstab_options.rb:40
msgid "Fstab Options:"
msgstr "Možnosti fstab:"

#. Constructor
#.
#. @param controller [Actions::Controllers::Fstabs]
#: src/lib/y2partitioner/dialogs/import_mount_points.rb:39
msgid "Import Mount Points from Existing System:"
msgstr "Importovať body pripojenia z existujúceho systému:"

#. @see #fstab_selector
#: src/lib/y2partitioner/dialogs/import_mount_points.rb:56
msgid "Import"
msgstr "Import"

#. Constructor
#.
#. @param controller [Actions::Controllers::Fstabs]
#: src/lib/y2partitioner/dialogs/import_mount_points.rb:96
msgid "Format System Volumes"
msgstr "Formátovať systémové zväzky"

#. @macro seeDialog
#: src/lib/y2partitioner/dialogs/lvm_lv_info.rb:54
msgid "Name"
msgstr "Meno"

#. @macro seeAbstractWidget
#: src/lib/y2partitioner/dialogs/lvm_lv_info.rb:75
msgid "Logical Volume"
msgstr "Logický zväzok"

#. @macro seeAbstractWidget
#: src/lib/y2partitioner/dialogs/lvm_lv_info.rb:80
msgid ""
"<p><b>Name:</b> A name to identify this logical volume. Do not start this "
"with \"/dev/&lt;vg-name&gt;/\"; this is automatically added.</p>"
msgstr ""
"<p><b>Názov:</b> Názov identifikujúci tento logický zväzok. Nezačínajte ho s "
"\"/dev/&lt;vg-name&gt;/\"; toto sa automaticky pridá.</p>"

#. @macro seeAbstractWidget
#. TRANSLATORS: table header, type of disk or partition. Can be longer. E.g. "Linux swap"
#: src/lib/y2partitioner/dialogs/lvm_lv_info.rb:122
#: src/lib/y2partitioner/widgets/blk_devices_table.rb:121
msgid "Type"
msgstr "Typ"

#. @macro seeAbstractWidget
#: src/lib/y2partitioner/dialogs/lvm_lv_info.rb:127
msgid "<p><b>Type:</b> How to reserve disk space for the logical volume.</p>"
msgstr "<p><b>Typ:</b>Ako rezervovať miesto na disku pre logický zväzok.</p>"

#. @see Widgets::ControllerRadioButtons
#: src/lib/y2partitioner/dialogs/lvm_lv_info.rb:133
msgid "Normal Volume"
msgstr "Normálny zväzok"

#: src/lib/y2partitioner/dialogs/lvm_lv_info.rb:134
#: src/lib/y2partitioner/widgets/blk_devices_table.rb:262
msgid "Thin Pool"
msgstr "Tenký fond"

#: src/lib/y2partitioner/dialogs/lvm_lv_info.rb:135
msgid "Thin Volume"
msgstr "Tenký zväzok"

#. @macro seeAbstractWidget
#: src/lib/y2partitioner/dialogs/lvm_lv_info.rb:214
msgid "Used Pool"
msgstr "Použitý fond"

#. TRANSLATORS: %s is a size like '15.00 GiB'
#: src/lib/y2partitioner/dialogs/lvm_lv_size.rb:77
msgid "Maximum Size (%s)"
msgstr "Maximálna veľkosť (%s)"

#. @macro seeAbstractWidget
#: src/lib/y2partitioner/dialogs/lvm_lv_size.rb:154
msgid ""
"<p><b>Size:</b> The size of this logical volume. Many filesystem types (e."
"g., Btrfs, XFS, Ext2/3/4) can be enlarged later if needed.</p>"
msgstr ""
"<p><b>Veľkosť:</b> Veľkosť tohto logického zväzku. Veľa typov súborových "
"systémov (napr. Btrfs, XFS, Ext2/3/4) môže byť v neskôr zväčšených.</p>"

#. @macro seeAbstractWidget
#. TRANSLATORS: table header, number of LVM LV stripes
#: src/lib/y2partitioner/dialogs/lvm_lv_size.rb:214
#: src/lib/y2partitioner/widgets/lvm_devices_table.rb:54
msgid "Stripes"
msgstr "Pruhy"

#. @macro seeAbstractWidget
#: src/lib/y2partitioner/dialogs/lvm_lv_size.rb:224
msgid ""
"<p><b>Stripes:</b> How to distribute data of this logical volume over "
"different physical volumes for better performance.</p>"
msgstr ""
"<p><b>Pruhy:</b> Ako distribuovať dáta tohto logického zväzku cez rôzne "
"fyzické zväzky pre lepší výkon.</p>"

#. @macro seeAbstractWidget
#: src/lib/y2partitioner/dialogs/lvm_lv_size.rb:273
msgid "Number"
msgstr "Číslo"

#. TRANSLATORS: field to enter the name of a new volume group
#: src/lib/y2partitioner/dialogs/lvm_vg.rb:78
msgid "&Volume Group Name"
msgstr "&Názov skupiny zväzkov"

#. TRANSLATORS: help text
#: src/lib/y2partitioner/dialogs/lvm_vg.rb:84
msgid ""
"<p><b>Volume Group Name:</b> The name of the volume group. Do not start this "
"with \"/dev/\"; this is automatically added.</p>"
msgstr ""
"<p><b>Názov skupiny zväzkov:</b> Názov skupiny zväzkov. Nezačínajte ho s \"/"
"dev/\"; toto sa automaticky pridá.</p>"

#. TRANSLATORS: field to enter the extent size of a new volume group
#: src/lib/y2partitioner/dialogs/lvm_vg.rb:155
msgid "Physical Extent Size"
msgstr "Fyzická veľkosť rozsahu"

#. TRANSLATORS: help text
#: src/lib/y2partitioner/dialogs/lvm_vg.rb:161
msgid ""
"<p><b>Physical Extent Size:</b> The smallest size unit used for volumes. "
"This cannot be changed after creating the volume group. You can resize a "
"logical volume only in multiples of this size.</p>"
msgstr ""
"<p><b>Fyzická veľkosť rozsahu:</b> Najmenšia veľkosť jednotky používaná pre "
"zväzky. Toto nie je možné zmeniť po vytvorení skupiny zväzkov. Veľkosť "
"logického zväzku môžete zmeniť iba v násobkoch tejto veľkosti.</p>"

#. Constructor
#.
#. @param system [Y2Storage::Devicegraph] system graph (devices on disk)
#. @param initial [Y2Storage::Devicegraph] starting point (initial device graph
#. to display)
#: src/lib/y2partitioner/dialogs/main.rb:56
msgid "Expert Partitioner"
msgstr "Rozdelenie disku pre expertov"

#. TRANSLATORS: 'Striping' is a technical term here. Translate only
#. if you are sure!! If in doubt, leave it in English.
#: src/lib/y2partitioner/dialogs/md.rb:131
msgid "RAID &0  (Striping)"
msgstr "RAID &0  (Striping)"

#. TRANSLATORS: 'Mirroring' is a technical term here. Translate only
#. if you are sure!! If in doubt, leave it in English.
#: src/lib/y2partitioner/dialogs/md.rb:134
msgid "RAID &1  (Mirroring)"
msgstr "RAID &1  (Mirroring)"

#. TRANSLATORS: 'Redundant Striping' is a technical term here. Translate
#. only if you are sure!! If in doubt, leave it in English.
#: src/lib/y2partitioner/dialogs/md.rb:137
msgid "RAID &5  (Redundant Striping)"
msgstr "RAID &5  (Redundant Striping)"

#. TRANSLATORS: 'Dual Redundant Striping' is a technical term here.
#. Translate only if you are sure!! If in doubt, leave it in English.
#: src/lib/y2partitioner/dialogs/md.rb:140
msgid "RAID &6  (Dual Redundant Striping)"
msgstr "RAID &6  (Dvojitý redundantný striping)"

#. TRANSLATORS: 'Mirroring' and `Striping` are technical terms here.
#. Translate only if you are sure!! If in doubt, leave it in English.
#: src/lib/y2partitioner/dialogs/md.rb:143
msgid "RAID &10  (Mirroring and Striping)"
msgstr "RAID &10  (Zrkadlenie a striping)"

#. TRANSLATORS: Help text heading
#: src/lib/y2partitioner/dialogs/md.rb:149
msgid "RAID Type:"
msgstr "Typ RAID:"

#. Items for the RadioButtonGroup
#. TRANSLATORS: table header, type of md raid.
#: src/lib/y2partitioner/dialogs/md.rb:170
#: src/lib/y2partitioner/widgets/md_raids_table.rb:46
msgid "RAID Type"
msgstr "Typ RAID"

#: src/lib/y2partitioner/dialogs/md.rb:174
msgid ""
"<b>RAID 0:</b> This level increases your disk performance. There is <b>NO</"
"b> redundancy in this mode. If one of the drives crashes, data recovery will "
"not be possible."
msgstr ""
"<b>RAID 0:</b> Táto úroveň zvyšuje výkon vášho disku. Neobsahuje <b>ŽIADNU</"
"b> redundanciu v tomto režime. Ak sa jeden z diskov poškodí, obnova dát "
"nebude možná."

#: src/lib/y2partitioner/dialogs/md.rb:181
msgid ""
"<b>RAID 1:</b> This mode has the best redundancy. It can be used with two or "
"more disks. This mode maintains an exact copy of all data on all disks. As "
"long as at least one disk is still working, no data are lost. The partitions "
"used for this type of RAID should have approximately the same size."
msgstr ""
"<b>RAID 1:</b>Táto úroveň má najlepšiu redundanciu. Dá sa použiť s dvoma "
"alebo viacerými diskmi. Udržiava presnú kópiu všetkých dát na všetkých "
"diskoch. Ak funguje aspoň jeden disk, dáta sa nestratia. Oddiely použité pre "
"tento typ RAID by mali mať približne rovnakú veľkosť."

#: src/lib/y2partitioner/dialogs/md.rb:191
msgid ""
"<b>RAID 5:</b>This mode combines management of a larger number of disks and "
"still maintains some redundancy. This mode can be used on three disks or "
"more. If one disk fails, all data are still intact. If two disks fail "
"simultaneously, all data are lost."
msgstr ""
"<b>RAID 5:</b>Táto úroveň kombinuje správu väčšieho počtu diskov a stále "
"udržiava redundanciu. Dá sa použiť pre tri a viac diskov. Ak jeden disk "
"zlyhá, všetky dáta zostávajú dostupné. Ak zlyhajú naraz dva disky, všetky "
"dáta sú stratené."

#: src/lib/y2partitioner/dialogs/md.rb:200
msgid ""
"<b>RAID 6:</b>This is similar to RAID 5, but with even more redundancy. This "
"requires at least four disks. If two out of four disks fail simultaneously, "
"no data are lost."
msgstr ""
"<b>RAID 6:</b> Je podobný RAID 5, ale s ešte vyššou redundanciou. Vyžaduje "
"najmenej štyri disky. Ak súčasne zlyhajú dva zo štyroch diskov, nedôjde k "
"strate údajov."

#: src/lib/y2partitioner/dialogs/md.rb:207
msgid ""
"<b>RAID 10:</b>This combines RAID 0 (striping) and RAID 1 (mirroring) for "
"improved performance while still maintaining redundancy and thus crash "
"recovery."
msgstr ""
"<b>RAID 10:</b> Kombinuje RAID 0 (striping) a RAID 1 (zrkadlenie) na "
"zlepšenie výkonu pri zachovaní redundancie a teda aj zotavenia z havárie."

#. @macro seeAbstractWidget
#: src/lib/y2partitioner/dialogs/md.rb:227
msgid "Raid &Name (optional)"
msgstr "Raid &Názov (voliteľné)"

#: src/lib/y2partitioner/dialogs/md.rb:231
msgid ""
"<p><b>Raid Name: </b> A meaningful name for the RAID. This is optional. If a "
"name is provided, the device is available as <tt>/dev/md/&lt;name&gt;</tt>.</"
"p>"
msgstr ""
"<p><b>Raid názov:</b> Zmysluplný názov pre RAID. Táto možnosť je voliteľná. "
"Ak je k dispozícii názov, zariadenie je dostupné ako <tt>/dev/md/&lt;name&gt;"
"</tt>.</p>"

#. @param controller [Actions::Controllers::Md]
#. TRANSLATORS: table header, chunk size of md raid
#: src/lib/y2partitioner/dialogs/md_options.rb:69
#: src/lib/y2partitioner/widgets/md_raids_table.rb:51
msgid "Chunk Size"
msgstr "Veľkosť kusa"

#: src/lib/y2partitioner/dialogs/md_options.rb:73
msgid ""
"<p><b>Chunk Size:</b> It is the smallest \"atomic\" mass of data that can be "
"written to the devices. A reasonable chunk size for RAID 5 is 128 kB. For "
"RAID 0, 32 kB is a good starting point. For RAID 1, the chunk size does not "
"affect the array very much.</p>"
msgstr ""
"<p><b>Veľkosť kusa:</b>Je najmenší nedeliteľná masa dát, ktorý je možné "
"zapísať na zariadenie. Rozumná veľkosť pre RAID 5 je 128 kB. Pre RAID 0 je "
"32kB dobrým východiskovým bodom . Pre RAID 1 nemá táto veľkosť veľký vplyv "
"na výkon.</p>"

#. @param controller [Actions::Controllers::Md]
#: src/lib/y2partitioner/dialogs/md_options.rb:111
msgid "Parity Algorithm"
msgstr "Paritný algoritmus"

#: src/lib/y2partitioner/dialogs/md_options.rb:115
msgid ""
"<p><b>Parity Algorithm:</b> The parity algorithm to use with RAID 5/6. Left-"
"symmetric is the one that offers maximum performance on typical disks with "
"rotating platters.</p>"
msgstr ""
"<p><b>Paritný algoritmus:</b>Paritný algoritmus, ktorý sa použije s RAID5/6. "
"Vľavo symetrický poskytuje maximálny výkon na bežných diskoch s rotujúcimi "
"platňami.</p>"

#. @param controller [Actions::Controllers::Filesystem]
#: src/lib/y2partitioner/dialogs/mkfs_options.rb:39
msgid "Format Options:"
msgstr "Voľby formátu:"

#. TRANSLATORS: %{name} is replaced by a partition name (e.g. /dev/sda1)
#: src/lib/y2partitioner/dialogs/partition_move.rb:73
msgid "Move partition %{name} towards the beginning?"
msgstr "Presunúť oddiel %{name} smerom k začiatku?"

#. TRANSLATORS: %{name} is replaced by a partition name (e.g. /dev/sda1)
#: src/lib/y2partitioner/dialogs/partition_move.rb:76
msgid "Move partition %{name} towards the end?"
msgstr "Presunúť oddiel %{name} smerom ku koncu?"

#. TRANSLATORS: %{name} is replaced by a partition name (e.g. /dev/sda1)
#: src/lib/y2partitioner/dialogs/partition_move.rb:110
msgid "Move partition %{name}?"
msgstr "Presunúť oddiel %{name}?"

#: src/lib/y2partitioner/dialogs/partition_move.rb:115
msgid "Towards the beginning"
msgstr "Smerom k začiatku"

#: src/lib/y2partitioner/dialogs/partition_move.rb:116
msgid "Towards the end"
msgstr "Smerom ku koncu"

#. @macro seeAbstractWidget
#: src/lib/y2partitioner/dialogs/partition_role.rb:71
msgid "Role"
msgstr "Rola"

#. @macro seeAbstractWidget
#: src/lib/y2partitioner/dialogs/partition_role.rb:76
msgid "<p>Choose the role of the device.</p>"
msgstr "<p>Zvoľte rolu zariadenia.</p>"

#. @macro seeAbstractWidget
#: src/lib/y2partitioner/dialogs/partition_size.rb:88
msgid "New Partition Size"
msgstr "Nová veľkosť oddielu"

#: src/lib/y2partitioner/dialogs/partition_size.rb:92
msgid "Maximum Size (%1)"
msgstr "Maximálna veľkosť (%1)"

#: src/lib/y2partitioner/dialogs/partition_size.rb:97
msgid "Custom Region"
msgstr "Vlastná oblasť"

#. helptext
#: src/lib/y2partitioner/dialogs/partition_size.rb:127
msgid ""
"<p>Choose the size for the new partition.</p>\n"
"<p>If a size is specified (any of the two first options in the form),\n"
"the start and end of the partition will be aligned to ensure optimal\n"
"performance and to minimize gaps. That may result in a slightly\n"
"smaller partition.</p>\n"
"<p>If a custom region is specified, the start and end will be honored\n"
"as closely as possible, with no performance optimizations. This is the\n"
"best option to create very small partitions.</p>"
msgstr ""
"<p>Zvoľte veľkosť pre nový oddiel.</p>\n"
"<p> Ak je zadaná veľkosť (ktorákoľvek z dvoch prvých možností \n"
"vo formulári), začiatok a koniec oddielu sa zarovná, aby sa zabezpečil\n"
"optimálny výkon a aby sa minimalizovali medzery. To môže mať za\n"
" následok mierne menší oddiel.</p>\n"
"<p> Ak je zadaná vlastná oblasť, začiatok a koniec budú dodržané pokiaľ\n"
"možno čo najbližšie, bez optimalizácie výkonu. Toto je najlepšia možnosť\n"
"vytvoriť veľmi malé oddiely.</p>"

#. error popup, %1 and %2 are replaced by sizes
#: src/lib/y2partitioner/dialogs/partition_size.rb:229
msgid "The size entered is invalid. Enter a size between %1 and %2."
msgstr "Zadaná veľkosť je neplatná. Zadajte veľkosť medzi %1 a %2."

#. we can't use IntField() since it overflows :-(
#: src/lib/y2partitioner/dialogs/partition_size.rb:272
msgid "Start Block"
msgstr "Začiatočný blok"

#: src/lib/y2partitioner/dialogs/partition_size.rb:273
msgid "End Block"
msgstr "Koncový blok"

#. TRANSLATORS: %{name} is replaced by a disk device name (e.g., /dev/sda)
#: src/lib/y2partitioner/dialogs/partition_table_clone.rb:48
msgid "Clone partition layout of %{name}"
msgstr "Klonovať rozmiestnenie oddielov %{name}"

#. @return [String]
#: src/lib/y2partitioner/dialogs/partition_table_clone.rb:73
msgid "Available target disks:"
msgstr "Dostupné cieľové disky:"

#. Checks whether any device was selected
#.
#. @note A confirmation popup is shown when deleting devices is needed
#. for cloning into the selected devices.
#.
#. @return [Boolean]
#: src/lib/y2partitioner/dialogs/partition_table_clone.rb:90
msgid "Select a target disk for creating a clone"
msgstr "Vyberte cieľový disk pre vytvorenie klonu"

#. Help text
#.
#. @return [String]
#: src/lib/y2partitioner/dialogs/partition_table_clone.rb:113
msgid ""
"Select one or more (if available) hard disks that will have the same "
"partition layout as this disk"
msgstr ""
"Vyberte jeden alebo viac (ak sú k dispozícii) pevné disky, ktoré budú mať "
"rovnaké rozloženie diskových oddielov ako tento disk"

#: src/lib/y2partitioner/dialogs/partition_table_clone.rb:115
msgid ""
"Disks marked with the sign '*' contain one or more partitions. After "
"cloning, these partitions will be deleted"
msgstr ""
"Disky označené symbolom '*' obsahujú jeden alebo viac oddielov. Po klonovaní "
"budú tieto oddiely zmazané"

#. Asks whether to remove devices holded by the selected devices
#.
#. @see ConfirmRecursiveDelete
#.
#. @return [Boolean]
#: src/lib/y2partitioner/dialogs/partition_table_clone.rb:184
msgid "Confirm deleting"
msgstr "Potvrdiť vymazanie"

#: src/lib/y2partitioner/dialogs/partition_table_clone.rb:185
msgid ""
"The following devices will be deleted\n"
"and all data on them will be lost:"
msgstr ""
"Nasledujúce zariadenia budú vymazané\n"
"a všetky dáta na nich sa stratia:"

#: src/lib/y2partitioner/dialogs/partition_table_clone.rb:186
msgid "Really delete these devices?"
msgstr "Naozaj chcete vymazať tieto zariadenia?"

#. @macro seeAbstractWidget
#: src/lib/y2partitioner/dialogs/partition_table_type.rb:49
msgid "New Partition Table Type"
msgstr "Typ novej tabuľky oddielov"

#. helptext
#: src/lib/y2partitioner/dialogs/partition_table_type.rb:55
msgid "<p>Choose the type of the new partition table.</p>"
msgstr "<p>Zvoľte typ pre novej tabuľky oddielov.</p>"

#. radio button text for a partition table type
#: src/lib/y2partitioner/dialogs/partition_table_type.rb:61
msgid "&GPT"
msgstr "&GPT"

#: src/lib/y2partitioner/dialogs/partition_table_type.rb:62
msgid "&MS-DOS (Classic PC Style)"
msgstr "&MS-DOS (Klasický štýl PC)"

#: src/lib/y2partitioner/dialogs/partition_table_type.rb:63
msgid "&DASD"
msgstr "&DASD"

#. TRANSLATORS: %{device_name} is a device name like /dev/sda
#: src/lib/y2partitioner/dialogs/partition_table_type.rb:98
#, fuzzy
#| msgid "Create New Partition Table on %s"
msgid "Create New Partition Table on %{device_name}"
msgstr "Vytvoriť novú tabuľku oddielov na %s"

#. @macro seeAbstractWidget
#: src/lib/y2partitioner/dialogs/partition_type.rb:44
msgid "New Partition Type"
msgstr "Nový typ oddielu"

#. helptext
#: src/lib/y2partitioner/dialogs/partition_type.rb:50
msgid "<p>Choose the partition type for the new partition.</p>"
msgstr "<p>Zvoľte typ oddielu pre nový oddiel.</p>"

#. radio button text
#: src/lib/y2partitioner/dialogs/partition_type.rb:56
msgid "&Primary Partition"
msgstr "&Primárny oddiel"

#. radio button text
#: src/lib/y2partitioner/dialogs/partition_type.rb:58
msgid "&Extended Partition"
msgstr "Rozšír&ený oddiel"

#. radio button text
#: src/lib/y2partitioner/dialogs/partition_type.rb:60
msgid "&Logical Partition"
msgstr "&Logický oddiel"

#. Dialog to show the summary of changes performed by the user
#: src/lib/y2partitioner/dialogs/summary.rb:41
msgid "Expert Partitioner: Summary"
msgstr "Rozdelenie disku pre expertov: Súhrn"

#. Error when the size of the filesystem is too small for snapshots
#.
#. This check is only performed during installation.
#.
#. @see #small_size_for_snapshots?
#.
#. @param filesystem [Y2Storage::Filesystems::Base, nil]
#. @param new_size [Y2Storage::DiskSize, nil]
#.
#. @return [String, nil] nil if size is ok or no check is performed.
#: src/lib/y2partitioner/filesystem_errors.rb:67
msgid ""
"Your %{name} device is very small for snapshots.\n"
"We recommend to increase the size of the %{name} device\n"
"to at least %{min_size} or to disable snapshots."
msgstr ""
"Vaše zariadenie %{name} je veľmi malé pre snímky.\n"
"Odporúčame zvýšiť veľkosť zariadenia %{name} najmenej\n"
"na %{min_size} alebo zakázať snímky."

#: src/lib/y2partitioner/filesystem_errors.rb:70
msgid "root"
msgstr "root"

#. All possible instances
#: src/lib/y2partitioner/filesystem_role.rb:51
msgid "Operating System"
msgstr "Operačný systém"

#: src/lib/y2partitioner/filesystem_role.rb:52
msgid "Data and ISV Applications"
msgstr "Dáta a ISV aplikácie"

#: src/lib/y2partitioner/filesystem_role.rb:53
msgid "Swap"
msgstr "Swap"

#: src/lib/y2partitioner/filesystem_role.rb:54
msgid "EFI Boot Partition"
msgstr "Štartovací oddiel EFI"

#: src/lib/y2partitioner/filesystem_role.rb:55
msgid "Raw Volume (unformatted)"
msgstr "Nenakonfigurovaný zväzok (nenaformátovaný)"

#. TRANSLATORS: Generic message when trying to unmount a device. %1 is replaced
#. by a mount point path (e.g., /home).
#: src/lib/y2partitioner/immediate_unmount.rb:130
msgid "The file system is currently mounted on %1."
msgstr "Súborový systém je momentálne pripojený na %1."

#. TRANSLATORS: Actions explanation when continue is not allowed.
#: src/lib/y2partitioner/immediate_unmount.rb:158
msgid ""
"You can try to unmount it now or cancel.\n"
"Click Cancel unless you know exactly what you are doing."
msgstr ""
"Môžete sa ho pokúsiť odpojiť teraz alebo zrušiť.\n"
"Kliknite na Zrušiť, ak neviete presne, čo robíte."

#. Buttons to show for the immediate unmount popup
#.
#. @return [Hash<Symbol, String>]
#: src/lib/y2partitioner/immediate_unmount.rb:171
msgid "Unmount"
msgstr "Odpojiť"

#. TRANSLATORS: Error message when the device could not be unmounted
#: src/lib/y2partitioner/immediate_unmount.rb:196
msgid "The file system could not be unmounted"
msgstr "Súborový systém nebolo možné odpojiť"

#. TRANSLATORS
#: src/lib/y2partitioner/setup_errors_presenter.rb:71
msgid "The system might not be able to boot:\n"
msgstr "Systém nemusí byť schopný sa spustiť:\n"

#. TRANSLATORS
#: src/lib/y2partitioner/setup_errors_presenter.rb:82
msgid ""
"The system could not work properly because the following product "
"requirements were not fulfilled:\n"
msgstr ""
"Systém by nemohol fungovať správne, pretože neboli splnené nasledujúce "
"požiadavky na produkt:\n"

#. TRANSLATORS
#: src/lib/y2partitioner/setup_errors_presenter.rb:96
msgid ""
"The system cannot be installed because the following errors were found:\n"
msgstr ""
"Systém nie je možné nainštalovať, pretože boli nájdené nasledujúce chyby:\n"

#. Title of the section listing the MD RAIDs
#.
#. @note This is defined in this class as the simplest way to avoid
#. dependency cycles in the Ruby requires. We might reconsider a more clean
#. approach in the future.
#.
#. @return [String]
#: src/lib/y2partitioner/ui_state.rb:46
msgid "RAID"
msgstr "RAID"

#. Title of the LVM section
#.
#. @note See note on {.md_raids_label} about why this looks misplaced.
#.
#. @return [String]
#: src/lib/y2partitioner/ui_state.rb:55
msgid "Volume Management"
msgstr "Správa zväzkov"

#. Title of the Bcache section
#.
#. @note See note on {.md_raids_label} about why this looks misplaced.
#.
#. @return [String]
#. Table icon for the device
#.
#. @see DEVICE_ICONS
#.
#. @param device [Y2Storage::BlkDevice]
#. @return [Yast::Term] icon
#: src/lib/y2partitioner/ui_state.rb:64
#: src/lib/y2partitioner/widgets/blk_devices_table.rb:251
msgid "Bcache"
msgstr "Bcache"

#. TRANSLATORS: button label to add a new Bcache device
#: src/lib/y2partitioner/widgets/bcache_add_button.rb:38
msgid "Add Bcache..."
msgstr "Pridať Bcache..."

#. Specialized description for devices at backend of bcache
#. @return [String]
#: src/lib/y2partitioner/widgets/bcache_device_description.rb:46
msgid "Bcache Devices:"
msgstr "Zariadenia Bcache:"

#. Attributes for describing a bcache device
#.
#. @return [Array<String>]
#: src/lib/y2partitioner/widgets/bcache_device_description.rb:64
msgid "Backing Device: %s"
msgstr "Podporné zariadenie: %s"

#: src/lib/y2partitioner/widgets/bcache_device_description.rb:65
msgid "Caching UUID: %s"
msgstr "Caching UUID: %s"

#: src/lib/y2partitioner/widgets/bcache_device_description.rb:66
msgid "Caching Device: %s"
msgstr "Caching zariadenie: %s"

#: src/lib/y2partitioner/widgets/bcache_device_description.rb:67
#, fuzzy
#| msgid "Cache mode: %s"
msgid "Cache Mode: %s"
msgstr "Režim vyrovnávacej pamäte: %s"

#. TRANSLATORS: label for button to edit a bcache
#: src/lib/y2partitioner/widgets/bcache_edit_button.rb:40
#: src/lib/y2partitioner/widgets/bcache_modify_button.rb:56
#, fuzzy
#| msgid "Change..."
msgid "Change Caching..."
msgstr "Zmeniť..."

#. @macro seeAbstractWidget
#. @macro seeAbstractWidget
#. @macro seeAbstractWidget
#. @macro seeAbstractWidget
#. @macro seeAbstractWidget
#. @macro seeAbstractWidget
#: src/lib/y2partitioner/widgets/bcache_modify_button.rb:39
#: src/lib/y2partitioner/widgets/disk_modify_button.rb:38
#: src/lib/y2partitioner/widgets/lvm_lv_modify_button.rb:38
#: src/lib/y2partitioner/widgets/lvm_vg_modify_button.rb:37
#: src/lib/y2partitioner/widgets/md_modify_button.rb:39
#: src/lib/y2partitioner/widgets/partition_modify_button.rb:39
msgid "&Modify"
msgstr "&Zmeniť"

#. @see DeviceMenuButton#actions
#.
#. @return [Array<Hash>]
#: src/lib/y2partitioner/widgets/bcache_modify_button.rb:51
msgid "Edit Bcache..."
msgstr "Upraviť Bcache..."

#. @see DeviceMenuButton#actions
#.
#. @return [Array<Hash>]
#: src/lib/y2partitioner/widgets/bcache_modify_button.rb:61
#: src/lib/y2partitioner/widgets/disk_modify_button.rb:55
#: src/lib/y2partitioner/widgets/md_modify_button.rb:65
#: src/lib/y2partitioner/widgets/partition_table_button.rb:51
msgid "Create New Partition Table..."
msgstr "Vytvoriť novú tabuľku oddielov..."

#. TRANSLATORS: Device name information, where %s is replaced by the
#. kernel path to device
#. Attributes for describing a device when it is a volume group
#.
#. @return [Array<String>]
#. TRANSLATORS: Heading for a generic storage device
#. TRANSLATORS: String followed by name of the storage device
#: src/lib/y2partitioner/widgets/blk_device_attributes.rb:46
#: src/lib/y2partitioner/widgets/lvm_vg_description.rb:52
#: src/lib/y2partitioner/widgets/pages/stray_blk_device.rb:62
msgid "Device: %s"
msgstr "Zariadenie: %s"

#. TRANSLATORS: size information, where %s is replaced by a size (e.g., 10 GiB)
#: src/lib/y2partitioner/widgets/blk_device_attributes.rb:54
#: src/lib/y2partitioner/widgets/lvm_vg_description.rb:53
msgid "Size: %s"
msgstr "Veľkosť: %s"

#. TRANSLATORS: Device udev path information, where %i is replaced by an index number
#. and %s is replaced by the path where the device is connected on motherboard
#: src/lib/y2partitioner/widgets/blk_device_attributes.rb:66
msgid "Device Path %i: %s"
msgstr "Cesta k zariadeniu %i: %s"

#. TRANSLATORS: Device udev path information, where %s is replaced by the path where
#. the device is connected on motherboard
#: src/lib/y2partitioner/widgets/blk_device_attributes.rb:71
msgid "Device Path: %s"
msgstr "Cesta k zariadeniu: %s"

#. TRANSLATORS: Device udev id information, where %i is replaced by an index number
#. and %s is replaced by the udev ID for the device
#: src/lib/y2partitioner/widgets/blk_device_attributes.rb:84
msgid "Device ID %i: %s"
msgstr "ID zariadenia %i: %s"

#. TRANSLATORS: Device udev id information, where %s is replaced by the udev ID
#. for the device
#: src/lib/y2partitioner/widgets/blk_device_attributes.rb:89
msgid "Device ID: %s"
msgstr "ID zariadenia %s"

#. TRANSLATORS: Device encryption information, where %s is replaced by
#. 'Yes' when the device is encrypted or by 'No' otherwise
#: src/lib/y2partitioner/widgets/blk_device_attributes.rb:99
msgid "Encrypted: %s"
msgstr "Šifrované: %s"

#. Values
#: src/lib/y2partitioner/widgets/blk_device_attributes.rb:99
#: src/lib/y2partitioner/widgets/btrfs_subvolumes_table.rb:108
#: src/lib/y2partitioner/widgets/md_description.rb:74
msgid "Yes"
msgstr "Áno"

#: src/lib/y2partitioner/widgets/blk_device_attributes.rb:99
#: src/lib/y2partitioner/widgets/btrfs_subvolumes_table.rb:108
#: src/lib/y2partitioner/widgets/md_description.rb:74
msgid "No"
msgstr "Nie"

#. TRANSLATORS: Device vendor information, where %s is replaced by a device vendor
#: src/lib/y2partitioner/widgets/blk_device_attributes.rb:107
msgid "Vendor: %s"
msgstr "Dodávateľ: %s"

#. TRANSLATORS: Device model information, where %s is replaced by a device model
#: src/lib/y2partitioner/widgets/blk_device_attributes.rb:115
msgid "Model: %s"
msgstr "Model: %s"

#. TRANSLATORS: Device bus information, where %s is replaced by the computer bus
#. which the device is connected to (e.g., SATA or ATA)
#: src/lib/y2partitioner/widgets/blk_device_attributes.rb:124
msgid "Bus: %s"
msgstr "Zbernica: %s"

#. TRANSLATORS: Number of sectors in the device, where %s is replaced by a number
#: src/lib/y2partitioner/widgets/blk_device_attributes.rb:132
msgid "Number of Sectors: %i"
msgstr "Počet sektorov: %i"

#. TRANSLATORS: Device sector size information, where %s is replaced by
#. a size (e.g., 1 MiB)
#: src/lib/y2partitioner/widgets/blk_device_attributes.rb:141
msgid "Sector Size: %s"
msgstr "Veľkosť sektora: %s"

#. TRANSLATORS: partition table type information, where %s is replaced by
#. a partition table type (e.g., GPT, MS-DOS)
#: src/lib/y2partitioner/widgets/blk_device_attributes.rb:153
msgid "Partition Table: %s"
msgstr "Tabuľka oddielov: %s"

#. TRANSLATORS: Filesystem type information, where %s is replaced by
#. a filesystem type (e.g., VFAT, BTRFS)
#: src/lib/y2partitioner/widgets/blk_device_attributes.rb:163
msgid "File System: %s"
msgstr "Súborový systém: %s"

#. TRANSLATORS: Mount point information, where %s is replaced by a mount point
#: src/lib/y2partitioner/widgets/blk_device_attributes.rb:171
msgid "Mount Point: %s"
msgstr "Bod pripojenia: %s"

#. TRANSLATORS: note appended to mount point if mount point is not now mounted
#: src/lib/y2partitioner/widgets/blk_device_attributes.rb:173
msgid " (not mounted)"
msgstr " (nepripojený)"

#. TRANSLATORS: Filesystem label information, where %s is replaced by the
#. label associated to the filesystem
#: src/lib/y2partitioner/widgets/blk_device_attributes.rb:194
msgid "Label: %s"
msgstr "Menovka: %s"

#. TRANSLATORS: heading for the section about a block device
#. A volume group description is composed by the header "Device" and a list
#. of attributes
#.
#. @see #lvm_vg_description
#.
#. @return [String]
#: src/lib/y2partitioner/widgets/blk_device_description.rb:56
#: src/lib/y2partitioner/widgets/lvm_vg_description.rb:42
msgid "Device:"
msgstr "Zariadenie:"

#. TRANSLATORS: heading for the section about a filesystem on a block device
#: src/lib/y2partitioner/widgets/blk_device_description.rb:81
msgid "File System:"
msgstr "Súborový systém:"

#. TRANSLATORS: button label for editing a block device
#. @see CWM::PushButton#Label
#: src/lib/y2partitioner/widgets/blk_device_edit_button.rb:40
#: src/lib/y2partitioner/widgets/btrfs_edit_button.rb:42
msgid "Edit..."
msgstr "Upraviť..."

#. TRANSLATORS: "F" stands for Format flag. Keep it short, ideally a single letter.
#: src/lib/y2partitioner/widgets/blk_devices_table.rb:72
msgid "F"
msgstr "F"

#. TRANSLATORS: table header, Device is physical name of block device, e.g. "/dev/sda1"
#: src/lib/y2partitioner/widgets/blk_devices_table.rb:101
msgid "Device"
msgstr "Zariadenie"

#. TRANSLATORS: table header, flag if device is encrypted. Keep it short,
#. ideally three letters. Keep in sync with Enc used later for format marker.
#: src/lib/y2partitioner/widgets/blk_devices_table.rb:116
msgid "Enc"
msgstr "Šif."

#. TRANSLATORS: table header, file system type
#: src/lib/y2partitioner/widgets/blk_devices_table.rb:126
msgid "FS Type"
msgstr "Typ FS"

#. TRANSLATORS: table header, disk or partition label. Can be empty.
#: src/lib/y2partitioner/widgets/blk_devices_table.rb:131
msgid "Label"
msgstr "Menovka"

#. TRANSLATORS: table header, where is device mounted. Can be empty. E.g. "/" or "/home"
#. Synchronize the widget with the information from the controller
#: src/lib/y2partitioner/widgets/blk_devices_table.rb:136
#: src/lib/y2partitioner/widgets/format_and_mount.rb:566
msgid "Mount Point"
msgstr "Bod pripojenia"

#. TRANSLATORS: table header, which sector is the first one for device. E.g. "0"
#: src/lib/y2partitioner/widgets/blk_devices_table.rb:141
msgid "Start"
msgstr "Začiatok"

#. TRANSLATORS: table header, which sector is the the last for device. E.g. "126"
#: src/lib/y2partitioner/widgets/blk_devices_table.rb:146
msgid "End"
msgstr "Koniec"

#: src/lib/y2partitioner/widgets/blk_devices_table.rb:252
#: src/lib/y2partitioner/widgets/blk_devices_table.rb:253
msgid "Disk"
msgstr "Disk"

#: src/lib/y2partitioner/widgets/blk_devices_table.rb:254
msgid "Multipath"
msgstr "Multipath"

#. @macro seeAbstractWidget
#: src/lib/y2partitioner/widgets/blk_devices_table.rb:255
#: src/lib/y2partitioner/widgets/pages/nfs_mounts.rb:47
msgid "NFS"
msgstr "NFS"

#: src/lib/y2partitioner/widgets/blk_devices_table.rb:256
msgid "BIOS RAID"
msgstr "BIOS RAID"

#: src/lib/y2partitioner/widgets/blk_devices_table.rb:257
msgid "MD RAID"
msgstr "MD RAID"

#: src/lib/y2partitioner/widgets/blk_devices_table.rb:258
msgid "PV"
msgstr "PV"

#: src/lib/y2partitioner/widgets/blk_devices_table.rb:259
msgid "LVM"
msgstr "LVM"

#: src/lib/y2partitioner/widgets/blk_devices_table.rb:260
msgid "LV"
msgstr "LV"

#: src/lib/y2partitioner/widgets/blk_devices_table.rb:261
msgid "Xen"
msgstr "Xen"

#: src/lib/y2partitioner/widgets/blk_devices_table.rb:263
msgid "Thin LV"
msgstr "Tenký LV"

#. Opens a dialog to manage the list of subvolumes of the selected device
#.
#. @note In case of there is no selected table row, it shows an error.
#: src/lib/y2partitioner/widgets/btrfs_edit_button.rb:52
msgid "There is no filesystem selected to edit."
msgstr "Neexistujú žiadne súborové systémy na úpravu."

#. FIXME: The help handle does not work without wizard
#.
#. This handle should belongs to the dialog
#. @see Dialogs::BtrfsSubvolumes
#: src/lib/y2partitioner/widgets/btrfs_subvolumes.rb:70
msgid "<p>Create and remove subvolumes from a Btrfs filesystem.</p>\n"
msgstr "<p>Vytvorte a odstráňte podzväzky zo súborového systému Btrfs.</p>\n"

#. TRANSLATORS: button label to add a btrfs subvolume
#: src/lib/y2partitioner/widgets/btrfs_subvolumes_add_button.rb:44
msgid "Add..."
msgstr "Pridať..."

#. Shows a dialog to create a new subvolume
#.
#. The table is refreshed when a new subvolume is created
#: src/lib/y2partitioner/widgets/btrfs_subvolumes_add_button.rb:62
msgid "Mount point %s is shadowed."
msgstr "Bod pripojenia %s je prekrytý."

#. TRANSLATORS: button label to delete a btrfs subvolume
#: src/lib/y2partitioner/widgets/btrfs_subvolumes_delete_button.rb:45
msgid "Delete..."
msgstr "Vymazať..."

#. Deletes a subvolume
#.
#. A confirmation popup is showed before deleting the subvolume.
#. An error message is presented when there is no selected table row.
#: src/lib/y2partitioner/widgets/btrfs_subvolumes_delete_button.rb:56
msgid "Nothing selected"
msgstr "Nič nebolo vybrané"

#. TRANSLATORS: %s is the path of the subvolume to be deleted
#: src/lib/y2partitioner/widgets/btrfs_subvolumes_delete_button.rb:60
msgid "Really delete subvolume %s?"
msgstr "Naozaj chcete vymazať podzväzok %s?"

#. Builds the help, including columns help
#: src/lib/y2partitioner/widgets/btrfs_subvolumes_table.rb:52
msgid "<p>The table contains:</p>"
msgstr "<p>Tabuľka obsahuje:</p>"

#. Help
#: src/lib/y2partitioner/widgets/btrfs_subvolumes_table.rb:114
msgid "<b>Path</b> shows the subvolume path."
msgstr "<b>Cesta</b> ukazuje cestu podzväzku."

#: src/lib/y2partitioner/widgets/btrfs_subvolumes_table.rb:118
msgid ""
"<b>noCoW</b> shows the subvolume noCoW attribute. If set, the subvolume "
"explicitly does not use Btrfs copy on write feature. Copy on write means "
"that when something is copied, the resource is shared without doing a real "
"copy. The shared resource is actually copied when first write operation is "
"performed. With noCoW, the resource is always copied during initialization. "
"This is useful when runtime performace is required, so there is no risk for "
"delaying copy when application is running."
msgstr ""
"<b>noCoW</b> ukazuje atribút noCoW podzväzku. Ak je nastavený, podzväzok "
"explicitne nepoužíva funkciu Btrfs kópia pri zápise. Kópia pri zápise "
"znamená, že ak sa niečo kopíruje, zdroj sa zdieľa bez vytvorenia skutočnej "
"kópie. Zdieľaný zdroj sa v skutočnosti kopíruje až pri prvej operácii "
"zápisu. Pomocou noCoW sa zdroj vždy kopíruje počas inicializácie. Toto je "
"užitočné, ak sa sa vyžaduje výkon pri behu, takže neexistuje riziko zdržania "
"kópie pri spustení aplikácie."

#. @macro seeAbstractWidget
#. @see #columns_help
#: src/lib/y2partitioner/widgets/configurable_blk_devices_table.rb:136
msgid "<p>This view shows storage devices.</p><p>The overview contains:</p>"
msgstr "<p>Tento pohľad ukazuje úložné zariadenia.</p><p>Prehľad obsahuje:</p>"

#. TRANSLATORS: help text for the Partitioner
#: src/lib/y2partitioner/widgets/configure.rb:77
msgid ""
"<p>The <b>Configure</b> button offers several options to activate devices "
"that were not detected by the initial system analysis. After activating the "
"devices of the choosen technology, the system will be rescanned and all the "
"information about storage devices will be refreshed. Thus, the <b>Provide "
"Crypt Passwords</b> option is also useful when no encryption is involved, to "
"activate devices of other technologies like LVM or Multipath.</p>"
msgstr ""

#. Translators: Configure menu in the initial Partitioner screen
#: src/lib/y2partitioner/widgets/configure.rb:107
msgid "Configure..."
msgstr "Konfigurovať..."

#. Sorted list of actions
#: src/lib/y2partitioner/widgets/configure.rb:176
msgid "Provide Crypt &Passwords..."
msgstr "&Zadať šifrovacie heslo..."

#: src/lib/y2partitioner/widgets/configure.rb:177
msgid "Configure &iSCSI..."
msgstr "Konfigurovať &iSCSI..."

#: src/lib/y2partitioner/widgets/configure.rb:178
msgid "Configure &FCoE..."
msgstr "Konfigurovať &FCoE..."

#: src/lib/y2partitioner/widgets/configure.rb:179
msgid "Configure &DASD..."
msgstr "Konfigurovať &DASD..."

#: src/lib/y2partitioner/widgets/configure.rb:180
msgid "Configure &zFCP..."
msgstr "Konfigurovať &zFCP..."

#: src/lib/y2partitioner/widgets/configure.rb:181
msgid "Configure &XPRAM..."
msgstr "Konfigurovať &XPRAM..."

#. @see Action#warning_text
#: src/lib/y2partitioner/widgets/configure.rb:275
#, fuzzy
#| msgid ""
#| "Rescanning unused devices cancels\n"
#| "all current changes. Really rescan unused devices?"
msgid ""
"Rescanning crypt devices cancels all current changes.\n"
"Really activate crypt devices?"
msgstr ""
"Opätovné prehľadávanie nepoužitých zariadení zruší všetky\n"
"aktuálne zmeny. Naozaj chcete znovu prehľadať nepoužité zariadenia?"

#. @see Action#warning_text
#: src/lib/y2partitioner/widgets/configure.rb:296
msgid ""
"Calling iSCSI configuration cancels all current changes.\n"
"Really call iSCSI configuration?"
msgstr ""
"Volanie konfigurácie iSCSI zruší všetky aktuálne zmeny.\n"
"Naozaj chcete volať konfiguráciu iSCSI?"

#. @see Action#warning_text
#: src/lib/y2partitioner/widgets/configure.rb:317
msgid ""
"Calling FCoE configuration cancels all current changes.\n"
"Really call FCoE configuration?"
msgstr ""
"Volanie konfigurácie FCoE zruší všetky aktuálne zmeny.\n"
"Naozaj chcete volať konfiguráciu FCoE?"

#. @see Action#warning_text
#: src/lib/y2partitioner/widgets/configure.rb:351
msgid ""
"Calling DASD configuration cancels all current changes.\n"
"Really call DASD configuration?"
msgstr ""
"Volanie konfigurácie DASD zruší všetky aktuálne zmeny.\n"
"Naozaj chcete volať konfiguráciu DASD?"

#. @see Action#warning_text
#: src/lib/y2partitioner/widgets/configure.rb:367
msgid ""
"Calling zFCP configuration cancels all current changes.\n"
"Really call zFCP configuration?"
msgstr ""
"Volanie konfigurácie zFCP zruší všetky aktuálne zmeny.\n"
"Naozaj chcete volať konfiguráciu zFCP?"

#. @see Action#warning_text
#: src/lib/y2partitioner/widgets/configure.rb:383
msgid ""
"Calling XPRAM configuration cancels all current changes.\n"
"Really call XPRAM configuration?"
msgstr ""
"Volanie konfigurácie XPRAM zruší všetky aktuálne zmeny.\n"
"Naozaj chcete volať konfiguráciu XPRAM?"

#. Checks whether there is a device on which to act
#.
#. @note An error popup is shown when there is no device.
#.
#. @return [Boolean]
#. Checks whether there is a device on which to act
#.
#. @note An error popup is shown when there is no device.
#.
#. @return [Boolean]
#: src/lib/y2partitioner/widgets/device_button.rb:102
#: src/lib/y2partitioner/widgets/device_menu_button.rb:145
msgid "No device selected"
msgstr "Žiadne zariadenie nebolo vybrané"

#. TRANSLATORS: label for button to delete a device
#: src/lib/y2partitioner/widgets/device_delete_button.rb:42
msgid "Delete"
msgstr "Odstrániť"

#. Header to show in help
#.
#. @see #help
#.
#. @return [String]
#: src/lib/y2partitioner/widgets/device_description.rb:65
msgid ""
"<p>This view shows detailed information about the selected device.</p>\n"
"<p>The overview contains:</p>"
msgstr ""
"<p>Tento pohľad ukazuje podrobné informácie o vybranom zariadení.</p>\n"
"<p>Prehľad obsahuje:</p>"

#. @macro seeAbstractWidget
#: src/lib/y2partitioner/widgets/device_graph_with_buttons.rb:90
msgid "Save as XML..."
msgstr "Uložiť ako XML..."

#: src/lib/y2partitioner/widgets/device_graph_with_buttons.rb:92
msgid "Save as Graphviz..."
msgstr "Uložiť ako Graphviz..."

#. TRANSLATORS: Error pop-up message
#: src/lib/y2partitioner/widgets/device_graph_with_buttons.rb:103
msgid "Saving graph file failed."
msgstr "Uloženie súboru grafu zlyhalo."

#. TRANSLATORS: label for button for resizing a device
#: src/lib/y2partitioner/widgets/device_resize_button.rb:40
msgid "Resize..."
msgstr "Zmeniť veľkosť..."

#. Checks whether the device supports resizing
#.
#. @note An error popup is shown when the device does not support resizing.
#.
#. @return [Boolean] true if the device supports resizing; false otherwise.
#: src/lib/y2partitioner/widgets/device_resize_button.rb:60
msgid ""
"Hard disks, BIOS RAIDs and multipath\n"
"devices cannot be resized."
msgstr ""
"Pevným diskom, BIOS RAID a multipath\n"
"zariadeniam nie je možné zmeniť veľkosť."

#. TRANSLATORS: %s is a disk size. E.g. "10.5 GiB"
#: src/lib/y2partitioner/widgets/devices_selection.rb:124
msgid "Resulting size: %s"
msgstr "Výsledná veľkosť: %s"

#. TRANSLATORS: %s is a disk size. E.g. "10.5 GiB"
#: src/lib/y2partitioner/widgets/devices_selection.rb:128
msgid "Total size: %s"
msgstr "Celková veľkosť: %s"

#: src/lib/y2partitioner/widgets/devices_selection.rb:135
msgid "Selected Devices:"
msgstr "Vybrané zariadenia:"

#: src/lib/y2partitioner/widgets/devices_selection.rb:139
msgid "Available Devices:"
msgstr "Dostupné zariadenia:"

#. push button text
#: src/lib/y2partitioner/widgets/devices_selection.rb:159
msgid "Add"
msgstr "Pridať"

#. push button text
#: src/lib/y2partitioner/widgets/devices_selection.rb:165
msgid "Add All"
msgstr "Pridať všetko"

#. push button text
#: src/lib/y2partitioner/widgets/devices_selection.rb:172
msgid "Remove"
msgstr "Odstrániť"

#. push button text
#: src/lib/y2partitioner/widgets/devices_selection.rb:178
msgid "Remove All"
msgstr "Odstrániť všetko"

#. @return [Array<Array(Y2Storage::Region,String)>]
#. regions with labels, sorted by region start
#: src/lib/y2partitioner/widgets/disk_bar_graph.rb:37
msgid "Unpartitioned"
msgstr "Bez rozdelenia disku"

#. TRANSLATORS: heading for section about a disk device
#: src/lib/y2partitioner/widgets/disk_device_description.rb:51
msgid "Hard Disk:"
msgstr "Pevný disk:"

#. @see DeviceMenuButton#actions
#.
#. @return [Array<Hash>]
#: src/lib/y2partitioner/widgets/disk_modify_button.rb:50
msgid "Edit Hard Disk..."
msgstr "Upraviť pevný disk..."

#. help text for cryptofs
#: src/lib/y2partitioner/widgets/encrypt_password.rb:20
msgid ""
"<p>\n"
"You will need to enter your encryption password.\n"
"</p>\n"
"<p>\n"
"If the encrypted file system does not contain any system file and therefore "
"is\n"
"not needed for the update, you may select <b>Skip</b>. In this case, the\n"
"file system is not accessed during update.\n"
"</p>\n"
msgstr ""
"<p>\n"
"Budete musieť zadať šifrovacie heslo.\n"
"</p>\n"
"<p>\n"
"Ak šifrovaný súborový systém neobsahuje žiadny systémový súbor a preto\n"
"ho nie je nutné aktualizovať, môžete vybrať <b>Preskočiť</b>. V tom prípade\n"
"súborový systém nie je prístupný v priebehu aktualizácie.\n"
"</p>\n"

#. @macro seeCustomWidget
#: src/lib/y2partitioner/widgets/encrypt_password.rb:55
msgid "Encryption Password"
msgstr "Šifrovacie heslo"

#. Label: get password for user root
#. Please use newline if label is longer than 40 characters
#: src/lib/y2partitioner/widgets/encrypt_password.rb:65
msgid "&Enter a Password for your File System:"
msgstr "&Zadajte heslo pre váš súborový systém:"

#. Label: get same password again for verification
#. Please use newline if label is longer than 40 characters
#: src/lib/y2partitioner/widgets/encrypt_password.rb:73
msgid "Reenter the Password for &Verification:"
msgstr "&Znovu zadajte heslo pre overenie:"

#. @macro seeAbstractWidget
#: src/lib/y2partitioner/widgets/format_and_mount.rb:102
msgid ""
"<p>First, choose whether the partition should be\n"
"formatted and the desired file system type.</p>"
msgstr ""
"<p>Najskôr si zvoľte, či by mal byť oddiel naformátovaný,\n"
"a požadovaný typ súborového systému.</p>"

#: src/lib/y2partitioner/widgets/format_and_mount.rb:106
msgid ""
"<p>If you want to encrypt all data on the\n"
"volume, select <b>Encrypt Device</b>. Changing the encryption on an "
"existing\n"
"volume will delete all data on it.</p>\n"
msgstr ""
"<p>Ak chcete šifrovať všetky dáta\n"
"na zväzku, vyberte <b>Šifrovať zariadenie</b>. Zmena šifrovania na "
"existujúcom\n"
"zväzku vymaže všetky dáta na ňom.</p>\n"

#: src/lib/y2partitioner/widgets/format_and_mount.rb:112
msgid ""
"<p>Then, choose whether the partition should\n"
"be mounted and enter the mount point (/, /boot, /home, /var, etc.).</p>"
msgstr ""
"<p>Potom zvoľte, či by mal byť oddiel pripojený,\n"
"a zadajte bod pripojenia (/, /boot, /home, /var, atď.).</p>"

#: src/lib/y2partitioner/widgets/format_and_mount.rb:122
msgid "Formatting Options"
msgstr "Voľby formátovania"

#: src/lib/y2partitioner/widgets/format_and_mount.rb:130
msgid "Format device"
msgstr "Formátovať zariadenie"

#: src/lib/y2partitioner/widgets/format_and_mount.rb:138
msgid "Do not format device"
msgstr "Neformátovať zariadenie"

#. Synchronize the widget with the information from the controller
#: src/lib/y2partitioner/widgets/format_and_mount.rb:227
msgid "Mounting Options"
msgstr "Voľby pripojenia"

#: src/lib/y2partitioner/widgets/format_and_mount.rb:235
msgid "Mount device"
msgstr "Pripojiť zariadenie"

#: src/lib/y2partitioner/widgets/format_and_mount.rb:243
msgid "Do not mount device"
msgstr "Nepripojiť zariadenie"

#. TRANSLATORS: Error message when a device should be mounted by label but no label
#. is given.
#. TRANSLATORS: Error messagge when the label is not given.
#: src/lib/y2partitioner/widgets/format_and_mount.rb:293
#: src/lib/y2partitioner/widgets/fstab_options.rb:290
msgid "Provide a volume label to mount by label."
msgstr "Musíte zadať menovku zväzku, ak ho chcete pripojiť podľa menovky."

#. Translators: popup text
#: src/lib/y2partitioner/widgets/format_and_mount.rb:315
msgid ""
"\n"
"You chose to install onto an existing partition that will not be\n"
"formatted. YaST cannot guarantee your installation will succeed,\n"
"particularly in any of the following cases:\n"
msgstr ""
"\n"
"Zvolili ste inštaláciu na existujúci oddiel, ktorý nebude formátovaný.\n"
"YaST nemôže garantovať, že vaša inštalácia bude úspešná,\n"
"najmä v niektorom z nasledujúcich prípadov:\n"

#. continued popup text
#: src/lib/y2partitioner/widgets/format_and_mount.rb:322
msgid ""
"- if this is an existing Btrfs partition\n"
"- if this partition already contains a Linux distribution that will be\n"
"overwritten\n"
"- if this partition does not yet contain a file system\n"
msgstr ""
"- ak je to existujúci oddiel Btrfs\n"
"- ak oddiel už obsahuje distribúciu Linux, ktorá sa prepíše\n"
"- ak tento oddiel neobsahuje systém súborov\n"

#. continued popup text
#: src/lib/y2partitioner/widgets/format_and_mount.rb:329
msgid ""
"If in doubt, better go back and mark this partition for\n"
"formatting, especially if it is assigned to one of the standard mount "
"points\n"
"like /, /boot, /opt or /var.\n"
msgstr ""
"V prípade pochybností sa radšej vráťte a označte tento oddiel na "
"formátovanie,\n"
"hlavne ak je priradený k niektorému zo štandardných bodov\n"
"pripojenia ako sú /, /boot, /opt alebo /var.\n"

#. continued popup text
#: src/lib/y2partitioner/widgets/format_and_mount.rb:335
msgid ""
"If you decide to format the partition, all data on it will be lost.\n"
"\n"
"Really skip formatting the partition?\n"
msgstr ""
"Ak sa rozhodnete oddiel naformátovať, všetky dáta na ňom budú stratené.\n"
"\n"
"Naozaj chcete preskočiť formátovanie oddielu?\n"

#. Synchronize the widget with the information from the controller
#: src/lib/y2partitioner/widgets/format_and_mount.rb:438
msgid "Filesystem"
msgstr "Súborový systém"

#. @macro seeAbstractWidget
#: src/lib/y2partitioner/widgets/format_and_mount.rb:499
msgid "Options..."
msgstr "Voľby..."

#. @param controller [Actions::Controllers::Filesystem]
#. Check box for enabling snapshots
#.
#. @return [WidgetTerm]
#: src/lib/y2partitioner/widgets/format_and_mount.rb:526
#: src/lib/y2storage/dialogs/guided_setup/select_filesystem/legacy.rb:73
#: src/lib/y2storage/dialogs/guided_setup/select_filesystem/volume_widget.rb:227
msgid "Enable Snapshots"
msgstr "Povoliť snímky"

#. Validates not empty mount point
#. An error popup is shown when an empty mount point is entered.
#.
#. @return [Boolean] true if mount point is not empty
#: src/lib/y2partitioner/widgets/format_and_mount.rb:600
msgid "Empty mount point not allowed."
msgstr "Prázdny bod pripojenia nie je dovolený."

#. Validates that mount point is unique in the whole system
#. An error popup is shown when the mount point already exists.
#.
#. @see #duplicated_mount_point?
#.
#. @return [Boolean] true if mount point is unique
#: src/lib/y2partitioner/widgets/format_and_mount.rb:613
msgid "This mount point is already in use. Select a different one."
msgstr "Bod pripojenia sa už používa. Vyberte si, prosím, iný."

#. Validates that the mount point does not shadow a subvolume that cannot be auto deleted
#. An error popup is shown when a subvolume is shadowed by the mount point.
#.
#. @return [Boolean] true if mount point does not shadow a subvolume
#: src/lib/y2partitioner/widgets/format_and_mount.rb:625
msgid "The Btrfs subvolume mounted at %s is shadowed."
msgstr "Podzväzok Btrfs pripojený k %s je prekrytý."

#. @param controller [Actions::Controllers::Filesystem]
#: src/lib/y2partitioner/widgets/format_and_mount.rb:678
msgid "Subvolume Handling"
msgstr "Manipulácia s podzväzkami"

#. @param controller [Actions::Controllers::Filesystem]
#: src/lib/y2partitioner/widgets/format_and_mount.rb:697
msgid "Encrypt Device"
msgstr "Šifrovať zariadenie"

#. FIXME: have generic check when new partition is created if it is valid
#. like e.g. if fs fits to partition, and others
#. size number is from bsc1065071#c5
#: src/lib/y2partitioner/widgets/format_and_mount.rb:724
msgid "Only devices bigger than 2 MiB can be encrypted."
msgstr "Iba zariadenia väčšie ako 2 MiB môžu byť zašifrované."

#. Inode Size format option
#: src/lib/y2partitioner/widgets/format_and_mount.rb:745
msgid "&Inode Size"
msgstr "&Veľkosť inode"

#. Block Size format option
#. List of all options.
#.
#. @note
#. - :widget must correspond to a valid class name
#. - :validate can be missing, then no validation is done
#. - :error can be missing, then no validation is done
#. - there must be exactly one of :mkfs_option or :tune_option
#. - :help texts automatically get the :label text prepended as a title
#. - options will only appear in the final command line if the selected value
#. is different from the default value
#: src/lib/y2partitioner/widgets/format_and_mount.rb:763
#: src/lib/y2partitioner/widgets/mkfs_optiondata.rb:52
#: src/lib/y2partitioner/widgets/mkfs_optiondata.rb:182
msgid "Block &Size in Bytes"
msgstr "&Veľkosť bloku v bajtoch"

#. Synchronize the widget with the information from the controller
#: src/lib/y2partitioner/widgets/format_and_mount.rb:848
msgid "Partition &ID:"
msgstr "&ID oddielu:"

#. Push button that launch a dialog to set the fstab options
#: src/lib/y2partitioner/widgets/fstab_options.rb:151
msgid "Fstab Options..."
msgstr "Možnosti fstab..."

#. Constructor
#.
#. @param controller [Actions::Controllers:Filesystem]
#. @param parent_widget [Widgets::FstabOptions]
#: src/lib/y2partitioner/widgets/fstab_options.rb:251
#: src/lib/y2partitioner/widgets/fstab_options.rb:388
msgid "Volume &Label"
msgstr "&Menovka zväzku"

#. TRANSLATORS: Error message when the given label is already in use.
#: src/lib/y2partitioner/widgets/fstab_options.rb:305
msgid "This volume label is already in use. Select a different one."
msgstr "Táto menovka zväzku sa už používa. Vyberte si inú."

#. Group of radio buttons to select the type of identifier to be used for
#. mouth the specific device (UUID, Label, Path...)
#: src/lib/y2partitioner/widgets/fstab_options.rb:364
msgid "Mount in /etc/fstab By"
msgstr "Pripojiť v /etc/fstab podľa"

#. TODO: If some day we get more a more sophisticated UI for editing
#. subvolumes, don't always simply overwrite the subvolumes' mount_by
#. with whatever is set here - ask the user if this is desired.
#: src/lib/y2partitioner/widgets/fstab_options.rb:387
msgid "&Device Name"
msgstr "Názov &zariadenia"

#: src/lib/y2partitioner/widgets/fstab_options.rb:389
msgid "&UUID"
msgstr "&UUID"

#: src/lib/y2partitioner/widgets/fstab_options.rb:393
msgid "Device &ID"
msgstr "&ID zariadenia"

#: src/lib/y2partitioner/widgets/fstab_options.rb:394
msgid "Device &Path"
msgstr "Cesta k zariadeniu"

#. CheckBox to disable the automount option when starting up
#: src/lib/y2partitioner/widgets/fstab_options.rb:473
msgid "Do Not Mount at System &Start-up"
msgstr "Nepripojiť pri š&tarte systému"

#. CheckBox to enable the read only option ("ro")
#: src/lib/y2partitioner/widgets/fstab_options.rb:483
msgid "Mount &Read-Only"
msgstr "&Pripojiť iba na čítanie"

#: src/lib/y2partitioner/widgets/fstab_options.rb:487
msgid ""
"<p><b>Mount Read-Only:</b>\n"
"Writing to the file system is not possible. Default is false. During "
"installation\n"
"the file system is always mounted read-write.</p>"
msgstr ""
"<p><b>Pripojiť iba na čítanie:</b>\n"
"Zapisovanie do súborového systému nie je možné. V predvolenom nastavení to "
"nie je pravda.\n"
"Počas inštalácie je súborový systém vždy pripojený na čítanie a zápis.</p>"

#. CheckBox to enable the noatime option
#: src/lib/y2partitioner/widgets/fstab_options.rb:498
msgid "No &Access Time"
msgstr "Žiadny &prístupový čas"

#: src/lib/y2partitioner/widgets/fstab_options.rb:502
msgid ""
"<p><b>No Access Time:</b>\n"
"Access times are not updated when a file is read. Default is false.</p>\n"
msgstr ""
"<p><b>Žiadny prístupový čas:</b>\n"
"Prístupové časy sa nezaktualizujú pri čítaní súboru. V predvolenom nastavení "
"to nie je pravda.</p>\n"

#. CheckBox to enable the user option which means allow to mount the
#. filesystem by an ordinary user
#: src/lib/y2partitioner/widgets/fstab_options.rb:513
msgid "Mountable by User"
msgstr "Môže pripojiť používateľ"

#: src/lib/y2partitioner/widgets/fstab_options.rb:517
msgid ""
"<p><b>Mountable by User:</b>\n"
"The file system may be mounted by an ordinary user. Default is false.</p>\n"
msgstr ""
"<p><b>Môže pripojiť používateľ</b>\n"
"Systém súborov môže pripojiť normálny používateľ. Štandardne nie je povolené."
"</p>\n"

#. CheckBox to enable the use of user quotas
#: src/lib/y2partitioner/widgets/fstab_options.rb:528
msgid "Enable &Quota Support"
msgstr "Zapnúť podporu &kvóty"

#: src/lib/y2partitioner/widgets/fstab_options.rb:532
msgid ""
"<p><b>Enable Quota Support:</b>\n"
"The file system is mounted with user quotas enabled.\n"
"Default is false.</p>"
msgstr ""
"<p><b>Zapnutie podpory kvóty</b>\n"
"Systém súborov bude pripojený s podporou kvóty pre používateľov.\n"
"Štandardne nie je zapnutá.</p>"

#. CheckBox to enable access control lists (acl)
#: src/lib/y2partitioner/widgets/fstab_options.rb:572
msgid "&Access Control Lists (ACL)"
msgstr "Zoznamy prístupových &práv (ACL)"

#: src/lib/y2partitioner/widgets/fstab_options.rb:576
msgid ""
"<p><b>Access Control Lists (acl):</b>\n"
"Enable POSIX access control lists and thus more fine-grained user "
"permissions on the file system. See also man 5 acl.\n"
msgstr ""
"<p><b>Zoznamy prístupových práv (acl):</b>\n"
"Povoliť zoznamy prístupových práv POSIX a tým aj jemnejšie používateľské "
"práva na súborovom systéme. Pozrite si tiež man 5 acl.\n"

#. CheckBox to enable extended user attributes (user_xattr)
#: src/lib/y2partitioner/widgets/fstab_options.rb:589
msgid "&Extended User Attributes"
msgstr "&Rozšírené používateľské atribúty"

#: src/lib/y2partitioner/widgets/fstab_options.rb:593
msgid ""
"<p><b>Extended User Attributes (user_xattr):</b>\n"
"Enable extended attributes (name:value pairs) on files and directories.\n"
"This is an extension to ACLs. See also man 7 xattr.\n"
msgstr ""
"<p><b>Rozšírené používateľské atribúty (user_xattr):</b>\n"
"Povoliť rozšírené atribúty (name:value pairs) na súboroch a adresároch.\n"
"Toto je rozšírenie pre ACL. Pozrite si tiež man 7 xattr.\n"

#. ComboBox to specify the journal mode to use by the filesystem
#: src/lib/y2partitioner/widgets/fstab_options.rb:689
msgid "Data &Journaling Mode"
msgstr "&Režim žurnálovania dát"

#: src/lib/y2partitioner/widgets/fstab_options.rb:698
msgid "journal"
msgstr "žurnál"

#: src/lib/y2partitioner/widgets/fstab_options.rb:699
msgid "ordered"
msgstr "ordered"

#: src/lib/y2partitioner/widgets/fstab_options.rb:700
msgid "writeback"
msgstr "writeback"

#. journal options tend to break remounting root rw (bsc#1077859).
#. See also root_fstab_options() in lib/y2storage/filesystems/type.rb
#: src/lib/y2partitioner/widgets/fstab_options.rb:711
msgid ""
"<p><b>Data Journaling Mode:</b>\n"
"Specifies the journaling mode for file data.\n"
"<tt>journal</tt> -- All data is committed to the journal prior to being\n"
"written into the main file system. Highest performance impact.<br>\n"
"<tt>ordered</tt> -- All data is forced directly out to the main file system\n"
"prior to its metadata being committed to the journal. Medium performance "
"impact.<br>\n"
"<tt>writeback</tt> -- Data ordering is not preserved. No performance impact."
"</p>\n"
msgstr ""
"<p><b>Režim žurnálovania dát:</b>\n"
"Určuje režim žurnálovania pre súborové dáta.\n"
"<tt>journal</tt> -- Všetky dáta sú zapísané do žurnálu pred zápisom\n"
"na hlavný systém súborov. Má vysoký dopad na výkon.<br>\n"
"<tt>ordered</tt> -- Všetky dáta sú priamo zapísané na hlavný súborový "
"systém\n"
"pred zápisom metadát do žurnálu. Má stredný dopad na výkon.<br>\n"
"<tt>writeback</tt> -- Usporiadanie dát nie je zachované. Nemá vplyv na výkon."
"</p>\n"

#. An input field that allows to set other options that are not handled by
#. specific widgets.
#: src/lib/y2partitioner/widgets/fstab_options.rb:740
msgid "Arbitrary Option &Value"
msgstr "&Hodnota doplňujúcich volieb"

#. Intentionally NOT filtering out only unhandled options: When the user
#. adds anything here that also has a corresponding checkbox or combo
#. box in this same dialog, the value here will win, and when entering
#. this dialog again the dedicated widget will take the value from
#. there, and it will be filtered out in this arbitrary options widget.
#.
#. So, when a user insists in adding "noauto,user" here, it is applied
#. correctly, but when entering the dialog again, the checkboxes pick up
#. those values and they won't show up in this field anymore.
#: src/lib/y2partitioner/widgets/fstab_options.rb:764
msgid ""
"<p><b>Arbitrary Option Value:</b> Enter any other mount options here, "
"separated with commas. Notice that this does not do any checking, so be "
"careful what you enter here!</p>"
msgstr ""
"<p><b>Hodnota doplňujúcich volieb:</b> Tu zadajte ďalšie voľby pripojenia "
"oddelené čiarkami. Všimnite si, že toto nerobí žiadnu kontrolu, preto "
"dávajte pozor, čo tu zadáte!</p>"

#. Swap priority
#: src/lib/y2partitioner/widgets/fstab_options.rb:840
msgid "Swap &Priority"
msgstr "&Priorita odkladacieho priestoru"

#: src/lib/y2partitioner/widgets/fstab_options.rb:849
msgid ""
"<p><b>Swap Priority:</b>\n"
"Enter the swap priority. Higher numbers mean higher priority.</p>\n"
msgstr ""
"<p><b>Priorita odkladacieho priestoru:</b>\n"
"Zadajte prioritu odkladacieho priestoru. Vyššie číslo znamená vyššiu "
"prioritu.</p>\n"

#. "iocharset=utf8" breaks VFAT case insensitivity (bsc#1080731).
#. See also boot_fstab_options() in lib/y2storage/filesystems/type.rb
#: src/lib/y2partitioner/widgets/fstab_options.rb:882
msgid "Char&set for File Names"
msgstr "Znaková &sada pre mená súborov"

#: src/lib/y2partitioner/widgets/fstab_options.rb:886
msgid ""
"<p><b>Charset for File Names:</b>\n"
"Set the charset used for display of file names in Windows partitions.</p>\n"
msgstr ""
"<p><b>Znaková sada pre mená súborov:</b>\n"
"Nastavte znakovú sadu pre zobrazenie mien súborov z oddielov Windows.</p>\n"

#. VFAT Codepage
#: src/lib/y2partitioner/widgets/fstab_options.rb:902
msgid "Code&page for Short FAT Names"
msgstr "&Kódová stránka pre krátke mená FAT"

#: src/lib/y2partitioner/widgets/fstab_options.rb:906
msgid ""
"<p><b>Codepage for Short FAT Names:</b>\n"
"This codepage is used for converting to shortname characters on FAT file "
"systems.</p>\n"
msgstr ""
"<p><b>Kódová stránka pre krátke mená FAT:</b>\n"
"Táto kódová stránka sa používa pre prevod krátkych mien na systéme súborov "
"FAT.</p>\n"

#. Checks whether the mount points of the selected fstab can be imported
#.
#. It shows a popup with the errors detected in the selected fstab.
#.
#. @see Actions::Controllers::Fstabs#selected_fstab_errors
#.
#. @return [Boolean]
#. so only warnings there
#. FIXME: improve Yast2::Popup to allow some text before the buttons
#: src/lib/y2partitioner/widgets/fstab_selector.rb:70
#: src/lib/y2partitioner/widgets/overview.rb:142
#: src/lib/y2storage/callbacks/sanitize.rb:54
msgid "Do you want to continue?"
msgstr "Chcete pokračovať?"

#. @return [String]
#: src/lib/y2partitioner/widgets/fstab_selector.rb:96
msgid ""
"<p>YaST has scanned your hard disks and found one or several existing Linux "
"systems with mount points. The old mount points are shown in the table.</p>"
msgstr ""
"<p>Aplikácia YaST prehľadala vaše pevné disky a našla jeden alebo viacero "
"existujúcich linuxových systémov s bodmi pripojenia. Staré body pripojenia "
"sú  uvedené v tabuľke.</p>"

#. Button to go to the previous fstab file
#.
#. @return [Yast::UI::Term]
#: src/lib/y2partitioner/widgets/fstab_selector.rb:125
msgid "Show &Previous"
msgstr "Zobraziť &prechádzajúci"

#. Button to go to the next fstab file
#.
#. @return [Yast::UI::Term]
#: src/lib/y2partitioner/widgets/fstab_selector.rb:132
msgid "Show &Next"
msgstr "Zobraziť &nasledujúci"

#. TRANSLATORS: %{device_name} is replaced by the name of a device (e.g., /dev/sda1)
#: src/lib/y2partitioner/widgets/fstab_selector.rb:216
msgid "/etc/fstab found on %{device_name} contains:"
msgstr "/etc/fstab nájdené na %{device_name} obsahuje:"

#. helptexts for table column and overview entry
#: src/lib/y2partitioner/widgets/help.rb:17
msgid ""
"<b>BIOS ID</b> shows the BIOS ID of the hard\n"
"disk. This field can be empty."
msgstr ""
"<b>BIOS ID</b> zobrazuje BIOS ID pevného\n"
"disku. Toto pole môže byť prázdne."

#: src/lib/y2partitioner/widgets/help.rb:20
msgid ""
"<b>Bus</b> shows how the device is connected to\n"
"the system. This field can be empty, e.g. for multipath disks."
msgstr ""
"<b>Zbernica</b> ukazuje, ako je zariadenie pripojené k systému.\n"
"Toto pole môže byť prázdne, napr. pre multipath disky."

#: src/lib/y2partitioner/widgets/help.rb:23
msgid ""
"<b>Chunk Size</b> shows the chunk size for RAID\n"
"devices."
msgstr ""
"<b>Veľkosť kusa</b> ukazuje veľkosť kusov pre zariadenia\n"
"RAID."

#: src/lib/y2partitioner/widgets/help.rb:25
msgid ""
"<b>Cylinder Size</b> shows the size of the\n"
"cylinders of the hard disk."
msgstr ""
"<b>Veľkosť cylindra</b> ukazuje veľkosť\n"
"cylindrov pevného disku."

#: src/lib/y2partitioner/widgets/help.rb:28
msgid "<b>Number of Sectors</b> shows how many sectors the hard disk has."
msgstr "<b>Počet sektorov</b> ukazuje, koľko sektorov má pevný disk."

#: src/lib/y2partitioner/widgets/help.rb:30
msgid ""
"<b>Sector Size</b> shows the size of the\n"
"sectors of the hard disk."
msgstr ""
"<b>Veľkosť sektora</b> ukazuje veľkosť\n"
"sektorov pevného disku."

#: src/lib/y2partitioner/widgets/help.rb:32
msgid ""
"<b>Device</b> shows the kernel name of the\n"
"device."
msgstr ""
"<b>Zariadenie</b> ukazuje názov jadra\n"
"pre zariadenie."

#: src/lib/y2partitioner/widgets/help.rb:34
msgid ""
"<b>Partition Table</b> shows the partition table\n"
"type of the disk, e.g <tt>MS-DOS</tt> or <tt>GPT</tt>."
msgstr ""
"<b>Tabuľka oddielov</b> ukazuje typ tabuľky oddielov\n"
"disku, napr. <tt>MS-DOS</tt> alebo <tt>GPT</tt>."

#: src/lib/y2partitioner/widgets/help.rb:37
msgid ""
"<b>Encrypted</b> shows whether the device is\n"
"encrypted."
msgstr ""
"<b>Šifrované</b> ukazuje, či je zariadenie\n"
"šifrované."

#: src/lib/y2partitioner/widgets/help.rb:39
msgid ""
"<b>End</b> shows the end block of\n"
"the partition."
msgstr ""
"<b>Koniec</b> ukazuje koncový blok\n"
"oddielu."

#: src/lib/y2partitioner/widgets/help.rb:41
msgid ""
"<b>LUN</b> shows the Logical Unit Number for\n"
"Fibre Channel disks."
msgstr ""
"<b>LUN</b> ukazuje Logical Unit Number\n"
"pre disky Fibre Channel."

#: src/lib/y2partitioner/widgets/help.rb:43
msgid ""
"<b>Port ID</b> shows the port id for Fibre\n"
"Channel disks."
msgstr ""
"<b>Port ID</b> ukazuje port id pre disky\n"
"Fibre Channel."

#: src/lib/y2partitioner/widgets/help.rb:45
msgid ""
"<b>WWPN</b> shows the World Wide Port Name for\n"
"Fibre Channel disks."
msgstr ""
"<b>WWPN</b> ukazuje World Wide Port Name\n"
"disky Fibre Channel."

#: src/lib/y2partitioner/widgets/help.rb:48
msgid ""
"<b>File Path</b> shows the path of the file for\n"
"an encrypted loop device."
msgstr ""
"<b>Cesta k súboru</b> ukazuje cestu k súboru\n"
"pre šifrované loop zariadenie."

#: src/lib/y2partitioner/widgets/help.rb:51
msgid ""
"<b>Format</b> shows some flags: <tt>F</tt>\n"
"means the device is selected to be formatted."
msgstr ""
"<b>Formátovať</b> ukazuje niektoré príznaky: <tt>F</tt>\n"
"znamená, že zariadenie je vybrané pre formátovanie."

#: src/lib/y2partitioner/widgets/help.rb:54
msgid "<b>Partition ID</b> shows the partition id."
msgstr "<b>ID oddielu</b> ukazuje id oddielu."

#: src/lib/y2partitioner/widgets/help.rb:56
msgid "<b>FS Type</b> shows the file system type."
msgstr "<b>Typ FS</b> zobrazuje typ súborového systému."

#: src/lib/y2partitioner/widgets/help.rb:58
msgid ""
"<b>Label</b> shows the label of the file\n"
"system."
msgstr ""
"<b>Menovka</b> ukazuje menovku súborového\n"
"systému."

#: src/lib/y2partitioner/widgets/help.rb:60
msgid ""
"<b>Metadata</b> shows the LVM metadata type for\n"
"volume groups."
msgstr ""
"<b>Metadáta</b> ukazuje typ pre metadáta LVM\n"
"pre skupiny zväzkov."

#: src/lib/y2partitioner/widgets/help.rb:62
msgid "<b>Model</b> shows the device model."
msgstr "<b>Model</b> ukazuje model zariadenia."

#: src/lib/y2partitioner/widgets/help.rb:64
msgid ""
"<b>Mount by</b> indicates how the file system\n"
"is mounted: (Kernel) by kernel name, (Label) by file system label, (UUID) "
"by\n"
" file system UUID, (ID) by device ID, and (Path) by device path.\n"
msgstr ""
"<b>Pripojiť pomocou</b> ukazuje, ako je súborový systém pripojený: \n"
"(Kernel) podľa názvu jadra, (Label) podľa menovky súborového systému, (UUID) "
"podľa\n"
"UUID súborového systému, (ID) podľa ID zariadenia a (Path) podľa cesty k "
"zariadeniu.\n"

#: src/lib/y2partitioner/widgets/help.rb:68
msgid ""
"<b>Mount Point</b> shows where the file system\n"
"is mounted."
msgstr ""
"<b>Bod pripojenia</b> ukazuje, kde je súborový systém\n"
"pripojený."

#: src/lib/y2partitioner/widgets/help.rb:70
msgid ""
"<b>Number of Cylinders</b> shows how many\n"
"cylinders the hard disk has."
msgstr ""
"<b>Počet cylindrov</b> ukazuje koľko\n"
"cylindrov má pevný disk."

#: src/lib/y2partitioner/widgets/help.rb:73
msgid ""
"<b>Parity Algorithm</b> shows the parity\n"
"algorithm for RAID devices with RAID type 5, 6 or 10."
msgstr ""
"<b>Paritný algoritmus</b> ukazuje paritný\n"
"algoritmus pre zariadenia RAID s typom RAID 5, 6 alebo 10."

#: src/lib/y2partitioner/widgets/help.rb:76
msgid ""
"<b>PE Size</b> shows the physical extent size\n"
"for LVM volume groups."
msgstr ""
"<b>Veľkosť PE</b> ukazuje veľkosť rozsahu\n"
"pre skupiny zväzkov LVM."

#: src/lib/y2partitioner/widgets/help.rb:79
msgid "<b>RAID Version</b> shows the RAID version."
msgstr "<b>Verzia RAID</b> zobrazuje RAID verziu."

#: src/lib/y2partitioner/widgets/help.rb:81
msgid ""
"<b>RAID Type</b> shows the RAID type, also\n"
"called RAID level, for RAID devices."
msgstr ""
"<b>Typ RAID</b> ukazuje typ RAID, tiež nazývaný\n"
"úroveň RAID pre zariadenia RAID."

#: src/lib/y2partitioner/widgets/help.rb:84
msgid "<b>Size</b> shows the size of the device."
msgstr "<b>Veľkosť</b> ukazuje veľkosť zariadenia."

#: src/lib/y2partitioner/widgets/help.rb:86
msgid ""
"<b>Start</b> shows the start block\n"
"of the partition."
msgstr ""
"<b>Začiatok</b> ukazuje počiatočný blok\n"
"oddielu."

#: src/lib/y2partitioner/widgets/help.rb:88
msgid ""
"<b>Stripes</b> shows the stripe number for LVM\n"
"logical volumes and, if greater than one, the stripe size in parenthesis.\n"
msgstr ""
"<b>Pruhy</b> ukazuje počet pruhov pre logické zväzky LVM\n"
"a ak je väčší ako jedna, je veľkosť pruhov v zátvorkách.\n"

#: src/lib/y2partitioner/widgets/help.rb:91
msgid ""
"<b>Type</b> gives a general overview about the\n"
"device type."
msgstr "<b>Typ</b> poskytuje všeobecný prehľad o type zariadenia."

#: src/lib/y2partitioner/widgets/help.rb:93
msgid ""
"<b>Device ID</b> shows the persistent device\n"
"IDs. This field can be empty."
msgstr ""
"<b>ID zariadenia</b> ukazuje ID trvalých zariadení.\n"
"Toto pole môže byť prázdne."

#: src/lib/y2partitioner/widgets/help.rb:96
msgid ""
"<b>Device Path</b> shows the persistent device\n"
"path. This field can be empty."
msgstr ""
"<b>Cesta k zariadeniu</b> ukazuje cestu k trvalému zariadeniu.\n"
"Toto pole môže byť prázdne."

#: src/lib/y2partitioner/widgets/help.rb:99
msgid ""
"<b>Used By</b> shows if a device is used by\n"
"e.g. RAID or LVM. If not, this column is empty."
msgstr ""
"<b>Používané s </b> ukazuje, či je zariadenie používané\n"
"s napr. RAID alebo LVM. Ak nie, tento stĺpec je prázdny."

#: src/lib/y2partitioner/widgets/help.rb:102
msgid ""
"<b>UUID</b> shows the Universally Unique\n"
"Identifier of the file system."
msgstr ""
"<b>UUID</b> ukazuje Universally Unique Identifier\n"
"súborového systému."

#: src/lib/y2partitioner/widgets/help.rb:105
msgid "<b>Vendor</b> shows the device vendor."
msgstr "<b>Dodávateľ</b> ukazuje dodávateľa zariadenia."

#: src/lib/y2partitioner/widgets/help.rb:107
#, fuzzy
#| msgid ""
#| "<b>Device</b> shows the kernel name of the\n"
#| "device."
msgid ""
"<b>Backing Device</b> shows the device used as backing device for bcache."
msgstr ""
"<b>Zariadenie</b> ukazuje názov jadra\n"
"pre zariadenie."

#: src/lib/y2partitioner/widgets/help.rb:110
#, fuzzy
#| msgid ""
#| "<b>BIOS ID</b> shows the BIOS ID of the hard\n"
#| "disk. This field can be empty."
msgid ""
"<b>Caching UUID</b> shows the UUID of the used caching set. This field is "
"empty if no caching is used."
msgstr ""
"<b>BIOS ID</b> zobrazuje BIOS ID pevného\n"
"disku. Toto pole môže byť prázdne."

#: src/lib/y2partitioner/widgets/help.rb:113
msgid ""
"<b>Caching Device</b> shows the device used for caching. This field is empty "
"if no caching is used."
msgstr ""

#: src/lib/y2partitioner/widgets/help.rb:116
msgid ""
"<b>Cache Mode</b> shows the operating mode for bcache. Currently there are "
"four supported modes: Writethrough, Writeback, Writearound and None."
msgstr ""

#. help texts that are appended to the common help only in Mode.normal
#: src/lib/y2partitioner/widgets/help.rb:122
msgid ""
"A question mark (?) indicates that\n"
"the file system is not listed in <tt>/etc/fstab</tt>. It is either mounted\n"
"manually or by some automount system. When changing settings for this "
"volume\n"
"YaST will not update <tt>/etc/fstab</tt>.\n"
msgstr ""
"Otáznik (?) označuje, že súborový\n"
"systém nie je uvedený v <tt>/etc/fstab</tt>. Je buď pripojený ručne\n"
"alebo nejakým systémom automatického pripájania . Pri zmene nastavení\n"
"pre tento zväzok YaST nebude aktualizovať <tt>/etc/fstab</tt>.\n"

#: src/lib/y2partitioner/widgets/help.rb:127
msgid ""
"An asterisk (*) after the mount point\n"
"indicates a file system that is currently not mounted (for example, because "
"it\n"
"has the <tt>noauto</tt> option set in <tt>/etc/fstab</tt>)."
msgstr ""
"Hviezdička (*) za prípojným bodom \n"
"označuje súborový systém, ktorý v súčasnej dobe nie je pripojený "
"(napríklad,\n"
"pretože má voľbu <tt>noauto</tt> nastavenú v <tt>/etc/fstab</tt>)."

#. @macro seeAbstractWidget
#: src/lib/y2partitioner/widgets/import_mount_points_button.rb:36
msgid "Import Mount Points..."
msgstr "Importovať body pripojenia..."

#. TRANSLATORS: table header, type of metadata
#: src/lib/y2partitioner/widgets/lvm_devices_table.rb:49
msgid "PE Size"
msgstr "Veľkosť PE"

#. @macro seeAbstractWidget
#: src/lib/y2partitioner/widgets/lvm_logical_volumes_button.rb:41
msgid "&Logical Volumes"
msgstr "&Logické zväzky"

#. @see DeviceMenuButton#execute_action
#. @macro seeAbstractWidget
#: src/lib/y2partitioner/widgets/lvm_logical_volumes_button.rb:53
#: src/lib/y2partitioner/widgets/pages/lvm_vg.rb:124
msgid "Log&ical Volumes"
msgstr "&Logické zväzky"

#. @see DeviceMenuButton#actions
#.
#. @return [Array<Hash>]
#: src/lib/y2partitioner/widgets/lvm_logical_volumes_button.rb:66
msgid "Edit Logical Volumes..."
msgstr "Upraviť logické zväzky..."

#. TRANSLATORS: button label to add a logical volume
#: src/lib/y2partitioner/widgets/lvm_logical_volumes_button.rb:71
#: src/lib/y2partitioner/widgets/lvm_lv_add_button.rb:38
msgid "Add Logical Volume..."
msgstr "Pridať logický zväzok..."

#: src/lib/y2partitioner/widgets/lvm_logical_volumes_button.rb:76
msgid "Delete Logical Volumes..."
msgstr "Vymazať logické zväzky..."

#. TRANSLATORS: logical volume stripes information, where %s is replaces by
#. the stripes info
#: src/lib/y2partitioner/widgets/lvm_lv_attributes.rb:44
msgid "Stripes: %s"
msgstr "Pruhy: %s"

#. TRANSLATORS: first %s is the number of LVM stripes and the second one is
#. the stripe size
#: src/lib/y2partitioner/widgets/lvm_lv_attributes.rb:55
msgid "%s (%s)"
msgstr "%s (%s)"

#. Richtext description of a logical volume
#.
#. A logical volume description is composed by the header "LVM" and a list of attributes.
#.
#. @return [String]
#. TRANSLATORS: heading for the section about a volume group
#: src/lib/y2partitioner/widgets/lvm_lv_description.rb:66
#: src/lib/y2partitioner/widgets/lvm_vg_description.rb:64
msgid "LVM:"
msgstr "LVM:"

#. @see DeviceMenuButton#actions
#: src/lib/y2partitioner/widgets/lvm_lv_modify_button.rb:46
msgid "Edit Logical Volume..."
msgstr "Upraviť logický zväzok..."

#: src/lib/y2partitioner/widgets/lvm_lv_modify_button.rb:47
msgid "Resize Logical Volume..."
msgstr "Zmeniť veľkosť logického zväzku..."

#. TRANSLATORS: label for button to delete all logical volumes
#. TRANSLATORS: label for button to delete all partitions
#: src/lib/y2partitioner/widgets/lvm_lvs_delete_button.rb:38
#: src/lib/y2partitioner/widgets/partitions_delete_button.rb:38
msgid "Delete All"
msgstr "Vymazať všetko"

#. TRANSLATORS: button label to add a LVM volume group
#: src/lib/y2partitioner/widgets/lvm_vg_add_button.rb:38
msgid "Add Volume Group..."
msgstr "Pridať skupinu zväzkov..."

#. TRANSLATORS: Volume group extent size information, where %s is replaced by
#. a size (e.g., 8 KiB)
#: src/lib/y2partitioner/widgets/lvm_vg_description.rb:83
msgid "PE Size: %s"
msgstr "Veľkosť PE: %s"

#. Constructor
#.
#. @param controller [Actions::Controllers::LvmVg]
#: src/lib/y2partitioner/widgets/lvm_vg_devices_selector.rb:46
msgid ""
"<p><b>Available Devices:</b> A list of available LVM physical volumes. If "
"this list is empty, you need to create partitions as \"Raw Volume "
"(unformatted)\" with partition ID \"Linux LVM\"in the \"Hard Disks\" view of "
"the partitioner.</p>"
msgstr ""
"<p><b>Dostupné zariadenia:</b> Zoznam dostupných fyzických zväzkov LVM. Ak "
"je tento zoznam prázdny, musíte vytvoriť oddiely ako \"Raw Volume "
"(neformátované)\" s ID oddielu \"Linux LVM\" v pohľade rozdelenia disku "
"\"Pevné disky\".</p>"

#: src/lib/y2partitioner/widgets/lvm_vg_devices_selector.rb:55
msgid ""
"<p><b>Selected Devices:</b> The physical volumes to create this volume group "
"from. If needed, you can always add more physical volumes later.</p>"
msgstr ""
"<p><b>Vybrané zariadenia:</b> Fyzické zväzky na vytvorenie tejto skupiny "
"zväzkov. V prípade potreby môžete kedykoľvek pridať ďalšie fyzické zväzky.</"
"p>"

#. TRANSLATORS: Error message when no device is selected
#: src/lib/y2partitioner/widgets/lvm_vg_devices_selector.rb:123
msgid "Select at least one device."
msgstr "Vyberte aspoň jedno zariadenie."

#. TRANSLATORS: Error message when the resulting volume group size is not
#. enough. %s is replaced by a size (e.g., 4 GiB).
#: src/lib/y2partitioner/widgets/lvm_vg_devices_selector.rb:139
msgid "The volume group size cannot be less than %s."
msgstr "Veľkosť skupiny zväzkov nemôže byť menšia ako %s."

#. TRANSLATORS: Error message when several physical volumes cannot be removed, where
#. %{pvs} is replaced by device names (e.g., /dev/sda1, /dev/sda2) and %{vg} is
#. replaced by the volume group name (e.g., system)
#: src/lib/y2partitioner/widgets/lvm_vg_devices_selector.rb:160
msgid ""
"Removing physical volumes %{pvs} from the volume group %{vg}\n"
"is not supported because the physical volumes may be already in use"
msgstr ""
"Odstránenie fyzických zväzkov %{pvs} zo skupiny zväzkov %{vg}\n"
"nie je podporované, pretože fyzické zväzky sa už môžu používať"

#. TRANSLATORS: Error message when a physical volume cannot be removed, where
#. %{pvs} is replaced by device name (e.g., /dev/sda1) and %{vg} is replaced
#. by the volume group name (e.g., system)
#: src/lib/y2partitioner/widgets/lvm_vg_devices_selector.rb:166
msgid ""
"Removing the physical volume %{pvs} from the volume group %{vg}\n"
"is not supported because the physical volume may be already in use"
msgstr ""
"Odstránenie fyzického zväzku %{pvs} zo skupiny zväzkov %{vg}\n"
"nie je podporované, pretože fyzický zväzok sa už môže používať"

#. @see DeviceMenuButton#actions
#.
#. @see Actions::ResizeLvmVg
#.
#. @return [Array<Hash>]
#: src/lib/y2partitioner/widgets/lvm_vg_modify_button.rb:51
msgid "Change Physical Volumes..."
msgstr "Zmeniť fyzické zväzky..."

#. TRANSLATORS: label for button to change the list of physical
#. volumes of an LVM VG
#. TRANSLATORS: label for button to edit used devices
#: src/lib/y2partitioner/widgets/lvm_vg_resize_button.rb:39
#: src/lib/y2partitioner/widgets/used_devices_edit_button.rb:40
msgid "Change..."
msgstr "Zmeniť..."

#. TRANSLATORS: button label to add a MD Raid
#: src/lib/y2partitioner/widgets/md_add_button.rb:38
msgid "Add RAID..."
msgstr "Pridať RAID..."

#. TRANSLATORS: heading for section about RAID details
#: src/lib/y2partitioner/widgets/md_description.rb:51
msgid "RAID:"
msgstr "RAID:"

#. TRANSLATORS: RAID being active (assembled), where %s is replaced by
#. 'Yes' when the device is active or by 'No' otherwise
#: src/lib/y2partitioner/widgets/md_description.rb:74
msgid "Active: %s"
msgstr "Aktívne: %s"

#. TRANSLATORS: RAID type information, where %s is replaced by a
#. raid type (e.g., RAID0)
#: src/lib/y2partitioner/widgets/md_description.rb:83
msgid "RAID Type: %s"
msgstr "Typ RAID: %s"

#. TRANSLATORS: chunk size information of the MD RAID, where %s is replaced by
#. a size (e.g., 8 KiB)
#: src/lib/y2partitioner/widgets/md_description.rb:94
msgid "Chunk Size: %s"
msgstr "Veľkosť kusa: %s"

#. TRANSLATORS: parity algorithm information of a MD RAID, where %s is replaced by
#. the name of the parity strategy
#: src/lib/y2partitioner/widgets/md_description.rb:103
msgid "Partity algorithm: %s"
msgstr "Paritný algoritmus: %s"

#. @return [Y2Partitioner::Actions::Controllers::Md]
#: src/lib/y2partitioner/widgets/md_devices_selector.rb:136
msgid ""
"<p><b>Available Devices:</b> Unused disks and partitions that can be used "
"for a RAID. A disk can be used if it does not contain any partitions and no "
"filesystem directly on the disk. A partition can be used if it is not "
"mounted. It is recommended to use partition ID \"Linux RAID\" for those "
"partitions.</p>"
msgstr ""
"<p><b>Dostupné zariadenia:</b> Nepoužité disky a oddiely, ktoré môžu byť "
"použité pre RAID. Disk môže byť použitý, ak neobsahuje žiadne diskové "
"oddiely a žiadny súborový systém priamo na disku. Oddiel môže byť použitý, "
"ak nie je pripojený. Odporúča sa pre tieto oddiely použiť ID oddielu \"Linux "
"RAID\".</p>"

#: src/lib/y2partitioner/widgets/md_devices_selector.rb:147
msgid ""
"<p><b>Selected Devices:</b> The disks and partitions that are used for the "
"RAID. Different RAID levels have different requirements for the minimum "
"number of devices. </p>"
msgstr ""
"<p><b>Vybrané zariadenia:</b> Disky a oddiely, ktoré sú použité pre RAID. "
"Rôzne úrovne RAID majú rôzne požiadavky na minimálny počet zariadení.</p>"

#. TRANSLATORS: %{raid_level} is a RAID level (e.g., RAID10) and %{min} is a number
#: src/lib/y2partitioner/widgets/md_devices_selector.rb:173
msgid "For %{raid_level}, select at least %{min} devices."
msgstr "Pre %{raid_level} vyberte aspoň %{min} zariadení."

#. TRANSLATORS: button to move an item to the first position of a sorted list
#: src/lib/y2partitioner/widgets/md_devices_selector.rb:211
msgid "Top"
msgstr "Vrchný"

#. TRANSLATORS: button to move an item one position up in a sorted list
#: src/lib/y2partitioner/widgets/md_devices_selector.rb:214
msgid "Up"
msgstr "Hore"

#. TRANSLATORS: button to move an item one position down in a sorted list
#: src/lib/y2partitioner/widgets/md_devices_selector.rb:217
msgid "Down"
msgstr "Dolu"

#. TRANSLATORS: button to move an item to the last position of a sorted list
#: src/lib/y2partitioner/widgets/md_devices_selector.rb:220
msgid "Bottom"
msgstr "Spodný"

#. @see DeviceMenuButton#actions
#.
#. @see Actions::EditBlkDevice
#. @see Actions::EditMdDevices
#. @see Actions::CreatePartitionTable
#.
#. @return [Array<Hash>]
#: src/lib/y2partitioner/widgets/md_modify_button.rb:55
msgid "Edit RAID..."
msgstr "Upraviť RAID..."

#: src/lib/y2partitioner/widgets/md_modify_button.rb:60
msgid "Change Used Devices..."
msgstr "Zmeniť použité zariadenia..."

#. help text, richtext format
#: src/lib/y2partitioner/widgets/mkfs_optiondata.rb:57
msgid ""
"Specify the block size in bytes. If 'auto' is selected the block size is "
"determined by the file system size and the expected use of the file system."
msgstr ""
"Zadajte veľkosť bloku v bajtoch. Ak je vybrané 'auto', veľkosť bloku sa určí "
"podľa veľkosti súborového systému a očakávaného využitia tohto súborového "
"systému."

#: src/lib/y2partitioner/widgets/mkfs_optiondata.rb:67
#: src/lib/y2partitioner/widgets/mkfs_optiondata.rb:196
msgid "&Inode Size in Bytes"
msgstr "&Veľkosť inode v bajtoch"

#. help text, richtext format
#: src/lib/y2partitioner/widgets/mkfs_optiondata.rb:72
msgid ""
"Specify the inode size in bytes.If 'auto' is selected the inode size is "
"determined by the file system size and will typically be 256."
msgstr ""
"Zadajte veľkosť inode v bajtoch. Ak je vybrané 'auto', veľkosť inode je "
"určená veľkosťou súborového systému a typicky bude 256."

#: src/lib/y2partitioner/widgets/mkfs_optiondata.rb:82
msgid "Bytes to &Inode Ratio"
msgstr "Pomer bajtov na &Inode"

#. help text, richtext format
#: src/lib/y2partitioner/widgets/mkfs_optiondata.rb:87
msgid ""
"Specify the bytes to inode ratio. YaST creates an inode for every bytes-per-"
"inode bytes of space on the disk. The larger the bytes-per-inode ratio, the "
"fewer inodes will be created. Generally, this value should not be smaller "
"than the block size of the file system, since in that case more inodes would "
"be made than can ever be used. Note that this is not the size of the inode "
"itself."
msgstr ""
"Určiť pomer bajtov pre inode. YaST vytvorí inode pre každý bajtov-na-inode "
"počet bajtov z miesta na disku. Väčší pomer bajtov na inode znamená, že bude "
"menej vytvorených inode. Všeobecne platí, že táto hodnota by nemala byť "
"menšia než veľkosť bloku súborového systému, pretože sa vytvorí viac inode, "
"než sa môže použiť. Treba poznamenať, že toto nie je veľkosť samotného inode."

#: src/lib/y2partitioner/widgets/mkfs_optiondata.rb:100
msgid "Percentage of Blocks &Reserved for root"
msgstr "Percentuálna časť blokov &rezervovaných pre správcu systému root"

#: src/lib/y2partitioner/widgets/mkfs_optiondata.rb:106
msgid "Allowed are float numbers between 0 and 50."
msgstr "Umožnené sú reálne čísla medzi 0 a 50."

#. help text, richtext format
#: src/lib/y2partitioner/widgets/mkfs_optiondata.rb:110
msgid ""
"Specify the percentage of blocks reserved for the super user. Typically 5% "
"are reserved."
msgstr ""
"Zadajte percento blokov rezervovaných pre super používateľa. Zvyčajne je 5% "
"rezervovaných."

#: src/lib/y2partitioner/widgets/mkfs_optiondata.rb:119
msgid "Stride &Length in Blocks"
msgstr "&Dĺžka stride v blokoch"

#: src/lib/y2partitioner/widgets/mkfs_optiondata.rb:125
msgid "Enter a number that is at least 1 or 'none'."
msgstr "Zadajte číslo, ktoré je aspoň 1 alebo 'none'."

#. help text, richtext format
#: src/lib/y2partitioner/widgets/mkfs_optiondata.rb:129
msgid ""
"Set the the number of blocks in a RAID stripe. This is the number of blocks "
"read or written to disk before moving to the next disk (also referred to as "
"the chunk size). Valid values are numbers greater than 0, or 'none'."
msgstr ""
"Nastavte počet blokov v pruhu RAID. Toto je počet blokov čítaných alebo "
"zapísaných na disk pre presunom na ďalší disk (tiež označované ako veľkosť "
"kusa). Platné hodnoty sú čísla väčšie ako 0 alebo 'none'."

#: src/lib/y2partitioner/widgets/mkfs_optiondata.rb:140
msgid "Enable Regular &Checks"
msgstr "&Povoliť pravidelné kontroly"

#. help text, richtext format
#: src/lib/y2partitioner/widgets/mkfs_optiondata.rb:147
msgid ""
"Enable regular file system checks at booting. This option forces a file "
"system check after 30 system starts or 180 days, whichever comes first."
msgstr ""
"Povoliť pravidelné kontroly súborového systému pri štarte systému. Táto "
"voľba núti skontrolovať systém súborov po 30 štartoch systému alebo 180 "
"dňoch, podľa toho, čo nastane skôr."

#: src/lib/y2partitioner/widgets/mkfs_optiondata.rb:157
msgid "&Directory Index Feature"
msgstr "&Funkcia indexu adresára"

#. help text, richtext format
#: src/lib/y2partitioner/widgets/mkfs_optiondata.rb:161
msgid "Enables use of hashed b-trees to speed up lookups in large directories."
msgstr ""
"Povoľuje použitie hašovaných b-stromov, aby sa urýchlilo vyhľadávanie v "
"rozsiahlych adresároch."

#: src/lib/y2partitioner/widgets/mkfs_optiondata.rb:169
msgid "&Use Journal"
msgstr "&Použiť žurnál"

#. help text, richtext format
#: src/lib/y2partitioner/widgets/mkfs_optiondata.rb:173
msgid ""
"Use journaling on filesystem (strongly advised). Only deactivate this when "
"you really know what you are doing."
msgstr ""
"Použiť žurnálovanie na súborovom systéme (silne odporúčané). Deaktivujte,  "
"iba keď naozaj viete, čo robíte."

#. help text, richtext format
#: src/lib/y2partitioner/widgets/mkfs_optiondata.rb:187
msgid ""
"Specify the block size in bytes. If auto is selected, the standard block "
"size of 4096 is used."
msgstr ""
"Zadajte veľkosť bloku v bajtoch. Ak je vybrané automatické nastavenie, "
"použije sa štandardná veľkosť bloku 4096."

#. help text, richtext format
#: src/lib/y2partitioner/widgets/mkfs_optiondata.rb:201
msgid ""
"Specify the inode size in bytes. If 'auto' is selected the inode size will "
"typically be 512."
msgstr ""
"Zadajte veľkosť inode v bajtoch. Ak je vybrané 'auto', veľkosť inode bude "
"typicky bude 512."

#: src/lib/y2partitioner/widgets/mkfs_optiondata.rb:210
msgid "&Percentage of Inode Space"
msgstr "&Percentuálna časť pre Inode priestor"

#: src/lib/y2partitioner/widgets/mkfs_optiondata.rb:216
msgid "Choose a value between 0 and 100, or 'auto'."
msgstr "Zvoľte hodnotu medzi 0 a 100 alebo 'auto'."

#. help text, richtext format
#: src/lib/y2partitioner/widgets/mkfs_optiondata.rb:220
msgid ""
"This option specifies the maximum percentage of space in the file system "
"that can be allocated to inodes. Choose a value between 0 and 100, or "
"'auto'. A value of 0 means that there are no restrictions on inode space."
msgstr ""
"Táto voľba určuje maximálne percento miesta v súborovom systéme, ktoré môže "
"byť pridelené inodom. Zvoľte hodnotu medzi 0 a 100 alebo 'auto'. Hodnota 0 "
"znamená, že neexistuje žiadne obmedzenie pre inode miesto."

#: src/lib/y2partitioner/widgets/mkfs_optiondata.rb:231
msgid "Inodes &Aligned"
msgstr "&Inode zarovnané"

#. help text, richtext format
#: src/lib/y2partitioner/widgets/mkfs_optiondata.rb:235
msgid ""
"This option is used to specify whether inode allocation is aligned. By "
"default inodes are aligned as this is more efficient than unaligned access. "
"But this option can be used to turn off inode alignment when the filesystem "
"needs to be mountable by an old version of IRIX that does not have the inode "
"alignment feature."
msgstr ""
"Táto voľba sa používa na určenie, či je alokácia inode zarovnaná. V "
"predvolenom nastavení sú inody zarovnané, pretože je to efektívnejšie ako "
"nezarovnaný prístup. Táto voľba sa však môže použiť na vypnutie zarovnania "
"inode, keď súborový systém musí byť pripojiteľný starou verziou IRIX, ktorá "
"nemá funkciu zarovnania inode."

#: src/lib/y2partitioner/widgets/mkfs_optiondata.rb:247
msgid "FAT &Size"
msgstr "&Veľkosť FAT"

#. help text, richtext format
#: src/lib/y2partitioner/widgets/mkfs_optiondata.rb:252
msgid ""
"Specify the size of the file allocation tables entries (12, 16, or 32 bit). "
"If 'auto' is specified, a suitable value is chosen dependng on the file "
"system size. Note that choosing an unsuitable FAT size might result in an "
"error when creating the file system."
msgstr ""
"Zadajte veľkosť súborových alokačných tabuliek (12, 16 alebo 32 bitov). Ak "
"je určené 'auto', v závislosti od veľkosti súborového systému sa zvolí "
"vhodná hodnota. Treba poznamenať, že výber nevhodnej veľkosti FAT môže viesť "
"k chybe pri vytváraní súborového systému."

#: src/lib/y2partitioner/widgets/mkfs_optiondata.rb:263
msgid "Number of &FATs"
msgstr "Počet &FAT"

#. help text, richtext format
#: src/lib/y2partitioner/widgets/mkfs_optiondata.rb:268
msgid "Specify the number of file allocation tables. The default is 2."
msgstr "Zadajte počet súborových alokačných tabuliek. Predvolená hodnota je 2."

#: src/lib/y2partitioner/widgets/mkfs_optiondata.rb:277
msgid "Root &Dir Entries"
msgstr "&Položky koreňového adresára"

#: src/lib/y2partitioner/widgets/mkfs_optiondata.rb:283
msgid "The minimum number of entries is 16."
msgstr "Minimálny počet položiek je 16."

#. help text, richtext format
#: src/lib/y2partitioner/widgets/mkfs_optiondata.rb:287
msgid ""
"Select the number of entries available in the root directory. Choose a value "
"that is at least 16, or 'auto'. Note that the value is a lower limit and the "
"actual root directory may be larger."
msgstr ""
"Vyberte počet položiek dostupných v koreňovom adresári. Zvoľte hodnotu, "
"ktorá je najmenej 16 alebo 'auto'. Treba poznamenať, že hodnota je dolná "
"hranica a skutočný koreňový adresár môže byť väčší."

#. @macro seeAbstractWidget
#: src/lib/y2partitioner/widgets/overview.rb:51
msgid "System View"
msgstr "Systémový pohľad"

#. TRANSLATORS: Heading. String followed a device name like /dev/bcache0
#: src/lib/y2partitioner/widgets/pages/bcache.rb:65
msgid "Bcache: %s"
msgstr "Bcache: %s"

#. @macro seeAbstractWidget
#. @macro seeAbstractWidget
#. @macro seeAbstractWidget
#. @macro seeAbstractWidget
#: src/lib/y2partitioner/widgets/pages/bcache.rb:89
#: src/lib/y2partitioner/widgets/pages/disk.rb:130
#: src/lib/y2partitioner/widgets/pages/lvm_vg.rb:95
#: src/lib/y2partitioner/widgets/pages/md_raid.rb:96
msgid "&Overview"
msgstr "&Prehľad"

#. @macro seeAbstractWidget
#: src/lib/y2partitioner/widgets/pages/bcaches.rb:111
#, fuzzy
#| msgid "Bcache Devices:"
msgid "Bcache Devices"
msgstr "Zariadenia Bcache:"

#. @macro seeAbstractWidget
#: src/lib/y2partitioner/widgets/pages/bcaches.rb:168
#, fuzzy
#| msgid "Caching Device"
msgid "Caching Set Devices"
msgstr "Caching zariadenie"

#. TRANSLATORS: table column label.
#: src/lib/y2partitioner/widgets/pages/bcaches.rb:218
#: src/lib/y2storage/filesystems/mount_by_type.rb:56
msgid "UUID"
msgstr "UUID"

#. TRANSLATORS: table column label.
#: src/lib/y2partitioner/widgets/pages/bcaches.rb:226
#, fuzzy
#| msgid "Used by"
msgid "Used By"
msgstr "Využité"

#. @macro seeAbstractWidget
#: src/lib/y2partitioner/widgets/pages/btrfs.rb:20
msgid "Btrfs"
msgstr "Btrfs"

#. TRANSLATORS: Heading
#: src/lib/y2partitioner/widgets/pages/btrfs.rb:33
msgid "Btrfs Volumes"
msgstr "Zväzky Btrfs"

#. @macro seeAbstractWidget
#. TRANSLATORS: Heading for the expert partitioner page
#: src/lib/y2partitioner/widgets/pages/device_graph.rb:45
#: src/lib/y2partitioner/widgets/pages/device_graph.rb:64
msgid "Device Graphs"
msgstr "Graf zariadení"

#. TRANSLATORS: label for a tab
#: src/lib/y2partitioner/widgets/pages/device_graph.rb:94
msgid "Planned Devices"
msgstr "Plánované zariadenia"

#. TRANSLATORS: keep lines relatively short. Use \n if needed
#: src/lib/y2partitioner/widgets/pages/device_graph.rb:99
msgid ""
"Final result that will be committed to the system.\n"
"This graph is updated on every user action."
msgstr ""
"Konečný výsledok, ktorý bude poskytnutý do systému.\n"
"Tento graf je aktualizovaný pri každej akcii používateľa."

#. TRANSLATORS: label for a tab
#: src/lib/y2partitioner/widgets/pages/device_graph.rb:115
msgid "Current System Devices"
msgstr "Aktuálne systémové zariadenia"

#. TRANSLATORS: keep lines relatively short. Use \n if needed
#: src/lib/y2partitioner/widgets/pages/device_graph.rb:120
msgid ""
"Layout of the current system, before any of the scheduled changes.\n"
"This graph is created at startup. Updated if devices are rescanned."
msgstr ""
"Rozloženie aktuálneho systému pred akýmikoľvek plánovanými zmenami.\n"
"Tento graf je vytvorený pri štarte. Aktualizovaný, ak sú zariadenia znovu "
"preskenované."

#. TRANSLATORS: Heading. String followed by device name of hard disk
#: src/lib/y2partitioner/widgets/pages/disk.rb:68
msgid "Hard Disk: %s"
msgstr "Pevný disk: %s"

#. @macro seeAbstractWidget
#: src/lib/y2partitioner/widgets/pages/disks.rb:45
msgid "Hard Disks"
msgstr "Pevné disky"

#. TRANSLATORS: Heading. String followed by name of partition
#: src/lib/y2partitioner/widgets/pages/lvm_lv.rb:63
msgid "Logical Volume: %s"
msgstr "Logický zväzok: %s"

#. @macro seeCustomWidget
#: src/lib/y2partitioner/widgets/pages/lvm_vg.rb:70
msgid "Volume Group: %s"
msgstr "Skupina zväzkov: %s"

#. @macro seeAbstractWidget
#: src/lib/y2partitioner/widgets/pages/lvm_vg.rb:186
msgid "&Physical Volumes"
msgstr "&Fyzické zväzky"

#. @macro seeCustomWidget
#: src/lib/y2partitioner/widgets/pages/md_raid.rb:69
msgid "RAID: %s"
msgstr "RAID: %s"

#. TRANSLATORS: Heading for the expert partitioner page
#: src/lib/y2partitioner/widgets/pages/nfs_mounts.rb:62
msgid "Network File System (NFS)"
msgstr "Network File System (NFS)"

#. Translators: Help text for the list of NFS mounts
#: src/lib/y2partitioner/widgets/pages/nfs_mounts.rb:71
msgid ""
"<p><b>Server:</b> Host name or IP address of the NFS server.</p><p><b>Remote "
"Directory:</b> The directory on the NFS server.</p><p><b>Mount Point:</b> "
"The path in the local filesystem where the directory is mounted.</"
"p><p><b>NFS Type:</b> The filesystem type; typically \"nfs\".</"
"p><p><b>Options:</b> Mount options. See also \"man 5 nfs\".</p>"
msgstr ""
"<p><b>Server:</b> Názov hostiteľa alebo IP adresa servera NFS.</"
"p><p><b>Vzdialený adresár:</b> Adresár na serveri NFS.</p><p><b>Bod "
"pripojenia:</b> Cesta v lokálnom súborovom systéme, kam je adresár pripojený."
"</p><p><b>Typ NFS</b> Typ súborového systému, typicky \"nfs\".</"
"p><p><b>Možnosti:</b> Možnosti pripojenia. Pozrite si tiež \"man 5 nfs\".</p>"

#. TRANSLATORS: %s is the name of a package (i.g. 'yast2-nfs-client')
#: src/lib/y2partitioner/widgets/pages/nfs_mounts.rb:112
msgid "NFS configuration is not available. Check %s package installation."
msgstr ""
"Konfigurácia NFS nie je k dispozícii. Skontrolujte inštaláciu balíka %s."

#. TRANSLATORS: Heading. String followed by name of partition
#: src/lib/y2partitioner/widgets/pages/partition.rb:67
msgid "Partition: %s"
msgstr "Oddiel: %s"

#. @macro seeAbstractWidget
#. TRANSLATORS: Heading for the expert partitioner page
#: src/lib/y2partitioner/widgets/pages/settings.rb:42
#: src/lib/y2partitioner/widgets/pages/settings.rb:55
msgid "Settings"
msgstr "Nastavenia"

#. @macro seeAbstractWidget
#: src/lib/y2partitioner/widgets/pages/settings.rb:75
msgid "Default Mount by"
msgstr "Predvolené pripojenie podľa"

#: src/lib/y2partitioner/widgets/pages/settings.rb:79
msgid ""
"<p><b>Default Mount by:</b> This is the method how newly created filesystems "
"are mounted.</p>"
msgstr ""
"<p><b>Predvolené pripojenie podľa:</b> Toto je metóda, akou sú pripojené "
"novovytvorené súborové systémy.</p>"

#. @macro seeAbstractWidget
#. TRANSLATORS: Heading for the expert partitioner page
#: src/lib/y2partitioner/widgets/pages/summary.rb:42
#: src/lib/y2partitioner/widgets/pages/summary.rb:55
msgid "Installation Summary"
msgstr "Súhrn inštalácie"

#. TRANSLATORS: Heading. String followed by the hostname
#: src/lib/y2partitioner/widgets/pages/system.rb:93
msgid "Available Storage on %s"
msgstr "Dostupné úložisko na %s"

#. TRANSLATORS: label for button to add a partition
#: src/lib/y2partitioner/widgets/partition_add_button.rb:38
#: src/lib/y2partitioner/widgets/partitions_button.rb:73
msgid "Add Partition..."
msgstr "Pridať oddiel..."

#. TRANSLATORS: Partition Identifier, where %s is replaced by the partition id (e.g., SWAP)
#: src/lib/y2partitioner/widgets/partition_description.rb:50
msgid "Partition ID: %s"
msgstr "ID oddielu: %s"

#. @see DeviceMenuButton#actions
#: src/lib/y2partitioner/widgets/partition_modify_button.rb:47
msgid "Edit Partition..."
msgstr "Upraviť oddiel..."

#: src/lib/y2partitioner/widgets/partition_modify_button.rb:48
msgid "Resize Partition..."
msgstr "Zmeniť veľkosť oddielu..."

#: src/lib/y2partitioner/widgets/partition_modify_button.rb:49
msgid "Move Partition..."
msgstr "Presunúť oddiel..."

#. Button for moving a partition
#: src/lib/y2partitioner/widgets/partition_move_button.rb:36
msgid "Move..."
msgstr "Presunúť..."

#. TRANSLATORS: label for button to add a partition table
#: src/lib/y2partitioner/widgets/partition_table_add_button.rb:38
msgid "New Partition Table..."
msgstr "Nová tabuľka oddielov..."

#. @macro seeAbstractWidget
#: src/lib/y2partitioner/widgets/partition_table_button.rb:39
msgid "Partition Table"
msgstr "Tabuľka oddielov"

#: src/lib/y2partitioner/widgets/partition_table_button.rb:56
#: src/lib/y2partitioner/widgets/partitions_button.rb:85
msgid "Clone Partitions to Other Devices..."
msgstr "Klonovať oddiely na iné zariadenia..."

#. @macro seeAbstractWidget
#. @see DeviceMenuButton#execute_action
#. @macro seeAbstractWidget
#: src/lib/y2partitioner/widgets/partitions_button.rb:41
#: src/lib/y2partitioner/widgets/partitions_button.rb:53
#: src/lib/y2partitioner/widgets/partitions_tab.rb:55
msgid "&Partitions"
msgstr "&Oddiely"

#. @see DeviceMenuButton#actions
#.
#. @return [Array<Hash>]
#: src/lib/y2partitioner/widgets/partitions_button.rb:68
msgid "Edit Partitions..."
msgstr "Upraviť oddiely..."

#: src/lib/y2partitioner/widgets/partitions_button.rb:78
msgid "Delete Partitions..."
msgstr "Vymazať oddiely..."

#. By default, (re)activation is only done during installation.
#. In installed systems, activation is only triggered for actions that
#. explicitly force it.
#: src/lib/y2partitioner/widgets/reprobe.rb:55
msgid "Rescanning disks..."
msgstr "Opätovné prehľadanie diskov..."

#. TRANSLATORS: button label to rescan devices
#: src/lib/y2partitioner/widgets/rescan_devices_button.rb:42
msgid "Rescan Devices"
msgstr "Prehľadať zariadenia"

#. TRANSLATORS: help text for the Partitioner
#: src/lib/y2partitioner/widgets/rescan_devices_button.rb:58
#, fuzzy
#| msgid ""
#| "<p>This view shows detailed information about the\n"
#| "selected Device Mapper device.</p>"
msgid ""
"<p>The <b>Rescan Devices</b> button refreshes the information about storage "
"devices.</p>"
msgstr ""
"<p>Tento pohľad ukazuje podrobné informácie\n"
"o vybranom zariadení Mapovania zariadení.</p>"

#: src/lib/y2partitioner/widgets/rescan_devices_button.rb:72
msgid ""
"Re-scanning the storage devices will invalidate all the configuration\n"
"options set in the installer regarding storage, with no possibility\n"
"to withdraw.\n"
"That includes the result and settings of the guided setup as well as\n"
"the manual changes performed in the expert partitioner."
msgstr ""
"Opätovné prehľadávanie úložných zariadení zruší všetky voľby\n"
"konfigurácie nastavené v inštalátore týkajúce sa úložiska bez možnosti\n"
"odvolania.\n"
"To zahŕňa to výsledok a nastavenia sprevádzaného nastavenia, ako aj\n"
" manuálne zmeny vykonané v rozdelení disku pre expertov."

#: src/lib/y2partitioner/widgets/rescan_devices_button.rb:78
msgid ""
"Re-scanning the storage devices will invalidate all the previous\n"
"changes with no possibility to withdraw."
msgstr ""
"Opätovné prehľadávanie úložných zariadení zruší všetky predchádzajúce\n"
"zmeny bez možnosti odvolania."

#. Section of {#summary_text} about actions
#.
#. @return [String]
#: src/lib/y2partitioner/widgets/summary_text.rb:136
msgid "<p>No changes to partitioning.</p>"
msgstr "<p>Žiadne zmeny v rozdelení disku.</p>"

#. Reuse the exact string "Changes to partitioning" from the partitioner
#: src/lib/y2partitioner/widgets/summary_text.rb:138
#: src/lib/y2storage/dialogs/proposal.rb:141
msgid "<p>Changes to partitioning:</p>"
msgstr "<p>Zmeny v rozdelení disku</p>"

#. Section of {#summary_text} about packages to install
#.
#. @return [String]
#: src/lib/y2partitioner/widgets/summary_text.rb:147
msgid "<p>No packages need to be installed.</p>"
msgstr "<p>Žiadne balíky nemusia byť nainštalované.</p>"

#: src/lib/y2partitioner/widgets/summary_text.rb:149
msgid "<p>Packages to install:</p>"
msgstr "<p>Balíky na inštaláciu:</p>"

#. Help during installation
#.
#. @return [String]
#: src/lib/y2partitioner/widgets/summary_text.rb:157
msgid ""
"<p><b>Installation Summary:</b> This shows the actions that will be "
"performed when you confirm the installation. Until then, nothing is changed "
"on your system.</p>"
msgstr ""
"<p><b>Súhrn inštalácie:</b> Ukazuje akcie, ktoré sa vykonajú, keď potvrdíte "
"inštaláciu. Dovtedy sa nič nezmení na vašom systéme.</p>"

#. Help in an installed system
#.
#. @return [String]
#: src/lib/y2partitioner/widgets/summary_text.rb:168
msgid ""
"<p><b>Installation Summary:</b> This shows the actions that will be "
"performed when you finish the partitioner. So far, nothing has been changed "
"yet on your system.</p>"
msgstr ""
"<p><b>Súhrn inštalácie:</b> Ukazuje akcie, ktoré sa vykonajú, keď ukončíte "
"rozdelenie disku. Doteraz sa nič ešte nezmenilo vo vašom systéme.</p>"

#. @macro seeAbstractWidget
#: src/lib/y2partitioner/widgets/used_devices_tab.rb:42
msgid "&Used Devices"
msgstr "&Používané zariadenia"

#. TRANSLATORS: pop-up message. %s is replaced for something like 'server:/path'
#: src/lib/y2partitioner/yast_nfs_client.rb:223
msgid ""
"Test mount of NFS share '%s' failed.\n"
"Save it anyway?"
msgstr ""
"Test pripojenia dielu NFS '%s' zlyhal.\n"
"Uložiť napriek tomu?"

#. TRANSLATORS: %d is the amount of actions, %s an URL
#: src/lib/y2storage/actions_presenter.rb:142
msgid "%d subvolume actions (<a href=\"%s\">see details</a>)"
msgstr "%d akcií podzväzku (<a href=\"%s\">pozrieť podrobnosti</a>)"

#. TRANSLATORS: %d is the amount of actions, %s an URL
#: src/lib/y2storage/actions_presenter.rb:145
msgid "%d subvolume actions (<a href=\"%s\">hide details</a>)"
msgstr "%d akcií podzväzku (<a href=\"%s\">skryť podrobnosti</a>)"

#. Return the error message to be displayed
#.
#. @return [String] Error message
#. @see Issue#message
#: src/lib/y2storage/autoinst_issues/could_not_calculate_boot.rb:46
msgid ""
"Failed to calculate the requirements for booting. Your system might not boot "
"properly."
msgstr ""
"Zlyhalo vypočítanie požiadaviek pre štart systému. Váš systém sa nemusí "
"správne spustiť."

#. Error message to be displayed
#.
#. @return [String] Error message
#. @see Issue#message
#: src/lib/y2storage/autoinst_issues/could_not_create_boot.rb:54
msgid ""
"AutoYaST cannot add a BIOS Boot partition to the described system. It is "
"strongly advised to use such a partition for booting from GPT devices. "
"Otherwise your system might not boot properly or might face problems in the "
"future."
msgstr ""
"AutoYaST nemôže pridať štartovací BIOS oddiel do popísaného systému. Dôrazne "
"sa odporúča použiť takýto oddiel na štart systému zo zariadení GPT. V "
"opačnom prípade sa váš systém nemusí správne spustiť alebo by mohol v "
"budúcnosti čeliť problémom."

#: src/lib/y2storage/autoinst_issues/could_not_create_boot.rb:61
msgid ""
"Not possible to add the partitions recommended for booting the described "
"system. Your system might not boot properly."
msgstr ""
"Nie je možné pridať oddiely odporúčané pre štart popísaného systému. Váš "
"systém sa nemusí správne spustiť."

#. Return the error message to be displayed
#.
#. @return [String] Error message
#. @see Issue#message
#: src/lib/y2storage/autoinst_issues/exception.rb:63
msgid "A problem ocurred while creating the partitioning plan: %s"
msgstr "Pri vytváraní plánu rozdelenia disku sa vyskytol problém: %s"

#. TRANSLATORS: 'value' is a generic value (number or string) 'attr' is an AutoYaST element
#. name; 'new_value_message' is a short explanation about what should be done with the value.
#: src/lib/y2storage/autoinst_issues/invalid_value.rb:71
msgid ""
"Invalid value '%{value}' for attribute '%{attr}' (%{new_value_message})."
msgstr ""
"Neplatná hodnota '%{value}' pre atribút '%{attr}' (%{new_value_message})."

#. TRANSLATORS: it refers to an AutoYaST profile section
#: src/lib/y2storage/autoinst_issues/invalid_value.rb:81
msgid "the section will be skipped"
msgstr "sekcia bude preskočená"

#. TRANSLATORS: 'value' is the value for an AutoYaST element (a number or a string)
#: src/lib/y2storage/autoinst_issues/invalid_value.rb:84
msgid "replaced by '%{value}'"
msgstr "nahradené s '%{value}'"

#. Return the error message to be displayed
#.
#. @return [String] Error message
#. @see Issue#message
#: src/lib/y2storage/autoinst_issues/missing_reusable_device.rb:52
msgid "Reusable device not found"
msgstr "Znovu použiteľné zariadenie nebolo nájdené"

#. Return the error message to be displayed
#.
#. @return [String] Error message
#. @see Issue#message
#: src/lib/y2storage/autoinst_issues/missing_reusable_filesystem.rb:52
msgid "Could not find a reusable filesystem"
msgstr "Nebolo možné nájsť znovupoužiteľný súborový systém"

#. Return the error message to be displayed
#.
#. @return [String] Error message
#. @see Issue#message
#: src/lib/y2storage/autoinst_issues/missing_reuse_info.rb:53
msgid "Not enough information to locate a device to reuse"
msgstr ""
"Nie je dostatok informácií na vyhľadanie zariadenia na opätovné použitie"

#. Return the error message to be displayed
#.
#. @return [String] Error message
#. @see Issue#message
#: src/lib/y2storage/autoinst_issues/missing_root.rb:48
msgid "No root partition (/) was found."
msgstr "Nebol nájdený koreňový oddiel (/)."

#. TRANSLATORS: AutoYaST element
#: src/lib/y2storage/autoinst_issues/missing_value.rb:59
msgid "Missing element '%{attr}'"
msgstr "Chýbajúci prvok '%{attr}'"

#. TRANSLATORS: kernel device name (eg. '/dev/sda1')
#: src/lib/y2storage/autoinst_issues/no_disk.rb:52
msgid "Disk '%s' was not found"
msgstr "Nebol nájdený disk '%s'"

#: src/lib/y2storage/autoinst_issues/no_disk.rb:54
msgid "Not suitable disk was found"
msgstr "Nebol nájdený vhodný disk"

#. Return the error message to be displayed
#.
#. @return [String] Error message
#. @see Issue#message
#: src/lib/y2storage/autoinst_issues/no_disk_space.rb:46
msgid "Not enough disk space"
msgstr "Nedostatok miesta na disku"

#. TRANSLATORS: %{device} is the kernel device name (eg. '/dev/sda1').
#. TRANSLATORS: %{type} is the type of partition table specified in the profile (eg. 'gpt')
#: src/lib/y2storage/autoinst_issues/no_partitionable.rb:55
msgid ""
"The device '%{device}' cannot contain a partition table (%{type} requested)."
msgstr ""
"Toto zariadenie '%{device}' nemôže obsahovať tabuľku oddielov (požadovaná "
"%{type})."

#. TRANSLATORS: %{type} is the type of partition table specified in the profile (eg. 'gpt')
#: src/lib/y2storage/autoinst_issues/no_partitionable.rb:61
msgid ""
"No suitable device was found, none of the remaining devices can contain a "
"partition table (%s requested)."
msgstr ""
"Nebolo nájdené žiadne vhodné zariadenie, žiadne zo zostávajúcich zariadení "
"nemôže obsahovať tabuľku oddielov (požadované %s)."

#. Return the error message to be displayed
#.
#. @return [String] Error message
#. @see Issue#message
#: src/lib/y2storage/autoinst_issues/no_proposal.rb:46
msgid "Unable to propose a partitioning layout"
msgstr "Nie je možné navrhnúť rozloženie rozdelenia disku"

#. TRANSLATORS: %{diff} will be replaced by a size (eg. '4 GiB');
#. %{device_type} is a device type ('partitions' or 'logical volumes').
#: src/lib/y2storage/autoinst_issues/shrinked_planned_devices.rb:67
msgid ""
"Some additional space (%{diff}) was required for new %{device_type}. As a "
"consequence, the size of some devices will be adjusted as follows: "
msgstr ""
"Bolo vyžiadané dodatočné miesto (%{diff}) pre nové %{device_type}. V "
"dôsledku toho sa veľkosť niektorých zariadení upraví nasledovne: "

#. TRANSLATORS: identifier: partition/logical volume (eg. /dev/sda1, /dev/system/root);
#. size and diff: disk space (eg. 5.00 GiB)
#: src/lib/y2storage/autoinst_issues/shrinked_planned_devices.rb:84
msgid "%{identifier} to %{size} (-%{diff})"
msgstr "%{identifier} na %{size} (-%{diff})"

#. @return [Hash<String, String>] Device types translations
#: src/lib/y2storage/autoinst_issues/shrinked_planned_devices.rb:108
msgid "partitions"
msgstr "oddiely"

#: src/lib/y2storage/autoinst_issues/shrinked_planned_devices.rb:109
msgid "logical volumes"
msgstr "logické zväzky"

#. Error message to be displayed
#.
#. @return [String] Error message
#. @see Issue#message
#: src/lib/y2storage/autoinst_issues/surplus_partitions.rb:49
msgid ""
"The drive contains several partition sections, but only the first will be "
"considered."
msgstr ""
"Jednotka obsahuje niekoľko sekcií oddielov, ale iba prvá bude uvažovaná."

#. TRANSLATORS: LVM thin pool name (eg. 'pool0')
#: src/lib/y2storage/autoinst_issues/thin_pool_not_found.rb:50
msgid "Thin pool '%s' was not found"
msgstr "Nebol nájdený tenký fond '%s'"

#. TRANSLATORS: status when cache set is not attached to any bcache
#: src/lib/y2storage/bcache_cset.rb:69
msgid "Cache set (not attached)"
msgstr "Sada vyrovnávacej pamäte (nepripojená)"

#. TRANSLATORS: %s contain list of devices for which cache act as cache.
#: src/lib/y2storage/bcache_cset.rb:72
msgid "Cache set (%s)"
msgstr "Sada vyrovnávacej pamäte: %s"

#. All fatal boot errors detected in the setup, for example, when a / partition
#. is missing
#.
#. @note This method can be overloaded for derived classes.
#.
#. @see SetupError
#.
#. @return [Array<SetupError>]
#: src/lib/y2storage/boot_requirements_strategies/base.rb:100
msgid "There is no device mounted at '/'"
msgstr "Neexistuje žiadne zariadenie pripojené na '/'"

#: src/lib/y2storage/boot_requirements_strategies/base.rb:106
msgid ""
"The device mounted at '/boot' does not have enough space to contain a kernel."
msgstr ""
"Zariadenie pripojené k '/boot' nemá dostatok priestoru na to, aby obsahovalo "
"jadro."

#. TRANSLATORS: error message
#: src/lib/y2storage/boot_requirements_strategies/base.rb:191
msgid ""
"Boot requirements cannot be determined because there is no '/' mount point"
msgstr ""
"Požiadavky štartu systému nie je možné určiť, pretože neexistuje žiadny bod "
"pripojenia '/'"

#. TRANSLATORS: error message
#: src/lib/y2storage/boot_requirements_strategies/legacy.rb:229
msgid "Boot disk has no partition table."
msgstr "Štartovací disk nemá tabuľku oddielov."

#. TRANSLATORS: error message; %s is a human readable disk size like 256 KiB
#: src/lib/y2storage/boot_requirements_strategies/legacy.rb:241
msgid ""
"Not enough space before the first partition to install the bootloader. Leave "
"at least %s."
msgstr ""
"Nedostatok miesta pred prvým oddielom na inštaláciu správcu štartu. Nechať "
"aspoň %s."

#. TRANSLATORS: %s is a partition type, e.g. "BIOS Boot"
#: src/lib/y2storage/boot_requirements_strategies/legacy.rb:256
msgid "A partition of type %s is needed to install the bootloader."
msgstr "Na inštaláciu správcu štartu je potrebný oddiel typu %s."

#. Specific warning when the current setup is not supported
#.
#. @return [SetupError]
#: src/lib/y2storage/boot_requirements_strategies/legacy.rb:266
msgid ""
"Such a setup is not supported and may cause problems with the bootloader now "
"or in the future."
msgstr ""
"Takéto nastavenie nie je podporované a môže spôsobiť problémy so správcom "
"štartu teraz alebo v budúcnosti."

#. Specific error when we are quite sure the current setup will not work
#.
#. @return [SetupError]
#: src/lib/y2storage/boot_requirements_strategies/legacy.rb:277
msgid "It will not be possible to install the bootloader."
msgstr "Nebude možné nainštalovať správcu štartu."

#. TRANSLATORS: %s is single or list of partitions that are too big.
#: src/lib/y2storage/boot_requirements_strategies/prep.rb:84
msgid "The following PReP partition is too big: %s. "
msgid_plural "The following PReP partitions are too big: %s."
msgstr[0] "Nasledujúci oddiel PReP je príliš veľký: %s. "
msgstr[1] "Nasledujúce oddiely PReP sú príliš veľké: %s. "
msgstr[2] "Nasledujúce oddiely PReP sú príliš veľké: %s. "

#. TRANSLATORS: %s is human readable partition size like 8 MiB.
#: src/lib/y2storage/boot_requirements_strategies/prep.rb:92
msgid ""
"Some firmwares can fail to load PReP partitions bigger than %s and thus "
"prevent booting."
msgstr ""
"Niektoré firmware nedokážu načítať oddiely PReP väčšie ako %s a takto bránia "
"štartu systému."

#. Missing EFI does not need to be a fatal (e.g. when boot from network).
#. User just has to not select grub2-efi bootloader.
#: src/lib/y2storage/boot_requirements_strategies/uefi.rb:72
msgid "EFI System Partition cannot be encrypted."
msgstr "Systémový oddiel EFI sa nemôže šifrovať."

#: src/lib/y2storage/boot_requirements_strategies/uefi.rb:77
msgid "EFI System Partition cannot be on LVM."
msgstr "Systémový oddiel EFI nemôže byť na LVM."

#: src/lib/y2storage/boot_requirements_strategies/uefi.rb:84
msgid ""
"EFI System Partition is on a software RAID1. That setup is not guaranteed to "
"boot in all cases."
msgstr ""
"Systémový oddiel EFI je na softvérovom RAID1. Toto nastavenie nezaručuje, že "
"spustí systém vo všetkých prípadoch."

#: src/lib/y2storage/boot_requirements_strategies/uefi.rb:89
msgid "EFI System Partition cannot be on software RAID."
msgstr "Systémový oddiel EFI nemôže byť na softvérom RAID."

#. TRANSLATORS: error message
#: src/lib/y2storage/boot_requirements_strategies/zipl.rb:109
msgid ""
"Looks like the system is going to be installed on an LDL device.\n"
"Booting from such device is not supported."
msgstr ""
"Zdá sa, že systém bude nainštalovaný na zariadenie LDL.\n"
"Štart systému z takéhoto zariadenia nie je podporovaný."

#. TRANSLATORS: operation mode for cache. If you are not sure how to translate keep it as it is.
#: src/lib/y2storage/cache_mode.rb:37
msgid "Writethrough"
msgstr "Writethrough"

#. TRANSLATORS: operation mode for cache. If you are not sure how to translate keep it as it is.
#: src/lib/y2storage/cache_mode.rb:39
msgid "Writeback"
msgstr "Writeback"

#. TRANSLATORS: operation mode for cache. If you are not sure how to translate keep it as it is.
#: src/lib/y2storage/cache_mode.rb:41
msgid "Writearound"
msgstr "Writearound"

#. TRANSLATORS: operation mode for cache. If you are not sure how to translate keep it as it is.
#: src/lib/y2storage/cache_mode.rb:43
msgid "None"
msgstr "None"

#. Decides whether multipath should be activated
#.
#. The argument indicates whether libstorage-ng detected a multipath setup
#. in the system. Beware such detection is not reliable (see bsc#1082542).
#.
#. @param looks_like_real_multipath [Boolean] true if the system seems to
#. contain a Multipath
#. @return [Boolean]
#: src/lib/y2storage/callbacks/activate.rb:54
msgid ""
"The system seems to have multipath hardware.\n"
"Do you want to activate multipath?"
msgstr ""
"Systém vyzerá, že má multipath hardvér.\n"
"Chcete aktivovať multipath?"

#. Callback to ask the user whether to retry or abort when the storage lock
#. cannot be acquired.
#.
#. @return [Boolean] true if the user decides to retry.
#: src/lib/y2storage/callbacks/initialize.rb:53
msgid "Accessing the Storage Subsystem Failed"
msgstr "Pristupovanie k úložnému subsystému zlyhalo"

#. TRANSLATORS: %{name} is replaced by the name of a process (e.g., yast2)
#. and %{pid} by the pid of a process (e.g., 5032).
#: src/lib/y2storage/callbacks/initialize.rb:95
msgid ""
"The storage subsystem is locked by the application \"%{name}\" (%{pid}).\n"
"You must quit that application before you can continue.\n"
"\n"
"Would you like to abort or try again?"
msgstr ""
"Úložný subsystém je uzamknutý aplikáciou \"%{name}\" (%{pid}).\n"
"Musíte ukončiť túto aplikáciu, než budete môcť pokračovať.\n"
"\n"
"Chcete prerušiť alebo skúsiť znova?"

#: src/lib/y2storage/callbacks/initialize.rb:102
msgid ""
"The storage subsystem is locked by an unknown application.\n"
"You must quit that application before you can continue.\n"
"\n"
"Would you like to abort or try again?"
msgstr ""
"Úložný subsystém je uzamknutý neznámou aplikáciou.\n"
"Musíte ukončiť túto aplikáciu, než budete môcť pokračovať.\n"
"\n"
"Chcete prerušiť alebo skúsiť znova?"

#. force the UTF-8 encoding to avoid Encoding::CompatibilityError exception (bsc#1096758)
#: src/lib/y2storage/callbacks/libstorage_callback.rb:79
#: src/lib/y2storage/dialogs/proposal.rb:303
msgid "Click below to see more details (English only)."
msgstr "Kliknutím nižšie zobrazíte ďalšie podrobnosti (Iba anglicky)."

#: src/lib/y2storage/callbacks/libstorage_callback.rb:80
msgid "Continue despite the error?"
msgstr "Pokračovať aj napriek chybe?"

#. Human-readable description of the problem reported by libstorage-ng,
#. hopefully with some hint on how to resolve it or continue.
#.
#. A generic message is returned if no concrete problem can be identified.
#.
#. @see #error
#.
#. @param what [String] details coming from libstorage-ng
#. @return [String]
#: src/lib/y2storage/callbacks/libstorage_callback.rb:129
msgid "Unexpected situation found in the system."
msgstr "V systéme sa našla neočakávaná situácia."

#. Human-readable description to use if the LVM tools report that the same
#. PV is found more than once.
#.
#. @see #error_description
#.
#. @return [String]
#: src/lib/y2storage/callbacks/libstorage_callback.rb:140
msgid "The same LVM physical volume was found in several devices.\n"
msgstr "Rovnaký fyzický zväzok LVM bol nájdený v niekoľkých zariadeniach.\n"

#. The user already tried LIBSTORAGE_MULTIPATH_AUTOSTART (and is not
#. using AutoYaST), there is nothing else we can advise.
#: src/lib/y2storage/callbacks/libstorage_callback.rb:145
msgid ""
"Maybe there are multipath devices in the system but multipath support\n"
"was not enabled.\n"
"\n"
msgstr ""
"Možno v systéme existujú multipath zariadenia, ale multipath podpora\n"
"nebola povolená.\n"
"\n"

#: src/lib/y2storage/callbacks/libstorage_callback.rb:151
msgid "Use 'start_multipath' in the AutoYaST profile to enable multipath."
msgstr "Použite 'start_multipath' v profile AutoYaST na povolenie multipath."

#: src/lib/y2storage/callbacks/libstorage_callback.rb:155
msgid ""
"If YaST didn't offer the opportunity to enable multipath in a previous "
"step,\n"
"try the 'LIBSTORAGE_MULTIPATH_AUTOSTART=ON' boot parameter.\n"
"More information at https://en.opensuse.org/SDB:Linuxrc"
msgstr ""
"Ak YaST neposkytlo možnosť to povoliť multipath v predchádzajúcom kroku,\n"
"skúste parameter štartu systému 'LIBSTORAGE_MULTIPATH_AUTOSTART=ON'.\n"
"Viac informácií nájdete na https://en.opensuse.org/SDB:Linuxrc"

#. Callback to report probed devicegraph errors to the user.
#.
#. It offers the user the possibility to sanitize the devicegraph.
#.
#. @param errors [Array<String>] Errors detected in probed devicegraph.
#. @return [Boolean] true if the user decides to sanitize the devicegraph.
#: src/lib/y2storage/callbacks/sanitize.rb:52
msgid "The following errors were detected in the system:"
msgstr "V systéme boli zistené nasledujúce chyby:"

#. progress step title
#: src/lib/y2storage/clients/finish.rb:41
msgid "Saving file system configuration..."
msgstr "Ukladanie konfigurácie súborových systémov..."

#. The user has changed partition settings using the Expert Partitioner.
#. Asking if these changes can be overwritten.
#: src/lib/y2storage/clients/inst_disk_proposal.rb:94
msgid ""
"Computing this proposal will overwrite manual changes \n"
"done so far. Continue with computing proposal?"
msgstr ""
"Výpočet tohto návrhu prepíše doposiaľ urobené ručné\n"
"zmeny. Chcete pokračovať s výpočtom návrhu?"

#. Popup to alert the user about using the Partitioner
#.
#. @return [Symbol] user's answer (:continue, :cancel)
#: src/lib/y2storage/clients/inst_disk_proposal.rb:255
msgid ""
"This is for experts only.\n"
"You might lose support if you use this!\n"
"\n"
"Please refer to the manual to make sure your custom\n"
"partitioning meets the requirements of this product."
msgstr ""
"Toto je len pre expertov.\n"
"Môžete stratiť podporu, ak toto použijete!\n"
"\n"
"Pozrite si manuál, aby ste sa uistili, že vaše vlastné\n"
"rozdelenie disku spĺňa požiadavky tohto produktu."

#. Also run the storage client as default option if no id was
#. specified by the caller (bsc#1076732)
#: src/lib/y2storage/clients/partitions_proposal.rb:78
msgid "This is not enabled at this moment (event: %s)"
msgstr "V súčasnosti nie je povolené (udalosť: %s)"

#: src/lib/y2storage/clients/partitions_proposal.rb:89
msgid "Partitioning"
msgstr "Rozdelenie disku"

#: src/lib/y2storage/clients/partitions_proposal.rb:90
msgid "&Partitioning"
msgstr "&Rozdelenie disku"

#. Updates internal class state when it is necessary.
#.
#. A new actions presenter is created when the current staging revision
#. is different to the last saved revision.
#.
#. @see ActionsPresenter
#: src/lib/y2storage/clients/partitions_proposal.rb:143
#: src/lib/y2storage/clients/partitions_proposal.rb:145
msgid "No proposal possible with the current settings"
msgstr "Žiaden návrh nie je možný s aktuálnymi nastaveniami"

#. Translators: Short description of the partitioning setup
#: src/lib/y2storage/clients/partitions_proposal.rb:160
msgid "Custom"
msgstr "Vlastná"

#. TODO: should be tested by some real OPS guy, I (JR) pick human wording from `man mdadm`
#: src/lib/y2storage/clients/partitions_proposal.rb:160
#: src/lib/y2storage/md_parity.rb:37
msgid "Default"
msgstr "Predvolené"

#. TRANSLATORS: %{name} is the name of an LVM Volume Group (e.g., /dev/vg1)
#: src/lib/y2storage/devicegraph_sanitizer.rb:144
msgid ""
"The volume group %{name} is incomplete because some physical volumes are "
"missing.\n"
"If you continue, the volume group will be deleted later as part of the "
"installation\n"
"process. Moreover, incomplete volume groups are ignored by the partitioning "
"proposal\n"
"and are not visible in the Expert Partitioner."
msgstr ""
"Skupina zväzkov %{name} je neúplná, pretože chýbajú niektoré fyzické "
"zväzky.\n"
"Ak budete pokračovať, skupina zväzkov sa neskôr vymaže ako súčasť "
"inštalačného\n"
"procesu. Navyše neúplné skupiny zväzkov sa ignorujú návrhom rozdelenia "
"disku\n"
"a nie sú viditeľné v rozdelení disku pre expertov."

#. TRANSLATORS: %{name} is the name of an LVM Volume Group (e.g., /dev/vg1)
#: src/lib/y2storage/devicegraph_sanitizer.rb:153
msgid ""
"The volume group %{name} is incomplete because some physical volumes are "
"missing.\n"
"Incomplete volume groups are not visible in the Partitioner and will be "
"deleted at the\n"
"final step, when all the changes are performed in the system."
msgstr ""
"Skupina zväzkov %{name} je neúplná, pretože chýbajú niektoré fyzické "
"zväzky.\n"
"Neúplné skupiny zväzkov nie sú v rozdelení disku viditeľné a budú vymazané\n"
"v poslednom kroku, keď sú všetky zmeny vykonané v systéme."

#. Error message for missing bcache support on this platform
#.
#. @return [String]
#: src/lib/y2storage/devicegraph_sanitizer.rb:192
msgid "Bcache detected, but bcache is not supported on this platform!"
msgstr "Bcache bola zistená, ale bcache na tejto platforme nie je podporovaná!"

#: src/lib/y2storage/devicegraph_sanitizer.rb:194
msgid ""
"This may or may not work. Use at your own risk.\n"
"The safe way is to remove this bcache manually\n"
"with command line tools and then restart YaST."
msgstr ""
"Toto môže alebo nemusí fungovať. Použite na vlastné riziko.\n"
"Bezpečné je odstrániť túto bcache ručne\n"
"s nástrojmi príkazového riadku a potom resetovať YaST."

#. Dialog to manage luks activation callbacks
#: src/lib/y2storage/dialogs/callbacks/activate_luks.rb:64
msgid "Encrypted Volume Activation"
msgstr "Aktivácia šifrovaného zväzku"

#: src/lib/y2storage/dialogs/callbacks/activate_luks.rb:68
msgid "Do you want to provide the encryption password?"
msgstr "Chcete zadať šifrovacie heslo?"

#: src/lib/y2storage/dialogs/callbacks/activate_luks.rb:69
msgid "Enter Encryption Password"
msgstr "Zadajte šifrovacie heslo"

#: src/lib/y2storage/dialogs/callbacks/activate_luks.rb:101
msgid ""
"The following device contains an encryption signature but the\n"
"password is not yet known."
msgstr ""
"Nasledujúce zariadenie obsahuje šifrovací podpis,\n"
"ale heslo ešte nie je známe."

#: src/lib/y2storage/dialogs/callbacks/activate_luks.rb:110
msgid ""
"The password is needed if the device contains a system to be\n"
"updated or belongs to an LVM to be used during installation."
msgstr ""
"Heslo je potrebné, ak zariadenie obsahuje systém, ktorý sa má\n"
"aktualizovať, alebo patrí do LVM, ktorý sa má použiť počas inštalácie."

#. Label for the given transport to be displayed in the dialogs
#.
#. @see #disk_type_labels
#.
#. @param transport [DataTransport]
#. @return [String] empty string if the transport is not worth mentioning
#: src/lib/y2storage/dialogs/guided_setup/base.rb:150
msgid "USB"
msgstr "USB"

#: src/lib/y2storage/dialogs/guided_setup/base.rb:152
msgid "IEEE 1394"
msgstr "IEEE 1394"

#. Maximum number of disks that can be displayed at the same time with
#. the default interface. If that number is exceeded an alternative
#. interface with scroll is displayed.
#. Before skipping, settings should be assigned.
#: src/lib/y2storage/dialogs/guided_setup/select_disks.rb:58
#: src/lib/y2storage/dialogs/guided_setup/select_root_disk.rb:50
msgid "Select Hard Disk(s)"
msgstr "Vybrať pevné disk(y)"

#: src/lib/y2storage/dialogs/guided_setup/select_disks.rb:63
msgid "Select one or more (max %d) hard disks"
msgstr "Vybrať jeden alebo viac (max %d) pevných diskov"

#. TRANSLATORS: Help text for guided storage setup
#: src/lib/y2storage/dialogs/guided_setup/select_disks.rb:80
msgid ""
"<p>Select the disks to install on.</p><p>In later dialogs, you can select "
"which of those disks will be used for the root filesystem and what to do "
"with any existing Linux, Windows or other partitions (keep, remove, "
"sometimes resize).</p><p>How many of the disks you select here will actually "
"be used depends on the exact scenario you choose (LVM, with or without "
"separate home partition etc.).</p><p>Disks that are not selected here remain "
"completely untouched.</p>"
msgstr ""

#: src/lib/y2storage/dialogs/guided_setup/select_disks.rb:106
msgid "At least one disk must be selected"
msgstr "Musí byť vybraný aspoň jeden disk"

#: src/lib/y2storage/dialogs/guided_setup/select_disks.rb:112
msgid "At most %d disks can be selected"
msgstr "Je možné vybrať najviac %d diskov"

#. Base class for the dialog to select filesystems.
#: src/lib/y2storage/dialogs/guided_setup/select_filesystem/base.rb:39
msgid "Filesystem Options"
msgstr "Voľby súborového systému"

#: src/lib/y2storage/dialogs/guided_setup/select_filesystem/base.rb:47
msgid "Select the filesystem type for each of the volumes."
msgstr ""

#: src/lib/y2storage/dialogs/guided_setup/select_filesystem/base.rb:51
msgid "Select the filesystem type for each of the partitions."
msgstr ""

#. Dialog to select filesystems.
#. This is the simpler version for the legacy-style proposal settings that
#. support only a separate home volume.
#. See also SelectFilesystem::Ng.
#: src/lib/y2storage/dialogs/guided_setup/select_filesystem/legacy.rb:66
msgid "File System for Root Partition"
msgstr "Súborový systém pre koreňový oddiel"

#. @see #proposed_term
#: src/lib/y2storage/dialogs/guided_setup/select_filesystem/legacy.rb:82
#: src/lib/y2storage/dialogs/guided_setup/select_filesystem/volume_widget.rb:200
msgid "Propose Separate Home Partition"
msgstr "Navrhnúť samostatný oddiel Home"

#: src/lib/y2storage/dialogs/guided_setup/select_filesystem/legacy.rb:88
msgid "File System for Home Partition"
msgstr "Súborový systém pre domovský oddiel"

#. TRANSLATORS: "Volume" refers to an LVM logical volume.
#: src/lib/y2storage/dialogs/guided_setup/select_filesystem/volume_widget.rb:133
msgid "Settings for the Root Volume"
msgstr "Nastavenia pre koreňový zväzok"

#. TRANSLATORS: "Volume" refers to an LVM logical volume.
#: src/lib/y2storage/dialogs/guided_setup/select_filesystem/volume_widget.rb:136
msgid "Settings for the Home Volume"
msgstr "Nastavenia pre domovský zväzok"

#. TRANSLATORS: "Volume" refers to an LVM logical volume.
#: src/lib/y2storage/dialogs/guided_setup/select_filesystem/volume_widget.rb:139
msgid "Settings for Swap Volume"
msgstr "Nastavenia pre odkladací zväzok"

#. TRANSLATORS: "Volume" refers to an LVM logical volume and
#. "Additional" implies it will be created but not mounted
#: src/lib/y2storage/dialogs/guided_setup/select_filesystem/volume_widget.rb:143
msgid "Settings for Additional Volume"
msgstr "Nastavenia pre ďalší zväzok"

#. TRANSLATORS: "Volume" refers to a LVM logical volume. %s is a mount point.
#: src/lib/y2storage/dialogs/guided_setup/select_filesystem/volume_widget.rb:146
msgid "Settings for the %s Volume"
msgstr "Nastavenia pre zväzok %s"

#. @see #header_term
#: src/lib/y2storage/dialogs/guided_setup/select_filesystem/volume_widget.rb:154
msgid "Settings for the Root Partition"
msgstr "Nastavenia pre koreňový oddiel"

#: src/lib/y2storage/dialogs/guided_setup/select_filesystem/volume_widget.rb:156
msgid "Settings for the Home Partition"
msgstr "Nastavenia pre domovský oddiel"

#: src/lib/y2storage/dialogs/guided_setup/select_filesystem/volume_widget.rb:158
msgid "Settings for Swap Partition"
msgstr "Nastavenia pre oddiel Swap"

#. TRANSLATORS: "Additional" because it will be created but not mounted
#: src/lib/y2storage/dialogs/guided_setup/select_filesystem/volume_widget.rb:161
msgid "Settings for Additional Partition"
msgstr "Nastavenia pre ďalší oddiel"

#. TRANSLATORS: %s is a mount point (e.g. /var/lib)
#: src/lib/y2storage/dialogs/guided_setup/select_filesystem/volume_widget.rb:164
msgid "Settings for the %s Partition"
msgstr "Nastavenia pre oddiel %s"

#. TRANSLATORS: "Volume" refers to a LVM logical volume.
#: src/lib/y2storage/dialogs/guided_setup/select_filesystem/volume_widget.rb:182
msgid "Propose Separate Home Volume"
msgstr "Navrhnúť samostatný zväzok Home"

#. TRANSLATORS: "Volume" refers to a LVM logical volume.
#: src/lib/y2storage/dialogs/guided_setup/select_filesystem/volume_widget.rb:185
msgid "Propose Separate Swap Volume"
msgstr "Navrhnúť samostatný zväzok Swap"

#. TRANSLATORS: "Volume" refers to an LVM logical volume and
#. "Additional" implies it will be created but not mounted
#: src/lib/y2storage/dialogs/guided_setup/select_filesystem/volume_widget.rb:189
msgid "Propose Additional Volume"
msgstr "Navrhnúť dodatočný zväzok"

#. TRANSLATORS: "Volume" refers to a LVM logical volume. %s is a mount point.
#: src/lib/y2storage/dialogs/guided_setup/select_filesystem/volume_widget.rb:192
msgid "Propose Separate %s Volume"
msgstr "Navrhnúť samostatný zväzok %s"

#: src/lib/y2storage/dialogs/guided_setup/select_filesystem/volume_widget.rb:202
msgid "Propose Separate Swap Partition"
msgstr "Navrhnúť samostatný oddiel Swap"

#. TRANSLATORS: "Additional" because it will be created but not mounted
#: src/lib/y2storage/dialogs/guided_setup/select_filesystem/volume_widget.rb:205
msgid "Propose Additional Partition"
msgstr "Navrhnúť dodatočný oddiel"

#. TRANSLATORS: %s is a mount point (e.g. /var/lib)
#: src/lib/y2storage/dialogs/guided_setup/select_filesystem/volume_widget.rb:208
msgid "Propose Separate %s Partition"
msgstr "Navrhnúť samostatný oddiel %s"

#. Return a widget term for the volume's filesystem type.
#.
#. @return [WidgetTerm]
#: src/lib/y2storage/dialogs/guided_setup/select_filesystem/volume_widget.rb:220
msgid "File System Type"
msgstr "Typ súborového systému"

#. Check box for enlarging to RAM size
#.
#. @return [WidgetTerm]
#: src/lib/y2storage/dialogs/guided_setup/select_filesystem/volume_widget.rb:234
msgid "Enlarge to RAM Size for Suspend"
msgstr "Zväčšiť na veľkosť RAM pre uspanie"

#: src/lib/y2storage/dialogs/guided_setup/select_filesystem/volume_widget.rb:234
msgid "Enlarge to RAM size"
msgstr "Rozšíriť na veľkosť RAM"

#: src/lib/y2storage/dialogs/guided_setup/select_root_disk.rb:68
msgid "Please select a disk to use as the \"root\" partition (/)"
msgstr "Prosím, vyberte disk, ktorý sa použije ako oddiel \"root\" (/)"

#: src/lib/y2storage/dialogs/guided_setup/select_root_disk.rb:85
msgid "Choose what to do with existing Windows systems"
msgstr "Zvoľte si, čo robiť s existujúcimi systémami Windows"

#: src/lib/y2storage/dialogs/guided_setup/select_root_disk.rb:90
#: src/lib/y2storage/dialogs/guided_setup/select_root_disk.rb:107
#: src/lib/y2storage/dialogs/guided_setup/select_root_disk.rb:123
msgid "Do not modify"
msgstr "Nemeniť"

#: src/lib/y2storage/dialogs/guided_setup/select_root_disk.rb:91
msgid "Resize if needed"
msgstr "Zmeniť veľkosť v prípade potreby"

#: src/lib/y2storage/dialogs/guided_setup/select_root_disk.rb:92
msgid "Resize or remove as needed"
msgstr "Zmeniť veľkosť alebo odstrániť v prípade potreby"

#: src/lib/y2storage/dialogs/guided_setup/select_root_disk.rb:93
#: src/lib/y2storage/dialogs/guided_setup/select_root_disk.rb:109
#: src/lib/y2storage/dialogs/guided_setup/select_root_disk.rb:125
msgid "Remove even if not needed"
msgstr "Odstrániť, aj keď to nie je potrebné"

#: src/lib/y2storage/dialogs/guided_setup/select_root_disk.rb:102
msgid "Choose what to do with existing Linux partitions"
msgstr "Zvoľte si, čo robiť s existujúcimi linuxovými oddielmi"

#: src/lib/y2storage/dialogs/guided_setup/select_root_disk.rb:108
#: src/lib/y2storage/dialogs/guided_setup/select_root_disk.rb:124
msgid "Remove if needed"
msgstr "Odstrániť v prípade potreby"

#: src/lib/y2storage/dialogs/guided_setup/select_root_disk.rb:118
msgid "Choose what to do with other partitions"
msgstr "Zvoľte si, čo robiť s ostatnými oddielmi"

#: src/lib/y2storage/dialogs/guided_setup/select_root_disk.rb:133
msgid "Any disk"
msgstr "Niektorý disk"

#. TRANSLATORS: Help text for root disk selection
#: src/lib/y2storage/dialogs/guided_setup/select_root_disk.rb:166
msgid ""
"<p>Select the disk where to create the root filesystem. </p><p>This is also "
"the disk where boot-related partitions will typically be created as "
"necessary: /boot, ESP (EFI System Partition), BIOS-Grub. That means that "
"this disk should be usable by the machine's BIOS / firmware.</p><p>In this "
"dialog you can also choose what to do with existing partitions:</"
"p><p><ul><li>Do not modify (keep them as they are)</li><li>Remove if needed</"
"li><li>Remove even if not needed (always remove)</li></ul>"
msgstr ""

#. TRANSLATORS: Help text for root disk selection, continued
#: src/lib/y2storage/dialogs/guided_setup/select_root_disk.rb:186
msgid ""
"<ul><li>Resize if needed (Windows partitions only)</li><li>Resize or remove "
"if needed (Windows partitions only)</li></ul><p>That last option means to "
"try to resize the Windows partition(s) to make enough disk space available "
"for Linux, but if that is not enough, completely delete the Windows "
"partition.</p>"
msgstr ""

#. @return [EncryptPasswordChecker]
#: src/lib/y2storage/dialogs/guided_setup/select_scheme.rb:68
msgid "Partitioning Scheme"
msgstr "Schéma rozdelenia disku"

#: src/lib/y2storage/dialogs/guided_setup/select_scheme.rb:74
msgid "Enable Logical Volume Management (LVM)"
msgstr "Povoliť Logical Volume Management (LVM)"

#: src/lib/y2storage/dialogs/guided_setup/select_scheme.rb:76
msgid "Enable Disk Encryption"
msgstr "Povoliť šifrovanie disku"

#: src/lib/y2storage/dialogs/guided_setup/select_scheme.rb:81
msgid "Password"
msgstr "Heslo"

#: src/lib/y2storage/dialogs/guided_setup/select_scheme.rb:87
msgid "Verify Password"
msgstr "Overiť heslo"

#. TRANSLATORS: Help text for the partitioning scheme (LVM / encryption)
#: src/lib/y2storage/dialogs/guided_setup/select_scheme.rb:113
msgid ""
"<p>Select the partitioning scheme:</p><p><ul><li>Plain partitions (no LVM), "
"the simple traditional way</li><li>LVM (Logical Volume Management): <p>This "
"is a more flexible way of managing disk space. </p><p>You can spread single "
"filesystems over multiple disks and add (or, to some extent, remove) disks "
"later as necessary. </p><p>You define PVs (Physical Volumes) from partitions "
"or whole disks and combine them into VGs (Volume Groups) that serve as "
"storage pools. You can create LVs (logical volumes) to create filesystems "
"(Btrfs, Ext2/3/4, XFS) on.</p><p>In this <i>Guided Setup</i>, all this is "
"done for you for the standard filesystem layout if you check <b>Enable LVM</"
"b>.</li></ul></p><p><b>Enable Disk Encryption</b> (with or without LVM) adds "
"a LUKS  disk encryption layer to the partitioning setup. Notice that you "
"will have to enter the correct password each time you boot the system. </"
"p><p><i>If you lose the password, there is no way to recover it, so make "
"sure not to lose it!</i></p>"
msgstr ""

#. User has the last word to decide whether to use a weak password.
#: src/lib/y2storage/dialogs/guided_setup/select_scheme.rb:175
msgid "Really use this password?"
msgstr "Naozaj chcete použiť toto heslo?"

#. Constructor
#.
#. @param proposal [GuidedProposal]
#. @param devicegraph [Devicegraph]
#. @param excluded_buttons [Array<Symbol>] id of buttons that should not be shown
#: src/lib/y2storage/dialogs/proposal.rb:65
msgid "Cannot continue without a valid storage setup."
msgstr "Nemôže sa pokračovať bez platného nastavenia úložiska."

#: src/lib/y2storage/dialogs/proposal.rb:66
msgid "Please use \"Guided Setup\" or \"Expert Partitioner\"."
msgstr ""
"Prosím použite \"Sprevádzané nastavenie\" alebo \"Rozdelenie disku pre "
"expertov\"."

#. @see #actions_html
#: src/lib/y2storage/dialogs/proposal.rb:150
msgid "Initial layout proposed after adjusting the Guided Setup settings:"
msgstr ""
"Počiatočné rozloženie navrhnuté po úprave nastavení sprevádzaného nastavenia:"

#. @see #actions_source_html
#: src/lib/y2storage/dialogs/proposal.rb:156
msgid "Layout configured manually using the Expert Partitioner."
msgstr "Rozloženie konfigurované ručne pomocou Rozdelenia disku pre expertov."

#. @see #actions_source_html
#: src/lib/y2storage/dialogs/proposal.rb:161
msgid ""
"Layout proposed by the Guided Setup with the settings provided by the user."
msgstr ""
"Rozloženie navrhnuté sprevádzaným nastavením s nastaveniami poskytnutými "
"používateľom."

#. @see #actions_source_html
#: src/lib/y2storage/dialogs/proposal.rb:166
msgid "Initial layout proposed with the default Guided Setup settings."
msgstr ""
"Počiatočné rozloženie navrhnuté s predvolenými nastaveniami sprevádzaného "
"nastavenia."

#. Text for the summary in cases in which it was not possible to propose
#. a devicegraph
#.
#. @see #summary
#.
#. @return [String] HTML-formatted text
#: src/lib/y2storage/dialogs/proposal.rb:177
msgid ""
"Please, use \"Guided Setup\" to adjust the proposal settings or \"Expert "
"Partitioner\" to create a custom layout."
msgstr ""
"Prosím použite \"Sprevádzané nastavenie\" pre prispôsobenie nastavení návrhu "
"alebo \"Rozdelenie disku pre expertov\" pre vytvorenie vlastného rozloženia."

#. Just in case the initial proposal is configured to never adjust any
#. setting automatically
#: src/lib/y2storage/dialogs/proposal.rb:191
msgid ""
"It was not possible to propose an initial partitioning layout based on the "
"default Guided Setup settings."
msgstr ""
"Nebolo možné navrhnúť počiatočné rozloženie rozdelenia disku na základe "
"predvolených nastavení sprevádzaného nastavenia."

#: src/lib/y2storage/dialogs/proposal.rb:198
msgid ""
"It was not possible to propose an initial partitioning layout even after "
"adjusting the Guided Setup settings:"
msgstr ""
"Nebolo možné navrhnúť počiatočné rozloženie rozdelenia disku aj po úprave "
"nastavení sprevádzaného nastavenia:"

#: src/lib/y2storage/dialogs/proposal.rb:206
msgid ""
"The Guided Setup was not able to propose a layout using the provided "
"settings."
msgstr ""
"Sprevádzané nastavenie nebolo schopné navrhnúť rozloženie pomocou "
"poskytnutých nastavení."

#: src/lib/y2storage/dialogs/proposal.rb:215
msgid "Suggested Partitioning"
msgstr "Navrhované rozdelenie"

#. Button to open the Guided Setup
#.
#. @note This button might not be shown (see {#excluded_buttons}).
#.
#. @return [Yast::UI::Term]
#: src/lib/y2storage/dialogs/proposal.rb:226
msgid "&Guided Setup"
msgstr "&Sprevádzané nastavenie"

#. Button to open the Partitioner
#.
#. @note This button might not be shown (see {#excluded_buttons}).
#.
#. @return [Yast::UI::Term]
#: src/lib/y2storage/dialogs/proposal.rb:238
msgid "Start with &Current Proposal"
msgstr "&Začať so súčasným návrhom"

#: src/lib/y2storage/dialogs/proposal.rb:242
msgid "Start with Existing &Partitions"
msgstr "Začať s existujúcimi oddielmi"

#: src/lib/y2storage/dialogs/proposal.rb:247
msgid "&Expert Partitioner"
msgstr "&Rozdelenie disku pre expertov"

#: src/lib/y2storage/dialogs/proposal.rb:262
msgid ""
"<p>\n"
"Your hard disks have been checked. The partition setup\n"
"displayed is proposed for your hard drive.</p>"
msgstr ""
"<p>\n"
"Pevné disky boli skontrolované. Zobrazené nastavenie oddielov\n"
"je navrhnuté pre váš pevný disk.</p>"

#. TODO: the code capturing the exception and displaying the error pop-up
#. should not be directly in this dialog. It should be in some common
#. place ensuring we also catch the exception in other places where we
#. calculate/display the actiongraph (like the Expert Partitioner).
#. That should be part of a bigger effort in reporting invalid devicegraphs.
#. See https://trello.com/c/iMoOGVxg/
#: src/lib/y2storage/dialogs/proposal.rb:298
msgid ""
"An error was found in one of the devices in the system.\n"
"The information displayed may not be accurate and the\n"
"installation may fail if you continue."
msgstr ""
"Bola zistená chyba v jednom zo zariadení v systéme.\n"
"Zobrazené informácie nemusia byť presné a inštalácia\n"
"môže zlyhať, ak budete pokračovať."

#. Password is considered strong when cracklib returns an empty message.
#: src/lib/y2storage/encrypt_password_checker.rb:85
msgid "The password is too simple:"
msgstr "Heslo je príliš jednoduché:"

#. @return [String, nil]
#: src/lib/y2storage/encrypt_password_checker.rb:96
msgid "A password is needed"
msgstr "Je potrebné heslo"

#. @return [String, nil]
#: src/lib/y2storage/encrypt_password_checker.rb:101
msgid "Password does not match"
msgstr "Heslo sa nezhoduje"

#. @return [String, nil]
#: src/lib/y2storage/encrypt_password_checker.rb:110
msgid "The password must have at least %d characters."
msgstr "Heslo musí mať minimálne %d znakov."

#: src/lib/y2storage/encrypt_password_checker.rb:111
msgid ""
"The password may only contain the following characters:\n"
"0..9, a..z, A..Z, and any of \"@#* ,.;:._-+=!$%&/|?{[()]}^\\<>\"."
msgstr ""
"Heslo smie obsahovať iba nasledujúce znaky: \n"
" 0..9, a..z, A..Z a akýkoľvek z \"@#* ,.;:._-+=!$%&/|?{[()]}^\\<>\"."

#. Hash with the properties for each mount by type.
#.
#. Keys are the symbols representing the types and values are hashes that
#. can contain:
#. - `:name` for human string
#: src/lib/y2storage/filesystems/mount_by_type.rb:44
msgid "Device Name"
msgstr "Názov zariadenia"

#: src/lib/y2storage/filesystems/mount_by_type.rb:47
msgid "Device ID"
msgstr "ID zariadenia"

#: src/lib/y2storage/filesystems/mount_by_type.rb:50
msgid "Volume Label"
msgstr "Menovka zväzku"

#: src/lib/y2storage/filesystems/mount_by_type.rb:53
msgid "Device Path"
msgstr "Cesta k zariadeniu"

#. Class to represent all the possible MD levels
#.
#. This is a wrapper for the Storage::MdLevel enum
#: src/lib/y2storage/md_level.rb:36 src/lib/y2storage/partition_id.rb:56
msgid "Unknown"
msgstr "Neznámy"

#: src/lib/y2storage/md_level.rb:37
msgid "RAID0"
msgstr "RAID0"

#: src/lib/y2storage/md_level.rb:38
msgid "RAID1"
msgstr "RAID1"

#: src/lib/y2storage/md_level.rb:39
msgid "RAID4"
msgstr "RAID4"

#: src/lib/y2storage/md_level.rb:40
msgid "RAID5"
msgstr "RAID5"

#: src/lib/y2storage/md_level.rb:41
msgid "RAID6"
msgstr "RAID6"

#: src/lib/y2storage/md_level.rb:42
msgid "RAID10"
msgstr "RAID10"

#: src/lib/y2storage/md_level.rb:43
msgid "Container"
msgstr "Kontajner"

#: src/lib/y2storage/md_parity.rb:38
msgid "Left asymmetric"
msgstr "Vľavo asymetrická"

#: src/lib/y2storage/md_parity.rb:39
msgid "Left symmetric"
msgstr "Vľavo symetrická"

#: src/lib/y2storage/md_parity.rb:40
msgid "Right asymmetric"
msgstr "Vpravo asymetrická"

#: src/lib/y2storage/md_parity.rb:41
msgid "Right symmetric"
msgstr "Vpravo symetrická"

#: src/lib/y2storage/md_parity.rb:42
msgid "Parity first"
msgstr "Parita najskôr"

#: src/lib/y2storage/md_parity.rb:43
msgid "Parity last"
msgstr "Parita naposledy"

#. note parity with _6 suffix is for converting raid 5 to 6 and is only intermediate state
#: src/lib/y2storage/md_parity.rb:46
msgid "Left asymmetric RAID6"
msgstr "Vľavo asymetrická RAID6"

#: src/lib/y2storage/md_parity.rb:47
msgid "Left symmetric RAID6"
msgstr "Vľavo symetrická RAID6"

#: src/lib/y2storage/md_parity.rb:48
msgid "Right asymmetric RAID6"
msgstr "Vpravo asymetrická RAID6"

#: src/lib/y2storage/md_parity.rb:49
msgid "Right symmetric RAID6"
msgstr "Vpravo symetrická RAID6"

#: src/lib/y2storage/md_parity.rb:50
msgid "Parity first RAID6"
msgstr "Parita najskôr RAID6"

#: src/lib/y2storage/md_parity.rb:51
msgid "Parity last RAID6"
msgstr "Parita naposledy RAID6"

#: src/lib/y2storage/md_parity.rb:53
msgid "Two copies near"
msgstr "Dve kópie v blízkosti"

#: src/lib/y2storage/md_parity.rb:54
msgid "Three copies near"
msgstr "Tri kópie v blízkosti"

#: src/lib/y2storage/md_parity.rb:55
msgid "Two copies offset"
msgstr "Dve kópie v odstupe"

#: src/lib/y2storage/md_parity.rb:56
msgid "Three copies offset"
msgstr "Tri kópie v odstupe"

#: src/lib/y2storage/md_parity.rb:57
msgid "Two copies far"
msgstr "Dve kópie ďaleko"

#: src/lib/y2storage/md_parity.rb:58
msgid "Three copies far"
msgstr "Tri kópie ďaleko"

#. This message is not very informative, but the Package module does
#. not provide any more information.
#.
#. TRANSLATORS: error popup
#: src/lib/y2storage/package_handler.rb:169
msgid "Installing required packages failed."
msgstr "Inštalácia požadovaných balíkov zlyhala."

#. TRANSLATORS: error popup. %s is the list of affected packages.
#: src/lib/y2storage/package_handler.rb:177
msgid "Adding the following packages failed: %s"
msgstr "Pridanie nasledujúcich balíkov zlyhalo: %s"

#. Do not include 'Partition' in the name.
#: src/lib/y2storage/partition_id.rb:41
msgid "BIOS Boot"
msgstr "Štartovací BIOS"

#: src/lib/y2storage/partition_id.rb:42
msgid "Diagnostics"
msgstr "Diagnostický"

#: src/lib/y2storage/partition_id.rb:43
msgid "DOS12"
msgstr "DOS12"

#: src/lib/y2storage/partition_id.rb:44
msgid "DOS16"
msgstr "DOS16"

#: src/lib/y2storage/partition_id.rb:45
msgid "DOS32"
msgstr "DOS32"

#: src/lib/y2storage/partition_id.rb:46
msgid "EFI System"
msgstr "Systém EFI"

#: src/lib/y2storage/partition_id.rb:47
msgid "Extended"
msgstr "Rozšírený"

#: src/lib/y2storage/partition_id.rb:48
msgid "Intel Rapid Start"
msgstr "Intel Rapid Start"

#: src/lib/y2storage/partition_id.rb:49
msgid "Linux Native"
msgstr "Linux Native"

#: src/lib/y2storage/partition_id.rb:50
msgid "Linux LVM"
msgstr "Linux LVM"

#: src/lib/y2storage/partition_id.rb:51
msgid "Microsoft Reserved"
msgstr "Rezervovaný pre Microsoft"

#: src/lib/y2storage/partition_id.rb:52
msgid "NTFS"
msgstr "NTFS"

#: src/lib/y2storage/partition_id.rb:53
msgid "PReP Boot"
msgstr "Štartovací PReP"

#: src/lib/y2storage/partition_id.rb:54
msgid "Linux RAID"
msgstr "Linux RAID"

#: src/lib/y2storage/partition_id.rb:55
msgid "Linux Swap"
msgstr "Linux Swap"

#: src/lib/y2storage/partition_id.rb:57
msgid "Windows Data"
msgstr "Dátový Windows"

#. TRANSLATORS: %s is a mount point like "/home"
#: src/lib/y2storage/proposal/settings_adjustment.rb:102
msgid "do not propose a separate %s"
msgstr "nenavrhovať samostatný %s"

#. TRANSLATORS: %s is a mount point like "/home"
#: src/lib/y2storage/proposal/settings_adjustment.rb:105
msgid "disable snapshots and RAM-based size adjustments for %s"
msgstr "zakázať snímky a prispôsobenia založené na veľkosti RAM pre %s"

#. TRANSLATORS: %s is a mount point like "/home"
#: src/lib/y2storage/proposal/settings_adjustment.rb:108
msgid "do not enable snapshots for %s"
msgstr "nepovoliť snímky pre %s"

#. TRANSLATORS: %s is a mount point like "/home"
#: src/lib/y2storage/proposal/settings_adjustment.rb:111
msgid "do not adjust size of %s based on RAM size"
msgstr "neupravovať veľkosť %s založenú na veľkosti RAM"

#. @see #volume_description
#: src/lib/y2storage/proposal/settings_adjustment.rb:120
msgid "do not propose swap"
msgstr "nenavrhovať swap"

#: src/lib/y2storage/proposal/settings_adjustment.rb:122
msgid "do not enlarge swap to RAM size"
msgstr "nerozširovať swap na veľkosť RAM"

#. rubocop:disable Metrics/LineLength
#: src/lib/y2storage/resize_info.rb:43
msgid "Resizing is not supported by this device."
msgstr "Zmena veľkosti nie je podporovaná týmto zariadením."

#: src/lib/y2storage/resize_info.rb:44
msgid "Combined limitations of partition and filesystem prevent resizing."
msgstr ""
"Kombinované obmedzenia oddielu a súborového systému zabraňujú zmenám "
"veľkosti."

#: src/lib/y2storage/resize_info.rb:45
msgid "This filesystem does not support shrinking."
msgstr "Tento súborový systém nepodporuje zmenšovanie."

#: src/lib/y2storage/resize_info.rb:46
msgid "This filesystem does not support growing."
msgstr "Tento súborový systém nepodporuje zväčšovanie."

#: src/lib/y2storage/resize_info.rb:47
msgid "Filesystem consistency check failed."
msgstr "Kontrola konzistencie súborového systému zlyhala."

#: src/lib/y2storage/resize_info.rb:48
msgid "This filesystem already has the minimum possible size."
msgstr "Tento súborový systém má už minimálnu možnú veľkosť."

#: src/lib/y2storage/resize_info.rb:49
msgid "This filesystem already has the maximum possible size."
msgstr "Tento súborový systém už má maximálnu možnú veľkosť."

#: src/lib/y2storage/resize_info.rb:50
msgid "The filesystem is full."
msgstr "Súborový systém je plný."

#: src/lib/y2storage/resize_info.rb:51
msgid "There is no space behind this partition."
msgstr "Za týmto oddielom nie je miesto."

#: src/lib/y2storage/resize_info.rb:52
msgid "This partition already has the minimum possible size."
msgstr "Tento oddiel má už minimálnu možnú veľkosť."

#: src/lib/y2storage/resize_info.rb:53
msgid "Extended partitions cannot be resized."
msgstr "Rozšíreným oddielom nie je možné zmeniť veľkosť."

#: src/lib/y2storage/resize_info.rb:54
msgid "The partition on an implicit partition table cannot be resized."
msgstr "Oddielu na implicitnej tabuľke oddielov nie je možné zmeniť veľkosť."

#: src/lib/y2storage/resize_info.rb:55
msgid "Shrinking of this type of LVM logical volumes is not supported."
msgstr "Zmenšenie tohto typu logických zväzkov LVM nie je podporované."

#: src/lib/y2storage/resize_info.rb:56
msgid "Resizing of this type of LVM logical volumes is not supported."
msgstr "Zmena veľkosti tohto typu logických zväzkov LVM nie je podporovaná."

#: src/lib/y2storage/resize_info.rb:57
msgid "No space left in the LVM volume group."
msgstr "Nezostalo miesto v skupine zväzkov LVM."

#: src/lib/y2storage/resize_info.rb:58
msgid "The LVM logical volume already has the minimum possible size."
msgstr "Logický zväzok LVM už má minimálnu možnú veľkosť."

#: src/lib/y2storage/resize_info.rb:59
msgid "The LVM thin logical volume already has the maximum size."
msgstr "Tenký logický zväzok LVM už má maximálnu veľkosť."

#. One reason blocking a resize in (translated) text form.
#.
#. @return [String]
#: src/lib/y2storage/resize_info.rb:109
msgid "Unknown reason"
msgstr "Neznámy dôvod"

#~ msgid ""
#~ "%s is the device that will be used as backing device for bcache.It will "
#~ "define the available space of bcache. The Device will be formatted so any "
#~ "previous content will be wiped out."
#~ msgstr ""
#~ "%s je zariadenie, ktoré sa použije ako podporné zariadenie pre bcache. "
#~ "Bude definovať dostupný priestor pre bcache. Zariadenie bude "
#~ "naformátované, takže sa odstráni akýkoľvek predchádzajúci obsah."

#~ msgid "Empty backing device is not yet supported"
#~ msgstr "Prázdne podporné zariadenie ešte nie je podporované"

#~ msgid ""
#~ "%s is the device that will be used as caching device for bcache.It should "
#~ "be faster and usually is smaller than the backing device, but it is not "
#~ "required. The device will be formatted so any previous content will be "
#~ "wiped out."
#~ msgstr ""
#~ "%s je zariadenie, ktoré sa použije ako caching zariadenie pre bcache. "
#~ "Malo by byť rýchlejšie a zvyčajne je menšie ako podporné zariadenie, ale "
#~ "nie je to potrebné. Zariadenie bude naformátované, takže sa odstráni "
#~ "akýkoľvek predchádzajúci obsah."

#~ msgid ""
#~ "%s is the operating mode for bcache. There are currently four supported "
#~ "modes.<ul> <li><i>Writethrough</i> reading operations are cached, writing "
#~ "is done in parallel to both devices. No data is lost in case of failure "
#~ "of the caching device. This is the default mode.</li><li><i>Writeback</i> "
#~ "both reading and writing operations are cached. This result in better "
#~ "performance when writing.</li><li><i>Writearound</i> reading is cached, "
#~ "new content is written only to the backing device.</li><li><i>None</i> "
#~ "means cache is neither used for reading nor for writing. This is useful "
#~ "mainly for temporarily disabling the cache before any big sequential read "
#~ "or write, otherwise that would result in intensive overwriting on the "
#~ "cache device.</li>"
#~ msgstr ""
#~ "%s je pracovný režim pre bcache. V súčasnosti sú podporované štyrirežimy."
#~ "<ul> <li><i>Writethrough</i> operácie čítania sa ukladajú do vyrovnávacej "
#~ "pamäte, zapisovanie sa vykonáva paralelne na obe zariadenia. V prípade "
#~ "zlyhania caching zariadenia sa nestratia žiadne údaje. Toto je predvolený "
#~ "režim.</li><li><i>Writeback</i> operácie čítania a zapisovania sa "
#~ "ukladajú do vyrovnávacej pamäte. To vedie k lepšiemu výkonu pri "
#~ "zapisovaní.</li><li><i>Writearound</i> čítanie je ukladané do "
#~ "vyrovnávacej pamäte, nový obsah sa zapisuje iba na podporné zariadenie.</"
#~ "li><li><i>None</i> znamená, že vyrovnávacia pamäť sa nepoužíva ani pre "
#~ "čítanie, ani pre zapisovanie. Toto je užitočné predovšetkým na dočasné "
#~ "vypnutie vyrovnávacej pamäte pred akýmkoľvek veľkým sekvenčným čítaním "
#~ "alebo zápisom, inak by to viedlo k intenzívnemu prepisovaniu na zariadení "
#~ "vyrovnávacej pamäte.</li>"

#~ msgid ""
#~ "Boot disk has no partition table and it is not possible to boot from it."
#~ "You can fix it by creating a partition table on the boot disk."
#~ msgstr ""
#~ "Štartovací disk neobsahuje tabuľku oddielov a nie je možné z nej spustiť "
#~ "systém. Môžete to opraviť vytvorením tabuľky oddielov na štartovacom "
#~ "disku."

#~ msgid "MBR gap size is not enough to correctly install bootloader"
#~ msgstr "Veľkosť medzery MBR nestačí na správnu inštaláciu správcu štartu"

#, fuzzy
#~| msgid "Confirm Deleting of Current Devices"
#~ msgid "Confirm Deleting Bcache with its Devices"
#~ msgstr "Potvrďte vymazanie aktuálnych zariadení"

#, fuzzy
#~| msgid "Delete RAID \"%{md}\" and volume group \"%{lvm_vg}\"?"
#~ msgid "Delete bcache \"%{bcache}\" and the affected devices?"
#~ msgstr "Zmazať RAID \"%{md}\" a skupinu zväzkov \"%{lvm_vg}\"?"

#~ msgid "There are no partitions to delete on this disk"
#~ msgstr "Na tomto disku nie sú žiadne oddiely na vymazanie"

#~ msgid ""
#~ "This device only contains an implicit partition that cannot be deleted."
#~ msgstr ""
#~ "Toto zariadenie obsahuje iba implicitný oddiel, ktorý sa nemôže vymazať."

#~ msgid "Confirm Deleting of All Partitions"
#~ msgstr "Potvrďte vymazanie všetkých oddielov"

#~ msgid ""
#~ "The disk \"%{name}\" contains at least one partition.\n"
#~ "If you proceed, the following devices will be deleted:"
#~ msgstr ""
#~ "Disk \"%{name}\" obsahuje aspoň jeden oddiel.\n"
#~ "Ak budete pokračovať, nasledujúce zariadenia budú vymazané:"

#~ msgid "Really delete all partitions on \"%{name}\"?"
#~ msgstr "Naozaj vymazať všetky oddiely na \"%{name}\"?"

#~ msgid "Remove the logical volume %{name}?"
#~ msgstr "Odstrániť logický zväzok %{name}?"

#~ msgid "Confirm Deleting RAID Used by LVM"
#~ msgstr "Potvrďte vymazanie RAID použitého LVM"

#~ msgid ""
#~ "The selected RAID is used by volume group \"%{name}\".\n"
#~ "To keep the system in a consistent state, the following volume group\n"
#~ "and its logical volumes will be deleted:"
#~ msgstr ""
#~ "Vybraný RAID je používaný skupinou zväzkov \"%{name}\".\n"
#~ "Ak chcete zachovať systém v konzistentnom stave, nasledujúca skupina\n"
#~ "zväzkov a jej logické zväzky budú zmazané:"

#~ msgid "Delete RAID \"%{md}\" and volume group \"%{lvm_vg}\"?"
#~ msgstr "Zmazať RAID \"%{md}\" a skupinu zväzkov \"%{lvm_vg}\"?"

#, fuzzy
#~| msgid "Delete RAID \"%{md}\" and volume group \"%{lvm_vg}\"?"
#~ msgid "Delete RAID \"%{md}\" and the affected devices?"
#~ msgstr "Zmazať RAID \"%{md}\" a skupinu zväzkov \"%{lvm_vg}\"?"

#~ msgid "Confirm Deleting Partition Used by LVM"
#~ msgstr "Potvrďte vymazanie oddielu použitého v LVM"

#~ msgid ""
#~ "The selected partition is used by volume group \"%{name}\".\n"
#~ "To keep the system in a consistent state, the following volume group\n"
#~ "and its logical volumes will be deleted:"
#~ msgstr ""
#~ "Vybraný oddiel je používaný skupinou zväzkov \"%{name}\".\n"
#~ "Ak chcete zachovať systém v konzistentnom stave, nasledujúca skupina\n"
#~ "zväzkov a jej logické zväzky budú zmazané:"

#~ msgid "Delete partition \"%{partition}\" and volume group \"%{lvm_vg}\"?"
#~ msgstr "Zmazať oddiel \"%{partition}\" a skupinu zväzkov \"%{lvm_vg}\"?"

#~ msgid "Confirm Deleting Partition Used by RAID"
#~ msgstr "Potvrďte vymazanie oddielu použitého v RAID"

#~ msgid ""
#~ "The selected partition belongs to RAID \"%{name}\".\n"
#~ "To keep the system in a consistent state, the following\n"
#~ "RAID device will be deleted:"
#~ msgstr ""
#~ "Vybraný oddiel patrí k RAID \"%{name}\".\n"
#~ "Ak chcete zachovať systém v konzistentnom stave,\n"
#~ "nasledujúce zariadenie RAID bude zmazané:"

#~ msgid "Delete partition \"%{partition}\" and RAID \"%{md}\"?"
#~ msgstr "Zmazať oddiel \"%{partition}\" a RAID \"%{md}\"?"

#~ msgid "Volume Group"
#~ msgstr "Skupina zväzkov"

#~ msgid "Resize RAID %s"
#~ msgstr "Zmeniť veľkosť RAID %s"

#~ msgid "&Expert..."
#~ msgstr "&Expert..."

#~ msgid "Clone this Disk"
#~ msgstr "Klonovať tento disk"

#~ msgid ""
#~ "This will delete all existing partitions on that device\n"
#~ "and all devices (LVM volume groups, RAIDs etc.)\n"
#~ "that use any of those partitions!"
#~ msgstr ""
#~ "Týmto sa odstránia všetky existujúce oddiely v danom zariadení\n"
#~ "a všetky zariadenia (skupiny zväzkov LVM, RAID atď.)\n"
#~ "ktoré používajú ktorýkoľvek z týchto oddielov!"

#~ msgid "Move partition %{name} backward?"
#~ msgstr "Presunúť oddiel %{name} dozadu?"

#~ msgid "Forward"
#~ msgstr "Dopredu"

#~ msgid "Backward"
#~ msgstr "Dozadu"

#~ msgid "Disk Label: %s"
#~ msgstr "Menovka disku: %s"

#~ msgid "Hard Disks "
#~ msgstr "Pevné disky "

#~ msgid "Partition: "
#~ msgstr "Oddiel:"

#~ msgid "Device Graph"
#~ msgstr "Graf zariadení"

#~ msgid "Retry"
#~ msgstr "Skúsiť znova"

#~ msgid "No proposal possible"
#~ msgstr "Nie je možný žiaden návrh"

#~ msgid "No proposal possible."
#~ msgstr "Nie je možný žiaden návrh."

#~ msgid "Cannot continue"
#~ msgstr "Nie je možné pokračovať"

#~ msgid ""
#~ "'Password' and 'Retype password'\n"
#~ "do not match. Retype the password."
#~ msgstr ""
#~ "'Heslo' a 'Heslo znovu' \n"
#~ "sa nezhodujú. Zadajte heslo znovu."

#~ msgid "Crypt Files"
#~ msgstr "Šifrovacie súbory"

#~ msgid "Device Mapper"
#~ msgstr "Mapovanie zariadení"

#~ msgid "Unused Devices"
#~ msgstr "Nepoužité zariadenia"

#~ msgid "Mount Graph"
#~ msgstr "Graf pripojení"

#~ msgid "Fstab options..."
#~ msgstr "Voľby fstab..."

#~ msgid "Mountable by user"
#~ msgstr "Môže pripojiť používateľ"

#~ msgid "tmpfs"
#~ msgstr "tmpfs"

#~ msgid ""
#~ "<p>\n"
#~ "TODO: this dialog is just temporary. Hopefully it will end up including "
#~ "help of each setup.</p>"
#~ msgstr ""
#~ "<p>\n"
#~ "TODO: Tento dialóg je len dočasný. Dúfame, že skončí vrátane pomocníka "
#~ "pre každé nastavenie.</p>"

#~ msgid ""
#~ "<p>This view shows detailed information about the\n"
#~ "selected hard disk.</p><p>The overview contains:</p>"
#~ msgstr ""
#~ "<p>Tento pohľad ukazuje podrobné informácie\n"
#~ "o vybranom pevnom disku.</p><p>Prehľad obsahuje:</p>"

#~ msgid "File system &ID:"
#~ msgstr "&ID systému súborov:"

#~ msgid ""
#~ "<p>This view shows detailed information about the\n"
#~ "selected logical volume.</p><p>The overview contains:</p>"
#~ msgstr ""
#~ "<p>Tento pohľad ukazuje podrobné informácie\n"
#~ "o vybranom logickom zväzku.</p><p>Prehľad obsahuje:</p>"

#~ msgid ""
#~ "<p>This view shows detailed information about the\n"
#~ "selected volume group.</p><p>The overview contains:</p>"
#~ msgstr ""
#~ "<p>Tento pohľad ukazuje podrobné informácie\n"
#~ "o vybranej skupine zväzkov.</p><p>Prehľad obsahuje:</p>"

#~ msgid ""
#~ "<p>This view shows detailed information about the\n"
#~ "selected partition.</p><p>The overview contains:</p>"
#~ msgstr ""
#~ "<p>Tento pohľad ukazuje podrobné informácie\n"
#~ "o vybranom oddiele.</p><p>Prehľad obsahuje:</p>"

#~ msgid "FS ID: %s"
#~ msgstr "FS ID: %s"

#~ msgid "Initializing..."
#~ msgstr "Inicializujem..."

#~ msgid "<p>Volumes are being detected.</p>"
#~ msgstr "<p>Zisťujú sa zväzky.</p>"

#~ msgid "Storage Configuration"
#~ msgstr "Konfigurácia úložiska"

#~ msgid "List disks"
#~ msgstr "Vypísať disky"

#~ msgid "List partitions"
#~ msgstr "Vypísať oddiely"

#~ msgid "&Expert Partitioner..."
#~ msgstr "&Rozdelenie disku pre expertov..."

#~ msgid "&Create Partition Setup..."
#~ msgstr "&Vytvoriť nastavenie oddielov..."

#~ msgid ""
#~ "No automatic proposal possible.\n"
#~ "Specify mount points manually in the 'Partitioner' dialog."
#~ msgstr ""
#~ "Nie je možný automatický návrh.\n"
#~ "Zadajte body pripojenia ručne v dialógu 'Rozdelenie disku'."

#~ msgid "Edit Proposal Settings"
#~ msgstr "Upraviť navrhované nastavenia"

#~ msgid ""
#~ "<p>\n"
#~ "To make only small adjustments to the proposed\n"
#~ "setup (like changing filesystem types), choose\n"
#~ "<b>%1</b> and modify the settings in the expert\n"
#~ "partitioner dialog.</p>\n"
#~ msgstr ""
#~ "<p>\n"
#~ "Ak chcete vykonať len malé úpravy navrhovaného\n"
#~ "nastavenia (ako je zmenenie typov súborových systémov),\n"
#~ "zvoľte <b>%1</b> a upravte nastavenia v dialógu\n"
#~ "rozdelenia disku pre expertov.</p>\n"

#~ msgid ""
#~ "<p>\n"
#~ "If the suggestion does not fit your needs, create\n"
#~ "your own partition setup starting with the partitions \n"
#~ "currently present on the disks. Select\n"
#~ "<b>%1</b>.\n"
#~ "This is also the option to choose for\n"
#~ "advanced configurations like RAID and encryption.</p>\n"
#~ msgstr ""
#~ "<p>\n"
#~ "V prípade, že návrh nezodpovedá vašim potrebám, vytvorte\n"
#~ "vlastné nastavenie oddielov počnúc oddielmi, ktoré sú aktuálne\n"
#~ "prítomné na diskoch. Vyberte\n"
#~ "<b>%1</b>.\n"
#~ "Toto je tiež voľba, ak chcete zvoliť pokročilú\n"
#~ "konfiguráciu ako je RAID a šifrovanie.</p>\n"

#~ msgid "Impossible to create the requested proposal."
#~ msgstr "Nie je možné vytvoriť požadovaný návrh."

#~ msgid "Not enough space available to propose snapshots for root volume."
#~ msgstr ""
#~ "Nie je k dispozícii dostatok miesta pre navrhnutie snímok koreňového "
#~ "zväzku."

#~ msgid "Not enough space available to propose separate /home."
#~ msgstr ""
#~ "Nie je k dispozícii dostatok miesta pre navrhnutie samostatného /home."

#~ msgid "Nothing assigned as root filesystem. Cannot continue."
#~ msgstr ""
#~ "Nič nie je priradené ako koreňový súborový systém. Nie je možné "
#~ "pokračovať."

#~ msgid "Preparing disks..."
#~ msgstr "Pripravovanie diskov..."

#~ msgid "MB"
#~ msgstr "MB"

#~ msgid ""
#~ "Windows\n"
#~ "Used\n"
#~ "%1 "
#~ msgstr ""
#~ "Windows\n"
#~ "využitých\n"
#~ "%1 "

#~ msgid ""
#~ "Windows\n"
#~ "Free\n"
#~ "%1 "
#~ msgstr ""
#~ "Windows\n"
#~ "voľných\n"
#~ "%1 "

#~ msgid ""
#~ "Linux\n"
#~ "%1 "
#~ msgstr ""
#~ "Linux\n"
#~ "%1 "

#~ msgid "Windows Free (%1)"
#~ msgstr "Windows voľných (%1)"

#~ msgid "Linux (%1)"
#~ msgstr "Linux (%1)"

#~ msgid ""
#~ "<p>\n"
#~ "Choose the new size for your Windows partition.\n"
#~ "</p>"
#~ msgstr ""
#~ "<p>\n"
#~ "Vyberte novú veľkosť pre váš oddiel Windows.\n"
#~ "</p>"

#~ msgid ""
#~ "\n"
#~ "<p>\n"
#~ "The actual resizing will not be performed until after you confirm all "
#~ "your\n"
#~ "settings in the last installation dialog. Until then your Windows\n"
#~ "partition will remain untouched.\n"
#~ "</p>\n"
#~ msgstr ""
#~ "\n"
#~ "<p>\n"
#~ "Súčasná zmena veľkosti nebude vykonaná, pokiaľ nepotvrdíte všetky\n"
#~ "nastavenia v poslednom inštalačnom dialógu. Dovtedy váš oddiel\n"
#~ "Windows zostane nedotknutý.\n"
#~ "</p>\n"

#~ msgid ""
#~ "\n"
#~ "<p>\n"
#~ "To skip resizing your Windows partition, press\n"
#~ "<b>Back</b>.\n"
#~ "</p>\n"
#~ msgstr ""
#~ "\n"
#~ "<p>\n"
#~ "Zmenu veľkosti oddielu Windows preskočíte stlačením\n"
#~ "<b>Dozadu</b>.\n"
#~ "</p>\n"

#~ msgid "Now"
#~ msgstr "Teraz"

#~ msgid "After Installation"
#~ msgstr "Po inštalácii"

#~ msgid ""
#~ "\n"
#~ "<p>\n"
#~ "The upper bar graph displays the current situation.\n"
#~ "The lower bar graph displays the situation after the installation (after\n"
#~ "the partition resize).\n"
#~ "</p>\n"
#~ msgstr ""
#~ "\n"
#~ "<p>\n"
#~ "Horný stĺpcový graf zobrazuje aktuálnu situáciu.\n"
#~ "Dolný stĺpcový graf zobrazuje situáciu po inštalácii\n"
#~ "(po zmene veľkosti oddielov).\n"
#~ "</p>\n"

#~ msgid ""
#~ "\n"
#~ "<p>\n"
#~ "Drag the slider or enter a numeric value in either\n"
#~ "input field to adjust the suggested values.\n"
#~ "</p>\n"
#~ msgstr ""
#~ "\n"
#~ "<p>\n"
#~ "Buď ťahaním posuvníka alebo zadaním číselnej hodnoty\n"
#~ "vo vstupnom poli prispôsobte navrhované hodnoty.\n"
#~ "</p>\n"

#~ msgid ""
#~ "\n"
#~ "<p>\n"
#~ "Within the space you reserve for Linux, partitions will automatically be\n"
#~ "created as necessary.\n"
#~ "</p>"
#~ msgstr ""
#~ "\n"
#~ "\n"
#~ "<p>\n"
#~ "V priestore rezervovanom pre Linux budú podľa potreby automaticky "
#~ "vytvorené\n"
#~ "oddiely.\n"
#~ "</p>"

#~ msgid "Windows Used"
#~ msgstr "Využité s Windows"

#~ msgid "Free"
#~ msgstr "Voľné"

#~ msgid "Linux"
#~ msgstr "Linux"

#~ msgid ""
#~ "\n"
#~ "<p>Enter a value for the size of your <b>Linux</b> installation.\n"
#~ "The partitions will automatically be created within this range\n"
#~ "as required for &product;.\n"
#~ "</p>\n"
#~ msgstr ""
#~ "\n"
#~ "<p>Zadajte veľkosť vašej inštalácie pre <b>Linux</b>.\n"
#~ "Oddiely budú pre &product; automaticky vytvorené podľa potreby\n"
#~ "v tomto intervale.\n"
#~ "</p>\n"

#~ msgid ""
#~ "\n"
#~ "<p>\n"
#~ "<b>Windows Used</b> is the size of the space your Windows partition "
#~ "uses.\n"
#~ "</p>\n"
#~ msgstr ""
#~ "\n"
#~ "<p>\n"
#~ "<b>Využité s Windows</b>je veľkosť priestoru, ktorý váš oddiel Windows "
#~ "používa.\n"
#~ "</p>\n"

#~ msgid ""
#~ "\n"
#~ "<p><b>Free</b> indicates the current free space (before the Linux\n"
#~ "installation) on the partition.\n"
#~ "</p>"
#~ msgstr ""
#~ "\n"
#~ "<p><b>Voľné</b> určuje momentálne voľné miesto na oddieli\n"
#~ "(pred inštaláciou).\n"
#~ "</p>"

#~ msgid ""
#~ "An error has occurred.\n"
#~ "\n"
#~ "The space available on the Windows partition is not sufficient for\n"
#~ "the minimum Linux installation.\n"
#~ "\n"
#~ "To install Linux, boot Windows first and uninstall some \n"
#~ "applications or delete data to free space.\n"
#~ "\n"
#~ "You need at least %1 MB of free space on the\n"
#~ "Windows device, including Windows workspace and\n"
#~ "space for %2.\n"
#~ msgstr ""
#~ "Nastala chyba.\n"
#~ "\n"
#~ "Dostupné miesto na oddiele Windows nie je dostatočné\n"
#~ "pre minimálnu inštaláciu Linuxu.\n"
#~ "\n"
#~ "Ak chcete nainštalovať Linux, najskôr spustite Windows a odinštalujte\n"
#~ "niektoré aplikácie alebo vymažte dáta, aby ste uvolnili miesto.\n"
#~ "\n"
#~ "Potrebujete aspoň %1 MB voľného miesta na Windows\n"
#~ "zariadení, vrátane pracovného miesta pre Windows\n"
#~ "a miesta pre %2.\n"

#~ msgid ""
#~ "Checking the file system of your Windows partition\n"
#~ "for consistency.\n"
#~ "\n"
#~ "Depending on the size of your Windows partition\n"
#~ "and the amount of space used, this may take a while.\n"
#~ "\n"
#~ msgstr ""
#~ "Kontrolovanie súborového systému vášho oddielu Windows\n"
#~ "kvôli konzistencii.\n"
#~ "\n"
#~ "V závislosti na veľkosti vášho oddielu Windows a objeme\n"
#~ "použitého priestoru to môže chvíľu trvať.\n"
#~ "\n"

#~ msgid ""
#~ "An error has occurred.\n"
#~ "\n"
#~ "Your Windows partition has errors in the file system.\n"
#~ "\n"
#~ "Boot Windows and clear those errors by running\n"
#~ "scandisk and defrag.\n"
#~ "\n"
#~ "If the problem occurs again next time, resize your\n"
#~ "Windows partition by other means.\n"
#~ msgstr ""
#~ "Nastala chyba.\n"
#~ "\n"
#~ "Váš oddiel Windows obsahuje chyby v súborovom systéme.\n"
#~ "\n"
#~ "Spustite Windows a opravte tieto chyby spustením aplikácií\n"
#~ "scandisk a defrag.\n"
#~ "\n"
#~ "Ak sa vyskytne problém nabudúce opäť, zmeňte veľkosť\n"
#~ "oddielu Windows inými prostriedkami.\n"

#~ msgid "The available space is not sufficient for an installation."
#~ msgstr "Dostupné miesto nestačí pre inštaláciu."

#~ msgid ""
#~ "An internal error has occurred.\n"
#~ "\n"
#~ "\t      You cannot shrink your Windows partition during\n"
#~ "\t      installation. Your hard disk has not been altered.\n"
#~ "\n"
#~ "\t      Abort the installation now and shrink your\n"
#~ "\t      Windows partition by other means.\n"
#~ "\t      "
#~ msgstr ""
#~ "Nastala interná chyba.\n"
#~ "\n"
#~ "\t       Počas inštalácie nemôžete zmenšiť veľkosť vášho\n"
#~ "\t       oddielu Windows. Váš disk nebol zmenený.\n"
#~ "\n"
#~ "\t       Teraz prerušte inštaláciu a zmeňte veľkosť vášho\n"
#~ "\t       oddielu Windows iným spôsobom.\n"
#~ "\t      "

#~ msgid ""
#~ "Your system can only be configured with the custom partitioning option."
#~ msgstr ""
#~ "Váš systém je možné konfigurovať iba s voľbou vlastného rozdelenia disku."

#~ msgid ""
#~ "An error has occurred.\n"
#~ "\n"
#~ "The Windows version on your system is \n"
#~ "not compatible with the resizing tool.\n"
#~ "Shrinking your Windows partition is not possible.\n"
#~ "\n"
#~ "Choose a different disk or abort the installation and\n"
#~ "shrink your Windows partition by other means.\n"
#~ msgstr ""
#~ "Nastala chyba.\n"
#~ "\n"
#~ "Verzia Windows na vašom systéme nie je \n"
#~ "kompatibilná s nástrojom pre zmenu veľkosti.\n"
#~ "Zmenšenie vášho oddielu Windows nie je možné.\n"
#~ "\n"
#~ "Zvoľte iný disk alebo prerušte inštaláciu\n"
#~ "a zmenšite oddiel Windows iným spôsobom.\n"

#~ msgid ""
#~ "The Windows version of your system could not be determined.\n"
#~ "\n"
#~ "It is therefore not possible to shrink your Windows partition.\n"
#~ "\n"
#~ "Choose a different disk or abort the installation and\n"
#~ "shrink your Windows partition by other means.\n"
#~ msgstr ""
#~ "Nebolo možné určiť verziu vášho systému Windows.\n"
#~ "\n"
#~ "Preto nie je možné zmenšiť váš oddiel Windows.\n"
#~ "\n"
#~ "Zvoľte iný disk alebo prerušte inštaláciu\n"
#~ "a zmenšite oddiel Windows iným spôsobom.\n"

#~ msgid ""
#~ "You selected to shrink your Windows partition.\n"
#~ "In the next dialog, specify the amount of\n"
#~ "Windows space that should be freed for %1.\n"
#~ "\n"
#~ "A data backup is strongly recommended\n"
#~ "because data must be reorganized. \n"
#~ "Under rare circumstances, this could fail.\n"
#~ "\n"
#~ "Only continue if you have successfully run\n"
#~ "the Windows system applications scandisk and defrag.\n"
#~ "\n"
#~ "Really shrink your Windows partition?\n"
#~ msgstr ""
#~ "Rozhodli ste sa zmenšiť váš oddiel Windows.\n"
#~ "V nasledujúcom dialógu určite objem priestoru \n"
#~ "Windows, ktorý by sa mal uvoľniť pre %1.\n"
#~ "\n"
#~ "Dôrazne doporučujeme zálohu dát, pretože\n"
#~ "sa dáta musia zreorganizovať. V niektorých  \n"
#~ "prípadoch to môže zlyhať.\n"
#~ "\n"
#~ "Pokračujte iba v prípade, že ste úspešne použili\n"
#~ "systémové aplikácie Windows scandisk a defrag.\n"
#~ "\n"
#~ "Naozaj chcete zmenšiť váš oddiel Windows?\n"

#~ msgid "&Shrink Windows"
#~ msgstr "&Zmenšiť Windows"

#~ msgid ""
#~ "You selected to delete your Windows partition completely.\n"
#~ "\n"
#~ "All data on this partition will be lost in the process.\n"
#~ "\n"
#~ "Really delete your Windows partition?\n"
#~ msgstr ""
#~ "Rozhodli ste sa úplne vymazať váš oddiel Windows.\n"
#~ "\n"
#~ "Všetky dáta na tomto oddiele sa počas procesu stratia.\n"
#~ "\n"
#~ "Naozaj chcete vymazať váš oddiel Windows?\n"

#~ msgid "&Delete Windows"
#~ msgstr "&Odstrániť Windows"

#~ msgid ""
#~ "Too few partitions are marked for removal or \n"
#~ "the disk is too small. \n"
#~ "To install Linux, select more partitions to \n"
#~ "remove or select a larger disk."
#~ msgstr ""
#~ "Príliš málo oddielov je označených na odstránenie\n"
#~ "alebo je disk príliš malý. \n"
#~ "Pre inštaláciu Linuxu musíte vybrať viac oddielov \n"
#~ "na odstránenie alebo väčší disk."

#~ msgid "Available &Disks"
#~ msgstr "Dostupné &disky"

#~ msgid "&Custom Partitioning (for experts)"
#~ msgstr "&Vlastné rozdelenie disku (pre expertov)"

#~ msgid ""
#~ "No disks found. Try using the update CD, if available, for installation."
#~ msgstr ""
#~ "Nebol nájdený žiaden disk. Skúste použiť pre inštaláciu aktualizačné "
#~ "(update) CD, ak ho máte."

#~ msgid ""
#~ "<p>\n"
#~ "All hard disks automatically detected on your system\n"
#~ "are shown here. Select the hard disk on which to install &product;.\n"
#~ "</p>\n"
#~ msgstr ""
#~ "<p>\n"
#~ "Tu sú všetky disky ktoré sa podarilo nájsť v systéme.\n"
#~ "Vyberte si disk kde chcete inštalovať &product;.\n"
#~ "</p>\n"

#~ msgid ""
#~ "<p>\n"
#~ "You may select later which part of the disk is used for &product;.\n"
#~ "</p>\n"
#~ msgstr ""
#~ "<p>\n"
#~ "Neskôr môžete vybrať, ktorá časť disku sa má použiť pre &product;.\n"
#~ "</p>\n"

#~ msgid ""
#~ "\n"
#~ "<p>\n"
#~ "The <b>Custom Partitioning</b> option for experts allows full\n"
#~ "control over partitioning the hard disks and assigning\n"
#~ "partitions to mount points when installing &product;.\n"
#~ "</p>\n"
#~ msgstr ""
#~ "\n"
#~ "<p>\n"
#~ "Voľba pre expertov <b>Vlastné rozdelenie disku</b> umožňuje plnú\n"
#~ "kontrolu nad rozdeľovaním pevných diskov a priraďovaním\n"
#~ "oddielov k bodom pripojenia počas inštalácie &product;\n"
#~ "</p>\n"

#~ msgid "Preparing Hard Disk"
#~ msgstr "Pripravenie pevného disku"

#~ msgid "Select one of the options to continue."
#~ msgstr "Ak chcete pokračovať, musíte zvoliť jednu z možností."

#~ msgid "Disk %1 is in use by %2"
#~ msgstr "Disk %1 je používaný %2"

#~ msgid "Activate multipath?"
#~ msgstr "Zaktivovať multipath?"

#~ msgid ""
#~ "No snapshots possible.\n"
#~ "Please use larger root partition."
#~ msgstr ""
#~ "Žiadne snímky nie sú možné.\n"
#~ "Použite väčší koreňový oddiel."

#~ msgid ""
#~ "The /home partition will not be formatted. After installation,\n"
#~ "ensure that ownerships of home directories are set properly."
#~ msgstr ""
#~ "Oddiel /home nebude naformátovaný. Po inštalácii sa uistite,\n"
#~ "že vlastníctva domovských adresárov sú nastavené správne."

#~ msgid "Standard"
#~ msgstr "Štandardná"

#~ msgid ""
#~ "The current selection is invalid:\n"
#~ "%1"
#~ msgstr ""
#~ "Neplatný výber:\n"
#~ "%1"

#~ msgid "&%1:    %2, unassigned"
#~ msgstr "&%1:    %2, nepriradené"

#~ msgid ""
#~ "Disk Areas to Use\n"
#~ "to Install %1\n"
#~ msgstr ""
#~ "Diskové oblasti, ktoré sa majú\n"
#~ "použiť pre inštaláciu %1\n"

#~ msgid "Use &Entire Hard Disk"
#~ msgstr "&Použiť celý pevný disk"

#~ msgid ""
#~ "There are no partitions on this disk yet.\n"
#~ "The entire disk will be used for %1."
#~ msgstr ""
#~ "Na disku nie sú žiadne oddiely.\n"
#~ "Celý disk sa použije pre %1."

#~ msgid ""
#~ "This disk appears to be used by Windows.\n"
#~ "There is not enough space to install Linux."
#~ msgstr ""
#~ "Tento disk vyzerá ako používaný systémom Windows.\n"
#~ "Neobsahuje dosť miesta pre inštaláciu Linuxu."

#~ msgid "&Delete Windows Completely"
#~ msgstr "&Zmazať Windows kompletne"

#~ msgid ""
#~ "<p>\n"
#~ "Select where on your hard disk to install &product;.\n"
#~ "</p>\n"
#~ msgstr ""
#~ "<p>\n"
#~ "Vyberte si, kam na disk sa má nainštalovať &product;.\n"
#~ "</p>\n"

#~ msgid ""
#~ "<p>\n"
#~ "Use either the <b>entire hard disk</b> or one or more of the\n"
#~ "partitions or free regions shown.\n"
#~ "</p>\n"
#~ msgstr ""
#~ "<p>\n"
#~ "Použite buď <b>celý pevný disk</b>, jeden alebo viac\n"
#~ "oddielov alebo voľné oblasti, ktoré sú zobrazené.\n"
#~ "</p>\n"

#~ msgid ""
#~ "<p>\n"
#~ "Notice: If you select a region that is not shown as <i>free</i>, you\n"
#~ "might loose existing data on your hard disk. This could also affect\n"
#~ "other operating systems.\n"
#~ "</p>"
#~ msgstr ""
#~ "<p>\n"
#~ "Pozor: Ak si vyberiete oblasť ktorá nie je <i>voľná</i> \n"
#~ "pravdepodobne na nej stratíte všetky dáta. To môže ovplyvniť\n"
#~ "aj iné operačné systémy.\n"
#~ "</p>"

#~ msgid ""
#~ "<p>\n"
#~ "<b><i>The marked regions will be deleted. All data there will be\n"
#~ "lost. </i></b> There will be no way to recover this data.\n"
#~ "</p>\n"
#~ msgstr ""
#~ "<p>\n"
#~ "<b><i>Označená oblasť bude odstránená. V tejto oblasti stratíte všetky "
#~ "dáta.\n"
#~ "</i></b> Neexistuje spôsob ako ich obnoviť.\n"
#~ "</p>\n"

#~ msgid "Installing on:"
#~ msgstr "Inštalovať na:"

#~ msgid ""
#~ "<p>\n"
#~ "The selected hard disk is probably used by Windows. There is not enough\n"
#~ "space for &product;. You can either <b>delete Windows completely</b> or\n"
#~ "<b>shrink</b> it to get enough free space.\n"
#~ "</p>"
#~ msgstr ""
#~ "<p>\n"
#~ "Vybraný pevný disk asi používa systéme Windows. Neobsahuje dosť miesta\n"
#~ "pre inštaláciu &product;. Môžete buď <b>odstrániť Windows úplne</b> "
#~ "alebo\n"
#~ "ho <b>zmenšiť</b> a tak získať dostatok miesta.\n"
#~ "</p>"

#~ msgid ""
#~ "<p>\n"
#~ "If you delete Windows, all data on this partition will be "
#~ "<b>irreversibly\n"
#~ "lost</b> in the installation. When shrinking Windows, we <b>strongly\n"
#~ "recommend a data backup</b>, because the data must be reorganized.\n"
#~ "This may fail under rare circumstances.\n"
#~ "</p>\n"
#~ msgstr ""
#~ "<p>\n"
#~ "Ak odstránite Windows, všetky dáta na tomto oddieli budú <b>nenávratne\n"
#~ "stratené</b>. Pri zmenšení Windows <b>dôrazne doporučujeme zálohovať\n"
#~ "dáta</b>, pretože musia byť reorganizované. To môže v niektorých "
#~ "prípadoch\n"
#~ "zlyhať.\n"
#~ "</p>\n"

#~ msgid "Propose Separate &Home Partition"
#~ msgstr "Navrhnúť samostatný oddiel &Home"

#~ msgid "Create &LVM Based Proposal"
#~ msgstr "Vytvoriť návrh založený na &LVM"

#~ msgid "Encrypt Volume Group"
#~ msgstr "Zašifrovať skupinu zväzkov"

#~ msgid "Proposal type"
#~ msgstr "Navrhnutý typ"

#~ msgid ""
#~ "You have not assigned a root partition for\n"
#~ "installation. This does not work. Assign the root mount point \"/\" to a\n"
#~ "partition.\n"
#~ "\n"
#~ "Really use this setup?\n"
#~ msgstr ""
#~ "Nepriradili ste koreňový oddiel pre inštaláciu.\n"
#~ "Takto to nefunguje. Priraďte koreňový bod\n"
#~ "pripojenia \"/\" k oddielu.\n"
#~ "\n"
#~ "Naozaj chcete použiť toto nastavenie?\n"

#~ msgid ""
#~ "You tried to mount a FAT partition to one of the following mount\n"
#~ "points: /, /usr, /home, /opt or /var. This will very likely cause "
#~ "problems.\n"
#~ "Use a Linux file system, such as ext3 or ext4, for these mount points.\n"
#~ "\n"
#~ "Really use this setup?\n"
#~ msgstr ""
#~ "Pokúsili ste sa pripojiť oddiel FAT k jednému z nasledujúcich bodov "
#~ "pripojenia:\n"
#~ "/, /usr, /home, /opt alebo /var. Toto veľmi pravdepodobne spôsobí "
#~ "problémy.\n"
#~ "Použite linuxový súborový systém, ako je napríklad ext3 alebo ext4, pre "
#~ "tieto body pripojenia.\n"
#~ "\n"
#~ "Naozaj chcete použiť toto nastavenie?\n"

#~ msgid ""
#~ "You tried to mount a FAT partition to the\n"
#~ "mount point /boot. This will very likely cause problems. Use a Linux "
#~ "file\n"
#~ "system, such as ext3 or ext4, for this mount point.\n"
#~ "\n"
#~ "Really use this setup?\n"
#~ msgstr ""
#~ "Pokúsili ste sa pripojiť oddiel FAT k bodu pripojenia /boot\n"
#~ "Toto veľmi pravdepodobne spôsobí problémy, Použite linuxový súborový\n"
#~ "systém, ako je napríklad ext3 alebo ext4, pre tento bod pripojenia.\n"
#~ "\n"
#~ "Naozaj chcete použiť toto nastavenie?\n"

#~ msgid ""
#~ "You have mounted a partition with Btrfs to the\n"
#~ "mount point /boot. This will very likely cause problems. Use a Linux "
#~ "file\n"
#~ "system, such as ext3 or ext4, for this mount point.\n"
#~ "\n"
#~ "Really use this setup?\n"
#~ msgstr ""
#~ "Pripojili ste oddiel s Btrfs k bodu pripojenia /boot\n"
#~ "Toto veľmi pravdepodobne spôsobí problémy, Použite linuxový súborový\n"
#~ "systém, ako je napríklad ext3 alebo ext4, pre tento bod pripojenia.\n"
#~ "\n"
#~ "Naozaj chcete použiť toto nastavenie?\n"

#~ msgid ""
#~ "Warning:\n"
#~ "Your system needs a boot partition, either with type 0x41 PReP/CHRP\n"
#~ "on MS-DOS or type 0x00 GPT PReP Boot on GPT.\n"
#~ "Please, consider creating one.\n"
#~ "\n"
#~ "Really use this setup?\n"
#~ msgstr ""
#~ "Varovanie:\n"
#~ "Váš systém potrebuje spúšťací oddiel buď s typom 0x41 PReP/CHRP\n"
#~ "pre MS-DOS alebo typ 0x00 GPT PReP Boot pre GPT.\n"
#~ "Prosím, zvážte jeho vytvorenie.\n"
#~ "\n"
#~ "Naozaj chcete použiť toto nastavenie?\n"

#~ msgid ""
#~ "Warning:\n"
#~ "Your boot partition ends above cylinder %1.\n"
#~ "Your BIOS does not seem able to boot\n"
#~ "partitions above cylinder %1.\n"
#~ "With the current setup, your %2\n"
#~ "installation might not be directly bootable.\n"
#~ "\n"
#~ "Really use this setup?\n"
#~ msgstr ""
#~ "Varovanie:\n"
#~ "Váš štartovací oddiel končí cylindrom viac ako %1.\n"
#~ "Váš BIOS sa nezdá byť schopný zaviesť\n"
#~ "oddiely vyššie ako je cylinder %1.\n"
#~ "So súčasným nastavením možno nebude\n"
#~ "možné priamo spustiť vašu inštaláciu %2.\n"
#~ "\n"
#~ "Naozaj chcete použiť toto nastavenie?\n"

#~ msgid ""
#~ "Warning:\n"
#~ "Your boot partition is smaller than %1.\n"
#~ "We recommend to increase the size of /boot.\n"
#~ "\n"
#~ "Really keep this size of the boot partition?\n"
#~ msgstr ""
#~ "Varovanie:\n"
#~ "Váš oddiel boot je menší ako %1.\n"
#~ "Doporučujeme zväčšiť veľkosť oddielu /boot.\n"
#~ "\n"
#~ "Naozaj chcete ponechať túto veľkosť oddielu boot?\n"

#~ msgid ""
#~ "Warning: There is no partition of type bios_grub present.\n"
#~ "Such a partition is recommended (required with Btrfs) when Grub2 is\n"
#~ "installed in the MBR of a GPT disk. It must be unformatted and\n"
#~ "approximately 1MB large.\n"
#~ "Really use this setup?\n"
#~ msgstr ""
#~ "Varovanie: Neexistuje v súčasnosti žiadny oddiel typu bios_grub.\n"
#~ "Takýto oddiel je odporúčaný (vyžadovaný od Btrfs), keď je Grub2\n"
#~ " nainštalovaný v MBR disku GPT. Musí byť nenaformátovaný\n"
#~ "a približne 1 MB veľký.\n"
#~ "Naozaj chcete použiť toto nastavenie?\n"

#~ msgid ""
#~ "Warning: There is no partition mounted as /boot.\n"
#~ "To boot from your hard disk, a small /boot partition\n"
#~ "(approx. %1) is required.  Consider creating one\n"
#~ "with type 0x41 PReP/CHRP on MS-DOS or type 0x00 GPT\n"
#~ "PReP Boot on GPT.\n"
#~ "\n"
#~ "Really use the setup without /boot partition?\n"
#~ msgstr ""
#~ "Varovanie: Neexistuje žiadny oddiel pripojený ako /boot.\n"
#~ "Ak chcete zaviesť systém z pevného disku, je potrebný malý\n"
#~ "oddiel /boot (približne %1). Zvážte vytvorenie jedného\n"
#~ "s typom 0x41 PReP/CHRP pre MS-DOS alebo typ 0x00 GPT\n"
#~ "PReP Boot pre GPT.\n"
#~ "\n"
#~ "Naozaj použiť nastavenie bez oddielu /boot?\n"

#~ msgid ""
#~ "Warning: According to your setup, you intend to\n"
#~ "boot your machine from the root partition (/), which, unfortunately,\n"
#~ "has an end cylinder above %1. Your BIOS does not seem capable\n"
#~ "of booting partitions beyond the %1 cylinder boundary,\n"
#~ "which means your %2 installation will not be\n"
#~ "directly bootable.\n"
#~ "\n"
#~ "Really use this setup?\n"
#~ msgstr ""
#~ "Varovanie: Podľa vášho nastavenia máte v úmysle štartovať\n"
#~ "váš počítač z koreňového oddielu (/), ktorý má nanešťastie\n"
#~ "koncový cylinder nad %1. Váš BIOS sa nezdá byť schopný\n"
#~ "štartovať systém oddielov za hranicou cylindrov %1,\n"
#~ "čo znamená, že vaša inštalácia %2 nebude spustiteľná priamo.\n"
#~ "\n"
#~ "Naozaj chcete použiť toto nastavenie?\n"

#~ msgid ""
#~ "Warning: Some subvolumes of the root filesystem are shadowed by\n"
#~ "mount points of other filesystem. This could lead to problems.\n"
#~ "%s\n"
#~ "Really use this setup?\n"
#~ msgstr ""
#~ "Varovanie: Niektoré podzväzky koreňového súborového systému sú prekryté\n"
#~ "prípojnými bodmi iného súborového systému. To by mohlo viesť k "
#~ "problémom.\n"
#~ "%s\n"
#~ "Naozaj chcete použiť toto nastavenie?\n"

#~ msgid ""
#~ "Warning: With your current setup, your %1\n"
#~ "installation might not be directly bootable, because\n"
#~ "your files below \"/boot\" are on a software RAID device.\n"
#~ "The boot loader setup sometimes fails in this configuration.\n"
#~ "\n"
#~ "Really use this setup?\n"
#~ msgstr ""
#~ "Varovanie: So súčasným nastavením možno nebude\n"
#~ "možné priamo spustiť vašu inštaláciu %1, pretože\n"
#~ "vaše súbory pod \"/boot\" sú na zariadení softvérového RAID.\n"
#~ "Nastavenie správcu štartu niekedy zlyhá v tejto konfigurácii.\n"
#~ "\n"
#~ "Naozaj chcete použiť toto nastavenie?\n"

#~ msgid ""
#~ "Warning: With your current setup, your %2 installation\n"
#~ "will encounter problems when booting, because you have no\n"
#~ "FAT partition mounted on %1.\n"
#~ "\n"
#~ "This will cause severe problems with the normal boot setup.\n"
#~ "\n"
#~ "If you do not know exactly what you are doing, use a normal\n"
#~ "FAT partition for your files below %1.\n"
#~ "\n"
#~ "Really use this setup?\n"
#~ msgstr ""
#~ "Varovanie: So súčasným nastavením vaša %2 inštalácia\n"
#~ "narazí na problémy počas štartu systému, pretože nemáte\n"
#~ "pripojený žiadny oddiel FAT k %1.\n"
#~ "\n"
#~ "To spôsobí vážne problémy pri normálnom nastavení štartu systému.\n"
#~ "\n"
#~ "Ak neviete presne, čo robíte, použite normálny FAT oddiel\n"
#~ "pre vaše súbory pod %1.\n"
#~ "\n"
#~ "Naozaj chcete použiť toto nastavenie?\n"

#~ msgid ""
#~ "Warning: With your current setup, your %2 installation will\n"
#~ "encounter problems when booting, because you have no \n"
#~ "separate %1 partition on your RAID disk.\n"
#~ "\n"
#~ "This will cause severe problems with the normal boot setup.\n"
#~ "\n"
#~ "If you do not know exactly what you are doing, use a normal\n"
#~ "partition for your files below %1.\n"
#~ "\n"
#~ "Really use this setup?\n"
#~ msgstr ""
#~ "Varovanie: So súčasným nastavením vaša %2 inštalácia\n"
#~ "narazí na problémy počas štartu systému, pretože nemáte\n"
#~ "žiadny oddelený %1 oddiel na vašom RAID disku.\n"
#~ "\n"
#~ "To spôsobí vážne problémy pri normálnom nastavení štartu systému.\n"
#~ "\n"
#~ "Ak neviete presne, čo robíte, použite normálny oddiel\n"
#~ "pre vaše súbory pod %1.\n"
#~ "\n"
#~ "Naozaj chcete použiť toto nastavenie?\n"

#~ msgid "Really use this setup?"
#~ msgstr "Naozaj chcete použiť toto nastavenie?"

#~ msgid ""
#~ "\n"
#~ "You have not assigned a swap partition. In most cases, we highly "
#~ "recommend \n"
#~ "to create and assign a swap partition.\n"
#~ "Swap partitions on your system are listed in the main window with the\n"
#~ "type \"Linux Swap\". An assigned swap partition has the mount point \"swap"
#~ "\".\n"
#~ "You can assign more than one swap partition, if desired.\n"
#~ "\n"
#~ "Really use the setup without swap partition?\n"
#~ msgstr ""
#~ "\n"
#~ "Doteraz ste nepriradili žiadny oddiel swap. Vo väčšine prípadov veľmi\n"
#~ "odporúčame vytvoriť a priradiť odkladací oddiel.\n"
#~ "Odkladacie oddiely na vašom systéme sú uvedené v hlavnom okne pod typom\n"
#~ "\"Linux Swap\". Priradený odkladací oddiel má bod pripojenia \"swap\".\n"
#~ "Ak je to žiaduce, môžete prideliť viac ako jeden swap oddiel.\n"
#~ "\n"
#~ "\n"
#~ "Naozaj chcete použiť nastavenie bez odkladacieho oddielu?\n"

#~ msgid ""
#~ "The selected device belongs to the RAID (%1).\n"
#~ "Remove it from the RAID before editing it.\n"
#~ msgstr ""
#~ "Vybrané zariadenie patrí k RAID (%1).\n"
#~ "Pred jeho úpravou ho odstráňte z RAID.\n"

#~ msgid ""
#~ "The selected device belongs to a volume group (%1).\n"
#~ "Remove it from the volume group before editing it.\n"
#~ msgstr ""
#~ "Vybrané zariadenie patrí ku skupine zväzkov (%1).\n"
#~ "Pred jeho úpravou ho odstráňte zo skupiny zväzkov.\n"

#~ msgid ""
#~ "The selected device is used by volume (%1).\n"
#~ "Remove the volume before editing it.\n"
#~ msgstr ""
#~ "Vybrané zariadenie sa používa zväzkom (%1).\n"
#~ "Pred jeho úpravou odstráňte zväzok.\n"

#~ msgid ""
#~ "The device (%2) belongs to the RAID (%1).\n"
#~ "Remove it from the RAID before deleting it.\n"
#~ msgstr ""
#~ "Zariadenie (%2) patrí k RAID (%1).\n"
#~ "Pred jeho vymazaním ho odstráňte z RAID.\n"

#~ msgid ""
#~ "The device (%2) is used by %1.\n"
#~ "Remove %1 before deleting it.\n"
#~ msgstr ""
#~ "Zariadenie (%2) sa používa %1.\n"
#~ "Pred jeho vymazaním ho odstráňte %1.\n"

#~ msgid ""
#~ "The device (%1) cannot be removed since it is a logical partition and \n"
#~ "another logical partition with a higher number is in use.\n"
#~ msgstr ""
#~ "Zariadenie (%1) nemôže byť odstránené, pretože sa jedná o logický\n"
#~ "oddiel a ďalší logický oddiel s vyšším číslom sa aktuálne používa.\n"

#~ msgid ""
#~ "The selected extended partition contains partitions which are currently "
#~ "mounted:\n"
#~ "%1\n"
#~ "We *strongly* recommend to unmount these partitions before you delete the "
#~ "extended partition.\n"
#~ "Choose Cancel unless you know exactly what you are doing.\n"
#~ msgstr ""
#~ "Vybraný rozšírený oddiel obsahuje oddiely, ktoré sú momentálne "
#~ "pripojené:\n"
#~ "%1\n"
#~ "*Dôrazne* doporučujeme odpojenie týchto oddielov pred vymazaním "
#~ "rozšíreného oddielu.\n"
#~ "Ak neviete presne, čo robíte, zvoľte Zrušiť.\n"

#~ msgid ""
#~ "\n"
#~ "The selected extended partition contains at least one LVM partition\n"
#~ "assigned to a volume group. Remove all\n"
#~ "partitions from their respective volume groups\n"
#~ "before deleting the extended partition.\n"
#~ msgstr ""
#~ "\n"
#~ "Vybraný rozšírený oddiel obsahuje aspoň jeden oddiel\n"
#~ "LVM priradený do skupiny zväzkov. Odstráňte všetky\n"
#~ "oddiely z ich príslušných skupín zväzkov pred vymazaním\n"
#~ "rozšíreného oddielu.\n"

#~ msgid ""
#~ "\n"
#~ "The selected extended partition contains at least one partition\n"
#~ "that is part of a RAID system. Unassign the\n"
#~ "partitions from their respective RAID systems before\n"
#~ "deleting the extended partition.\n"
#~ msgstr ""
#~ "\n"
#~ "Vybraný rozšírený oddiel obsahuje aspoň jeden oddiel,\n"
#~ "ktorý je súčasťou systému RAID. Pred vymazaním\n"
#~ "rozšíreného oddielu zrušte priradenie oddielov z ich\n"
#~ "príslušných systémov RAID.\n"

#~ msgid ""
#~ "\n"
#~ "The selected extended partition contains at least one partition\n"
#~ "that is in use. Remove the used volume before\n"
#~ "deleting the extended partition.\n"
#~ msgstr ""
#~ "\n"
#~ "Vybraný rozšírený oddiel obsahuje aspoň jeden oddiel,\n"
#~ "ktorý sa používa. Odstráňte požitý zväzok\n"
#~ "pred zmazaním rozšíreného oddielu.\n"

#~ msgid "Enter your Password for the Encrypted File System."
#~ msgstr "Zadajte vaše heslo pre šifrovaný súborový systém."

#~ msgid "Do not forget what you enter here!"
#~ msgstr "Nezabudnite, čo ste tu zadali!"

#~ msgid "Empty password allowed."
#~ msgstr "Prázdne heslo je povolené."

#~ msgid "Password for Encrypted File System on %1"
#~ msgstr "Heslo pre šifrovaný súborový systém na %1"

#~ msgid ""
#~ "Enter your encryption password for\n"
#~ "device %1 mounted on %2.\n"
#~ msgstr ""
#~ "Zadajte vaše šifrovacie heslo\n"
#~ "pre zariadenie %1 pripojené na %2.\n"

#~ msgid "Enter your Password for the Encrypted File System"
#~ msgstr "Zadajte vaše heslo pre šifrovaný súborový systém"

#~ msgid "&Skip"
#~ msgstr "&Preskočiť"

#~ msgid ""
#~ "The first and the second version\n"
#~ "of the password do not match!\n"
#~ "Try again.\n"
#~ msgstr ""
#~ "Prvá a druhá verzia heslá\n"
#~ "sa nezhodujú!\n"
#~ "Skúste to znovu.\n"

#~ msgid ""
#~ "You did not enter a password.\n"
#~ "Try again.\n"
#~ msgstr ""
#~ "Nezadali ste heslo.\n"
#~ "Skúste to znovu.\n"

#~ msgid ""
#~ "The password must have at least %1 characters.\n"
#~ "Try again.\n"
#~ msgstr ""
#~ "Heslo musí mať minimálne %1 znakov.\n"
#~ "Prosím, skúste to znovu.\n"

#~ msgid "No floating point number."
#~ msgstr "Žiadne reálne číslo."

#~ msgid "File system options:"
#~ msgstr "Možnosti systému súborov:"

#~ msgid ""
#~ "The character '/' is no longer permitted in a volume label.\n"
#~ "Change your volume label so that it does not contain this character.\n"
#~ msgstr ""
#~ "Znak '/ už nie je povolený v menovke zväzku.\n"
#~ "Zmeňte menovku svojho zväzku tak, aby neobsahoval tento znak.\n"

#~ msgid ""
#~ "<p><b>Mount in /etc/fstab by:</b>\n"
#~ "Normally, a file system to mount is identified in /etc/fstab\n"
#~ "by the device name. This identification can be changed so the file "
#~ "system \n"
#~ "to mount is found by searching for a UUID or a volume label. Not all "
#~ "file \n"
#~ "systems can be mounted by UUID or a volume label. If an option is "
#~ "disabled, \n"
#~ "this is not possible.\n"
#~ msgstr ""
#~ "<p><b>Pripojiť v /etc/fstab podľa:</b>\n"
#~ "Normálne sa zariadenie pre pripojenie identifikuje v /etc/fstab\n"
#~ "podľa názvu zariadenia. Táto identifikácia môže byť zmenená tak,\n"
#~ "že súborový systém pre pripojenie sa nájde vyhľadaním UUID alebo\n"
#~ "menovky zväzku. Nie všetky súborové systémy môžu byť pripojené\n"
#~ "podľa UUID alebo menovky zväzku. Ak je voľba zakázaná, toto nie je "
#~ "možné.\n"

#~ msgid ""
#~ "<p><b>Volume Label:</b>\n"
#~ "The name entered in this field is used as the volume label. This usually "
#~ "makes sense only \n"
#~ "when you activate the option for mounting by volume label.\n"
#~ "A volume label cannot contain the / character or spaces.\n"
#~ msgstr ""
#~ "<p><b>Menovka zväzku:</b>\n"
#~ "Názov zadaný do tohto poľa sa použije ako menovka zväzku. To zvyčajne\n"
#~ "dáva zmysel len vtedy, keď aktivujete voľbu pre pripojenie podľa menovky "
#~ "zväzku.\n"
#~ "Menovka zväzku nemôže obsahovať znak / znak alebo medzery.\n"

#~ msgid ""
#~ "\n"
#~ "Maximum volume label length for the selected file system\n"
#~ "is %1. Your volume label has been truncated to this size.\n"
#~ msgstr ""
#~ "\n"
#~ "Maximálna dĺžka menovka zväzku pre vybraný súborový systém\n"
#~ "je %1. Vaše označenie zväzku bolo orezané na túto veľkosť.\n"

#~ msgid "File &System"
#~ msgstr "&Súborový systém"

#~ msgid "O&ptions..."
#~ msgstr "&Voľby..."

#~ msgid "&Encrypt Device"
#~ msgstr "&Šifrovať zariadenie"

#~ msgid "Format"
#~ msgstr "Naformátovať"

#~ msgid "Do &not format"
#~ msgstr "&Neformátovať"

#~ msgid "&Format"
#~ msgstr "&Naformátovať"

#~ msgid "Fs&tab Options"
#~ msgstr "&Možnosti fstab"

#~ msgid "&Mount Point"
#~ msgstr "&Bod pripojenia"

#~ msgid ""
#~ "\n"
#~ "The selected partition (%1) is currently mounted on %2.\n"
#~ "If you change parameters (such as the mount point or the file system "
#~ "type),\n"
#~ "your Linux installation might be damaged.\n"
#~ "\n"
#~ "Unmount the partition if possible. If you are unsure,\n"
#~ "we recommend to abort. Do not proceed unless you know\n"
#~ "exactly what you are doing.\n"
#~ "\n"
#~ "Continue?\n"
#~ msgstr ""
#~ "\n"
#~ "Vybraný oddiel (%1) je momentálne pripojený na %2.\n"
#~ "Ak zmeníte jeho parametre (ako je bod pripojenia alebo typ súborového\n"
#~ "systému), môže to poškodiť vašu inštaláciu Linux.\n"
#~ "\n"
#~ "Ak je to možné, odpojte oddiel. Ak si nie ste istí, odporúčame\n"
#~ "prerušiť. Nepokračujte, ak neviete presne, čo robíte.\n"
#~ "\n"
#~ "Chcete pokračovať?\n"

#~ msgid ""
#~ "\n"
#~ "The file system on the partition cannot be shrunk by YaST2.\n"
#~ "Only fat, ext2, ext3, ext4, and reiser allow shrinking of a file system."
#~ msgstr ""
#~ "\n"
#~ "Súborový systém na oddiele nie je možné zmenšiť s YaST2.\n"
#~ "Iba fat, ext2, ext3, ext4 a reiser umožňujú zmenšenie súborového systému."

#~ msgid ""
#~ "\n"
#~ "The file system on the logical volume cannot be shrunk by YaST2.\n"
#~ "Only fat, ext2, ext3, ext4, and reiser allow shrinking of a file system."
#~ msgstr ""
#~ "\n"
#~ "Súborový systém na logickom zväzku nie je možné zmenšiť s YaST2.\n"
#~ "Iba fat, ext2, ext3, ext4 a reiser umožňujú zmenšenie súborového systému."

#~ msgid "You risk losing data if you shrink this logical volume."
#~ msgstr "Riskujete stratu dát, ak si zmenšíte tento logický zväzok."

#~ msgid "Continue?"
#~ msgstr "Pokračovať?"

#~ msgid ""
#~ "\n"
#~ "The file system on the selected partition cannot be extended by YaST2.\n"
#~ "Only fat, ext2, ext3, ext4, xfs, and reiser allow extending a file system."
#~ msgstr ""
#~ "\n"
#~ "Súborový systém na vybranom oddiele nie je možné rozšíriť s YaST2.\n"
#~ "Iba fat, ext2, ext3, ext4, xfs a reiser umožňujú rozšírenie súborového "
#~ "systému."

#~ msgid ""
#~ "\n"
#~ "The file system on the selected logical volume cannot be extended by "
#~ "YaST2.\n"
#~ "Only fat, ext2, ext3, ext4, xfs, and reiser allow extending a file system."
#~ msgstr ""
#~ "\n"
#~ "Súborový systém na vybranom logickom zväzku nie je možné rozšíriť s "
#~ "YaST2.\n"
#~ "Iba fat, ext2, ext3, ext4, xfs a reiser umožňujú rozšírenie súborového "
#~ "systému."

#~ msgid "Continue resizing?"
#~ msgstr "Pokračovať v zmene veľkosti?"

#~ msgid "You decreased a partition with a reiser file system on it."
#~ msgstr "Zmenšili ste oddiel so systémom súborov reiser."

#~ msgid "You decreased a logical volume with a reiser file system on it."
#~ msgstr "Zmenšili ste logický zväzok so systémom súborov reiser."

#~ msgid ""
#~ "\n"
#~ "It is possible to shrink a reiser file system, but this feature is not\n"
#~ "very thoroughly tested. A backup of your data is recommended.\n"
#~ "\n"
#~ "Shrink the file system now?"
#~ msgstr ""
#~ "\n"
#~ "Je možné zmenšiť súborový systém reiser, ale ale táto funkcia\n"
#~ "nie je dokonale otestovaná. Doporučujeme urobiť zálohu dát.\n"
#~ "Chcete teraz zmenšiť súborový systém?"

#~ msgid ""
#~ "The selected device contains partitions that are currently mounted:\n"
#~ "%1\n"
#~ "We *strongly* recommended to unmount these partitions before deleting the "
#~ "partition table.\n"
#~ "Choose Cancel unless you know exactly what you are doing.\n"
#~ msgstr ""
#~ "Vybrané zariadenie obsahuje oddiely, ktoré sú momentálne pripojené:\n"
#~ "%1\n"
#~ "Dôrazne doporučujeme odpojenie týchto oddielov pred zmazaním tabuľky "
#~ "oddielov.\n"
#~ "Ak neviete presne, čo robíte, zvoľte Zrušiť.\n"

#~ msgid ""
#~ "\n"
#~ "The selected device contains at least one LVM partition\n"
#~ "assigned to a volume group. Remove all\n"
#~ "partitions from their respective volume groups\n"
#~ "before deleting the device.\n"
#~ msgstr ""
#~ "\n"
#~ "Vybrané zariadenie obsahuje aspoň jeden oddiel\n"
#~ "LVM priradený do skupiny zväzkov Odstráňte\n"
#~ "všetky oddiely z ich príslušných skupín zväzkov\n"
#~ "pred vymazaním zariadenia.\n"

#~ msgid ""
#~ "\n"
#~ "The selected device contains at least one partition\n"
#~ "that is part of a RAID system. Unassign the\n"
#~ "partitions from their respective RAID systems before\n"
#~ "deleting the device.\n"
#~ msgstr ""
#~ "\n"
#~ "Vybrané zariadenie obsahuje aspoň jeden oddiel,\n"
#~ "ktorý je súčasťou systému RAID. Pred vymazaním\n"
#~ "zariadenia zrušte priradenie oddielov z ich príslušných\n"
#~ "systémov RAID.\n"

#~ msgid ""
#~ "\n"
#~ "The selected device contains at least one partition\n"
#~ "that is used by another volume. Delete the volume using it\n"
#~ "before deleting the device.\n"
#~ msgstr ""
#~ "\n"
#~ "Vybrané zariadenie obsahuje aspoň jeden oddiel,\n"
#~ "ktorý používa iný zväzok. Pred vymazaním zariadenia\n"
#~ "odstráňte pomocou neho zväzok.\n"

#~ msgid ""
#~ "<p>Enable automatic snapshots for a Btrfs filesystem with snapper.</p>"
#~ msgstr ""
#~ "<p>Povoliť automatické snímky pre súborový systém Btrfs s nástrojom "
#~ "snapper.</p>"

#~ msgid "Existing Subvolumes:"
#~ msgstr "Existujúce podzväzky:"

#~ msgid "New Subvolume"
#~ msgstr "Nový podzväzok"

#~ msgid "Add new"
#~ msgstr "Pridať nové"

#~ msgid "Empty subvolume name not allowed."
#~ msgstr "Prázdny názov podzväzku nie je dovolený."

#~ msgid ""
#~ "Only subvolume names starting with \"%1\" currently allowed!\n"
#~ "Automatically prepending \"%1\" to name of subvolume."
#~ msgstr ""
#~ "V súčasnosti sú povolené iba názvy podzväzkov začínajúce s \"%1\"!\n"
#~ "Automaticky je vložené \"%1\" pred názov podzväzku."

#~ msgid "Subvolume name %1 already exists."
#~ msgstr "Názov podzväzku %1 už existuje."

#~ msgid "Modifications done so far in this dialog will be lost."
#~ msgstr "Zmeny doteraz vykonané v tomto dialógu sa stratia."

#~ msgid ""
#~ "<p>\n"
#~ "Create an encrypted file system.\n"
#~ "</p>\n"
#~ msgstr ""
#~ "<p>\n"
#~ "Vytvoriť šifrovaný súborový systém.\n"
#~ "</p>\n"

#~ msgid ""
#~ "<p>\n"
#~ "Access an encrypted file system.\n"
#~ "</p>\n"
#~ msgstr ""
#~ "<p>\n"
#~ "Prístup k šifrovanému súborovému systému.\n"
#~ "</p>\n"

#~ msgid ""
#~ "<p>\n"
#~ "Keep in mind that this file system is only protected when it is not\n"
#~ "mounted. Once it is mounted, it is as secure as every other\n"
#~ "Linux file system.\n"
#~ "</p>\n"
#~ msgstr ""
#~ "<p>\n"
#~ "Uvedomte si, že tento súborový systém je chránený iba keď nie je\n"
#~ "pripojený. Akonáhle je pripojený je rovnako bezpečný, ako každý iný\n"
#~ "súborový systém Linux.\n"
#~ "</p>\n"

#~ msgid ""
#~ "<p>\n"
#~ "This mount point corresponds to a temporary filesystem like /tmp or /var/"
#~ "tmp.\n"
#~ "If you leave the encryption password empty, the system will create\n"
#~ "a random password at system startup for you. This means, you will lose "
#~ "all\n"
#~ "data on these filesystems at system shutdown.\n"
#~ "</p>\n"
#~ msgstr ""
#~ "<p>\n"
#~ "Tento prípojný bod zodpovedá dočasnému súborovému systému, ako je "
#~ "napríklad /tmp alebo /var/tmp.\n"
#~ "Ak necháte šifrovacie heslo prázdne, systém vytvorí pre vás\n"
#~ "náhodné heslo pri spustení systému. To znamená, že prídete\n"
#~ "o všetky dáta na týchto súborových systémov pri vypnutí systému.\n"
#~ "</p>\n"

#~ msgid ""
#~ "<p>\n"
#~ "If you forget your password, you will lose access to the data on your "
#~ "file system.\n"
#~ "Choose your password carefully. A combination of letters and numbers\n"
#~ "is recommended. To ensure the password was entered correctly,\n"
#~ "enter it twice.\n"
#~ "</p>\n"
#~ msgstr ""
#~ "<p>\n"
#~ "Ak zabudnete heslo, stratíte prístup k dátam na tomto systéme súborov.\n"
#~ "Preto si ho vyberte pozorne. Doporučuje sa kombinácia písmen a číslic.\n"
#~ "Aby sa overilo, že ste heslo zadali správne, musíte ho zadať dvakrát.\n"
#~ "</p>\n"

#~ msgid ""
#~ "<p>\n"
#~ "You must distinguish between uppercase and lowercase. A password should "
#~ "have at\n"
#~ "least %1 characters and, as a rule, not contain any special characters\n"
#~ "(e.g., letters with accents or umlauts).\n"
#~ "</p>\n"
#~ msgstr ""
#~ "<p>\n"
#~ "Musíte rozlišovať veľké a malé písmená. Heslo by malo mať aspoň\n"
#~ "%1 znakov a nesmie obsahovať žiadne špeciálne znaky\n"
#~ "(ako napríklad písmená s mäkčeňmi a dĺžňami).\n"
#~ "</p>\n"

#~ msgid ""
#~ "<p>\n"
#~ "Possible characters are\n"
#~ "<tt>%1</tt>, blanks, uppercase and lowercase\n"
#~ "letters (<tt>A-Za-Z</tt>), and digits <tt>0</tt> to <tt>9</tt>.\n"
#~ "</p>\n"
#~ msgstr ""
#~ "<p>\n"
#~ "Možné znaky sú\n"
#~ "<tt>%1</tt>, medzery, veľké a malé písmená\n"
#~ "(<tt>A-Za-Z</tt>) a číslice <tt>0</tt> až <tt>9</tt>.\n"
#~ "</p>\n"

#~ msgid ""
#~ "<p>\n"
#~ "Do not forget this password!\n"
#~ "</p>"
#~ msgstr ""
#~ "<p>\n"
#~ "Nezabudnite heslo!\n"
#~ "</p>"

#~ msgid ""
#~ "<p>\n"
#~ "You will need to enter your encryption password.\n"
#~ "</p>\n"
#~ msgstr ""
#~ "<p>\n"
#~ "Budete musieť zadať heslo svoje šifrovacie heslo.\n"
#~ "</p>\n"

#~ msgid ""
#~ "<p>\n"
#~ "If the encrypted file system does not contain any system file and "
#~ "therefore is\n"
#~ "not needed for the update, you may select <b>Skip</b>. In this case, the\n"
#~ "file system is not accessed during update.\n"
#~ "</p>\n"
#~ msgstr ""
#~ "<p>\n"
#~ "Ak šifrovaný súborový systém neobsahuje žiadne systémové súbory a preto\n"
#~ "ho nie je nutné aktualizovať, môžete vybrať <b>Preskočiť</b>. V tom "
#~ "prípade\n"
#~ "súborový systém nie je prístupný v priebehu aktualizácie.\n"
#~ "</p>\n"

#~ msgid ""
#~ "Warning: With your current setup, your installation\n"
#~ "will encounter problems when booting, because the disk on which  \n"
#~ "your /boot partition is located does not contain a GPT disk label.\n"
#~ "\n"
#~ "It will probably not be possible to boot such a setup.\n"
#~ "\n"
#~ "If you need to use this disk for installation, you should destroy \n"
#~ "the disk label in the expert partitioner.\n"
#~ msgstr ""
#~ "Varovanie: So súčasným nastavením vaša inštalácia\n"
#~ "narazí na problémy počas štartu systému, pretože disk, na ktorom\n"
#~ "je umiestnený oddiel /boot, neobsahuje GPT menovku disku.\n"
#~ "\n"
#~ "Pravdepodobne nebude možné spustiť také nastavenie.\n"
#~ "\n"
#~ "Ak potrebujete použiť tento disk pre inštaláciu, mali by ste \n"
#~ "zničiť menovku disku v rozdelení disku pre expertov.\n"

#~ msgid ""
#~ "Warning: Your system states that it requires an EFI \n"
#~ "boot setup. Since the selected disk does not contain a \n"
#~ "GPT disk label YaST will create a GPT label on this disk.\n"
#~ "\n"
#~ "You need to mark all partitions on this disk for removal.\n"
#~ msgstr ""
#~ "Varovanie: Váš systém uvádza, že vyžaduje EFI nastavenie štartu \n"
#~ " systému. Pretože vybraný disk neobsahuje GPT menovku disku, \n"
#~ " YaST vytvorí GPT menovku na tomto disku.\n"
#~ "\n"
#~ "Musíte označiť všetky oddiely na tomto disku na odstránenie.\n"

#~ msgid "You cannot use the mount point \"%1\" for LVM.\n"
#~ msgstr "Pre LVM nemôžete použiť bod %1.\n"

#~ msgid "You cannot use the mount point %1 for RAID."
#~ msgstr "Pre RAID nemôžete použiť bod pripojenia %1."

#~ msgid ""
#~ "You have selected to not automatically mount at start-up a file system\n"
#~ "that may contain files that the system needs to work properly.\n"
#~ "\n"
#~ "This may cause problems.\n"
#~ "\n"
#~ "Really do this?\n"
#~ msgstr ""
#~ "Rozhodli ste sa, že sa nemá automaticky pripojiť pri štarte súborový "
#~ "systém,\n"
#~ "ktorý môže obsahovať súbory, ktoré systém potrebuje, aby pracoval "
#~ "správne.\n"
#~ "\n"
#~ "To môže spôsobiť problémy.\n"
#~ "\n"
#~ "Naozaj to chcete urobiť?\n"

#~ msgid ""
#~ "You have set a file system as mountable by users. The file system\n"
#~ "may contain files that need to be executable.\n"
#~ "\n"
#~ "This usually causes problems.\n"
#~ "\n"
#~ "Really do this?\n"
#~ msgstr ""
#~ "Nastavili ste súborový systém tak, že ho môžu pripojiť používatelia. "
#~ "Súborový\n"
#~ "systém môže obsahovať súbory, ktoré musia byť spustiteľné.\n"
#~ "\n"
#~ "To zvyčajne spôsobuje problémy.\n"
#~ "\n"
#~ "Naozaj to chcete urobiť?\n"

#~ msgid "Mount point must not be empty."
#~ msgstr "Bod pripojenia nesmie byť prázdny."

#~ msgid "Swap devices must have swap as mount point."
#~ msgstr "Zariadenia odkladacieho priestoru musia mať swap ako prípojný bod."

#~ msgid "Only swap devices may have swap as mount point."
#~ msgstr ""
#~ "Iba zariadenia odkladacieho priestoru môžu mať swap ako prípojný bod."

#~ msgid ""
#~ "FAT filesystem used for system mount point (/, /usr, /opt, /var, /home).\n"
#~ "This is not possible."
#~ msgstr ""
#~ "Systém súborov FAT používaný pre systémový bod pripojenia (/, /usr, /"
#~ "opt, /var, /home).\n"
#~ "To nie je možné."

#~ msgid ""
#~ "Invalid character in mount point. Do not use \"`'!\"%#\" in a mount point."
#~ msgstr ""
#~ "Neplatný znak v bode pripojenia. Nepoužívajte znaky \"`'!\"%#\" v bode "
#~ "pripojenia."

#~ msgid ""
#~ "You cannot use any of the following mount points:\n"
#~ "/bin, /dev, /etc, /lib, /lib64, /lost+found, /mnt, /proc, /sbin, /sys,\n"
#~ "/var/adm/mnt\n"
#~ msgstr ""
#~ "Nemôžete použiť žiadny z nasledujúcich bodov pripojenia:\n"
#~ "/bin, /dev, /etc, /lib, /lib64, /lost+found, /mnt, /proc, /sbin, /sys,\n"
#~ "/var/adm/mnt\n"

#~ msgid "Your mount point must start with a \"/\" "
#~ msgstr "Bod pripojenia musí začínať na \"/\" "

#~ msgid ""
#~ "It is not allowed to assign the mount point swap\n"
#~ "to a device without a swap file system."
#~ msgstr ""
#~ "Nie je dovolené prideliť prípojný bod swap k zariadeniu\n"
#~ "bez odkladacieho súborového systému."

#~ msgid ""
#~ "Your partition is too small to use %1.\n"
#~ "The size you entered (after rounding up) is %2.\n"
#~ "The minimum size for this file system is %3.\n"
#~ msgstr ""
#~ "Váš oddiel je príliš malý pre použitie %1.\n"
#~ "Zadaná veľkosť (po zaokrúhlení) je %2.\n"
#~ "Minimálna veľkosť pre tento súborový systém je %3.\n"

#~ msgid ""
#~ "It is not allowed to assign a mount point\n"
#~ "to a device with nonexistent or unknown file system."
#~ msgstr ""
#~ "Nie je dovolené priradiť prípojný bod zariadeniu s neexistujúcim\n"
#~ " alebo neznámym súborovým systémom."

#~ msgid ""
#~ "\n"
#~ "WARNING:\n"
#~ "\n"
#~ "This file system is not supported in %1;.\n"
#~ "It is completely untested and might not be well-integrated \n"
#~ "in the system.  Do not report bugs against this file system \n"
#~ "if it does not work properly or at all.\n"
#~ "\n"
#~ "Really use this file system?\n"
#~ msgstr ""
#~ "\n"
#~ "Varovanie:\n"
#~ "\n"
#~ "Tento súborový systém nie je podporovaný v %1;.\n"
#~ "Nie je úplne otestovaný a nemusí byť dobre integrovaný \n"
#~ "v systéme. Nehláste chyby o tomto súborovom systéme \n"
#~ "v prípade, že nefunguje správne alebo vôbec.\n"
#~ "\n"
#~ "Naozaj chcete použiť tento súborový systém?\n"

#~ msgid "It is not possible to resize the file system while it is mounted."
#~ msgstr "Nie je možné zmeniť veľkosť súborového systému, keď je pripojený."

#~ msgid "Configure &Multipath..."
#~ msgstr "Konfigurovať &Multipath..."

#~ msgid "Available Storage on %1"
#~ msgstr "Dostupné úložisko na %1"

#~ msgid ""
#~ "<p>This view shows all storage devices\n"
#~ "available.</p>"
#~ msgstr ""
#~ "<p>Tento pohľad ukazuje všetky dostupné úložné\n"
#~ "zariadenia.</p>"

#~ msgid ""
#~ "<p>By double clicking a table entry,\n"
#~ "you navigate to the view with detailed information about the\n"
#~ "device.</p>\n"
#~ msgstr ""
#~ "<p>Dvojitým kliknutím na položku tabuľky,\n"
#~ "prejdete do prehľadu s podrobnými informáciami\n"
#~ "o zariadení..</p>\n"

#~ msgid ""
#~ "<p>By selecting a table entry you can\n"
#~ "navigate to the view with detailed information about the device.</p>"
#~ msgstr ""
#~ "<p>Výberom položky v tabuľke môžete\n"
#~ "prejsť do prehľadu s podrobnými informáciami o zariadení.</p>"

#~ msgid ""
#~ "Rescaning disks cancels all current changes.\n"
#~ "Really rescan disks?"
#~ msgstr ""
#~ "Opätovné prehľadávanie diskov zruší všetky aktuálne zmeny.\n"
#~ "Naozaj chcete znovu prehľadať disky?"

#~ msgid ""
#~ "Calling multipath configuration cancels all current changes.\n"
#~ "Really call multipath configuration?\n"
#~ msgstr ""
#~ "Volanie konfigurácie multipath zruší všetky aktuálne zmeny.\n"
#~ "Naozaj chcete volať konfiguráciu multipath?\n"

#~ msgid "Edit Btrfs %1"
#~ msgstr "Upraviť Btrfs %1"

#~ msgid "<p>Change the devices that are used by the Btrfs volume.</p>"
#~ msgstr "<p>Zmeňte zariadenia, ktoré sú používané vo zväzku Btrfs.</p>"

#~ msgid "Unused Devices:"
#~ msgstr "Nepoužité zariadenia:"

#~ msgid "Resize Btrfs Volume %1"
#~ msgstr "Zmeniť veľkosť zväzku Btrfs %1"

#~ msgid "No Btrfs device selected."
#~ msgstr "Žiadne zariadenie Btrfs nebolo vybrané."

#~ msgid ""
#~ "The Btrfs %1 is in use. It cannot be\n"
#~ "edited. To edit %1, make sure it is not used."
#~ msgstr ""
#~ "Btrfs %1 sa používa. Nemôže sa upravovať.\n"
#~ "Ak chcete upraviť %1, uistite sa, že nie je používaný."

#~ msgid "Failed to remove some physical devices."
#~ msgstr "Zlyhalo odstránenie niektorých fyzických zariadení."

#~ msgid "Edit"
#~ msgstr "Upraviť"

#~ msgid "<p>This view shows all Btrfs volumes.</p>"
#~ msgstr "<p>Tento pohľad ukazuje všetky zväzky Btrfs.</p>"

#~ msgid ""
#~ "<p>This view shows detailed information about the\n"
#~ "selected Btrfs volume.</p>\n"
#~ msgstr ""
#~ "<p>Tento pohľad ukazuje podrobné informácie\n"
#~ "o vybranom zväzku Btrfs.</p>\n"

#~ msgid ""
#~ "<p>This view shows all devices used by the\n"
#~ "selected Btrfs volume.</p>\n"
#~ msgstr ""
#~ "<p>Tento pohľad ukazuje všetky zariadenia používané\n"
#~ "vybraným zväzkom Btrfs.</p>\n"

#~ msgid "Btrfs Device: %1"
#~ msgstr "Btrfs zariadenie: %1"

#~ msgid "Format partition"
#~ msgstr "Formátovať oddiel"

#~ msgid "Do not format partition"
#~ msgstr "Neformátovať oddiel"

#~ msgid "Do not mount partition"
#~ msgstr "Nepripojiť oddiel"

#~ msgid "Mount partition"
#~ msgstr "Pripojiť oddiel"

#~ msgid "Crypt files must be encrypted."
#~ msgstr "Šifrovacie súbory musia byť zašifrované."

#~ msgid ""
#~ "You chose to create the crypt file, but did not specify\n"
#~ "that it should be formatted. This does not make sense.\n"
#~ "\n"
#~ "Also check the format option.\n"
#~ msgstr ""
#~ "Zvolil si ste vytvorenie šifrovacieho súboru, ale nezadali ste,\n"
#~ "že by mal byť formátovaný. To nedáva zmysel.\n"
#~ "\n"
#~ "Zaškrtnite aj voľbu formátovania.\n"

#~ msgid "Crypt files require a mount point."
#~ msgstr "Šifrovacie súbory vyžadujú bod pripojenia."

#~ msgid "Tmpfs requires a mount point."
#~ msgstr "Tmpfs vyžaduje bod pripojenia."

#~ msgid ""
#~ "<p>\n"
#~ "Keep in mind that this file system is only protected when it is not\n"
#~ "mounted. Once it is mounted, it is as secure as every other\n"
#~ "Linux file system.\n"
#~ "</p>"
#~ msgstr ""
#~ "<p>\n"
#~ "Uvedomte si, že tento súborový systém je chránený iba keď nie je\n"
#~ "pripojený. Akonáhle je pripojený, je rovnako bezpečný, ako každý iný\n"
#~ "súborový systém Linux.\n"
#~ "</p>"

#~ msgid ""
#~ "<p>\n"
#~ "The file system used for this volume is swap. You can leave the "
#~ "encryption \n"
#~ "password empty, but then the swap device cannot be used for hibernating\n"
#~ "(suspend to disk).\n"
#~ "</p>\n"
#~ msgstr ""
#~ "<p>\n"
#~ "Súborový systém použitý pre tento zväzok je swap. Môžete ponechať \n"
#~ "šifrovacie heslo prázdne, ale potom zariadenie odkladacieho priestoru\n"
#~ "nebude možné použiť pre hibernáciu (uspanie na disk).\n"
#~ "</p>\n"

#~ msgid "All data stored on the volume will be lost!"
#~ msgstr "Všetky dáta uložené na zväzku sa stratia!"

#~ msgid ""
#~ "\n"
#~ "You cannot resize the selected partition because the file system\n"
#~ "on this partition does not support resizing.\n"
#~ msgstr ""
#~ "\n"
#~ "Nemôžete zmeniť veľkosť vybraného oddielu, pretože súborový\n"
#~ "systém na tomto oddiele nepodporuje zmenu veľkosti.\n"

#~ msgid ""
#~ "Partition %1 cannot be resized\n"
#~ "because the filesystem seems to be inconsistent.\n"
#~ msgstr ""
#~ "Nie je možné zmeniť veľkosť oddielu %1 \n"
#~ "pretože súborový systém sa zdá byť nekonzistentný.\n"

#~ msgid "Output of %1"
#~ msgstr "Výstup %1"

#~ msgid "Edit DM %1"
#~ msgstr "Upraviť DM %1"

#~ msgid "No DM device selected."
#~ msgstr "Žiadne zariadenie DM nebolo vybrané."

#~ msgid ""
#~ "The DM %1 is in use. It cannot be\n"
#~ "edited. To edit %1, make sure it is not used."
#~ msgstr ""
#~ "DM %1 sa používa. Nemôže sa upravovať.\n"
#~ "Ak chcete upraviť %1, uistite sa, že nie je používané."

#~ msgid "Device Mapper (DM)"
#~ msgstr "Mapovanie zariadení (DM)"

#~ msgid ""
#~ "<p>This view shows all Device Mapper devices except for those already \n"
#~ "included in some other view. Therefore multipath disks,\n"
#~ "BIOS RAIDs and LVM logical volumes are not shown here.</p>\n"
#~ msgstr ""
#~ "<p>Tento pohľad ukazuje všetky zariadenia Mapovania zariadení s "
#~ "výnimkou \n"
#~ "tých, ktoré sú už zahrnuté v nejakom inom pohľade. Preto tu nie sú "
#~ "zobrazené\n"
#~ "multipath disky, BIOS RAID a LVM logické zväzky.</p>\n"

#~ msgid ""
#~ "<p>This view shows all devices used by the\n"
#~ "selected Device Mapper device.</p>"
#~ msgstr ""
#~ "<p>Tento pohľad ukazuje všetky zariadenia používané\n"
#~ "vybraným zariadením Mapovania zariadení.</p>"

#~ msgid "DM Device: %1"
#~ msgstr "Zariadenie DM: %1"

#~ msgid "Add RAID"
#~ msgstr "Pridať RAID"

#~ msgid "Save Device Graph..."
#~ msgstr "Uložiť graf zariadení..."

#~ msgid "<p>This view shows a graph of devices.</p>"
#~ msgstr "<p>Tento pohľad ukazuje graf zariadení.</p>"

#~ msgid "<p>This view shows a graph of mount points.</p>"
#~ msgstr "<p>Tento pohľad ukazuje graf bodov pripojenia.</p>"

#~ msgid "Start Cylinder"
#~ msgstr "Počiatočný cylinder"

#~ msgid "End Cylinder"
#~ msgstr "Koncový cylinder"

#~ msgid "Add Partition on %1"
#~ msgstr "Pridať oddiel na %1"

#~ msgid "Edit Partition %1"
#~ msgstr "Upraviť oddiel %1"

#~ msgid "Cannot create partition table on LDL formatted DASD."
#~ msgstr "Nie je možné vytvoriť tabuľku oddielov na DASD s LDL formátovaním."

#~ msgid "Select new partition table type for %1."
#~ msgstr "Vyberte nový typ tabuľky oddielov pre %1."

#~ msgid ""
#~ "Really create new partition table on %1? This will delete all data\n"
#~ "on %1 and all RAIDs and Volume Groups using partitions on %1."
#~ msgstr ""
#~ "Naozaj chcete vytvoriť novú tabuľku oddielov na %1? Tým dôjde k vymazaniu "
#~ "všetkých dát na %1 a všetkých RAID a skupín zväzkov používajúcich oddiely "
#~ "na %1."

#~ msgid "No disk selected."
#~ msgstr "Žiadny disk nebol vybraný."

#~ msgid "Really delete BIOS RAID %1?"
#~ msgstr "Naozaj odstrániť BIOS RAID %1?"

#~ msgid "Really delete Partitioned RAID %1?"
#~ msgstr "Naozaj chcete zmazať RAID %1 s rozdelením disku?"

#~ msgid "It is not possible to create a partition on %1."
#~ msgstr "Na %1 nie je možné vytvoriť oddiel."

#~ msgid "No partition selected."
#~ msgstr "Žiadny oddiel nebol vybraný."

#~ msgid ""
#~ "The partition %1 is in use. It cannot be\n"
#~ "edited. To edit %1, make sure it is not used."
#~ msgstr ""
#~ "Oddiel %1 sa používa. Nemôže sa upravovať.\n"
#~ "Ak chcete upraviť %1, uistite sa, že nie je používaný."

#~ msgid ""
#~ "The partition %1 is in use. It cannot be\n"
#~ "resized. To resize %1, make sure it is not used."
#~ msgstr ""
#~ "Oddiel %1 sa používa Nemôže sa zmeniť jeho veľkosť.\n"
#~ "Ak chcete zmeniť veľkosť pre %1, uistite sa, že nie je používaný."

#~ msgid ""
#~ "Running dasdfmt deletes all data on the disk.\n"
#~ "Really execute dasdfmt on disk %1?\n"
#~ msgstr ""
#~ "Spustenie dasdfmt vymaže všetky dáta na disku.\n"
#~ "Naozaj chcete vykonať dasdfmt na disku %1?\n"

#~ msgid ""
#~ "The disk is no longer marked for dasdfmt.\n"
#~ "\n"
#~ "Partitions currently present on this disk are again\n"
#~ "displayed.\n"
#~ msgstr ""
#~ "Disk už nie je označený pre dasdfmt.\n"
#~ "\n"
#~ "Oddiely v súčasnosti prítomné na tomto disku sú znova\n"
#~ "zobrazené.\n"

#~ msgid "Add Partition"
#~ msgstr "Pridať oddiel"

#~ msgid "Move"
#~ msgstr "Presunúť"

#~ msgid "Resize"
#~ msgstr "Zmeniť veľkosť"

#~ msgid ""
#~ "<p>This view shows all hard disks including\n"
#~ "iSCSI disks, BIOS RAIDs and multipath disks and their partitions.</p>\n"
#~ msgstr ""
#~ "<p>Tento pohľad ukazuje všetky pevné disky vrátane\n"
#~ "diskov iSCSI, BIOS RAIDs a multipath diskov a ich oddielov.</p>\n"

#~ msgid "Health Test (SMART)..."
#~ msgstr "Test stavu (SMART)..."

#~ msgid "Properties (hdparm)..."
#~ msgstr "Vlastnosti (hdparm)..."

#~ msgid ""
#~ "<p>This view shows detailed information about the\n"
#~ "selected hard disk.</p>"
#~ msgstr ""
#~ "<p>Tento pohľad ukazuje podrobné informácie\n"
#~ "o vybranom pevnom disku.</p>"

#~ msgid "SMART is not available for this disk."
#~ msgstr "SMART nie je k dispozícii pre tento disk."

#~ msgid "hdparm is not available for this disk."
#~ msgstr "hdparm nie je k dispozícii pre tento disk."

#~ msgid "Execute dasd&fmt on the DASD Device"
#~ msgstr "Spustenie dasd&fmt na zariadení DASD"

#~ msgid ""
#~ "<p>This view shows all partitions of the selected\n"
#~ "hard disk. If the hard disk is used by e.g. BIOS RAID or multipath, no\n"
#~ "partitions are shown here.</p>\n"
#~ msgstr ""
#~ "<p>Tento pohľad ukazuje všetky oddiely na vybranom pevnom\n"
#~ "disku. V prípade, že pevný disk používajú, napr. BIOS RAID alebo\n"
#~ "multipath, žiadne oddiely sa tu nezobrazia.</p>\n"

#~ msgid ""
#~ "<p>This view shows all devices used by the\n"
#~ "selected hard disk. The view is only available for BIOS RAIDs, "
#~ "partitioned\n"
#~ "software RAIDs and multipath disks.</p>\n"
#~ msgstr ""
#~ "<p>Tento pohľad ukazuje všetky zariadenia používané vybraným\n"
#~ "pevným diskom. Pohľad je k dispozícii len pre BIOS RAID,\n"
#~ "softvérové RAID s rozdelením diskov a disky multipath.</p>\n"

#~ msgid "Hard Disk: %1"
#~ msgstr "Pevný disk: %1"

#~ msgid ""
#~ "<p>This view shows detailed information about the\n"
#~ "selected partition.</p>"
#~ msgstr ""
#~ "<p>Tento pohľad ukazuje podrobné informácie\n"
#~ "o vybranom oddiele.</p>"

#~ msgid ""
#~ "<p>You can choose whether the existing system\n"
#~ "volumes, e.g. / and /usr, will be formatted during the\n"
#~ "installation. Non-system volumes, e.g. /home, will not be formatted.</p>"
#~ msgstr ""
#~ "<p>Môžete si vybrať, či existujúce systémové zväzky,\n"
#~ "napr. / a /usr, budú formátované v priebehu inštalácie.\n"
#~ "Nesystémové zväzky, napr. /home, nebudú formátované.</p>"

#~ msgid "No previous system with mount points was detected."
#~ msgstr "Nenájdený žiadny systém s definovanými bodmi pripojenia."

#~ msgid "Wrong Password Provided."
#~ msgstr "Zadané nesprávne heslo."

#~ msgid "Really delete %1?"
#~ msgstr "Naozaj odstrániť %1?"

#~ msgid ""
#~ "\n"
#~ "Should the loop file %1 also be removed?\n"
#~ msgstr ""
#~ "\n"
#~ "Mal by sa súbor loop %1 tiež odstrániť?\n"

#~ msgid "Unallocated"
#~ msgstr "Nepridelené"

#~ msgid "<p>No changes to storage settings.</p>"
#~ msgstr "<p>Žiadne zmeny v nastavení úložísk.</p>"

#~ msgid "<p>Storage settings:</p>"
#~ msgstr "<p>Nastavenie úložísk:</p>"

#~ msgid ""
#~ "\n"
#~ "<p><b>Path Name of Loop File:</b><br>This must be an absolute path to the "
#~ "file\n"
#~ "containing the data for the encrypted loop device to set up.</p>\n"
#~ msgstr ""
#~ "\n"
#~ "<p><b>Cesta k súboru loop:</b><br>Toto musí byť absolútna cesta k súboru\n"
#~ "obsahujúcemu dáta pre šifrované zariadenie loop, ktoré sa nastavuje.</p>\n"

#~ msgid ""
#~ "\n"
#~ "<p><b>Create Loop File:</b><br>If this is checked, the file will be "
#~ "created\n"
#~ "with the size given in the next field. <b>NOTE:</b> If the file already\n"
#~ "exists, all data in it is lost.</p>\n"
#~ msgstr ""
#~ "\n"
#~ "<p><b>Vytvoriť súbor loop:</b><br>Ak je toto zaškrtnuté, súbor\n"
#~ "bude vytvorený s veľkosťou zadanou v nasledujúcom poli.\n"
#~ "<b>POZNÁMKA:</b> Ak už súbor existuje, všetky dáta budú stratené.</p>\n"

#~ msgid ""
#~ "\n"
#~ "<p><b>Size:</b><br>This is the size of the loop file.  The file system\n"
#~ "created in the encrypted loop device will have this size.</p>\n"
#~ msgstr ""
#~ "\n"
#~ "<p><b>Veľkosť:</b><br>Toto je veľkosť súboru loop. Súborový systém\n"
#~ "vytvorený na šifrovanom zariadení loop bude mať túto veľkosť.</p>\n"

#~ msgid ""
#~ "\n"
#~ "<p><b>NOTE:</b> During installation, YaST cannot carry out consistency\n"
#~ "checks of file size and path names because the file system is not\n"
#~ "accessible. It will be created at the end of the installation. Be\n"
#~ "careful when providing the size and path name.</p>\n"
#~ msgstr ""
#~ "\n"
#~ "<p><b>POZNÁMKA:</b>Počas inštalácie YaST nemôže vykonávať kontroly\n"
#~ "konzistencie veľkosti a cesty súborov, pretože súborový systém nie je\n"
#~ "dostupný. Bude vytvorený na konci inštalácie. Dajte\n"
#~ "si pozor pri zadávaní veľkosti a cesty.</p>\n"

#~ msgid "Path Name of Loop File"
#~ msgstr "Cesta k súboru loop"

#~ msgid "Browse..."
#~ msgstr "Prechádzať..."

#~ msgid "Create Loop File"
#~ msgstr "Vytvoriť súbor loop"

#~ msgid ""
#~ "The file name \"%1\" is invalid.\n"
#~ "Use an absolute path name.\n"
#~ msgstr ""
#~ "Meno súboru \"%1\" nie je platné.\n"
#~ "Použite absolútnu cestu.\n"

#~ msgid "The size entered is invalid. Enter a size of at least %1."
#~ msgstr "Zadaná veľkosť je neplatná. Zadajte veľkosť najmenej %1."

#~ msgid ""
#~ "The file name \"%1\" does not exist\n"
#~ "and the flag for create is off. Either use an existing file or activate\n"
#~ "the create flag."
#~ msgstr ""
#~ "Meno súboru \"%1\" neexistuje\n"
#~ "a voľba pre vytvorenie je vypnutá. Buď zadajte\n"
#~ "existujúci súbor, alebo zapnite voľbu pre vytvorenie."

#~ msgid "Add Crypt File"
#~ msgstr "Pridať šifrovací súbor"

#~ msgid "Edit Crypt File %1"
#~ msgstr "Upraviť šifrovací súbor %1"

#~ msgid "No crypt file selected."
#~ msgstr "Žiadny šifrovací súbor nebol vybraný."

#~ msgid ""
#~ "The Crypt File %1 is in use. It cannot be\n"
#~ "edited. To edit %1, make sure it is not used."
#~ msgstr ""
#~ "Šifrovací súbor %1 sa používa. Nemôže sa upravovať.\n"
#~ "Ak chcete upraviť %1, uistite sa, že nie je používaný."

#~ msgid "Add Crypt File..."
#~ msgstr "Pridať šifrovací súbor..."

#~ msgid "<p>This view shows all crypt files.</p>"
#~ msgstr "<p>Tento pohľad ukazuje všetky šifrovacie súbory.</p>"

#~ msgid "Crypt File: %1"
#~ msgstr "Šifrovací súbor: %1"

#~ msgid ""
#~ "<p>This view shows detailed information of the\n"
#~ "selected crypt file.</p>"
#~ msgstr ""
#~ "<p>Tento pohľad ukazuje podrobné informácie\n"
#~ "o vybranom šifrovacom súbore.</p>"

#~ msgid "The name for the volume group is longer than 128 characters."
#~ msgstr "Názov pre skupinu zväzkov je dlhší ako 128 znakov."

#~ msgid "The name for the volume group must not start with a \"-\"."
#~ msgstr "Názov pre skupinu zväzkov nesmie začínať s \"-\"."

#~ msgid ""
#~ "The name for the logical volume contains illegal characters. Allowed\n"
#~ "are alphanumeric characters, \".\", \"_\", \"-\" and \"+\"."
#~ msgstr ""
#~ "Názov pre logický zväzok obsahuje nedovolené znaky. Povolené\n"
#~ "sú alfanumerické znaky, \".\", \"_\", \"-\" a \"+\"."

#~ msgid ""
#~ "A logical volume named \"%1\" already exists\n"
#~ "in volume group \"%2\"."
#~ msgstr ""
#~ "Logický zväzok pomenovaný \"%1\" už existuje\n"
#~ "v skupine zväzkov \"%2\"."

#~ msgid ""
#~ "<p>Enter the name and physical extent size of the new volume group.</p>"
#~ msgstr ""
#~ "<p>Zadajte názov a fyzickú veľkosť rozsahu pre novú skupinu zväzkov.</p>"

#~ msgid "<p>Select the physical volumes the volume group should contain.</p>"
#~ msgstr ""
#~ "<p>Vyberte fyzické zväzky, ktoré by skupina zväzkov mala obsahovať.</p>"

#~ msgid "Available Physical Volumes:"
#~ msgstr "Dostupné fyzické zväzky:"

#~ msgid "Selected Physical Volumes:"
#~ msgstr "Vybrané fyzické zväzky:"

#~ msgid "<p>Change the devices that are used for the volume group.</p>"
#~ msgstr "<p>Zmeňte zariadenia, ktoré sa používajú pre skupinu zväzkov.</p>"

#~ msgid ""
#~ "<p>Enter the size as well as the number and size\n"
#~ "of stripes for the new logical volume. The number of stripes cannot be "
#~ "higher\n"
#~ "than the number of physical volumes of the volume group.</p>"
#~ msgstr ""
#~ "<p>Zadajte veľkosť, ako aj počet a veľkosť pruhov pre nový\n"
#~ "logický zväzok. Počet pruhov nemôže byť vyšší ako počet\n"
#~ "fyzických zväzkov skupiny zväzkov.</p>"

#~ msgid ""
#~ "<p>So called <b>Thin Volumes</b> can created\n"
#~ "with arbitrary volume size. The space required is taken on demand from "
#~ "the \n"
#~ "assigned <b>Thin Pool</b>. So one can create Thin Volume of a size "
#~ "larger\n"
#~ "than the Thin Pool. Of course when there is really data written to a "
#~ "Thin\n"
#~ "Volume, the assigned Thin Pool must be able to meet this space "
#~ "requirement.\n"
#~ "Thin Volumes cannot have a Stripe Count."
#~ msgstr ""
#~ "<p>Takzvané <b>Tenké zväzky</b> môžu byť vytvorené\n"
#~ "s ľubovoľnou veľkosťou zväzku. Potrebný priestor sa zoberie na "
#~ "požiadanie\n"
#~ "z prideleného <b>Tenkého fondu</b>. Takže sa môže môže vytvoriť tenký\n"
#~ "zväzok o veľkosti väčšej ako tenký fond. Samozrejme, keď sa naozaj dáta\n"
#~ "zapíšu do tenkého zväzku, priradený tenký fond musí byť schopný splniť\n"
#~ "túto požiadavku na miesto. Tenké zväzky nemôžu mať počet pruhov."

#~ msgid "Add Logical volume %1 on %2"
#~ msgstr "Pridať logický zväzok %1 na %2"

#~ msgid ""
#~ "<p>You can declare the logical volume as a <b>Normal Volume</b>.\n"
#~ "This is the default and means plain LVM Volumes like all volumes were "
#~ "before the feature of <b>Thin Provisioning</b> existed.\n"
#~ "If in doubt this is most probably the right choice</p>"
#~ msgstr ""
#~ "<p>Môžete deklarovať logický zväzok ako <b>Normálny zväzok</b>.\n"
#~ "Toto je predvolené a znamená jednoduché LVM zväzky, aké boli všetky "
#~ "zväzky pred existenciou funkcie <b>Tenkého poskytovania</b>\n"
#~ "V prípade pochybností je to s najväčšou pravdepodobnosťou tá správna "
#~ "voľba</p>"

#~ msgid ""
#~ "<p>You can declare the logical volume as a <b>Thin Pool</b>.\n"
#~ "This means <b>Thin Volumes</b> allocate their needed space on demand from "
#~ "such a pool.</p>"
#~ msgstr ""
#~ "<p>Môžete deklarovať logický zväzok ako <b>Tenký fond</b>.\n"
#~ "To znamená, že <b>Tenké zväzky</b> si pridelia svoje potrebné miesto na "
#~ "požiadanie z takéhoto fondu.</p>"

#~ msgid ""
#~ "<p>You can declare the logical volume as a <b>Thin Volume</b>.\n"
#~ "This means the volume allocates needed space on demand from a <b>Thin "
#~ "Pool</b>.</p>"
#~ msgstr ""
#~ "<p>Môžete deklarovať logický zväzok ako <b>Tenký zväzok</b>.\n"
#~ "To znamená, že zväzok si pridelí potrebné miesto na požiadanie z "
#~ "<b>Tenkého fondu</b>.</p>"

#~ msgid "Add Logical Volume on %1"
#~ msgstr "Pridať logický zväzok na %1"

#~ msgid "Edit Logical Volume %1 on %2"
#~ msgstr "Pridať logický zväzok %1 na %2"

#~ msgid "No volume group selected."
#~ msgstr "Žiadna skupina zväzkov nebola vybraná."

#~ msgid "Really delete the volume group \"%1\"?"
#~ msgstr "Naozaj vymazať skupinu zväzkov \"%1\"?"

#~ msgid "Deleting volume group \"%1\" failed."
#~ msgstr "Vymazanie skupiny zväzkov \"%1\" zlyhalo."

#~ msgid "No logical volume selected."
#~ msgstr "Žiadny logický zväzok nebol vybraný."

#~ msgid ""
#~ "The volume %1 is in use. It cannot be\n"
#~ "edited. To edit %1, make sure it is not used."
#~ msgstr ""
#~ "Zväzok %1 sa používa. Nemôže sa upravovať.\n"
#~ "Ak chcete upraviť %1, uistite sa, že nie je používaný."

#~ msgid ""
#~ "<p>This view shows all LVM volume groups and\n"
#~ "their logical volumes.</p>"
#~ msgstr ""
#~ "<p>Tento pohľad ukazuje všetky skupiny zväzkov LVM\n"
#~ "a ich logické zväzky.</p>"

#~ msgid ""
#~ "<p>This view shows detailed information about the\n"
#~ "selected volume group.</p>"
#~ msgstr ""
#~ "<p>Tento pohľad ukazuje podrobné informácie\n"
#~ "o vybranej skupine zväzkov.</p>"

#~ msgid ""
#~ "<p>This view shows all logical volumes of the\n"
#~ "selected volume group.</p>"
#~ msgstr ""
#~ "<p>Tento pohľad ukazuje všetky logické zväzky\n"
#~ "vybranej skupiny zväzkov.</p>"

#~ msgid ""
#~ "<p>This view shows all physical volumes used by\n"
#~ "the selected volume group.</p>"
#~ msgstr ""
#~ "<p>Tento pohľad ukazuje všetky fyzické zväzky používané\n"
#~ "vybranou skupinou zväzkov.</p>"

#~ msgid "Volume Group: %1"
#~ msgstr "Skupina zväzkov: %1"

#~ msgid "Logical Volume: %1"
#~ msgstr "Logický zväzok: %1"

#~ msgid ""
#~ "<p>This view shows detailed information about the\n"
#~ "selected logical volume.</p>"
#~ msgstr ""
#~ "<p>Tento pohľad ukazuje podrobné informácie\n"
#~ "o vybranom logickom zväzku.</p>"

#~ msgid "<p>Here you can see the partitioning summary.</p>"
#~ msgstr "<p>Tu si môžete prezrieť súhrn rozdelenia disku.</p>"

#~ msgid ": Summary"
#~ msgstr ": Súhrn"

#~ msgid "For %1, select at least %2 device."
#~ msgstr "Pre %1 vyberte aspoň %2 zariadenie."

#~ msgid "<p>Select the RAID type for the new RAID.</p>"
#~ msgstr "<p>Vyberte typ RAID pre nový RAID.</p>"

#~ msgid ""
#~ "<p>Add partitions to your RAID. According to\n"
#~ "the RAID type, the usable disk size is the sum of these partitions "
#~ "(RAID0), the size\n"
#~ "of the smallest partition (RAID 1), or (N-1)*smallest partition (RAID 5)."
#~ "</p>\n"
#~ msgstr ""
#~ "<p>Pridanie oddielov do RAID. Podľa typu RAID\n"
#~ "je použiteľná veľkosť disku súčet týchto oddielov (RAID0), veľkosť\n"
#~ "najmenšieho oddielu (RAID 1) alebo (N-1)*najmenší oddiel (RAID 5).</p>\n"

#~ msgid ""
#~ "<p>Generally, the partitions should be on different drives,\n"
#~ "to get the redundancy and performance you want.</p>\n"
#~ msgstr ""
#~ "<p>Všeobecne by mali byť oddiely na rôznych diskoch, aby sa\n"
#~ "dosiahlo najlepšej bezpečnosti dát a výkonu.</p>\n"

#~ msgid "Parity Algorithm:"
#~ msgstr "Paritný algoritmus:"

#~ msgid ""
#~ "For further details regarding the parity \n"
#~ "algorithm please look at the man page for mdadm (man mdadm).\n"
#~ msgstr ""
#~ "Ďalšie podrobnosti týkajúce sa paritného algoritmu nájdete,\n"
#~ "prosím, na manuálovej stránke pre mdadm (man mdadm).\n"

#~ msgid "Parity &Algorithm"
#~ msgstr "Paritný &algoritmus"

#~ msgid "RAID Options"
#~ msgstr "Voľby RAID"

#~ msgid "<p>Change the devices that are used for the RAID.</p>"
#~ msgstr "<p>Zmeňte zariadenia, ktoré sa používajú pre RAID.</p>"

#~ msgid "Add RAID %1"
#~ msgstr "Pridať RAID %1"

#~ msgid "Edit RAID %1"
#~ msgstr "Upraviť RAID %1"

#~ msgid ""
#~ "\n"
#~ "Raid %1 cannot be modified because it is in inactive state.\n"
#~ "This normally means the subset of raid devices is too small\n"
#~ "for the raid to be usable.\n"
#~ msgstr ""
#~ "\n"
#~ "Raid %1 nie je možné zmeniť, pretože je v neaktívnom stave.\n"
#~ "To zvyčajne znamená, že podmnožina raid zariadení je príliš\n"
#~ "malá pre raid, aby bol použiteľný.\n"

#~ msgid "No RAID selected."
#~ msgstr "Žiadne RAID nebolo vybrané."

#~ msgid ""
#~ "The RAID %1 is in use. It cannot be\n"
#~ "edited. To edit %1, make sure it is not used."
#~ msgstr ""
#~ "RAID %1 sa používa. Nemôže sa upravovať.\n"
#~ "Ak chcete upraviť %1, uistite sa, že nie je používané."

#~ msgid "<p>This view shows all RAIDs except BIOS RAIDs.</p>"
#~ msgstr "<p>Tento pohľad ukazuje všetky RAID polia okrem polí BIOS RAID.</p>"

#~ msgid ""
#~ "<p>This view shows detailed information about the\n"
#~ "selected RAID.</p>"
#~ msgstr ""
#~ "<p>Tento pohľad ukazuje podrobné informácie\n"
#~ "o vybranom poli RAID.</p>"

#~ msgid ""
#~ "<p>This view shows all devices used by the\n"
#~ "selected RAID.</p>"
#~ msgstr ""
#~ "<p>Tento pohľad ukazuje všetky zariadenia používané\n"
#~ "vybraným RAID.</p>"

#~ msgid "RAID: %1"
#~ msgstr "RAID: %1"

#~ msgid "Mount by"
#~ msgstr "Pripojiť podľa"

#~ msgid "Cylinder information"
#~ msgstr "Informácie o cylindri"

#~ msgid "Fibre Channel information"
#~ msgstr "Informácie o Fibre Channel"

#~ msgid "Encryption"
#~ msgstr "Šifrovanie"

#~ msgid "Optimal"
#~ msgstr "Najvhodnejšie"

#~ msgid "Cylinder"
#~ msgstr "Cylinder"

#~ msgid "Default File System"
#~ msgstr "Predvolený súborový systém"

#~ msgid "Alignment of Newly Created Partitions"
#~ msgstr "Zarovnanie novovytvorených oddielov"

#~ msgid "Show Storage Devices by"
#~ msgstr "Zobraziť úložné zariadenia podľa"

#~ msgid "Visible Information on Storage Devices"
#~ msgstr "Viditeľné informácie o úložných zariadeniach"

#~ msgid ""
#~ "<p>This view shows general storage\n"
#~ "settings:</p>"
#~ msgstr ""
#~ "<p>Tento pohľad ukazuje všeobecné nastavenia\n"
#~ "úložiska:</p>"

#~ msgid ""
#~ "<p><b>Default Mount by</b> gives the mount by\n"
#~ "method for newly created file systems. <i>Device Name</i> uses the "
#~ "kernel\n"
#~ "device name, which is not persistent. <i>Device ID</i> and <i>Device "
#~ "Path</i>\n"
#~ "use names generated by udev from hardware information. These should be\n"
#~ "persistent but unfortunately this is not always true. Finally <i>UUID</i> "
#~ "and\n"
#~ "<i>Volume Label</i> use the file systems UUID and label.</p>\n"
#~ msgstr ""
#~ "<p><b>Predvolené pripojenie podľa</b> poskytuje metódu pripojenia\n"
#~ "pre novovytvorené súborové systémy. <i>Názov zariadenia</i> používa názov "
#~ "zariadenia\n"
#~ "jadra, ktorý nie je trvalý. <i>ID zariadenia</i> a <i>Cesta k zariadeniu</"
#~ "i>\n"
#~ "používa názvy generované udev z informácií o hardvéri. Tie by mali byť "
#~ "trvalé,\n"
#~ "ale nanešťastie to nie je vždy pravda. Nakoniec <i>UUID</i>\n"
#~ "a <i>Menovka zväzku</i> požíva UUID a menovky súborových systémov.</p>\n"

#~ msgid ""
#~ "<p><b>Alignment of Newly Created Partitions</b>\n"
#~ "determines how created partitions are aligned. <b>cylinder</b> is the "
#~ "traditional alignment at cylinder boundaries of the disk. <b>optimal</b> "
#~ "aligns the \n"
#~ "partitions for best performance according to hints provided by the "
#~ "Linux \n"
#~ "kernel or tries to be compatible with Windows Vista and Win 7.</p>\n"
#~ msgstr ""
#~ "<p><b>Zarovnanie novovytvorených oddielov</b>\n"
#~ "určuje, ako sú vytvorené oddiely zarovnané. <b>cylinder</b> je tradičné "
#~ "zarovnanie na hraníc cylindrov disku.\n"
#~ "<b>optimálne</b> zarovná oddiely pre najlepší výkon podľa rád "
#~ "poskytnutých\n"
#~ "linuxovým jadrom alebo sa snaží byť kompatibilný s Windows Vista a Win 7."
#~ "</p>\n"

#~ msgid ""
#~ "<p><b>Show Storage Devices by</b> controls\n"
#~ "the name displayed for hard disks in the navigation tree.</p>"
#~ msgstr ""
#~ "<p><b>Zobraziť úložné zariadenie podľa</b> ovláda\n"
#~ "názov zobrazený pre pevné disky v navigačnom strome.</p>"

#~ msgid ""
#~ "<p><b>Visible Information On Storage\n"
#~ "Devices</b> allows to hide information in the tables and overview.</p>"
#~ msgstr ""
#~ "<p><b>Viditeľné informácie o úložnom\n"
#~ "zariadení</b> umožňuje skryť informácie v tabuľkách a prehľade.</p>"

#~ msgid "<p>This view shows the installation summary.</p>"
#~ msgstr "<p>Tento pohľad ukazuje súhrn inštalácie.</p>"

#~ msgid "Add tmpfs Mount"
#~ msgstr "Pridať pripojenie tmpfs"

#~ msgid "No tmpfs device selected."
#~ msgstr "Žiadne zariadenie tmpfs nebolo vybrané."

#~ msgid ""
#~ "\n"
#~ "Really delete tmpfs mounted to %1"
#~ msgstr ""
#~ "\n"
#~ "Naozaj zmazať tmpfs pripojený k %1"

#~ msgid "tmpfs Volumes"
#~ msgstr "Zväzky tmpfs"

#~ msgid "<p>This view shows all tmpfs volumes.</p>"
#~ msgstr "<p>Tento pohľad ukazuje všetky zväzky tmpfs.</p>"

#~ msgid ""
#~ "<p>This view shows detailed information about the\n"
#~ "selected tmpfs volume.</p>\n"
#~ msgstr ""
#~ "<p>Tento pohľad ukazuje podrobné informácie\n"
#~ "o vybranom zväzku tmpfs.</p>\n"

#~ msgid "tmpfs mounted at %1"
#~ msgstr "tmpfs pripojený na %1"

#~ msgid "Rescan"
#~ msgstr "Prehľadať"

#~ msgid ""
#~ "<p>This view shows devices that have no mount\n"
#~ "point assigned to them, disks that are unpartitioned and volume groups "
#~ "that\n"
#~ "have no logical volumes.</p>"
#~ msgstr ""
#~ "<p>Tento pohľad ukazuje zariadenia, ktoré nemajú pridelený žiadny\n"
#~ "prípojný bod, disky, ktoré sú bez rozdelenia disku a skupiny zväzkov,\n"
#~ "ktoré nemajú žiadne logické zväzky.</p>"

#~ msgid ""
#~ "A logical volume with the requested size could \n"
#~ "not be created.\n"
#~ msgstr ""
#~ "Logický zväzok s požadovanou veľkosťou nemohol\n"
#~ "byť vytvorený.\n"

#~ msgid "Try reducing the stripe count of the volume."
#~ msgstr "Skúste znížiť počet pruhov zväzku."

#~ msgid "You can only remove logical volumes."
#~ msgstr "Odstrániť môžete iba logické zväzky."

#~ msgid ""
#~ "There is at least one snapshot active for this volume.\n"
#~ "Remove the snapshot first."
#~ msgstr ""
#~ "Existuje aspoň jedna snímka aktívna pre tento zväzok.\n"
#~ "Najskôr odstráňte snímku."

#~ msgid ""
#~ "There is at least one thin volume using this pool.\n"
#~ "Remove the thin volume first."
#~ msgstr ""
#~ "Existuje aspoň jeden tenký zväzok používajúci tento fond\n"
#~ "Najskôr odstráňte tenký zväzok."

#~ msgid "Total size: %1"
#~ msgstr "Celková veľkosť: %1"

#~ msgid "Resulting size: %1"
#~ msgstr "Výsledná veľkosť: %1"

#~ msgid "Class"
#~ msgstr "Trieda"

#~ msgid "Classify"
#~ msgstr "Zaradiť"

#~ msgid "File %1 is not a regular file!"
#~ msgstr "Súbor %1 nie je regulárnym súborom!"

#~ msgid "File %1 is too big!"
#~ msgstr "Súbor %1 je príliš veľký!"

#~ msgid ""
#~ "Pattern file has invalid format!\n"
#~ "\n"
#~ "The file needs to contain lines with a regular expression and a class "
#~ "name\n"
#~ "per line. Example:"
#~ msgstr ""
#~ "Vzorový súbor nemá správny formát!\n"
#~ "\n"
#~ "Súbor musí obsahovať riadky s regulárnym výrazom a názvom triedy.\n"
#~ "Príklad:"

#~ msgid "Detected following pattern lines:"
#~ msgstr "Boli zistené nasledujúce vzorové riadky:"

#~ msgid "Ok to match devices to classes with these patterns?"
#~ msgstr ""
#~ "Je to v poriadku, aby sa zariadenia priradili k triedam podľa týchto "
#~ "vzorov?"

#~ msgid ""
#~ "<p>This dialog is for defining classes for the raid devices\n"
#~ "contained in the raid. Available classes are A, B, C, D and E but for "
#~ "many cases\n"
#~ "fewer classes are needed (e.g. only A and B). </p>"
#~ msgstr ""
#~ "<p>Tento dialóg je pre definovanie tried pre raid zariadenia\n"
#~ "obsiahnuté v raid. K dispozícii sú triedy A, B, C, D a E, ale pre mnohé "
#~ "prípady je potrebných menej tried (napr. iba A a B). </p>"

#~ msgid ""
#~ "<p>You can put a device into a class by right-clicking on the\n"
#~ "device and choosing the appropriate class from context menu. By pressing "
#~ "the \n"
#~ "Ctrl  or Shift key you can select multiple devices and put them into a "
#~ "class in\n"
#~ "one step. One can also use the buttons labeled \"%1\" to \"%2\" to put "
#~ "currently \n"
#~ "selected devices into this class.</p>"
#~ msgstr ""
#~ "<p> Môžete dať zariadenie do triedy kliknutím pravým tlačidlom a "
#~ "zariadenie\n"
#~ "a zvolením príslušnej triedy z kontextového menu. Stlačením klávesu Ctrl "
#~ "alebo Shift\n"
#~ "môžete vybrať viac zariadení a zaradiť ich do triedy v jednom kroku. Dajú "
#~ "sa tiež\n"
#~ "použiť tlačidlá označené \"%1\" na \"%2\", aby sa aktuálne vybrané "
#~ "zariadenia\n"
#~ "priradili do tejto triedy.</p>"

#~ msgid ""
#~ "<p>After choosing classes for devices you can order the \n"
#~ "devices by pressing one of the buttons labeled \"%1\" or \"%2\"."
#~ msgstr ""
#~ "<p>Po výbere tried pre zariadenia, môžete zoradiť zariadenia\n"
#~ "stlačením jedného z tlačidiel označených \"%1\" alebo \"%2\"."

#~ msgid ""
#~ "<b>Sorted</b> puts all devices of class A before all devices\n"
#~ "of class B and so on."
#~ msgstr ""
#~ "<b>Zoradené</b> vloží všetky zariadenia triedy A pred všetky\n"
#~ "zariadenia triedy B a tak ďalej."

#~ msgid ""
#~ "<b>Interleaved</b> uses first device of class A, then first device of \n"
#~ "class B, then all the following classes with assigned devices. Then the \n"
#~ "second device of class A, the second device of class B, and so on will "
#~ "follow."
#~ msgstr ""
#~ "<b>Prekladané</b> použije prvé zariadenie triedy A, potom prvé zariadenie "
#~ "triedy B, potom všetky nasledujúce triedy s priradenými zariadeniami. "
#~ "Potom druhé zariadenie triedy A, druhé zariadenie triedy B, a tak ďalej "
#~ "budú nasledovať."

#~ msgid ""
#~ "All devices without a class are sorted to the end of devices list.\n"
#~ "When you leave the pop-up the current order of the devices is used as "
#~ "the \n"
#~ "order in the RAID to be created.</p>"
#~ msgstr ""
#~ "Všetky zariadenia bez triedy, sú zaradené na koniec zoznamu zariadení.\n"
#~ "Keď opustíte vyskakovacie okno, aktuálne poradie zariadení sa použije\n"
#~ "ako poradie pre RAID, ktorý má byť vytvorený.</p>"

#~ msgid ""
#~ "By pressing button \"<b>%1</b>\" you can select a file that contains\n"
#~ "lines with a regular expression and a class name (e.g. \"sda.*  A\"). All "
#~ "devices that match \n"
#~ "the regular expression will be put into the class on this line. The "
#~ "regular expression is \n"
#~ "matched against the kernel name (e.g. /dev/sda1), \n"
#~ "the udev path name (e.g. /dev/disk/by-path/pci-0000:00:1f.2-scsi-0:0:0:0-"
#~ "part1) and the\n"
#~ "the udev id (e.g. /dev/disk/by-id/ata-ST3500418AS_9VMN8X8L-part1). \n"
#~ "The first match finally determines the class if a devices name matches "
#~ "more then one\n"
#~ "regular expression.</p>"
#~ msgstr ""
#~ "Stlačením tlačidla \"<b>%1</b>\" môžete vybrať súbor, ktorý obsahuje "
#~ "riadky\n"
#~ "s regulárnym výrazom a názov triedy (napr. \"sda.*  A\"). Všetky "
#~ "zariadenia,\n"
#~ "ktoré zodpovedajú regulárnemu výrazu, budú pridané do triedy na tom "
#~ "riadku.\n"
#~ "Regulárny výraz sa porovnáva s názvom jadra (napr. /dev/sda1), názvom "
#~ "cesty\n"
#~ "udev (napr. /dev/disk/by-path/pci-0000:00:1f.2-scsi-0:0:0:0-part1) a udev "
#~ "id\n"
#~ "(napr. /dev/disk/by-id/ata-ST3500418AS_9VMN8X8L-part1). Prvá zhoda "
#~ "nakoniec\n"
#~ "určuje triedu, ak sa názov zariadenia zhoduje s viac ako jedeným "
#~ "regulárnym výrazom.</p>"

#~ msgid "Pattern File"
#~ msgstr "Vzorový súbor"

#~ msgid "Tmpfs &Size"
#~ msgstr "&Veľkosť tmpfs"

#~ msgid ""
#~ "Invalid Size specified. Use number followed by K, M, G or %.\n"
#~ "Value must be above 100k or between 1% and 200%. Try again."
#~ msgstr ""
#~ "Bola zadaná neplatná veľkosť. Použite číslo nasledované K, M, G alebo %.\n"
#~ "Hodnota musí byť vyššia ako 100k alebo medzi 1% a 200%. Skúste to znovu."

#~ msgid "Value must be between 1% and 200%. Try again."
#~ msgstr "Hodnota musí byť medzi 1% a 200%. Skúste to znovu."

#~ msgid ""
#~ "<p><b>Tmpfs Size:</b>\n"
#~ "Size may be either entered as a number followed by K,M,G for Kilo-, Mega- "
#~ "or Gigabyte or\n"
#~ "as a number followed by a percent sign meaning percentage of memory.</p>"
#~ msgstr ""
#~ "<p><b>Veľkosť tmpfs:</b>\n"
#~ "Veľkosť sa môže zadať buď ako číslo nasledované K, M, G pre Kilo, Mega- "
#~ "alebo Gigabajt\n"
#~ "alebo ako číslo nasledované znakom percent, čo znamená percentuálny "
#~ "podiel pamäte.</p>"

#~ msgid "Value must be between 0 and 32767. Try again."
#~ msgstr "Hodnota musí byť medzi 0 a 32767. Prosím, skúste to znovu."

#~ msgid ""
#~ "<p><b>Do Not Mount at System Start-up:</b>\n"
#~ "The file system is not automatically mounted when the system starts.\n"
#~ "An entry in /etc/fstab is created and the file system is mounted\n"
#~ "with the appropriate options when the command <tt>mount &lt;mount "
#~ "point&gt;</tt>\n"
#~ "is entered (&lt;mount point&gt; is the directory to which the file system "
#~ "is mounted). Default is false.</p>\n"
#~ msgstr ""
#~ "<p><b>Nepripojiť pri štarte systému:</b>\n"
#~ "Súborový systém sa nepripojí pri štarte systému automaticky.\n"
#~ "V /etc/fstab je vytvorená položka a súborový systém sa pripojí\n"
#~ "s príslušnými voľbami po zadaní príkazu <tt>mount &lt;bod-pripojenia&gt;</"
#~ "tt>\n"
#~ "(&lt;bod-pripojenia&gt; je adresár, do ktorého sa súborový systém "
#~ "pripojí).V predvolenom nastavení to nie je pravda.</p>\n"

#~ msgid ""
#~ "<p><b>Extended User Attributes:</b>\n"
#~ "Allow extended user attributes on the file system.</p>\n"
#~ msgstr ""
#~ "<p><b>Rozšírené používateľské atribúty:</b>\n"
#~ "Povoliť rozšírené používateľské atribúty pre systém súborov.</p>\n"

#~ msgid ""
#~ "Invalid characters in arbitrary option value. Do not use spaces or tabs. "
#~ "Try again."
#~ msgstr ""
#~ "Neplatné znaky v hodnote doplňujúcich volieb. Nepoužívajte medzery alebo "
#~ "tabulátory. Skúste to znovu."

#~ msgid ""
#~ "<p><b>Arbitrary Option Value:</b>\n"
#~ "In this field, type any legal mount option allowed in the fourth field "
#~ "of /etc/fstab.\n"
#~ "Multiple options are separated by commas.</p>\n"
#~ msgstr ""
#~ "<p><b>Hodnota doplňujúcich volieb:</b>\n"
#~ "Sem zadajte ľubovoľnú platnú voľbu príkazu mount pre štvrtú položku v "
#~ "súbore /etc/fstab.\n"
#~ "Viaceré voľby oddeľte čiarkami.</p>\n"

#~ msgid ""
#~ "<p><b>FAT Size:</b>\n"
#~ "Specifies the type of file allocation tables used (12, 16, or 32-bit). If "
#~ "auto is specified, YaST will automatically select the value most suitable "
#~ "for the file system size.</p>\n"
#~ msgstr ""
#~ "<p><b>Veľkosť FAT:</b>\n"
#~ "Určuje typ použitých tabuliek FAT (12, 16 alebo 32 bitov). Ak je "
#~ "nastavené automatické určenie, YaST automaticky vyberie najvhodnejšiu "
#~ "hodnotu podľa veľkosti súborového systému.</p>\n"

#~ msgid ""
#~ "<p><b>Root Dir Entries:</b>\n"
#~ "Select the number of entries available in the root directory.</p>\n"
#~ msgstr ""
#~ "<p><b>Položky koreňového adresára:</b>\n"
#~ "Vyberte počet položiek dostupných v koreňovom adresári.</p>\n"

#~ msgid "Hash &Function"
#~ msgstr "Hašovacia &funkcia"

#~ msgid ""
#~ "<p><b>Hash Function:</b>\n"
#~ "This specifies the name of the hash function to use to sort the file "
#~ "names in directories.</p>\n"
#~ msgstr ""
#~ "<p><b>Hašovacia funkcia:</b>\n"
#~ "Určuje názov hašovacej funkcie, ktorá sa používa pre triedenie názvov "
#~ "súborov v adresároch.</p>\n"

#~ msgid "FS &Revision"
#~ msgstr "&Revízia FS"

#~ msgid ""
#~ "<p><b>FS Revision:</b>\n"
#~ "This option defines the reiserfs format revision to use. '3.5' is for "
#~ "backwards compatibility with kernels of the 2.2.x series. '3.6' is more "
#~ "recent, but can only be used with kernel versions greater than or equal "
#~ "to 2.4.</p>\n"
#~ msgstr ""
#~ "<p><b>Revízia FS:</b>\n"
#~ "Táto voľba definuje použitý formát reiserfs. '3.5' je pre spätnú "
#~ "kompatibilitu s jadrami série 2.2.x. '3.6' je novšia, ale môže sa "
#~ "používať iba s jadrami od verzie 2.4.</p>\n"

#~ msgid ""
#~ "<p><b>Inode Size:</b>\n"
#~ "This option specifies the inode size of the file system.</p>\n"
#~ msgstr ""
#~ "<p><b>Veľkosť inode:</b>\n"
#~ "Táto voľba určuje veľkosť inode systému súborov.</p>\n"

#~ msgid ""
#~ "<p><b>Percentage of Inode Space:</b>\n"
#~ "The option \"Percentage of Inode Space\" specifies the maximum percentage "
#~ "of space in the file system that can be allocated to inodes.</p>\n"
#~ msgstr ""
#~ "<p><b>Percentuálna časť pre Inode priestor:</b>\n"
#~ "Určuje maximálnu percentuálnu časť miesta v súborovom systéme, ktorá môže "
#~ "byť alokovaná pre inody.</p>\n"

#~ msgid ""
#~ "<p><b>Inode Aligned:</b>\n"
#~ "The option \"Inode Aligned\" is used to specify whether inode allocation "
#~ "is or\n"
#~ "is not aligned. By default inodes are aligned, which\n"
#~ "is usually more efficient than unaligned access.</p>\n"
#~ msgstr ""
#~ "<p><b>Inode zarovnané:</b>\n"
#~ "Voľba \"Inode zarovnané\" sa používa pre určenie, či sa je alokácia "
#~ "inode\n"
#~ "zarovnaná alebo nie. V predvolenom nastavení sú inody zarovnané, pretože\n"
#~ "je to obvykle efektívnejšie než prístupe bez zarovnania.</p>\n"

#~ msgid "&Log Size in Megabytes"
#~ msgstr "&Veľkosť záznamu v megabajtoch"

#~ msgid ""
#~ "The \"Log Size\" value is incorrect.\n"
#~ "Enter a value greater than zero.\n"
#~ msgstr ""
#~ "Hodnota veľkosti záznamu je neplatná.\n"
#~ "Zadajte hodnotu väčšiu ako 0.\n"

#~ msgid ""
#~ "<p><b>Log Size</b>\n"
#~ "Set the log size (in megabytes). If auto, the default is 40% of the "
#~ "aggregate size.</p>\n"
#~ msgstr ""
#~ "<p><b>Veľkosť záznamu</b>\n"
#~ "Nastavuje veľkosť záznamu (v megabajtoch). Ak nastavené auto, predvolené "
#~ "nastavenie je 40% celkovej veľkosti.</p>\n"

#~ msgid "Invoke Bad Blocks List &Utility"
#~ msgstr "Spustiť &nástroj pre zoznam chybných blokov"

#~ msgid ""
#~ "The \"Stride Length in Blocks\" value is invalid.\n"
#~ "Select a value greater than 1.\n"
#~ msgstr ""
#~ "Hodnota \"Dĺžka stride v blokoch\" je neplatná.\n"
#~ "Vyberte hodnotu väčšiu ako 1.\n"

#~ msgid ""
#~ "<p><b>Stride Length in Blocks:</b>\n"
#~ "Set RAID-related options for the file system. Currently, the only "
#~ "supported\n"
#~ "argument is 'stride', which takes the number of blocks in a\n"
#~ "RAID stripe as its argument.</p>\n"
#~ msgstr ""
#~ "<p><b>Dĺžka stride v blokoch:</b>\n"
#~ "Nastavuje možnosti RAID pre systém súborov. Momentálne sa podporuje\n"
#~ "iba argument 'stride', ktorý obsahuje počet blokov v pruhu RAID\n"
#~ "ako argument.</p>\n"

#~ msgid ""
#~ "The \"Percentage of Blocks Reserved for root\" value is incorrect.\n"
#~ "Allowed are float numbers no larger than 99 (e.g. 0.5).\n"
#~ msgstr ""
#~ "Hodnota \"Percentuálna časť blokov &rezervovaných pre správcu systému root"
#~ "\" je neplatná.\n"
#~ "Povolené sú desatinné čísla nie väčšie ako 99 (napr. 0.5).\n"

#~ msgid ""
#~ "<p><b>Percentage of Blocks Reserved for root:</b> Specify the percentage "
#~ "of blocks reserved for the super user. The default is computed so that "
#~ "normally 1 Gig is reserved. Upper limit for reserved default is 5.0, "
#~ "lowest reserved default is 0.1.</p>"
#~ msgstr ""
#~ "<p><b>Percentuálna časť blokov rezervovaných pre správcu systému root:</"
#~ "b> Zadajte percentuálnu časť blokov rezervovaných pre administrátora. "
#~ "Predvolená hodnota je vypočítaná tak, že normálne je rezervovaný 1 "
#~ "Gigabajt. V predvolenom nastavení je horný limit pre rezervovanie 5,0, "
#~ "najnižší má hodnotu 0,1.</p>"

#~ msgid ""
#~ "<p><b>Disable Regular Checks:</b>\n"
#~ "Disable regular file system check at booting.</p>\n"
#~ msgstr ""
#~ "<p><b>Zakázať pravidelné kontroly:</b>\n"
#~ "Zakáže pravidelnú kontrolu súborového systému pri štarte systému.</p>\n"

#~ msgid "Operation not permitted on disk %{device}.\n"
#~ msgstr "Operácia nie je povolená na disku %{device}.\n"

#~ msgid ""
#~ "\n"
#~ "It's not supported by the partitioning tool parted to change\n"
#~ "the partition table on your disk %{device}\n"
#~ "(the disk is LDL formatted).\n"
#~ "\n"
#~ "You can use the partitions on disk %{device} as they are or\n"
#~ "format them and assign mount points, but you cannot add,\n"
#~ "resize, or remove partitions from that disk here.\n"
#~ msgstr ""
#~ "\n"
#~ "Zmena tabuľky oddielov na vašom disku %{device} nástrojom\n"
#~ "na rozdelenie diskov parted nie je podporovaná\n"
#~ "(disk je formátovaný ako LDL).\n"
#~ "\n"
#~ "Môžete použiť oddiely na disku %{device} ako sú, alebo ich môžete\n"
#~ "naformátovať a priradiť im body pripojenia, ale nie je tu možné\n"
#~ "pridať, zmeniť veľkosť alebo odstrániť oddiely z tohoto disku.\n"

#~ msgid ""
#~ "\n"
#~ "The partitioning on your disk %{device} is either not readable or not \n"
#~ "supported by the partitioning tool parted used to change the\n"
#~ "partition table.\n"
#~ "\n"
#~ "You can use the partitions on disk %{device} as they are or\n"
#~ "format them and assign mount points, but you cannot add, edit, \n"
#~ "resize, or remove partitions from that disk here.\n"
#~ msgstr ""
#~ "\n"
#~ "Rozdelenie oddielov na vašom disku %{device} nie je možné prečítať\n"
#~ "alebo nie je podporované nástrojom na rozdelenie diskov parted\n"
#~ "používaným na zmenu tabuľky oddielov.\n"
#~ "\n"
#~ "Môžete použiť oddiely na disku %{device} ako sú, alebo ich môžete\n"
#~ "naformátovať a priradiť im body pripojenia, ale nie je tu možné\n"
#~ "pridať, zmeniť veľkosť alebo odstrániť oddiely z tohoto disku.\n"

#~ msgid ""
#~ "\n"
#~ "The disk %{device} does not contain a partition table but for\n"
#~ "compatibility the kernel has automatically generated a\n"
#~ "partition spanning almost the entire disk.\n"
#~ "\n"
#~ "You can use the partition on disk %{device} as it is or\n"
#~ "format it and assign a mount point, but you cannot resize\n"
#~ "or remove the partition from that disk here.\n"
#~ msgstr ""
#~ "\n"
#~ "Disk %{device} neobsahuje tabuľku oddielov, ale kvôli\n"
#~ "kompatibilite jadro automaticky vygenerovalo oddiel\n"
#~ "zaberajúci takmer celý disk.\n"
#~ "\n"
#~ "Môžete použiť oddiely na disku %{device} ako sú, alebo ich môžete\n"
#~ "naformátovať a priradiť im body pripojenia, ale nie je tu možné\n"
#~ "pridať, zmeniť veľkosť alebo odstrániť oddiely z tohoto disku.\n"

#~ msgid ""
#~ "\n"
#~ "\n"
#~ "You can initialize the disk partition table to a sane state in the "
#~ "Expert\n"
#~ "Partitioner by selecting \"Expert\"->\"Create New Partition Table\", \n"
#~ "but this will destroy all data on all partitions of this disk.\n"
#~ msgstr ""
#~ "\n"
#~ "\n"
#~ "Výberom \"Expert\"->\"Vytvoriť novú tabuľku oddielov\" v Rozdelení disku "
#~ "pre expertov\n"
#~ "môžete inicializovať tabuľku diskových oddielov do prevádzkyschopného "
#~ "stavu,\n"
#~ "ale tým sa zničia všetky dáta na všetkých oddieloch tohto disku.\n"

#~ msgid ""
#~ "\n"
#~ "\n"
#~ "Safely ignore this message if you do not intend to use \n"
#~ "this disk during installation.\n"
#~ msgstr ""
#~ "\n"
#~ "\n"
#~ "Túto správu môžete ignorovať, ak nechcete tento disk\n"
#~ "používať počas inštalácie.\n"

#~ msgid "Resize Not Possible:"
#~ msgstr "Zmena veľkosti nie je možná:"

#~ msgid ""
#~ "Could not set encryption.\n"
#~ "System error code is %1.\n"
#~ "\n"
#~ "The encryption password provided could be incorrect.\n"
#~ msgstr ""
#~ "Nebolo možné nastaviť šifrovanie.\n"
#~ "Kód systémovej chyby je %1.\n"
#~ "\n"
#~ "Šifrovacie heslo, ktoré bolo zadané, mohlo byť nesprávne.\n"

#~ msgid ""
#~ "The first and the second version\n"
#~ "of the password do not match.\n"
#~ "Try again."
#~ msgstr ""
#~ "Prvá a druhá verzia hesla\n"
#~ "sa nezhodujú.\n"
#~ "Skúste to znovu."

#~ msgid ""
#~ "The password may only contain the following characters:\n"
#~ "0..9, a..z, A..Z, and any of \"@#* ,.;:._-+=!$%&/|?{[()]}^\\<>\".\n"
#~ "Try again."
#~ msgstr ""
#~ "Heslo smie obsahovať iba nasledujúce znaky: \n"
#~ " 0..9, a..z, A..Z a akýkoľvek z \"@#* ,.;:._-+=!$%&/|?{[()]}^\\<>\".\n"
#~ "Skúste to znovu."

#~ msgid "&Enter Encryption Password:"
#~ msgstr "&Zadajte šifrovacie heslo:"

#~ msgid "Provide Password"
#~ msgstr "Zadajte heslo"

#~ msgid "The following encrypted volumes are already available."
#~ msgstr "Nasledujúce šifrované zväzky sú už k dispozícii."

#~ msgid ""
#~ "The following volumes contain an encryption signature but the \n"
#~ "passwords are not yet known.\n"
#~ "The passwords need to be known if the volumes are needed either \n"
#~ "during an update or if they contain an encrypted LVM physical volume."
#~ msgstr ""
#~ "Nasledujúce zväzky obsahujú šifrovací podpis, ale heslá nie sú\n"
#~ "dosiaľ známe.\n"
#~ "Heslá musia byť známe, či sú zväzky potrebné buď počas aktualizácie,\n"
#~ "alebo ak obsahujú šifrovaný fyzický zväzok LVM."

#~ msgid ""
#~ "Enter encryption password for any of the\n"
#~ "devices in the locked devices list.\n"
#~ "Password will be tried for all devices."
#~ msgstr ""
#~ "Zadajte šifrovacie heslo pre akékoľvek zariadenie\n"
#~ "v zozname uzamknutých zariadení.\n"
#~ "Heslo bude vyskúšané pre všetky zariadenia."

#~ msgid "There are no encrypted volume to unlock."
#~ msgstr "Neexistuje žiadny šifrovaný zväzok pre odomknutie."

#~ msgid "Provide password for any of the following devices:"
#~ msgstr "Zadajte heslo pre niektoré z nasledujúcich zariadení:"

#~ msgid "Provide password for the following device:"
#~ msgstr "Zadajte heslo pre nasledujúce zariadenie:"

#~ msgid "Trying to unlock encrypted volumes..."
#~ msgstr "Skúšanie odomknutia šifrovaných zväzkov..."

#~ msgid "Password did not unlock any volume."
#~ msgstr "Heslo neodomklo žiadny zväzok."

#~ msgid "IDE Disk"
#~ msgstr "Disk IDE"

#~ msgid "SCSI Disk"
#~ msgstr "Disk SCSI"

#~ msgid "DM RAID"
#~ msgstr "DM RAID"

#~ msgid ""
#~ "Partitions cannot be created since other partitions on the disk are used."
#~ msgstr ""
#~ "Oddiely nemohli byť vytvorené, pretože sa používajú iné oddiely na disku."

#~ msgid ""
#~ "\n"
#~ "Device %1 cannot be modified because it contains activated swap\n"
#~ "that is needed to run the installation.\n"
#~ msgstr ""
#~ "\n"
#~ "Zariadenie %1 sa nemôže upravovať, pretože obsahuje aktivovaný\n"
#~ "odkladací priestor, ktorý je potrebný na beh inštalácie.\n"

#~ msgid ""
#~ "\n"
#~ "Device %1 cannot be modified because it contains the installation\n"
#~ "data needed to perform the installation.\n"
#~ msgstr ""
#~ "\n"
#~ "Zariadenie %1 sa nemôže upravovať, pretože obsahuje inštalačné\n"
#~ "dáta potrebné na vykonanie inštalácie.\n"

#~ msgid ""
#~ "\n"
#~ "Device %1 cannot be removed because it contains activated swap\n"
#~ "that is needed to run the installation.\n"
#~ msgstr ""
#~ "\n"
#~ "Zariadenie %1 sa nemôže odstrániť, pretože obsahuje aktivovaný\n"
#~ "odkladací priestor, ktorý je potrebný na beh inštalácie.\n"

#~ msgid ""
#~ "\n"
#~ "Device %1 cannot be removed because it contains the installation\n"
#~ "data needed to perform the installation.\n"
#~ msgstr ""
#~ "\n"
#~ "Zariadenie %1 sa nemôže odstrániť, pretože obsahuje inštalačné\n"
#~ "dáta potrebné na vykonanie inštalácie.\n"

#~ msgid ""
#~ "\n"
#~ "Device %1 cannot be removed because this would indirectly change\n"
#~ "device %2, which contains activated swap that is needed to run \n"
#~ "the installation.\n"
#~ msgstr ""
#~ "\n"
#~ "Zariadenie %1 sa nemôže odstrániť, pretože by to nepriamo zmenilo\n"
#~ "zariadenie %2, ktoré obsahuje aktivovaný odkladací priestor,\n"
#~ "ktorý je potrebný na beh inštalácie.\n"

#~ msgid ""
#~ "\n"
#~ "Device %1 cannot be removed because this would indirectly change\n"
#~ "device %2, which contains data needed to perform the installation.\n"
#~ msgstr ""
#~ "\n"
#~ "Zariadenie %1 sa nemôže odstrániť, pretože by to nepriamo zmenilo\n"
#~ "zariadenie %2, ktoré obsahuje dáta potrebné na vykonanie inštalácie.\n"

#~ msgid ""
#~ "\n"
#~ "Partition %1 cannot be removed since other partitions on the\n"
#~ "disk %2 are used.\n"
#~ msgstr ""
#~ "\n"
#~ "Oddiel %1 nemôže byť odstránený, pretože sa používajú iné oddiely na "
#~ "disku %2.\n"

#~ msgid "Nothing assigned as root filesystem!"
#~ msgstr "Nič nie je priradené ako koreňový súborový systém!"

#~ msgid "Installation will most certainly fail fatally!"
#~ msgstr "Inštalácia s najväčšou pravdepodobnosťou neodvratne zlyhá!"

#~ msgid "Adding the following resolvables failed: %1"
#~ msgstr "Pridanie nasledujúcich riešení zlyhalo: %1"

#~ msgid "Failure occurred during the following action:"
#~ msgstr "Došlo k zlyhaniu počas nasledujúcej akcie:"

#~ msgid "System error code was: %1"
#~ msgstr "Kód systémovej chyby bol: %1"

#~ msgid "&Enter Password for Device %1:"
#~ msgstr "&Zadajte heslo pre zariadenie %1:"

#~ msgid "FS ID"
#~ msgstr "FS ID"

#~ msgid "Disk Label"
#~ msgstr "Menovka disku"

#~ msgid "Metadata"
#~ msgstr "Metadáta"

#~ msgid "RAID Version"
#~ msgstr "Verzia RAID"

#~ msgid "Vendor"
#~ msgstr "Dodávateľ"

#~ msgid "Model"
#~ msgstr "Model"

#~ msgid ""
#~ "<b>End Cylinder</b> shows the end cylinder of\n"
#~ "the partition."
#~ msgstr ""
#~ "<b>Koncový cylinder</b> ukazuje koncový cylinder\n"
#~ "oddielu."

#~ msgid ""
#~ "<b>Mount by</b> indicates how the file system\n"
#~ "is mounted: (Kernel) by kernel name, (Label) by file system label, (UUID) "
#~ "by\n"
#~ "file system UUID, (ID) by device ID, and (Path) by device path.\n"
#~ msgstr ""
#~ "<b>Pripojiť podľa</b> ukazuje, ako je súborový systém pripojený: \n"
#~ "(Kernel) podľa názvu jadra, (Label) podľa menovky súborového systému, "
#~ "(UUID) podľa\n"
#~ "UUID súborového systému, (ID) podľa ID zariadenia a (Path) podľa cesty k "
#~ "zariadeniu.\n"

#~ msgid ""
#~ "<b>Start Cylinder</b> shows the start cylinder\n"
#~ "of the partition."
#~ msgstr ""
#~ "<b>Počiatočný cylinder</b> ukazuje počiatočný cylinder\n"
#~ "oddielu."

#~ msgid ""
#~ "<b>Stripes</b> shows the stripe number for LVM\n"
#~ "logical volumes and, if greater than one, the stripe size  in "
#~ "parenthesis.\n"
#~ msgstr ""
#~ "<b>Pruhy</b> ukazuje počet pruhov pre logické zväzky LVM\n"
#~ "a ak je väčší ako jedna, je veľkosť pruhov v zátvorkách.\n"

#~ msgid ""
#~ "<b>Device ID</b> shows the persistent device\n"
#~ "IDs. This field can be empty.\n"
#~ msgstr ""
#~ "<b>ID zariadenia</b> ukazuje ID trvalých zariadení.\n"
#~ "Toto pole môže byť prázdne.\n"

#~ msgid ""
#~ "<b>Used By</b> shows if a device is used by\n"
#~ "e.g. RAID or LVM. If not, this column is empty.\n"
#~ msgstr ""
#~ "<b>Používané s </b> ukazuje, či je zariadenie používané s napr.\n"
#~ "RAID alebo LVM. Ak nie, tento stĺpec je prázdny.\n"

#~ msgid "Device: %1"
#~ msgstr "Zariadenie: %1"

#~ msgid "Size: %1"
#~ msgstr "Veľkosť: %1"

#~ msgid "DISK %1"
#~ msgstr "DISK %1"

#~ msgid "Type: %1"
#~ msgstr "Typ: %1"

#~ msgid "Format: %1"
#~ msgstr "Formát: %1"

#~ msgid "Encrypted: %1"
#~ msgstr "Šifrované: %1"

#~ msgid "File System: %1"
#~ msgstr "Súborový systém: %1"

#~ msgid "Mount Point: %1"
#~ msgstr "Bod pripojenia: %1"

#~ msgid "Mount by: %1"
#~ msgstr "Pripojiť podľa: %1"

#~ msgid "Used by %1: %2"
#~ msgstr "Použité %1: %2"

#~ msgid "UUID: %1"
#~ msgstr "UUID: %1"

#~ msgid "Label: %1"
#~ msgstr "Menovka: %1"

#~ msgid "Device Path: %1"
#~ msgstr "Cesta k zariadeniu: %1"

#~ msgid "Device ID %1: %2"
#~ msgstr "ID zariadenia %1: %2"

#~ msgid "BIOS ID: %1"
#~ msgstr "BIOS ID: %1"

#~ msgid "Disk Label: %1"
#~ msgstr "Menovka disku: %1"

#~ msgid "Vendor: %1"
#~ msgstr "Dodávateľ: %1"

#~ msgid "Model: %1"
#~ msgstr "Model: %1"

#~ msgid "Bus: %1"
#~ msgstr "Zbernica: %1"

#~ msgid "Metadata: %1"
#~ msgstr "Metadáta: %1"

#~ msgid "PE Size: %1"
#~ msgstr "Veľkosť PE: %1"

#~ msgid "Stripes: %1"
#~ msgstr "Pruhy: %1"

#~ msgid "RAID Version: %1"
#~ msgstr "Verzia RAID: %1"

#~ msgid "RAID Type: %1"
#~ msgstr "Typ RAID: %1"

#~ msgid "Chunk Size: %1"
#~ msgstr "Veľkosť kusa: %1"

#~ msgid "Parity Algorithm: %1"
#~ msgstr "Paritný algoritmus: %1"

#~ msgid "Cylinder Size: %1"
#~ msgstr "Veľkosť cylindra: %1"

#~ msgid "Start Cylinder: %1"
#~ msgstr "Počiatočný cylinder: %1"

#~ msgid "End Cylinder: %1"
#~ msgstr "Koncový cylinder: %1"

#~ msgid "FS ID: %1"
#~ msgstr "FS ID: %1"

#~ msgid "File Path: %1"
#~ msgstr "Cesta k súboru: %1"

#~ msgid "WWPN: %1"
#~ msgstr "WWPN: %1"

#~ msgid "LUN: %1"
#~ msgstr "LUN: %1"

#~ msgid "Port ID: %1"
#~ msgstr "ID portu: %1"

#~ msgid "Fibre Channel:"
#~ msgstr "Fibre Channel:"

#~ msgid "<p>The overview contains:</p>"
#~ msgstr "<p>Prehľad obsahuje:</p>"

#~ msgid ""
#~ "Resize impossible due to inconsistent file system. Try checking file "
#~ "system under Windows."
#~ msgstr ""
#~ "Zmena veľkosti nie je možná vzhľadom k nekonzistentnému súborovému "
#~ "systému. Skúste skontrolovať súborový systém pod Windows."

#~ msgid "Proposal Settings"
#~ msgstr "Navrhované nastavenie"

#~ msgid ""
#~ "<p>Choose <b>Partition-based Proposal</b> if you don't want to use LVM.\n"
#~ "Choose <b>LVM-based Proposal</b> for plain LVM and <b>Encrypted LVM-"
#~ "based\n"
#~ "Proposal</b> if you want your system to be encrypted.</p>"
#~ msgstr ""
#~ "<p>Zvoľte <b>Návrh založený na oddieloch</b>, ak nechcete používať LVM.\n"
#~ "Zvoľte <b>Návrh založený na LVM</b> pre jednoduché LVM a <b>Návrh "
#~ "založený na šifrovanom LVM</b>,\n"
#~ "ak chcete, aby bol váš systém šifrovaný.</p>"

#~ msgid ""
#~ "<p>The filesystem for the root partition can be selected with the\n"
#~ "corresponding combo box. With the filesystem BtrFS the proposal can\n"
#~ "enable automatic snapshots with snapper. This will also increase the\n"
#~ "size for the root partition.</p>"
#~ msgstr ""
#~ "<p>Súborový systém pre koreňový oddiel môže byť vybraný\n"
#~ "v zodpovedajúcom rozbaľovacom zozname. So súborovým systémom\n"
#~ "Btrfs návrh môže povoliť automatické snímky s aplikáciou snapper. Tým sa\n"
#~ "tiež zvýši veľkosť pre koreňový oddiel.</p>"

#~ msgid ""
#~ "<p>The proposal can create a separate home partition. The filesystem for\n"
#~ "the home partition can be selected with the corresponding combo box.</p>"
#~ msgstr ""
#~ "<p>Návrh môže vytvoriť samostatný domovský oddiel. Súborový systém pre "
#~ "domovský\n"
#~ "oddiel sa môže vybrať v zodpovedajúcom rozbaľovacom zozname.</p>"

#~ msgid ""
#~ "<p>The swap partition can be made large enough to be used to suspend\n"
#~ "the system to disk in most cases.</p>"
#~ msgstr ""
#~ "<p>Odkladací priestor môže byť dostatočne veľký, aby sa použil\n"
#~ "na uspanie systému na disk vo väčšine prípadov.</p>"

#~ msgid "Enter your password for the proposal encryption."
#~ msgstr "Zadajte heslo pre navrhované šifrovanie."

#~ msgid "Password:"
#~ msgstr "Heslo:"

#~ msgid "Reenter the password for verification:"
#~ msgstr "Znovu zadajte heslo pre overenie:"

#~ msgid "&Partition-based Proposal"
#~ msgstr "Návrh založený na oddieloch"

#~ msgid "&LVM-based Proposal"
#~ msgstr "Návrh založený na &LVM"

#~ msgid "&Encrypted LVM-based Proposal"
#~ msgstr "&Návrh založený na šifrovanom LVM"

#~ msgid "Default Mount-by:"
#~ msgstr "Predvolené pripojiť podľa:"

#~ msgid "Default File System:"
#~ msgstr "Predvolený súborový systém:"

#~ msgid "Show Storage Devices by:"
#~ msgstr "Zobraziť úložné zariadenia podľa:"

#~ msgid "Partition Alignment:"
#~ msgstr "Zarovnanie oddielov:"

#~ msgid "Visible Information on Storage Devices:"
#~ msgstr "Viditeľné informácie o úložných zariadeniach:"

#~ msgid "first root filesystem"
#~ msgstr "prvý koreňový súborový systém"

#~ msgid "Guided Setup"
#~ msgstr "Sprevádzané nastavenie"

#~ msgid "Expert partitioner"
#~ msgstr "Rozdelenie disku pre expertov"

#~ msgid "Create Partition"
#~ msgstr "Vytvoriť oddiel"

#~ msgid "Maximum Size (TODO)"
#~ msgstr "Maximálna veľkosť (TODO)"

#~ msgid "Select new partition table type for %s."
#~ msgstr "Vyberte nový typ tabuľky oddielov pre %s."

#~ msgid "Commit"
#~ msgstr "Vykonať"

#~ msgid "Create..."
#~ msgstr "Vytvoriť..."

#~ msgid "Format..."
#~ msgstr "Formátovať..."

#~ msgid "MD RAIDs"
#~ msgstr "MD RAID polia"

#~ msgid "LVM VGs"
#~ msgstr "Skupiny LVM VG"

#~ msgid "LUKSes"
#~ msgstr "LUKS"

#~ msgid "Bcache Csets"
#~ msgstr "Bcache Cset"

#~ msgid "Filesystems"
#~ msgstr "Súborové systémy"

#~ msgid "Device Graph (probed)"
#~ msgstr "Graf zariadení (zistené)"

#~ msgid "Device Graph (staging)"
#~ msgstr "Graf zariadení (odstupňované)"

#~ msgid "Action Graph"
#~ msgstr "Graf akcií"

#~ msgid "Action List"
#~ msgstr "Zoznam akcií"

#~ msgid "Installation Steps"
#~ msgstr "Inštalačné kroky"

#~ msgid "Storage"
#~ msgstr "Úložisko"

#~ msgid "LUKS: %s"
#~ msgstr "LUKS: %s"

#~ msgid "LVM LV: %s"
#~ msgstr "LVM LV: %s"

#~ msgid "&LVM LVs"
#~ msgstr "Zväzky &LVM LV"

#~ msgid "&LVM PVs"
#~ msgstr "Zväzky &LVM PV"

#~ msgid "LVM VG: %s"
#~ msgstr "LVM VG: %s"

#~ msgid "MD RAID: %s"
#~ msgstr "MD RAID: %s"

#~ msgid "Storage ID"
#~ msgstr "ID úložiska"

#~ msgid "Icon"
#~ msgstr "Ikona"

#~ msgid "VG Name"
#~ msgstr "Názov VG"

#~ msgid "LV Name"
#~ msgstr "Názov LV"

#~ msgid "Block Device Name"
#~ msgstr "Názov blokového zariadenia"

#~ msgid "Transport"
#~ msgstr "Prenos"

#~ msgid "Mount By"
#~ msgstr "Pripojiť podľa"

#~ msgid "RAID Level"
#~ msgstr "Úroveň RAID"

#~ msgid "Spare"
#~ msgstr "Náhradné"

#~ msgid "Faulty"
#~ msgstr "Chybné"

#~ msgid "Guided Partitioning Setup"
#~ msgstr "Sprevádzané nastavenie rozdelenia disku"

#~ msgid "Partition-based"
#~ msgstr "Založené na oddieloch"

#~ msgid "LVM-based"
#~ msgstr "Založené na LVM"

#~ msgid "Encrypted LVM-based"
#~ msgstr "Založené na šifrovanom LVM"

#~ msgid "Continue installation without a valid proposal?"
#~ msgstr "Pokračovať v inštalácii bez platného návrhu?"

#~ msgid "Partitioner"
#~ msgstr "Rozdelenie disku"

#~ msgid ""
#~ "<p>This view shows all Btrfs filesystems.</p><p>The table contains:</p>"
#~ msgstr ""
#~ "<p>Tento pohľad ukazuje všetky súborové systémy Btrfs.</p><p>Tabuľka "
#~ "obsahuje:</p>"

#~ msgid ""
#~ "The %{type} \"%{name}\" contains at least one another device.\n"
#~ "If you proceed, the following devices will be deleted:"
#~ msgstr ""
#~ "%{type} \"%{name}\" obsahuje aspoň jeden ďalšie zariadenie.\n"
#~ "Ak budete pokračovať, nasledujúce zariadenia budú vymazané:"

#~ msgid "Really delete all devices on \"%s\"?"
#~ msgstr "Naozaj chcete vymazať všetky zariadenia na %s?"

#~ msgid "There are no partitions to edit."
#~ msgstr "Neexistujú žiadne oddiely na úpravu."

#~ msgid ""
#~ "<p>This view shows hard disks and its partitions.</p><p>The overview "
#~ "contains:</p>"
#~ msgstr ""
#~ "<p>Tento pohľad ukazuje pevné disky a ich oddiely.</p><p>Prehľad obsahuje:"
#~ "</p>"

#~ msgid ""
#~ "<p>This view shows all logical volumes of the\n"
#~ "selected volume group.</p><p>The overview contains:</p>"
#~ msgstr ""
#~ "<p>Tento pohľad ukazuje všetky logické zväzky\n"
#~ "vybranej skupiny zväzkov.</p><p>Prehľad obsahuje:</p>"

#~ msgid ""
#~ "<p>This view shows all LVM volume groups and\n"
#~ "their logical volumes.</p><p>The overview contains:</p>"
#~ msgstr ""
#~ "<p>Tento pohľad ukazuje všetky skupiny zväzkov LVM\n"
#~ "a ich logické zväzky.</p><p>Prehľad obsahuje:</p>"

#~ msgid ""
#~ "<p><p>This view shows all devices used by the\n"
#~ "selected RAID.</p>"
#~ msgstr ""
#~ "<p>Tento pohľad ukazuje všetky zariadenia používané\n"
#~ "vybraným RAID.</p>"

#~ msgid ""
#~ "<p>This view shows all physical volumes used by\n"
#~ "the selected volume group.</p><p>The overview contains:</p>"
#~ msgstr ""
#~ "<p>Tento pohľad ukazuje všetky fyzické zväzky používané\n"
#~ "vybranou skupinou zväzkov.</p><p>Prehľad obsahuje:</p>"

#~ msgid ""
#~ "You have assigned an encrypted file system to a partition\n"
#~ "with one of the following mount points: \"/\", \"/usr\", \"/boot\",\n"
#~ "/var\".  This is not possible. Change the mount point or use a\n"
#~ "nonloopbacked file system.\n"
#~ msgstr ""
#~ "Priradili ste šifrovaný súborový systém k oddielu\n"
#~ "s niektorým z týchto bodov pripojenia:  \"/\", \"/usr\", \"/boot\",\n"
#~ "/var\".  Toto nie je možné. Zmeňte bod pripojenia alebo \n"
#~ "použite súborový systém, ktorý nie je loopback.\n"

#~ msgid "Log"
#~ msgstr "Záznam"

#, fuzzy
#~ msgid "Contents of %1:"
#~ msgstr "Obsah súboru %1"

#~ msgid "Update"
#~ msgstr "Aktualizácia"

#, fuzzy
#~ msgid "This view shows the content of %1."
#~ msgstr ""
#~ "<p>Prehľadový dialóg zobrazuje\n"
#~ "momentálne nainštalované skenery.</p>"

#, fuzzy
#~ msgid "Encr&ypt Volume Group"
#~ msgstr " Skupina diskov"

#, fuzzy
#~ msgid ""
#~ "<p>To create an LVM-based proposal, choose the corresponding button. The\n"
#~ "LVM-based proposal can be encrypted.</p>\n"
#~ msgstr ""
#~ "\n"
#~ "<p>\n"
#~ "Ak chcete vytvoriť novú skupinu, stlačte <b>Pridať</b>.\n"
#~ "</p>\n"<|MERGE_RESOLUTION|>--- conflicted
+++ resolved
@@ -5,13 +5,8 @@
 msgstr ""
 "Project-Id-Version: \n"
 "Report-Msgid-Bugs-To: \n"
-<<<<<<< HEAD
 "POT-Creation-Date: 2019-03-07 02:29+0000\n"
-"PO-Revision-Date: 2019-01-31 14:23+0000\n"
-=======
-"POT-Creation-Date: 2019-02-15 02:29+0000\n"
 "PO-Revision-Date: 2019-02-19 19:03+0000\n"
->>>>>>> a6b1fbc6
 "Last-Translator: Ferdinand Galko <galko.ferdinand@gmail.com>\n"
 "Language-Team: Slovak <https://l10n.opensuse.org/projects/yast-storage/"
 "master/sk/>\n"
@@ -23,13 +18,7 @@
 "X-Generator: Weblate 3.3\n"
 
 #. TRANSLATORS: Error message.
-<<<<<<< HEAD
 #: src/lib/y2partitioner/actions/add_bcache.rb:61
-#, fuzzy
-#| msgid "There are not enough suitable unused devices to create a RAID."
-=======
-#: src/lib/y2partitioner/actions/add_bcache.rb:83
->>>>>>> a6b1fbc6
 msgid "There are not enough suitable unused devices to create a Bcache."
 msgstr ""
 "Neexistuje dostatok vhodných nepoužitých zariadení pre vytvorenie Bcache."
@@ -734,16 +723,7 @@
 msgstr "Podporné zariadenie"
 
 #. TRANSLATORS: %{label} is replaced by the label of the option to select a backing device.
-<<<<<<< HEAD
 #: src/lib/y2partitioner/dialogs/bcache.rb:210
-#, fuzzy
-#| msgid ""
-#| "%s is the device that will be used as backing device for bcache.It will "
-#| "define the available space of bcache. The Device will be formatted so any "
-#| "previous content will be wiped out."
-=======
-#: src/lib/y2partitioner/dialogs/bcache.rb:206
->>>>>>> a6b1fbc6
 msgid ""
 "<p><b>%{label}</b> is the device that will be used as backing device for "
 "bcache.It will define the size of the resulting bcache device. The device "
@@ -770,17 +750,7 @@
 msgstr "Caching zariadenie"
 
 #. TRANSLATORS: %{label} is replaced by the label of the option to select a caching device.
-<<<<<<< HEAD
 #: src/lib/y2partitioner/dialogs/bcache.rb:273
-#, fuzzy
-#| msgid ""
-#| "%s is the device that will be used as caching device for bcache.It should "
-#| "be faster and usually is smaller than the backing device, but it is not "
-#| "required. The device will be formatted so any previous content will be "
-#| "wiped out."
-=======
-#: src/lib/y2partitioner/dialogs/bcache.rb:269
->>>>>>> a6b1fbc6
 msgid ""
 "<p><b>%{label}</b> is the device that will be used as caching device for "
 "bcache.It should be faster and usually is smaller than the backing device, "
@@ -807,24 +777,7 @@
 msgstr "Režim vyrovnávacej pamäte"
 
 #. TRANSLATORS: %{label} is replaced by the label of the option to select a cache mode.
-<<<<<<< HEAD
 #: src/lib/y2partitioner/dialogs/bcache.rb:337
-#, fuzzy
-#| msgid ""
-#| "%s is the operating mode for bcache. There are currently four supported "
-#| "modes.<ul> <li><i>Writethrough</i> reading operations are cached, writing "
-#| "is done in parallel to both devices. No data is lost in case of failure "
-#| "of the caching device. This is the default mode.</li><li><i>Writeback</i> "
-#| "both reading and writing operations are cached. This result in better "
-#| "performance when writing.</li><li><i>Writearound</i> reading is cached, "
-#| "new content is written only to the backing device.</li><li><i>None</i> "
-#| "means cache is neither used for reading nor for writing. This is useful "
-#| "mainly for temporarily disabling the cache before any big sequential read "
-#| "or write, otherwise that would result in intensive overwriting on the "
-#| "cache device.</li>"
-=======
-#: src/lib/y2partitioner/dialogs/bcache.rb:333
->>>>>>> a6b1fbc6
 msgid ""
 "<p><b>%{label}</b> is the operating mode for bcache. There are currently "
 "four supported modes.<ul> <li><i>Writethrough</i> reading operations are "
@@ -843,14 +796,13 @@
 "vyrovnávacej pamäte, zapisovanie sa vykonáva paralelne na obe zariadenia. V "
 "prípade zlyhania caching zariadenia sa nestratia žiadne údaje. Toto je "
 "predvolený režim.</li><li><i>Writeback</i> operácie čítania a zapisovania sa "
-"ukladajú do vyrovnávacej pamäte. To vedie k lepšiemu výkonu pri "
-"zapisovaní.</li><li><i>Writearound</i> čítanie je ukladané do vyrovnávacej "
-"pamäte, nový obsah sa zapisuje iba na podporné "
-"zariadenie.</li><li><i>None</i> znamená, že vyrovnávacia pamäť sa nepoužíva "
-"ani pre čítanie, ani pre zapisovanie. Toto je užitočné predovšetkým na "
-"dočasné vypnutie vyrovnávacej pamäte pred akýmkoľvek veľkým sekvenčným "
-"čítaním alebo zápisom, inak by to viedlo k intenzívnemu prepisovaniu na "
-"zariadení vyrovnávacej pamäte.</li></p>"
+"ukladajú do vyrovnávacej pamäte. To vedie k lepšiemu výkonu pri zapisovaní.</"
+"li><li><i>Writearound</i> čítanie je ukladané do vyrovnávacej pamäte, nový "
+"obsah sa zapisuje iba na podporné zariadenie.</li><li><i>None</i> znamená, "
+"že vyrovnávacia pamäť sa nepoužíva ani pre čítanie, ani pre zapisovanie. "
+"Toto je užitočné predovšetkým na dočasné vypnutie vyrovnávacej pamäte pred "
+"akýmkoľvek veľkým sekvenčným čítaním alebo zápisom, inak by to viedlo k "
+"intenzívnemu prepisovaniu na zariadení vyrovnávacej pamäte.</li></p>"
 
 #. TRANSLATORS: dialog title, where %{name} is the name of a partition
 #. (e.g. /dev/sda1) or LVM logical volume (e.g. /dev/system/home)
@@ -5391,6 +5343,18 @@
 msgstr "Neznámy dôvod"
 
 #~ msgid ""
+#~ "The bcache shares its cache set with other devices.\n"
+#~ "This can result in unreachable space if done without detaching.\n"
+#~ "Detaching can take a very long time in some situations."
+#~ msgstr ""
+#~ "Bcache zdieľa svoju sadu vyrovnávacej pamäte s inými zariadeniami.\n"
+#~ "To môže viesť k nedostupnému miestu, ak sa vykoná bez odpojenia.\n"
+#~ "Odpojenie môže trvať veľmi dlho v niektorých situáciách."
+
+#~ msgid "Cache mode: %s"
+#~ msgstr "Režim vyrovnávacej pamäte: %s"
+
+#~ msgid ""
 #~ "%s is the device that will be used as backing device for bcache.It will "
 #~ "define the available space of bcache. The Device will be formatted so any "
 #~ "previous content will be wiped out."
@@ -5547,6 +5511,9 @@
 #~ msgid "Clone this Disk"
 #~ msgstr "Klonovať tento disk"
 
+#~ msgid "Create New Partition Table on %s"
+#~ msgstr "Vytvoriť novú tabuľku oddielov na %s"
+
 #~ msgid ""
 #~ "This will delete all existing partitions on that device\n"
 #~ "and all devices (LVM volume groups, RAIDs etc.)\n"
@@ -7409,6 +7376,13 @@
 #~ "tých, ktoré sú už zahrnuté v nejakom inom pohľade. Preto tu nie sú "
 #~ "zobrazené\n"
 #~ "multipath disky, BIOS RAID a LVM logické zväzky.</p>\n"
+
+#~ msgid ""
+#~ "<p>This view shows detailed information about the\n"
+#~ "selected Device Mapper device.</p>"
+#~ msgstr ""
+#~ "<p>Tento pohľad ukazuje podrobné informácie\n"
+#~ "o vybranom zariadení Mapovania zariadení.</p>"
 
 #~ msgid ""
 #~ "<p>This view shows all devices used by the\n"
@@ -7976,6 +7950,9 @@
 #~ msgid "Mount by"
 #~ msgstr "Pripojiť podľa"
 
+#~ msgid "Used by"
+#~ msgstr "Využité"
+
 #~ msgid "Cylinder information"
 #~ msgstr "Informácie o cylindri"
 
@@ -8106,6 +8083,13 @@
 #~ "<p>Tento pohľad ukazuje zariadenia, ktoré nemajú pridelený žiadny\n"
 #~ "prípojný bod, disky, ktoré sú bez rozdelenia disku a skupiny zväzkov,\n"
 #~ "ktoré nemajú žiadne logické zväzky.</p>"
+
+#~ msgid ""
+#~ "Rescanning unused devices cancels\n"
+#~ "all current changes. Really rescan unused devices?"
+#~ msgstr ""
+#~ "Opätovné prehľadávanie nepoužitých zariadení zruší všetky\n"
+#~ "aktuálne zmeny. Naozaj chcete znovu prehľadať nepoužité zariadenia?"
 
 #~ msgid ""
 #~ "A logical volume with the requested size could \n"
