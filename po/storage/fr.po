--- conflicted
+++ resolved
@@ -22,16 +22,11 @@
 msgstr ""
 "Project-Id-Version: storage\n"
 "Report-Msgid-Bugs-To: \n"
-<<<<<<< HEAD
 "POT-Creation-Date: 2017-07-14 02:29+0000\n"
-"PO-Revision-Date: 2017-07-05 19:32+0000\n"
-=======
-"POT-Creation-Date: 2017-07-11 02:29+0000\n"
 "PO-Revision-Date: 2017-07-18 19:12+0000\n"
->>>>>>> ac1869c4
 "Last-Translator: Benoît Monin <benoit.monin@gmx.fr>\n"
-"Language-Team: French <https://l10n.opensuse.org/projects/yast-"
-"storage/master/fr/>\n"
+"Language-Team: French <https://l10n.opensuse.org/projects/yast-storage/"
+"master/fr/>\n"
 "Language: fr\n"
 "MIME-Version: 1.0\n"
 "Content-Type: text/plain; charset=UTF-8\n"
@@ -188,7 +183,6 @@
 msgid "&Extended Partition"
 msgstr "Partition étendu&e"
 
-<<<<<<< HEAD
 # TLABEL partitioning_2002_01_04_0147__10
 #. radio button text
 #: src/lib/y2partitioner/dialogs/partition_type.rb:43
@@ -220,27 +214,6 @@
 #| msgid "Device: %1"
 msgid "Device: %s"
 msgstr "Périphérique : %1"
-=======
-#. Class to represent all the possible partition ids
-#.
-#. This is a wrapper for the Storage::ID enum
-#: src/lib/y2storage/partition_id.rb:39
-msgid "DOS12"
-msgstr "DOS12"
-
-#: src/lib/y2storage/partition_id.rb:40
-msgid "DOS16"
-msgstr "DOS16"
-
-#: src/lib/y2storage/partition_id.rb:41
-msgid "DOS32"
-msgstr "DOS32"
-
-# TLABEL partitioning_2002_01_04_0147__132
-#: src/lib/y2storage/partition_id.rb:42
-msgid "Linux Swap"
-msgstr "Linux Swap"
->>>>>>> ac1869c4
 
 # TLABEL storage_2002_08_07_0216__50
 #. TRANSLATORS: size of partition
@@ -251,7 +224,6 @@
 msgid "Size: %s"
 msgstr "Taille : %1"
 
-<<<<<<< HEAD
 # TLABEL partitioning_2002_01_04_0147__400
 # Shorten translated string; agreed by flermen 2001-01-27.
 # 2001-01-29 11:13:40 CET -ke-
@@ -345,51 +317,6 @@
 #| msgid "Label: %1"
 msgid "Label: %s"
 msgstr "Étiquette : %1"
-=======
-# TLABEL partitioning_2002_01_04_0147__132
-#: src/lib/y2storage/partition_id.rb:44
-msgid "Linux LVM"
-msgstr "Linux LVM"
-
-# TLABEL partitioning_2002_01_04_0147__132
-#: src/lib/y2storage/partition_id.rb:45
-msgid "Linux RAID"
-msgstr "Linux RAID"
-
-#: src/lib/y2storage/partition_id.rb:46
-msgid "EFI System Partition"
-msgstr "Partition système EFI"
-
-#: src/lib/y2storage/partition_id.rb:47
-msgid "BIOS Boot Partition"
-msgstr "Partition de démarrage du BIOS"
-
-#: src/lib/y2storage/partition_id.rb:48
-msgid "PReP Boot Partition"
-msgstr "Partition de démarrage PReP"
-
-#: src/lib/y2storage/partition_id.rb:49
-msgid "NTFS"
-msgstr "NTFS"
-
-#: src/lib/y2storage/partition_id.rb:50
-msgid "Extended"
-msgstr "Étendue"
-
-# TLABEL partitioning_2002_01_04_0147__173
-#: src/lib/y2storage/partition_id.rb:51
-msgid "Windows Data Partition"
-msgstr "Partition de données Windows"
-
-#: src/lib/y2storage/partition_id.rb:52
-msgid "Microsoft Reserved Partition"
-msgstr "Partition réservée Microsoft"
-
-# TLABEL partitioning_2002_01_04_0147__10
-#: src/lib/y2storage/partition_id.rb:53
-msgid "Diagnostics Partition"
-msgstr "Partition de diagnostique"
->>>>>>> ac1869c4
 
 # TLABEL packages_2002_01_04_0147__12
 #. @macro seeAbstractWidget
@@ -1886,22 +1813,20 @@
 #. This is a wrapper for the Storage::ID enum
 #: src/lib/y2storage/partition_id.rb:39
 msgid "DOS12"
-msgstr ""
+msgstr "DOS12"
 
 #: src/lib/y2storage/partition_id.rb:40
 msgid "DOS16"
-msgstr ""
+msgstr "DOS16"
 
 #: src/lib/y2storage/partition_id.rb:41
 msgid "DOS32"
-msgstr ""
+msgstr "DOS32"
 
 # TLABEL partitioning_2002_01_04_0147__132
 #: src/lib/y2storage/partition_id.rb:42
-#, fuzzy
-#| msgid "Linux"
 msgid "Linux Swap"
-msgstr "Linux"
+msgstr "Linux Swap"
 
 # TLABEL partitioning_2002_01_04_0147__132
 #: src/lib/y2storage/partition_id.rb:43
@@ -1910,61 +1835,47 @@
 
 # TLABEL partitioning_2002_01_04_0147__132
 #: src/lib/y2storage/partition_id.rb:44
-#, fuzzy
-#| msgid "Linux"
 msgid "Linux LVM"
-msgstr "Linux"
+msgstr "Linux LVM"
 
 # TLABEL partitioning_2002_01_04_0147__132
 #: src/lib/y2storage/partition_id.rb:45
-#, fuzzy
-#| msgid "Linux"
 msgid "Linux RAID"
-msgstr "Linux"
+msgstr "Linux RAID"
 
 #: src/lib/y2storage/partition_id.rb:46
-#, fuzzy
-#| msgid "EFI Boot Partition"
 msgid "EFI System Partition"
-msgstr "Partition de démarrage EFI"
+msgstr "Partition système EFI"
 
 #: src/lib/y2storage/partition_id.rb:47
-#, fuzzy
-#| msgid "EFI Boot Partition"
 msgid "BIOS Boot Partition"
-msgstr "Partition de démarrage EFI"
+msgstr "Partition de démarrage du BIOS"
 
 #: src/lib/y2storage/partition_id.rb:48
-#, fuzzy
-#| msgid "EFI Boot Partition"
 msgid "PReP Boot Partition"
-msgstr "Partition de démarrage EFI"
+msgstr "Partition de démarrage PReP"
 
 #: src/lib/y2storage/partition_id.rb:49
 msgid "NTFS"
-msgstr ""
+msgstr "NTFS"
 
 #: src/lib/y2storage/partition_id.rb:50
 msgid "Extended"
-msgstr ""
+msgstr "Étendue"
 
 # TLABEL partitioning_2002_01_04_0147__173
 #: src/lib/y2storage/partition_id.rb:51
-#, fuzzy
-#| msgid "&Shrink Windows Partition"
 msgid "Windows Data Partition"
-msgstr "&Réduire la partition Windows"
+msgstr "Partition de données Windows"
 
 #: src/lib/y2storage/partition_id.rb:52
 msgid "Microsoft Reserved Partition"
-msgstr ""
+msgstr "Partition réservée Microsoft"
 
 # TLABEL partitioning_2002_01_04_0147__10
 #: src/lib/y2storage/partition_id.rb:53
-#, fuzzy
-#| msgid "&Logical Partition"
 msgid "Diagnostics Partition"
-msgstr "Partition &logique"
+msgstr "Partition de diagnostique"
 
 # TLABEL partitioning_2002_03_14_2340__0
 #. popup text
@@ -2052,8 +1963,7 @@
 # FIXME!  Reused old trans intentionally!
 # FIXME!
 #. popup text
-#: src/clients/inst_disk_proposal.rb:123
-#: src/clients/partitions_proposal.rb:105
+#: src/clients/inst_disk_proposal.rb:123 src/clients/partitions_proposal.rb:105
 msgid ""
 "No automatic proposal possible.\n"
 "Specify mount points manually in the 'Partitioner' dialog."
@@ -4709,11 +4619,9 @@
 #. Package:     yast2-storage
 #. Summary:     Expert Partitioner
 #. Authors:     Arvin Schnell <aschnell@suse.de>
-#: src/include/partitioning/ep-btrfs.rb:40
-#: src/include/partitioning/ep-dm.rb:36 src/include/partitioning/ep-hd.rb:61
-#: src/include/partitioning/ep-loop.rb:37
-#: src/include/partitioning/ep-lvm.rb:64
-#: src/include/partitioning/ep-raid.rb:38
+#: src/include/partitioning/ep-btrfs.rb:40 src/include/partitioning/ep-dm.rb:36
+#: src/include/partitioning/ep-hd.rb:61 src/include/partitioning/ep-loop.rb:37
+#: src/include/partitioning/ep-lvm.rb:64 src/include/partitioning/ep-raid.rb:38
 msgid "Edit"
 msgstr "Modifier"
 
@@ -4744,9 +4652,8 @@
 #. Package:     yast2-storage
 #. Summary:     Expert Partitioner
 #. Authors:     Arvin Schnell <aschnell@suse.de>
-#: src/include/partitioning/ep-btrfs.rb:45
-#: src/include/partitioning/ep-hd.rb:43 src/include/partitioning/ep-hd.rb:64
-#: src/include/partitioning/ep-loop.rb:37
+#: src/include/partitioning/ep-btrfs.rb:45 src/include/partitioning/ep-hd.rb:43
+#: src/include/partitioning/ep-hd.rb:64 src/include/partitioning/ep-loop.rb:37
 #: src/include/partitioning/ep-lvm.rb:44 src/include/partitioning/ep-lvm.rb:66
 #: src/include/partitioning/ep-raid.rb:40
 #: src/include/partitioning/ep-tmpfs.rb:36
@@ -5425,8 +5332,7 @@
 
 # TLABEL storage_2002_08_07_0216__64
 #: src/include/partitioning/ep-hd.rb:63 src/include/partitioning/ep-lvm.rb:43
-#: src/include/partitioning/ep-lvm.rb:65
-#: src/include/partitioning/ep-raid.rb:39
+#: src/include/partitioning/ep-lvm.rb:65 src/include/partitioning/ep-raid.rb:39
 msgid "Resize"
 msgstr "Redimensionner"
 
