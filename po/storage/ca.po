msgid ""
msgstr ""
"Project-Id-Version: Catalan (yast-storage)\n"
"Report-Msgid-Bugs-To: \n"
<<<<<<< HEAD
"POT-Creation-Date: 2019-03-07 02:29+0000\n"
"PO-Revision-Date: 2019-02-18 15:49+0000\n"
=======
"POT-Creation-Date: 2019-01-19 02:29+0000\n"
"PO-Revision-Date: 2019-03-01 06:29+0000\n"
>>>>>>> a6b1fbc6
"Last-Translator: David Medina <medipas@gmail.com>\n"
"Language-Team: Catalan <https://l10n.opensuse.org/projects/yast-storage/"
"master/ca/>\n"
"Language: ca\n"
"MIME-Version: 1.0\n"
"Content-Type: text/plain; charset=UTF-8\n"
"Content-Transfer-Encoding: 8bit\n"
"Plural-Forms: nplurals=2; plural=n != 1;\n"
"X-Generator: Weblate 3.3\n"

#. TRANSLATORS: Error message.
<<<<<<< HEAD
#: src/lib/y2partitioner/actions/add_bcache.rb:61
#, fuzzy
#| msgid "There are not enough suitable unused devices to create a RAID."
=======
#: src/lib/y2partitioner/actions/add_bcache.rb:83
>>>>>>> a6b1fbc6
msgid "There are not enough suitable unused devices to create a Bcache."
msgstr "No hi ha prou dispositius sense usar adients per crear una Bcau."

#. TRANSLATORS: %s is a volume group name (e.g. "system")
#: src/lib/y2partitioner/actions/add_lvm_lv.rb:114
msgid "No free space left in the volume group \"%s\"."
msgstr "No resta espai lliure al grup de volums \"%s\"."

#. @see TransactionWizard
#. @note The action is only run when there are available devices to create a new
#. volume group (see {Controllers::LvmVg#available_devices}).
#.
#. @return [Boolean] true whether there are available devices; false otherwise.
#: src/lib/y2partitioner/actions/add_lvm_vg.rb:79
msgid ""
"There are not enough suitable unused devices to create a volume group.\n"
msgstr ""
"No hi ha prou dispositius sense utilitzar adients per crear un grup de "
"volums.\n"

#: src/lib/y2partitioner/actions/add_lvm_vg.rb:80
msgid ""
"To use LVM, at least one unused partition of type 0x8e (or 0x83) or one "
"disk\n"
"or one RAID device is required. Change your partition table accordingly."
msgstr ""
"Per utilitzar LVM, cal com a mínim una partició lliure del tipus 0x8e (o "
"0x83), un disc\n"
"o un dispositiu RAID sense utilitzar. Modifiqueu la taula de particions "
"segons convingui."

#. @see TransactionWizard
#: src/lib/y2partitioner/actions/add_md.rb:75
msgid "There are not enough suitable unused devices to create a RAID."
msgstr "No hi ha prou dispositius sense utilitzar adients per crear un RAID."

#. Checks whether the device is not used
#.
#. @see Controllers::Partition#device_used?
#.
#. @return [Boolean] true if device is not used; false otherwise.
#: src/lib/y2partitioner/actions/add_partition.rb:137
msgid "The device is in use and cannot be modified."
msgstr "El dispositiu s'usa i no es pot modificar."

#. TRANSLATORS: %{name} is a device name (e.g. "/dev/sda")
#: src/lib/y2partitioner/actions/add_partition.rb:158
msgid ""
"The device %{name} is directly formatted.\n"
"Remove the filesystem on %{name}?"
msgstr ""
"El dispositiu %{name} es formata directament.\n"
"Suprimeixo el sistema de fitxers a %{name}?"

#. TRANSLATORS: %{name} is a device name (e.g. "/dev/sda")
#: src/lib/y2partitioner/actions/add_partition.rb:187
msgid "It is not possible to create a partition on %{name}."
msgstr "No es pot crear una partició a %{name}."

#. Error message when the device has no partition table
#.
#. @return [String, nil] nil if the device has partition table.
#: src/lib/y2partitioner/actions/clone_partition_table.rb:93
msgid ""
"There are no partitions on this device, but a clonable\n"
"device must have at least one partition.\n"
"Create partitions before cloning the device."
msgstr ""
"No hi ha particions en aquest dispositiu, però un\n"
"dispositiu clonable n'ha de tenir com a mínim una.\n"
"Creeu particions abans de clonar el dispositiu."

#. Error message when there are no suitable devices where to clone the device
#.
#. @return [String, nil] nil if there are suitable devices.
#: src/lib/y2partitioner/actions/clone_partition_table.rb:104
msgid ""
"This device cannot be cloned. There are no suitable\n"
"devices that could have the same partitioning layout."
msgstr ""
"Aquest dispositiu no es pot clonar. No hi ha cap dispositiu\n"
"que pugui tenir el mateix esquema de particions."

#. TRANSLATORS: dialog title. %s is a device name like /dev/sda
#: src/lib/y2partitioner/actions/controllers/add_partition.rb:188
msgid "Add Partition on %s"
msgstr "Addició d'una partició a %s"

#. starting block must be in a region,
#. TRANSLATORS: text for an error popup
#: src/lib/y2partitioner/actions/controllers/add_partition.rb:204
msgid "The block entered as start is not available."
msgstr "El bloc introduït com a inici no està disponible."

#. TRANSLATORS: text for an error popup
#: src/lib/y2partitioner/actions/controllers/add_partition.rb:207
msgid "The end block cannot be before the start."
msgstr "El bloc final no pot ser abans del d'inici."

#. ending block must be in the same region than the start
#. TRANSLATORS: text for an error popup
#: src/lib/y2partitioner/actions/controllers/add_partition.rb:212
msgid "The region entered collides with the existing partitions."
msgstr "La regió introduïda té conflicte amb les particions existents."

#. It's so small that we already know that we can't align both
#. start and end
#. TRANSLATORS: text for an error popup
#: src/lib/y2partitioner/actions/controllers/add_partition.rb:218
msgid "The region entered is too small, not supported by this device."
msgstr "La regió introduïda és massa petita. Aquest dispositiu no l'admet."

#. Almost pathological case, but still can happen if the user tries
#. to break stuff
#. TRANSLATORS: text for an error popup
#: src/lib/y2partitioner/actions/controllers/add_partition.rb:224
msgid "Invalid region entered, increase the size or align the start."
msgstr ""
"La regió introduïda no és vàlida. Augmenteu-ne la mida o alineeu l'inici."

#. TRANSLATORS: %{mount_points} is replaced by a list of mount points, please
#. do not modify it.
#: src/lib/y2partitioner/actions/controllers/fstabs.rb:159
msgid ""
"The following mount points cannot be imported:\n"
"%{mount_points}"
msgstr ""
"No es poden importar els punts de muntatge següents:\n"
"%{mount_points}"

#. TRANSLATORS: dialog title. %s is a device name like /dev/vg0
#: src/lib/y2partitioner/actions/controllers/lvm_lv.rb:245
msgid "Add Logical Volume on %s"
msgstr "Addició d'un volum lògic a %s"

#. TRANSLATORS: Error message when there is no name for the new logical volume
#: src/lib/y2partitioner/actions/controllers/lvm_lv.rb:299
msgid "Enter a name for the logical volume."
msgstr "Introduïu un nom per al volum lògic."

#. TRANSLATORS: Error message when the name of the logical volume is too long
#: src/lib/y2partitioner/actions/controllers/lvm_lv.rb:309
msgid "The name for the logical volume is longer than 128 characters."
msgstr "El nom del volum lògic té més de de 128 caràcters."

#. TRANSLATORS: Error message when the name of the logical volume contains
#. illegal characters
#: src/lib/y2partitioner/actions/controllers/lvm_lv.rb:320
msgid ""
"The name for the logical volume contains illegal characters.\n"
"Allowed are alphanumeric characters, \".\", \"_\", \"-\" and \"+\"."
msgstr ""
"El nom del volum lògic conté caràcters no vàlids. \n"
"Es permeten els caràcters alfanumèrics, \".\", \"_\", \"-\" i \"+\"."

#. TRANSLATORS: Error message when the name of the volume group is already used.
#. %{lv_name} is replaced by a logical volume name (e.g., lv1) and %{vg_name} is
#. replaced by a volume group name (e.g., system)
#: src/lib/y2partitioner/actions/controllers/lvm_lv.rb:336
msgid ""
"A logical volume named \"%{lv_name}\" already exists\n"
"in volume group \"%{vg_name}\"."
msgstr ""
"Ja existeix un volum lògic anomenat \"%{lv_name}\"\n"
"al grup de volums \"%{vg_name}\"."

#. TRANSLATORS: dialog title when creating an LVM volume group
#: src/lib/y2partitioner/actions/controllers/lvm_vg.rb:79
msgid "Add Volume Group"
msgstr "Addició d'un grup de volums"

#. TRANSLATORS: dialog title when resizing an LVM volume group, where %s is replaced
#. by a device name (e.g., /dev/vg0)
#: src/lib/y2partitioner/actions/controllers/lvm_vg.rb:83
msgid "Resize Volume Group %s"
msgstr "Canvi de mida del grup de volums %s"

#. Error message to show when the given volume group name is empty
#.
#. @return [String]
#: src/lib/y2partitioner/actions/controllers/lvm_vg.rb:297
msgid "Enter a name for the volume group."
msgstr "Introduïu un nom per al grup de volums."

#. Error message to show when the given volume group name contains illegal
#. characters
#.
#. @return [String]
#: src/lib/y2partitioner/actions/controllers/lvm_vg.rb:315
msgid ""
"The name for the volume group contains illegal characters. Allowed\n"
"are alphanumeric characters, \".\", \"_\", \"-\" and \"+\""
msgstr ""
"El nom del grup de volums conté caràcters no vàlids. Es permeten\n"
"els caràcters alfanumèrics, \".\", \"_\", \"-\" i \"+\"."

#. TRANSLATORS: %{vg_name} is replaced by the name of the volume group
#: src/lib/y2partitioner/actions/controllers/lvm_vg.rb:338
msgid ""
"The volume group name \"%{vg_name}\" conflicts\n"
"with another entry in the /dev directory."
msgstr ""
"El nom del grup de volums \"%{vg_name}\" té un conflicte\n"
"amb una altra entrada del directori /dev."

#. Error message to show when the given extent size is not valid
#.
#. @see #invalid_extent_size?
#.
#. @return [String]
#: src/lib/y2partitioner/actions/controllers/lvm_vg.rb:363
msgid ""
"The data entered is invalid. Insert a physical extent size larger than 1 "
"KiB\n"
"in powers of 2 and multiple of 128 KiB, for example, \"512 KiB\" or \"4 MiB\""
msgstr ""
"Les dades introduïdes no són vàlides. Introduïu una mida d'ampliació física "
"de\n"
"més d'1 KiB en potències de 2 i múltiple de 128 KiB, p. ex., \"512 KiB\" o "
"\"4 MiB\"."

#. TRANSLATORS: dialog title when creating a MD RAID.
#. %s is a device name like /dev/md0
#: src/lib/y2partitioner/actions/controllers/md.rb:194
msgid "Add RAID %s"
msgstr "Addició de la RAID %s"

#. TRANSLATORS: dialog title when editing the devices of a Software RAID.
#. %s is a device name (e.g., /dev/md0)
#: src/lib/y2partitioner/actions/controllers/md.rb:198
msgid "Edit devices of RAID %s"
msgstr "Edició dels dispositius de la RAID %s"

#. TRANSLATORS: %s is a device name (e.g. "/dev/sda")
#: src/lib/y2partitioner/actions/create_partition_table.rb:100
msgid "It is not possible to create a new partition table on %s."
msgstr "No és possible crear una taula de particions nova a %s."

#. @see #confirm
#. @see DeleteDevices#confirm
#.
#. @return [Boolean]
#. @see DeleteDevices#confirm
#.
#. @return [Boolean]
#: src/lib/y2partitioner/actions/create_partition_table.rb:140
#: src/lib/y2partitioner/actions/delete_lvm_lvs.rb:71
#: src/lib/y2partitioner/actions/delete_partitions.rb:106
msgid "Confirm Deleting of Current Devices"
msgstr "Confirmeu la supressió dels dispositius actuals"

#: src/lib/y2partitioner/actions/create_partition_table.rb:141
#: src/lib/y2partitioner/actions/delete_lvm_lvs.rb:72
#: src/lib/y2partitioner/actions/delete_partitions.rb:107
msgid "If you proceed, the following devices will be deleted:"
msgstr "Si continueu, se suprimiran els dispositius següents:"

#. TRANSLATORS %s is the disk device name ("/dev/sda" or similar)
#: src/lib/y2partitioner/actions/create_partition_table.rb:143
msgid "Really create a new partition table on %s"
msgstr "Realment es crea una taula de particions nova a %s"

#. TRANSLATORS: the first %s is replaced by the type of the filesystem
#. (for example, "Btrfs" or "Ext2"), the second one by the disk device name
#. ("/dev/sda" or similar).
#: src/lib/y2partitioner/actions/create_partition_table.rb:164
msgid ""
"This will delete all data from the %s file system in the device.\n"
"\n"
"Really create a new partition table on %s?"
msgstr ""
"Això suprimirà totes les dades del sistema de fitxers %s del dispositiu.\n"
"\n"
"Realment voleu crear una taula de particions nova a %s?"

#. TRANSLATORS: error message, %{name} is replaced by a bcache name (e.g., /dev/bcache0)
#: src/lib/y2partitioner/actions/delete_bcache.rb:61
msgid ""
"The device %{name} is a Flash-only Bcache. Deleting this kind of devices\n"
"is not supported yet."
msgstr ""

#. TRANSLATORS: Error message when detach is not a safe action
#: src/lib/y2partitioner/actions/delete_bcache.rb:76
#, fuzzy
#| msgid ""
#| "The bcache shares its cache set with other devices.\n"
#| "This can result in unreachable space if done without detaching.\n"
#| "Detaching can take a very long time in some situations."
msgid ""
"The bcache cannot be deleted because it shares its cache set with other "
"devices.\n"
"Deleting it without detaching the device first can result in unreachable "
"space.\n"
"Unfortunately detaching can take a very long time in some situations."
msgstr ""
"La bcau comparteix el seu conjunt de cau amb altres dispositius.\n"
"Això pot resultar en un espai de disc inabastable si es fa sense separació.\n"
"La separació pot trigar molta estona en algunes situacions."

#. no note if there is no bcache cset associated or if cset is shared by more devices
#: src/lib/y2partitioner/actions/delete_bcache.rb:105
msgid ""
"The selected Bcache is the only one using its caching set.\n"
"The caching set will be also deleted.\n"
"\n"
msgstr ""
"La Bcau seleccionada és l'única que usa el seu conjunt de cau.\n"
"El conjunt de cau també se suprimirà.\n"
"\n"

#. Confirmation to display when the device is part of another one(s)
#.
#. @see #confirm
#.
#. @return [Boolean]
#: src/lib/y2partitioner/actions/delete_device.rb:118
msgid "Confirm Deleting of Devices"
msgstr "Confirmeu la supressió de dispositius"

#: src/lib/y2partitioner/actions/delete_device.rb:119
msgid ""
"The selected device is used by other devices in the system.\n"
"To keep the system in a consistent state, the following devices\n"
"will also be deleted:"
msgstr ""
"El dispositiu seleccionat és usat per altres dispositius del sistema.\n"
"Per mantenir el sistema en un estat consistent, també es se suprimiran\n"
"els dispositius següents:"

#. Confirmation to display when the device contains partitions
#.
#. @see #confirm
#.
#. @return [Boolean]
#: src/lib/y2partitioner/actions/delete_device.rb:134
msgid "Confirm Deleting Device with Partitions"
msgstr "Confirmeu la supressió d'un dispositiu amb particions"

#: src/lib/y2partitioner/actions/delete_device.rb:135
msgid ""
"The selected device contains partitions.\n"
"To keep the system in a consistent state, the following partitions\n"
"and its associated devices will also be deleted:"
msgstr ""
"El dispositiu seleccionat conté particions.\n"
"Per mantenir el sistema en un estat consistent, també se suprimiran\n"
"les particions següents i els dispositius que s'hi associen:"

#. TRANSLATORS %s is a kernel name like /dev/sda1
#: src/lib/y2partitioner/actions/delete_device.rb:151
msgid "Really delete %s and all the affected devices?"
msgstr "Realment voleu suprimir %s i tots dispositius afectats?"

#. TRANSLATORS %s is the kernel name of the device (e.g., /dev/sda1)
#: src/lib/y2partitioner/actions/delete_device.rb:159
msgid "Really delete %s?"
msgstr "Realment voleu suprimir %s?"

#. TRANSLATORS: Note added to the dialog for trying to unmount a device
#: src/lib/y2partitioner/actions/delete_device.rb:182
msgid "It cannot be deleted while mounted."
msgstr "No es pot suprimir mentre estigui muntat."

#. Confirmation when the device is a LVM thin pool and there is any thin volume over it
#.
#. @see ConfirmRecursiveDelete#confirm_recursive_delete
#.
#. @return [Boolean]
#: src/lib/y2partitioner/actions/delete_lvm_lv.rb:70
msgid "Confirm Deleting of LVM Thin Pool"
msgstr "Confirmeu la supressió de l'agrupació prima d'LVM"

#. TRANSLATORS: Confirmation message when a LVM thin pool is going to be deleted,
#. where %{name} is replaced by the name of the thin pool (e.g., /dev/system/pool)
#: src/lib/y2partitioner/actions/delete_lvm_lv.rb:74
msgid ""
"The thin pool %{name} is used by at least one thin volume.\n"
"If you proceed, the following thin volumes will be unmounted (if mounted)\n"
"and deleted:"
msgstr ""
"L'agrupació prima %{name} l'usa com a mínim un volum prim. \n"
"Si continueu, els volums prims següents es desmuntaran (si estan muntats)\n"
"i se suprimiran:"

#. TRANSLATORS: %{name} is replaced by the name of the thin pool (e.g., /dev/system/pool)
#: src/lib/y2partitioner/actions/delete_lvm_lv.rb:81
msgid "Really delete the thin pool \"%{name}\" and all related thin volumes?"
msgstr ""
"Realment voleu suprimir l'agrupació prima \"%{name}\" i tots els volums "
"prims que s'hi relacionen?"

#. TRANSLATORS: Error when trying to delete LVs from an empty VG
#: src/lib/y2partitioner/actions/delete_lvm_lvs.rb:62
msgid "The volume group does not contain logical volumes."
msgstr "El grup de volums no conté volums lògics."

#: src/lib/y2partitioner/actions/delete_lvm_lvs.rb:73
#: src/lib/y2partitioner/actions/delete_partitions.rb:108
msgid "Really delete all these devices?"
msgstr "Realment voleu suprimir tots aquests dispositius?"

#. Confirmation when the device contains logical volumes
#.
#. @see ConfirmRecursiveDelete#confirm_recursive_delete
#.
#. @return [Boolean]
#: src/lib/y2partitioner/actions/delete_lvm_vg.rb:63
msgid "Confirm Deleting of Volume Group"
msgstr "Confirmeu la supressió dels grups de volum"

#. TRANSLATORS: %s is the name of the volume group (e.g. "system")
#: src/lib/y2partitioner/actions/delete_lvm_vg.rb:65
msgid ""
"The volume group \"%s\" contains at least one logical volume.\n"
"If you proceed, the following volumes will be unmounted (if mounted)\n"
"and deleted:"
msgstr ""
"El grup de volums \"%s\" conté com a mínim un volum lògic. \n"
"Si continueu, els volums següents es desmuntaran (si estan muntats)\n"
"i se suprimiran:"

#. TRANSLATORS: %s is the name of the volume group (e.g. "system")
#: src/lib/y2partitioner/actions/delete_lvm_vg.rb:70
msgid "Really delete volume group \"%s\" and all related logical volumes?"
msgstr ""
"Realment voleu suprimir el grup de volums \"%s\" i tots els volums lògics "
"que s'hi relacionen?"

#. Error when the partition is implicit
#.
#. @return [String, nil] nil if the partition is not implicit
#: src/lib/y2partitioner/actions/delete_partition.rb:59
msgid "This is an implicit partition and cannot be deleted."
msgstr "Aquesta és una partició implícita i no es pot suprimir."

#. TRANSLATORS: Error when trying to delete partitions from a directly formatted
#. device. %{name} is replaced by the name of the device (e.g. "/dev/sda").
#: src/lib/y2partitioner/actions/delete_partitions.rb:68
msgid ""
"The device %{name} is directly formatted and\n"
"and it does not contain any partition."
msgstr ""
"El dispositiu %{name} és formatat directament\n"
"i no conté cap partició."

#. TRANSLATORS: Error when trying to delete partitions from a device that does not contain
#. a partition table. %{name} is replaced by the name of the device (e.g. "/dev/sda").
#: src/lib/y2partitioner/actions/delete_partitions.rb:83
msgid ""
"The device %{name} does not contain a partition table, so\n"
"no partition can be deleted"
msgstr ""
"El dispositiu %{name} no conté cap taula de particions.\n"
"Per tant, no se'n pot suprimir cap partició."

#. TRANSLATORS: Error when trying to delete partitions from a device with an empty
#. partition table.
#: src/lib/y2partitioner/actions/delete_partitions.rb:97
msgid "The partition table does not contain partitions."
msgstr "La taula de particions no conté particions."

#. TRANSLATORS: error message, %{name} is replaced by a bcache name (e.g., /dev/bcache0)
#: src/lib/y2partitioner/actions/edit_bcache.rb:66
#, fuzzy
#| msgid "The device is in use and cannot be modified."
msgid ""
"The device %{name} is a Flash-only Bcache and its caching cannot be modified."
msgstr "El dispositiu s'usa i no es pot modificar."

#. TRANSLATORS: error message, %{name} is replaced by a bcache name (e.g., /dev/bcache0)
#: src/lib/y2partitioner/actions/edit_bcache.rb:79
#, fuzzy
#| msgid ""
#| "The bcache shares its cache set with other devices.\n"
#| "This can result in unreachable space if done without detaching.\n"
#| "Detaching can take a very long time in some situations."
msgid ""
"The Bcache %{name} is already created on disk. Such device cannot be "
"modified\n"
"because that might imply a detaching operation. Unfortunately detaching can "
"take\n"
"a very long time in some situations."
msgstr ""
"La bcau comparteix el seu conjunt de cau amb altres dispositius.\n"
"Això pot resultar en un espai de disc inabastable si es fa sense separació.\n"
"La separació pot trigar molta estona en algunes situacions."

#. TRANSLATORS: dialog title. %s is a device name like /dev/md0
#: src/lib/y2partitioner/actions/edit_blk_device.rb:83
msgid "Edit RAID %s"
msgstr "Edició de la RAID %s"

#. TRANSLATORS: dialog title. %{lv_name} is an LVM LV name (e.g.'root'),
#. %{vg} is the device name of an LVM VG (e.g. '/dev/system').
#: src/lib/y2partitioner/actions/edit_blk_device.rb:88
msgid "Edit Logical Volume %{lv_name} on %{vg}"
msgstr "Edició del volum lògic %{lv_name} a %{vg}"

#. TRANSLATORS: dialog title. %s is a device name like /dev/sda1
#: src/lib/y2partitioner/actions/edit_blk_device.rb:91
msgid "Edit Partition %s"
msgstr "Edició de la partició %s"

#. TRANSLATORS: dialog title. %s is a device name like /dev/sda
#: src/lib/y2partitioner/actions/edit_blk_device.rb:94
msgid "Edit Device %s"
msgstr "Edició del dispositiu %s"

#. TRANSLATORS: %{name} is replaced by a device name (e.g., /dev/sda1)
#. and %{users} is replaced by a comma-separated list of name devices
#. (devices using the first one).
#: src/lib/y2partitioner/actions/edit_blk_device.rb:132
msgid ""
"The device %{name} is in use (%{users}).\n"
"It cannot be edited.\n"
"To edit %{name}, make sure it is not used."
msgstr ""
"El dispositiu %{name} s'usa (%{users}).\n"
"No es pot editar.\n"
"Per poder editar %{name}, assegureu-vos que no s'usa."

#. TRANSLATORS: %{name} is replaced by a device name (e.g., /dev/sda1).
#: src/lib/y2partitioner/actions/edit_blk_device.rb:147
msgid ""
"The device %{name} contains partitions.\n"
"It cannot be edited directly.\n"
"To edit %{name}, first delete all its partitions."
msgstr ""
"El dispositiu %{name} conté particions.\n"
"No es pot editar directament.\n"
"Per editar %{name}, primer suprimiu-ne totes les particions."

#. TRANSLATORS: Error message when trying to edit an extented partition
#: src/lib/y2partitioner/actions/edit_blk_device.rb:161
msgid "An extended partition cannot be edited"
msgstr "No es pot editar una partició ampliada."

#. TRANSLATORS: Error message when trying to edit an LVM thin pool. %{name} is
#. replaced by a logical volume name (e.g., /dev/system/lv1)
#: src/lib/y2partitioner/actions/edit_blk_device.rb:172
msgid ""
"The volume %{name} is a thin pool.\n"
"It cannot be edited."
msgstr ""
"El volum %{name} és en una agrupació prima.\n"
"No es pot editar."

#. TRANSLATORS: error message, %{name} is replaced by a device name (e.g., /dev/md1)
#: src/lib/y2partitioner/actions/edit_md_devices.rb:102
msgid ""
"The RAID %{name} is already created on disk and its used devices\n"
"cannot be modified. To modify the used devices, remove the RAID\n"
"and create it again."
msgstr ""
"La RAID %{name} ja està creada al disc i no se'n poden modificar els\n"
"dispositius que s'usen. Per modificar els dispositius usats, suprimiu\n"
"la RAID i torneu-la a crear."

#. TRANSLATORS: error message, %{name} is replaced by a device name (e.g., /dev/md1)
#: src/lib/y2partitioner/actions/edit_md_devices.rb:117
msgid ""
"The RAID %{name} is in use. To modify the used devices,\n"
"make sure %{name} is not used."
msgstr ""
"La RAID %{name} s'usa. Per modificar els dispositius usats,\n"
"assegureu-vos que %{name} no s'usa."

#. TRANSLATORS: error message, %{name} is replaced by a device name (e.g., /dev/md1)
#: src/lib/y2partitioner/actions/edit_md_devices.rb:131
msgid ""
"The RAID %{name} is partitioned. To modify the used devices,\n"
"make sure %{name} has no partitions."
msgstr ""
"La RAID %{name} té particions. Per modificar els dispositius usats,\n"
"assegureu-vos que %{name} no tingui particions."

#. Error message when no fstab file was detected
#.
#. @return [String, nil] nil if there is some fstab
#: src/lib/y2partitioner/actions/import_mount_points.rb:101
msgid "YaST has scanned your hard disks but no fstab file was found."
msgstr ""
"El YasT ha escanejat els discs durs però no ha trobat cap fitxer fstab."

#. FIXME: This message is copied from old partitioner, but it could be improved.
#: src/lib/y2partitioner/actions/move_partition.rb:110
msgid ""
"Hard disks, BIOS RAIDs and multipath\n"
"devices cannot be moved."
msgstr ""
"No es poden moure els discs durs, els RAID de BIOS\n"
"i els dispositius de ruta múltiple."

#. Error when a extended partition is tried to be moved
#.
#. @return [String, nil] nil when the partition is not extended
#: src/lib/y2partitioner/actions/move_partition.rb:120
msgid "An extended partition cannot be moved."
msgstr "No es pot moure una partició extesa."

#. TRANSLATORS: error message where %{name} is replaced by a partition name (e.g. /dev/sda1)
#: src/lib/y2partitioner/actions/move_partition.rb:132
msgid ""
"The partition %{name} is already created on disk\n"
"and cannot be moved."
msgstr ""
"La partició %{name} ja està creada al disc\n"
"i no es pot moure."

#. FIXME: This message is copied from old partitioner, but it could be improved.
#. TRANSLATORS: error message where %{name} is replaced by a partition name (e.g. /dev/sda1)
#: src/lib/y2partitioner/actions/move_partition.rb:147
msgid "No space to move partition %{name}"
msgstr "No hi ha espai per moure la partició %{name}."

#. Confirmation popup before quitting the Expert Partitioner
#.
#. @return [:symbol] :yes, :no
#: src/lib/y2partitioner/actions/quit_partitioner.rb:77
msgid ""
"You have modified some devices. These changes will be lost\n"
"if you exit the Partitioner.\n"
"Really exit?"
msgstr ""
"Heu modificat alguns dispositius. Aquests canvis es perdran\n"
"si sortiu de l'editor de particions.\n"
"Segur que voleu sortir-ne?"

#. TRANSLATORS: %{name} is replaced by a device name (e.g., /dev/sda1).
#. and %{users} is replaced by a comma-separated list of name devices
#. (devices using the first one).
#: src/lib/y2partitioner/actions/resize_blk_device.rb:115
msgid ""
"The device %{name} is in use (%{users}).\n"
"It cannot be resized.\n"
"To resize %{name}, make sure it is not used."
msgstr ""
"El dispositiu %{name} s'usa (%{users}).\n"
"No se'n pot canviar la mida.\n"
"Per editar la mida de %{name}, assegureu-vos que no s'usa."

#. Error when the filesystem type cannot be resized
#.
#. @return [String, nil] nil if the filesystem can be resized.
#: src/lib/y2partitioner/actions/resize_blk_device.rb:129
msgid "This filesystem type cannot be resized."
msgstr "No es pot canviar la mida d'aquest tipus de sistema de fitxers."

#. Error when the device cannot be resized
#. This might be a multi-line message reporting more than one reason.
#.
#. @return [String, nil] nil if the device can be resized.
#: src/lib/y2partitioner/actions/resize_blk_device.rb:140
msgid "This device cannot be resized:"
msgstr "No es pot canviar la mida d'aquest dispositiu:"

#. TRANSLATORS: Note added to the dialog for trying to unmount a device
#: src/lib/y2partitioner/actions/resize_blk_device.rb:155
msgid ""
"It is not possible to check whether a NTFS\n"
"can be resized while it is mounted."
msgstr ""
"No es pot comprovar si una partició NTFS\n"
"es pot redimensionar mentre estigui muntada."

#. Popup to alert the user about using the Partitioner
#.
#. @return [Symbol] user's answer (:yes, :no)
#: src/lib/y2partitioner/clients/main.rb:112
msgid ""
"Only use this program if you are familiar with partitioning hard disks.\n"
"\n"
"Never partition disks that may, in any way, be in use\n"
"(mounted, swap, etc.) unless you know exactly what you are\n"
"doing. Otherwise, the partitioning table will not be forwarded to the\n"
"kernel, which will most likely lead to data loss.\n"
"\n"
"To continue despite this warning, click Yes."
msgstr ""
"Useu aquest programa només si esteu familiaritzat amb les particions de "
"discs durs.\n"
"\n"
"Mai no feu la partició de discs que puguin estar en ús d'alguna manera\n"
"(muntats, com a intercanvi, etc.), tret que sapigueu exactament el que feu.\n"
"En cas contrari, la taula de particions no es transmetrà al\n"
"nucli, la qual cosa podria ocasionar la pèrdua de dades.\n"
"\n"
"Si voleu continuar malgrat aquest advertiment, cliqueu a Sí."

#. TRANSLATORS: this comment is only for testing purposes. Do not care too much.
#: src/lib/y2partitioner/clients/main.rb:127
msgid "Nothing gets written because commit is not allowed."
msgstr "No s'escriu res perquè no es permet fer-ho efectiu."

#. @macro seeDialog
#: src/lib/y2partitioner/dialogs/bcache.rb:49
msgid "Bcache Device"
msgstr "Dispositius de Bcau"

#. @macro seeAbstractWidget
#: src/lib/y2partitioner/dialogs/bcache.rb:198
msgid "Backing Device"
msgstr "Dispositiu de còpia de seguretat"

#. TRANSLATORS: %{label} is replaced by the label of the option to select a backing device.
<<<<<<< HEAD
#: src/lib/y2partitioner/dialogs/bcache.rb:210
#, fuzzy
#| msgid ""
#| "%s is the device that will be used as backing device for bcache.It will "
#| "define the available space of bcache. The Device will be formatted so any "
#| "previous content will be wiped out."
=======
#: src/lib/y2partitioner/dialogs/bcache.rb:206
>>>>>>> a6b1fbc6
msgid ""
"<p><b>%{label}</b> is the device that will be used as backing device for "
"bcache.It will define the size of the resulting bcache device. The device "
"will be formatted so any previous content will be wiped out.</p>"
msgstr ""
"<p><b>%{label}</b> és el dispositiu que s'usarà com a dispositiu de còpia de "
"seguretat per a la bcau. Definirà la mida del dispositiu de bcau resultant. "
"El dispositiu es formatarà; per tant, se'n suprimirà qualsevol contingut "
"anterior.</p>"

#. Value can be an empty string if there is no items
#: src/lib/y2partitioner/dialogs/bcache.rb:237
msgid "Backing and Caching devices cannot be identical."
msgstr "Els dispositius de còpia de seguretat i de cau no poden ser idèntics."

#: src/lib/y2partitioner/dialogs/bcache.rb:238
msgid "Cannot Create Bcache"
msgstr "No es pot crear la Bcau"

#. @macro seeAbstractWidget
#. TRANSLATORS: table column label.
#: src/lib/y2partitioner/dialogs/bcache.rb:259
#: src/lib/y2partitioner/widgets/pages/bcaches.rb:210
msgid "Caching Device"
msgstr "Dispositiu de cau"

#. TRANSLATORS: %{label} is replaced by the label of the option to select a caching device.
<<<<<<< HEAD
#: src/lib/y2partitioner/dialogs/bcache.rb:273
#, fuzzy
#| msgid ""
#| "%s is the device that will be used as caching device for bcache.It should "
#| "be faster and usually is smaller than the backing device, but it is not "
#| "required. The device will be formatted so any previous content will be "
#| "wiped out."
=======
#: src/lib/y2partitioner/dialogs/bcache.rb:269
>>>>>>> a6b1fbc6
msgid ""
"<p><b>%{label}</b> is the device that will be used as caching device for "
"bcache.It should be faster and usually is smaller than the backing device, "
"but that is not strictly required. The device will be formatted so any "
"previous content will be wiped out.</p><p>If you are thinking about using "
"bcache later, it is recommended to setup your slow devices as bcache backing "
"devices without a cache. You can add a caching device later.</p>"
msgstr ""
"<p><b>%{label}</b>és el dispositiu que s'usarà com a dispositiu de cau per a "
"la bcau. Hauria de ser més ràpid i normalment és més petit que el dispositiu "
"de còpia de seguretat, però no és estrictament necessari. El dispositiu es "
"formatarà; per tant, se'n suprimirà qualsevol contingut anterior. </p><p> Si "
"penseu usar la bcau més tard, és recomanable configurar els dispositius "
"lents com a dispositius de còpia de seguretat de bcau sense una cau. Podeu "
"afegir un dispositiu de cau més endavant.</p>"

#: src/lib/y2partitioner/dialogs/bcache.rb:291
msgid "Without caching"
msgstr "Sense cau"

#. @macro seeAbstractWidget
#: src/lib/y2partitioner/dialogs/bcache.rb:321
msgid "Cache Mode"
msgstr "Mode de cau"

#. TRANSLATORS: %{label} is replaced by the label of the option to select a cache mode.
<<<<<<< HEAD
#: src/lib/y2partitioner/dialogs/bcache.rb:337
#, fuzzy
#| msgid ""
#| "%s is the operating mode for bcache. There are currently four supported "
#| "modes.<ul> <li><i>Writethrough</i> reading operations are cached, writing "
#| "is done in parallel to both devices. No data is lost in case of failure "
#| "of the caching device. This is the default mode.</li><li><i>Writeback</i> "
#| "both reading and writing operations are cached. This result in better "
#| "performance when writing.</li><li><i>Writearound</i> reading is cached, "
#| "new content is written only to the backing device.</li><li><i>None</i> "
#| "means cache is neither used for reading nor for writing. This is useful "
#| "mainly for temporarily disabling the cache before any big sequential read "
#| "or write, otherwise that would result in intensive overwriting on the "
#| "cache device.</li>"
=======
#: src/lib/y2partitioner/dialogs/bcache.rb:333
>>>>>>> a6b1fbc6
msgid ""
"<p><b>%{label}</b> is the operating mode for bcache. There are currently "
"four supported modes.<ul> <li><i>Writethrough</i> reading operations are "
"cached, writing is done in parallel to both devices. No data is lost in case "
"of failure of the caching device. This is the default mode.</"
"li><li><i>Writeback</i> both reading and writing operations are cached. This "
"result in better performance when writing.</li><li><i>Writearound</i> "
"reading is cached, new content is written only to the backing device.</"
"li><li><i>None</i> means cache is neither used for reading nor for writing. "
"This is useful mainly for temporarily disabling the cache before any big "
"sequential read or write, otherwise that would result in intensive "
"overwriting on the cache device.</li></p>"
msgstr ""
"<p><b>%{label}</b> és el mode d'operació per a la bcau. Ara hi ha quatre "
"modes admesos.<ul> <li><i>Escriptura directa</i>:  les operacions de lectura "
"es desen a la cau. L'escriptura es fa en paral·lel als dos dispositius. No "
"es perden dades en cas de fallada del dispositiu de cau. Aquest és el mode "
"per defecte.</li><li><i>Escriptura enrere</i>: es desen a la cau tant les "
"operacions de lectura com d'escriptura. Resulta en un rendiment millor quant "
"a l'escriptura.</li><li><i>Escriptura arreu</i>: la lectura es desa a la "
"cau, el contingut nou s'escriu només al dispositiu de còpia de "
"seguretat.</li><li><i>Cap</i>: significa que la cau no s'usa ni per a la "
"lectura ni per a l'escriptura. Això és principalment útil per inhabilitar la "
"cau temporalment abans de qualsevol gran lectura o escriptura seqüencial; si "
"no, resultaria en una sobreescriptura intensiva al dispositiu de "
"cau.</li></p>"

#. TRANSLATORS: dialog title, where %{name} is the name of a partition
#. (e.g. /dev/sda1) or LVM logical volume (e.g. /dev/system/home)
#: src/lib/y2partitioner/dialogs/blk_device_resize.rb:55
msgid "Resize %{name}"
msgstr "Canvi de mida de %{name}"

#. TRANSLATORS: label for current size of the partition or LVM logical volume,
#. where %{size} is replaced by a size (e.g., 5.5 GiB)
#: src/lib/y2partitioner/dialogs/blk_device_resize.rb:155
msgid "Current size: %{size}"
msgstr "Mida actual: %{size}"

#. TRANSLATORS: label for currently used size of the partition or LVM volume,
#. where %{size} is replaced by a size (e.g., 5.5 GiB)
#: src/lib/y2partitioner/dialogs/blk_device_resize.rb:163
msgid "Currently used: %{size}"
msgstr "Usat actualment: %{size}"

#. TRANSLATORS: Note added to the dialog for trying to unmount a device
#: src/lib/y2partitioner/dialogs/blk_device_resize.rb:197
msgid "It is not possible to shrink the file system while it is mounted."
msgstr "No es pot encongir el sistema de fitxers mentre estigui muntat."

#. TRANSLATORS: Note added to the dialog for trying to unmount a device
#: src/lib/y2partitioner/dialogs/blk_device_resize.rb:210
msgid "It is not possible to extend the file system while it is mounted."
msgstr "No es pot engrandir el sistema de fitxers mentre estigui muntat."

#. TRANSLATORS: Text for the dialog for trying to unmount a device. It is used
#. when a device is tried to be resized by extending it too much. %1 is replaced
#. by a number that represents the amount of GiB to extend (e.g., 56).
#: src/lib/y2partitioner/dialogs/blk_device_resize.rb:226
msgid ""
"You are extending a mounted filesystem by %1 Gigabyte. \n"
"This may be quite slow and can take hours. You might possibly want \n"
"to consider umounting the filesystem, which will increase speed of \n"
"resize task a lot."
msgstr ""
"Esteu ampliant un sistema de fitxers muntat amb %1 Gigabytes.\n"
"Això pot ser molt lent i podria trigar fins i tot hores. Podríeu considerar\n"
"desmuntar el sistema de fitxers, la qual cosa faria molt més ràpida la feina "
"de\n"
"redimensionar-lo."

#. TRANSLATORS: Actions explanation when trying to unmount
#. TRANSLATORS: Actions explanation when continue is allowed.
#: src/lib/y2partitioner/dialogs/blk_device_resize.rb:237
#: src/lib/y2partitioner/immediate_unmount.rb:154
msgid ""
"You can try to unmount it now, continue without unmounting or cancel.\n"
"Click Cancel unless you know exactly what you are doing."
msgstr ""
"Podeu provar de desmuntar-ho ara, continuar sense desmuntar o cancel·lar.\n"
"Cliqueu a cancel·lar si no sabeu el que esteu fent."

#. @macro seeAbstractWidget
#. @macro seeAbstractWidget
#. @macro seeAbstractWidget
#. @macro seeAbstractWidget
#. @macro seeAbstractWidget
#. @macro seeAbstractWidget
#. TRANSLATORS: table header, size of block device e.g. "8.00 GiB"
#: src/lib/y2partitioner/dialogs/blk_device_resize.rb:294
#: src/lib/y2partitioner/dialogs/blk_device_resize.rb:547
#: src/lib/y2partitioner/dialogs/lvm_lv_size.rb:71
#: src/lib/y2partitioner/dialogs/lvm_lv_size.rb:149
#: src/lib/y2partitioner/dialogs/lvm_lv_size.rb:296
#: src/lib/y2partitioner/dialogs/partition_size.rb:204
#: src/lib/y2partitioner/widgets/blk_devices_table.rb:106
msgid "Size"
msgstr "Mida"

#. @see Widgets::ControllerRadioButtons
#: src/lib/y2partitioner/dialogs/blk_device_resize.rb:299
msgid "Maximum Size (%{size})"
msgstr "Mida màxima (%{size})"

#: src/lib/y2partitioner/dialogs/blk_device_resize.rb:300
msgid "Minimum Size (%{size})"
msgstr "Mida mínima (%{size})"

#: src/lib/y2partitioner/dialogs/blk_device_resize.rb:304
#: src/lib/y2partitioner/dialogs/lvm_lv_size.rb:80
#: src/lib/y2partitioner/dialogs/partition_size.rb:96
msgid "Custom Size"
msgstr "Mida personalitzada"

#. @macro seeAbstractWidget
#: src/lib/y2partitioner/dialogs/blk_device_resize.rb:333
msgid "<p>Choose new size.</p>"
msgstr "<p>Escolliu una nova mida.</p>"

#. @macro seeAbstractWidget
#. Whether the given size is valid. It must be a size between the
#. min and max possible sizes.
#.
#. @note An error popup is shown when the given size is not valid.
#. A warning popup is shown if there are some warnings.
#.
#. @see #errors
#. @see #validation_warnings
#.
#. @return [Boolean] true if there are no errors in the given size and
#. the user decides to continue despite of the warnings (if any);
#. false otherwise.
#. @macro seeAbstractWidget
#. Whether the indicated values are valid
#.
#. @note A warning popup is shown if there are some warnings.
#.
#. @see #warnings
#.
#. @return [Boolean] true if the user decides to continue despite of the
#. warnings; false otherwise.
#. @macro seeAbstractWidget
#. Whether the MD RAID is valid
#.
#. @note An error popup is shown when there are some errors in the
#. MD RAID. A warning popup is shown if there are some warnings.
#.
#. @see #errors
#. @see #warnings
#.
#. @return [Boolean] true if there are no errors or the user
#. decides to continue despite of the warnings; false otherwise.
#: src/lib/y2partitioner/dialogs/blk_device_resize.rb:363
#: src/lib/y2partitioner/dialogs/format_and_mount.rb:91
#: src/lib/y2partitioner/widgets/md_devices_selector.rb:99
msgid "Do you want to continue with the current setup?"
msgstr "Voleu continuar la configuració actual?"

#. TRANSLATORS: error popup message, where %{min} and %{max} are replaced by sizes.
#. error popup, :min and :max are replaced by sizes
#: src/lib/y2partitioner/dialogs/blk_device_resize.rb:429
#: src/lib/y2partitioner/dialogs/lvm_lv_size.rb:173
msgid "The size entered is invalid. Enter a size between %{min} and %{max}."
msgstr ""
"La mida que heu introduït no és vàlida. Escriviu una mida d'entre %{min} i "
"%{max}."

#. Warning when the resizing device is an LVM thin pool and it is overcommitted
#.
#. @see #overcommitted_thin_pool?
#.
#. @return [String, nil] nil if the device is not a thin pool or it is not
#. overcommitted.
#: src/lib/y2partitioner/dialogs/blk_device_resize.rb:479
msgid ""
"The LVM thin pool %{name} is overcomitted (needs %{total_thin_size} and only "
"has %{size}).\n"
"It might not have enough space for some LVM thin volumes."
msgstr ""
"L'agrupació prima d'LVM %{name} està sobrepassada (necessita "
"%{total_thin_size} i només és de %{size}).\n"
"Pot no tenir prou espai per a alguns volums prims LVM."

#. @param filesystem [Y2Storage::Filesystems::BlkFilesystem] a btrfs filesystem
#: src/lib/y2partitioner/dialogs/btrfs_subvolume.rb:47
msgid "Add subvolume"
msgstr "Afegeix un subvolum"

#. @param form [Dialogs::BtrfsSubvolume::Form]
#. @param filesystem [Y2Storage::Filesystems::BlkFilesystem] a btrfs filesystem
#. TRANSLATORS: table header, subvolume path e.g. "@/home"
#: src/lib/y2partitioner/dialogs/btrfs_subvolume.rb:112
#: src/lib/y2partitioner/widgets/btrfs_subvolumes_table.rb:92
msgid "Path"
msgstr "Camí"

#. Error when the given path is empty
#.
#. @return [String, nil] nil if the path is not empty
#: src/lib/y2partitioner/dialogs/btrfs_subvolume.rb:160
msgid "Empty subvolume path not allowed."
msgstr "No es permet un camí de subvolum buit."

#. Error when the given path contains unsafe characters
#.
#. @return [String, nil] nil if the path does not contain unsafe characters
#: src/lib/y2partitioner/dialogs/btrfs_subvolume.rb:169
msgid ""
"Subvolume path contains unsafe characters. Be sure it\n"
"does not include spaces, tabs, line breaks, commas or\n"
"similar special characters."
msgstr ""
"El camí del subvolum conté caràcters no segurs. \n"
"Assegureu-vos que no inclou espais, tabulacions,\n"
"salts de línia, comes o caràcters especials similars."

#. Error when the given path already exists in the filesystem
#.
#. @return [String, nil] nil if the path does not exist yet
#: src/lib/y2partitioner/dialogs/btrfs_subvolume.rb:180
msgid "Subvolume name %s already exists."
msgstr "Ja existeix un nom de subvolum %s."

#. Error when the given path is part of an already existing path
#.
#. @return [String, nil] nil if the path is not part of an already existing path
#: src/lib/y2partitioner/dialogs/btrfs_subvolume.rb:189
msgid "Cannot create subvolume %s."
msgstr "No es pot crear el subvolum %s."

#: src/lib/y2partitioner/dialogs/btrfs_subvolume.rb:193
msgid "Delete subvolume %s first."
msgstr "Suprimiu primer el subvolum %s."

#. Updates #value by adding the subvolumes prefix
#.
#. Path should be a relative path. Starting slashes are removed. A popup message is
#. presented when the subvolumes prefix is going to be added.
#.
#. @see Y2Storage::Filesystems::Btrfs#subvolumes_prefix
#. @see Y2Storage::Filesystems::Btrfs#btrfs_subvolume_path
#: src/lib/y2partitioner/dialogs/btrfs_subvolume.rb:220
msgid ""
"Only subvolume names starting with \"%{prefix}\" currently allowed!\n"
"Automatically prepending \"%{prefix}\" to name of subvolume."
msgstr ""
"Ara només es permeten noms de subvolums que comencin amb \"%{prefix}\"!\n"
"S'afegeix automàticament \"%{prefix}\" davant el nom del subvolum."

#. TRANSLATORS: noCoW is acronym to "not use Copy on Write" feature for BtrFS.
#. It is an expert value, so if no suitable expression exists in your language,
#. then keep it as it is.
#. TRANSLATORS: table header, nocow subvolume attribute (do not use copy
#. on write feature)
#: src/lib/y2partitioner/dialogs/btrfs_subvolume.rb:251
#: src/lib/y2partitioner/widgets/btrfs_subvolumes_table.rb:98
msgid "noCoW"
msgstr "noCoW"

#. @param filesystem [Y2Storage::Filesystems::BlkFilesystem] a btrfs filesystem
#: src/lib/y2partitioner/dialogs/btrfs_subvolumes.rb:39
msgid "Edit Btrfs subvolumes"
msgstr "Edita subvolums Btrfs"

#. @param controller [Actions::Controllers::Filesystem]
#: src/lib/y2partitioner/dialogs/encrypt_password.rb:40
msgid "Encryption password for %s"
msgstr "Contrasenya d'encriptació per a %s"

#. @param controller [Actions::Controllers::Filesystem]
#: src/lib/y2partitioner/dialogs/fstab_options.rb:40
msgid "Fstab Options:"
msgstr "Opcions &Fstab:"

#. Constructor
#.
#. @param controller [Actions::Controllers::Fstabs]
#: src/lib/y2partitioner/dialogs/import_mount_points.rb:39
msgid "Import Mount Points from Existing System:"
msgstr "Importa els punts de muntatge d'un sistema existent:"

#. @see #fstab_selector
#: src/lib/y2partitioner/dialogs/import_mount_points.rb:56
msgid "Import"
msgstr "Importa"

#. Constructor
#.
#. @param controller [Actions::Controllers::Fstabs]
#: src/lib/y2partitioner/dialogs/import_mount_points.rb:96
msgid "Format System Volumes"
msgstr "Formata els volums de sistema"

#. @macro seeDialog
#: src/lib/y2partitioner/dialogs/lvm_lv_info.rb:54
msgid "Name"
msgstr "Nom"

#. @macro seeAbstractWidget
#: src/lib/y2partitioner/dialogs/lvm_lv_info.rb:75
msgid "Logical Volume"
msgstr "Volum lògic"

#. @macro seeAbstractWidget
#: src/lib/y2partitioner/dialogs/lvm_lv_info.rb:80
msgid ""
"<p><b>Name:</b> A name to identify this logical volume. Do not start this "
"with \"/dev/&lt;vg-name&gt;/\"; this is automatically added.</p>"
msgstr ""
"<p><b>Nom:</b> un nom per identificar aquest volum lògic. No ha de començar "
"amb \"/dev/&lt;nom-vg&gt;/\"; això s'afegeix auromàticament.</p>"

#. @macro seeAbstractWidget
#. TRANSLATORS: table header, type of disk or partition. Can be longer. E.g. "Linux swap"
#: src/lib/y2partitioner/dialogs/lvm_lv_info.rb:122
#: src/lib/y2partitioner/widgets/blk_devices_table.rb:121
msgid "Type"
msgstr "Tipus"

#. @macro seeAbstractWidget
#: src/lib/y2partitioner/dialogs/lvm_lv_info.rb:127
msgid "<p><b>Type:</b> How to reserve disk space for the logical volume.</p>"
msgstr "<p><b>Tipus:</b> com reservar espai de disc per al volum lògic.</p>"

#. @see Widgets::ControllerRadioButtons
#: src/lib/y2partitioner/dialogs/lvm_lv_info.rb:133
msgid "Normal Volume"
msgstr "Volum normal"

#: src/lib/y2partitioner/dialogs/lvm_lv_info.rb:134
#: src/lib/y2partitioner/widgets/blk_devices_table.rb:262
msgid "Thin Pool"
msgstr "Agrupació prima"

#: src/lib/y2partitioner/dialogs/lvm_lv_info.rb:135
msgid "Thin Volume"
msgstr "Volum prim"

#. @macro seeAbstractWidget
#: src/lib/y2partitioner/dialogs/lvm_lv_info.rb:214
msgid "Used Pool"
msgstr "Agrupació usada"

#. TRANSLATORS: %s is a size like '15.00 GiB'
#: src/lib/y2partitioner/dialogs/lvm_lv_size.rb:77
msgid "Maximum Size (%s)"
msgstr "Mida màxima (%s)"

#. @macro seeAbstractWidget
#: src/lib/y2partitioner/dialogs/lvm_lv_size.rb:154
msgid ""
"<p><b>Size:</b> The size of this logical volume. Many filesystem types (e."
"g., Btrfs, XFS, Ext2/3/4) can be enlarged later if needed.</p>"
msgstr ""
"<p><b>Mida:</b> la mida d'aquest volum lògic. Molts tipus de sistemes de "
"fitxers (p. e., Btrfs, XFS, Ext2/3/4) es poden engrandir més tard si cal.</p>"

#. @macro seeAbstractWidget
#. TRANSLATORS: table header, number of LVM LV stripes
#: src/lib/y2partitioner/dialogs/lvm_lv_size.rb:214
#: src/lib/y2partitioner/widgets/lvm_devices_table.rb:54
msgid "Stripes"
msgstr "Bandes"

#. @macro seeAbstractWidget
#: src/lib/y2partitioner/dialogs/lvm_lv_size.rb:224
msgid ""
"<p><b>Stripes:</b> How to distribute data of this logical volume over "
"different physical volumes for better performance.</p>"
msgstr ""
"<p><b>Bandes:</b> com distribuir les dades d'aquest volum lògic per volums "
"físics diferents per tenir un rendiment millor.</p>"

#. @macro seeAbstractWidget
#: src/lib/y2partitioner/dialogs/lvm_lv_size.rb:273
msgid "Number"
msgstr "Número"

#. TRANSLATORS: field to enter the name of a new volume group
#: src/lib/y2partitioner/dialogs/lvm_vg.rb:78
msgid "&Volume Group Name"
msgstr "Nom del grup de &volums"

#. TRANSLATORS: help text
#: src/lib/y2partitioner/dialogs/lvm_vg.rb:84
msgid ""
"<p><b>Volume Group Name:</b> The name of the volume group. Do not start this "
"with \"/dev/\"; this is automatically added.</p>"
msgstr ""
"<p><b>Nom del grup de volums:</b> el nom del grup de volums. No ha de "
"començar amb \"/dev/\"; ja s'afegeix automàticament.</p>"

#. TRANSLATORS: field to enter the extent size of a new volume group
#: src/lib/y2partitioner/dialogs/lvm_vg.rb:155
msgid "Physical Extent Size"
msgstr "Mida de l'ampliació física"

#. TRANSLATORS: help text
#: src/lib/y2partitioner/dialogs/lvm_vg.rb:161
msgid ""
"<p><b>Physical Extent Size:</b> The smallest size unit used for volumes. "
"This cannot be changed after creating the volume group. You can resize a "
"logical volume only in multiples of this size.</p>"
msgstr ""
"<p><b>Mida de l'ampliació física:</b> la unitat més petita usada per als "
"volums. Això no es pot canviar després de crear el grup de volums. Només es "
"pot canviar la mida d'un volum lògic en múltiples d'aquesta mida.</p>"

#. Constructor
#.
#. @param system [Y2Storage::Devicegraph] system graph (devices on disk)
#. @param initial [Y2Storage::Devicegraph] starting point (initial device graph
#. to display)
#: src/lib/y2partitioner/dialogs/main.rb:56
msgid "Expert Partitioner"
msgstr "Partidor en mode d'expert"

#. TRANSLATORS: 'Striping' is a technical term here. Translate only
#. if you are sure!! If in doubt, leave it in English.
#: src/lib/y2partitioner/dialogs/md.rb:131
msgid "RAID &0  (Striping)"
msgstr "RAID &0  (Striping)"

#. TRANSLATORS: 'Mirroring' is a technical term here. Translate only
#. if you are sure!! If in doubt, leave it in English.
#: src/lib/y2partitioner/dialogs/md.rb:134
msgid "RAID &1  (Mirroring)"
msgstr "RAID &1  (Mirroring)"

#. TRANSLATORS: 'Redundant Striping' is a technical term here. Translate
#. only if you are sure!! If in doubt, leave it in English.
#: src/lib/y2partitioner/dialogs/md.rb:137
msgid "RAID &5  (Redundant Striping)"
msgstr "RAID &5 (Redundant Striping)"

#. TRANSLATORS: 'Dual Redundant Striping' is a technical term here.
#. Translate only if you are sure!! If in doubt, leave it in English.
#: src/lib/y2partitioner/dialogs/md.rb:140
msgid "RAID &6  (Dual Redundant Striping)"
msgstr "RAID &6  (Striping dual redundant)"

#. TRANSLATORS: 'Mirroring' and `Striping` are technical terms here.
#. Translate only if you are sure!! If in doubt, leave it in English.
#: src/lib/y2partitioner/dialogs/md.rb:143
msgid "RAID &10  (Mirroring and Striping)"
msgstr "RAID &10  (Mirroring i Striping)"

#. TRANSLATORS: Help text heading
#: src/lib/y2partitioner/dialogs/md.rb:149
msgid "RAID Type:"
msgstr "Tipus de RAID:"

#. Items for the RadioButtonGroup
#. TRANSLATORS: table header, type of md raid.
#: src/lib/y2partitioner/dialogs/md.rb:170
#: src/lib/y2partitioner/widgets/md_raids_table.rb:46
msgid "RAID Type"
msgstr "Tipus de RAID"

#: src/lib/y2partitioner/dialogs/md.rb:174
msgid ""
"<b>RAID 0:</b> This level increases your disk performance. There is <b>NO</"
"b> redundancy in this mode. If one of the drives crashes, data recovery will "
"not be possible."
msgstr ""
"<b>RAID 0:</b> Aquest nivell incrementa el rendiment del disc. <b>NO</b> hi "
"ha redundància en aquest mode. Si un dels discs falla, la recuperació de "
"dades no és possible."

#: src/lib/y2partitioner/dialogs/md.rb:181
msgid ""
"<b>RAID 1:</b> This mode has the best redundancy. It can be used with two or "
"more disks. This mode maintains an exact copy of all data on all disks. As "
"long as at least one disk is still working, no data are lost. The partitions "
"used for this type of RAID should have approximately the same size."
msgstr ""
"<b>RAID 1:</b> Aquest mode té la millor redundància. Es pot usar amb dos "
"discs o més. Aquest mode manté una còpia exacta de totes les dades de tots "
"els discs. Mentre funcioni almenys un disc, no es perdrà cap dada. Les "
"particions usades per a aquest tipus de RAID haurien de tenir aproximadament "
"la mateixa mida."

#: src/lib/y2partitioner/dialogs/md.rb:191
msgid ""
"<b>RAID 5:</b>This mode combines management of a larger number of disks and "
"still maintains some redundancy. This mode can be used on three disks or "
"more. If one disk fails, all data are still intact. If two disks fail "
"simultaneously, all data are lost."
msgstr ""
"<b>RAID 5:</b> Aquest mode combina l'administració d'un gran nombre de discs "
"i encara manté certa redundància. Aquest mode es pot fer servir en tres "
"discs o més. Si un dels discs falla, totes les dades continuen intactes. Si "
"en fallen dos simultàniament, es perden totes les dades."

#: src/lib/y2partitioner/dialogs/md.rb:200
msgid ""
"<b>RAID 6:</b>This is similar to RAID 5, but with even more redundancy. This "
"requires at least four disks. If two out of four disks fail simultaneously, "
"no data are lost."
msgstr ""
"<b>RAID 6:</b> És molt semblant a la RAID 5, però amb encara més "
"redundància. Requereix com a mínim quatre discs. Si dels quatre en fallen "
"dos simultàniament, no es perd cap dada."

#: src/lib/y2partitioner/dialogs/md.rb:207
msgid ""
"<b>RAID 10:</b>This combines RAID 0 (striping) and RAID 1 (mirroring) for "
"improved performance while still maintaining redundancy and thus crash "
"recovery."
msgstr ""
"<b>RAID 10:</b> Combina la RAID 0 (bandes) i la RAID 1 (rèpliques) per tenir "
"un rendiment millorat mentre que encara es manté la redundància i, així, la "
"recuperació en cas de fallada."

#. @macro seeAbstractWidget
#: src/lib/y2partitioner/dialogs/md.rb:227
msgid "Raid &Name (optional)"
msgstr "&Nom de Raid (opcional)"

#: src/lib/y2partitioner/dialogs/md.rb:231
msgid ""
"<p><b>Raid Name: </b> A meaningful name for the RAID. This is optional. If a "
"name is provided, the device is available as <tt>/dev/md/&lt;name&gt;</tt>.</"
"p>"
msgstr ""
"<p><b>Nom de Raid: </b> un nom significatiu per a la RAID. És opcional. Si "
"se'n proporciona un nom, el dispositiu estarà disponible com a <tt>/dev/md/"
"&lt;nom&gt;</tt>.</p>"

#. @param controller [Actions::Controllers::Md]
#. TRANSLATORS: table header, chunk size of md raid
#: src/lib/y2partitioner/dialogs/md_options.rb:69
#: src/lib/y2partitioner/widgets/md_raids_table.rb:51
msgid "Chunk Size"
msgstr "Mida del tros"

#: src/lib/y2partitioner/dialogs/md_options.rb:73
msgid ""
"<p><b>Chunk Size:</b> It is the smallest \"atomic\" mass of data that can be "
"written to the devices. A reasonable chunk size for RAID 5 is 128 kB. For "
"RAID 0, 32 kB is a good starting point. For RAID 1, the chunk size does not "
"affect the array very much.</p>"
msgstr ""
"<p><b>Mida del tros:</b> és la massa de dades \"atòmica\" més petita que es "
"pot escriure als dispositius. Una mida de tros raonable per a RAID 5 és 128 "
"KB. Per a RAID 0, 32 KB és un bon començament. Per a RAID 1, la mida de tros "
"no afecta gaire la matriu.</p>"

#. @param controller [Actions::Controllers::Md]
#: src/lib/y2partitioner/dialogs/md_options.rb:111
msgid "Parity Algorithm"
msgstr "Algorisme de paritat"

#: src/lib/y2partitioner/dialogs/md_options.rb:115
msgid ""
"<p><b>Parity Algorithm:</b> The parity algorithm to use with RAID 5/6. Left-"
"symmetric is the one that offers maximum performance on typical disks with "
"rotating platters.</p>"
msgstr ""
"<p><b>Algorisme de paritat: </b> l'algorisme de paritat per usar amb  "
"RAIDS / 6. El tipus simètric esquerrà és el que ofereix el màxim rendiment "
"en discs típics amb plats rotatoris.</p>"

#. @param controller [Actions::Controllers::Filesystem]
#: src/lib/y2partitioner/dialogs/mkfs_options.rb:39
msgid "Format Options:"
msgstr "Opcions de format:"

#. TRANSLATORS: %{name} is replaced by a partition name (e.g. /dev/sda1)
#: src/lib/y2partitioner/dialogs/partition_move.rb:73
msgid "Move partition %{name} towards the beginning?"
msgstr "Voleu moure la partició %{name} cap al començament?"

#. TRANSLATORS: %{name} is replaced by a partition name (e.g. /dev/sda1)
#: src/lib/y2partitioner/dialogs/partition_move.rb:76
msgid "Move partition %{name} towards the end?"
msgstr "Voleu moure la partició %{name} cap al final?"

#. TRANSLATORS: %{name} is replaced by a partition name (e.g. /dev/sda1)
#: src/lib/y2partitioner/dialogs/partition_move.rb:110
msgid "Move partition %{name}?"
msgstr "Voleu moure la partició %{name}?"

#: src/lib/y2partitioner/dialogs/partition_move.rb:115
msgid "Towards the beginning"
msgstr "Cap al començament"

#: src/lib/y2partitioner/dialogs/partition_move.rb:116
msgid "Towards the end"
msgstr "Cap al final"

#. @macro seeAbstractWidget
#: src/lib/y2partitioner/dialogs/partition_role.rb:71
msgid "Role"
msgstr "Rol"

#. @macro seeAbstractWidget
#: src/lib/y2partitioner/dialogs/partition_role.rb:76
msgid "<p>Choose the role of the device.</p>"
msgstr "<p>Trieu el rol del dispositiu.</p>"

#. @macro seeAbstractWidget
#: src/lib/y2partitioner/dialogs/partition_size.rb:88
msgid "New Partition Size"
msgstr "Mida de la partició nova"

#: src/lib/y2partitioner/dialogs/partition_size.rb:92
msgid "Maximum Size (%1)"
msgstr "Mida màxima (%1)"

#: src/lib/y2partitioner/dialogs/partition_size.rb:97
msgid "Custom Region"
msgstr "Regió personalitzada"

#. helptext
#: src/lib/y2partitioner/dialogs/partition_size.rb:127
msgid ""
"<p>Choose the size for the new partition.</p>\n"
"<p>If a size is specified (any of the two first options in the form),\n"
"the start and end of the partition will be aligned to ensure optimal\n"
"performance and to minimize gaps. That may result in a slightly\n"
"smaller partition.</p>\n"
"<p>If a custom region is specified, the start and end will be honored\n"
"as closely as possible, with no performance optimizations. This is the\n"
"best option to create very small partitions.</p>"
msgstr ""
"<p>Trieu la mica de la partició nova.</p>\n"
"<p>Si s'especifica una mida (qualsevol de les dues primeres opcions del "
"formulari),\n"
"l'inici i el final de la partició s'alinearan per assegurar un rendiment\n"
"òptim i minimitzar buits. Això pot resultar en una partició\n"
"un pèl més petita.</p>\n"
"<p>Si s'especifica una regió personalitzada, l'inici i el final es "
"respectaran\n"
"tant com sigui possible, sense optimitzacions de rendiment. Aquesta és la\n"
"millor opció per crear particions petites.</p>"

#. error popup, %1 and %2 are replaced by sizes
#: src/lib/y2partitioner/dialogs/partition_size.rb:229
msgid "The size entered is invalid. Enter a size between %1 and %2."
msgstr ""
"La mida que heu introduït no és vàlida. Escriviu una mida d'entre %1 i %2."

#. we can't use IntField() since it overflows :-(
#: src/lib/y2partitioner/dialogs/partition_size.rb:272
msgid "Start Block"
msgstr "Inicia el bloc"

#: src/lib/y2partitioner/dialogs/partition_size.rb:273
msgid "End Block"
msgstr "Acaba el bloc"

#. TRANSLATORS: %{name} is replaced by a disk device name (e.g., /dev/sda)
#: src/lib/y2partitioner/dialogs/partition_table_clone.rb:48
msgid "Clone partition layout of %{name}"
msgstr "Clona la disposició de particions de %{name}"

#. @return [String]
#: src/lib/y2partitioner/dialogs/partition_table_clone.rb:73
msgid "Available target disks:"
msgstr "Discs diponibles com a destinació:"

#. Checks whether any device was selected
#.
#. @note A confirmation popup is shown when deleting devices is needed
#. for cloning into the selected devices.
#.
#. @return [Boolean]
#: src/lib/y2partitioner/dialogs/partition_table_clone.rb:90
msgid "Select a target disk for creating a clone"
msgstr "Seleccioneu un disc com a destinació per crear-ne un clon"

#. Help text
#.
#. @return [String]
#: src/lib/y2partitioner/dialogs/partition_table_clone.rb:113
msgid ""
"Select one or more (if available) hard disks that will have the same "
"partition layout as this disk"
msgstr ""
"Seleccioneu un o més (si n'hi ha) discs durs que tindran el mateix esquema "
"de particions que té aquest."

#: src/lib/y2partitioner/dialogs/partition_table_clone.rb:115
msgid ""
"Disks marked with the sign '*' contain one or more partitions. After "
"cloning, these partitions will be deleted"
msgstr ""
"Els discs marcats amb el símbol \"*\" contenen una o més particions. Amb la "
"clonació, aquestes particions se suprimiran."

#. Asks whether to remove devices holded by the selected devices
#.
#. @see ConfirmRecursiveDelete
#.
#. @return [Boolean]
#: src/lib/y2partitioner/dialogs/partition_table_clone.rb:184
msgid "Confirm deleting"
msgstr "Confirmeu la supressió"

#: src/lib/y2partitioner/dialogs/partition_table_clone.rb:185
msgid ""
"The following devices will be deleted\n"
"and all data on them will be lost:"
msgstr ""
"Se suprimiran els dispositius següents i\n"
"se'n perdran totes les dades:"

#: src/lib/y2partitioner/dialogs/partition_table_clone.rb:186
msgid "Really delete these devices?"
msgstr "Realment voleu suprimir aquests dispositius?"

#. @macro seeAbstractWidget
#: src/lib/y2partitioner/dialogs/partition_table_type.rb:49
msgid "New Partition Table Type"
msgstr "Tipus de taula de particions nova"

#. helptext
#: src/lib/y2partitioner/dialogs/partition_table_type.rb:55
msgid "<p>Choose the type of the new partition table.</p>"
msgstr "<p>Trieu el tipus de la taula de particions nova.</p>"

#. radio button text for a partition table type
#: src/lib/y2partitioner/dialogs/partition_table_type.rb:61
msgid "&GPT"
msgstr "&GPT"

#: src/lib/y2partitioner/dialogs/partition_table_type.rb:62
msgid "&MS-DOS (Classic PC Style)"
msgstr "&MS-DOS (Estil de PC clàssic)"

#: src/lib/y2partitioner/dialogs/partition_table_type.rb:63
msgid "&DASD"
msgstr "&DASD"

#. TRANSLATORS: %{device_name} is a device name like /dev/sda
#: src/lib/y2partitioner/dialogs/partition_table_type.rb:98
#, fuzzy
#| msgid "Create New Partition Table on %s"
msgid "Create New Partition Table on %{device_name}"
msgstr "Crea una taula de particions nova a %s"

#. @macro seeAbstractWidget
#: src/lib/y2partitioner/dialogs/partition_type.rb:44
msgid "New Partition Type"
msgstr "Tipus de la partició nova"

#. helptext
#: src/lib/y2partitioner/dialogs/partition_type.rb:50
msgid "<p>Choose the partition type for the new partition.</p>"
msgstr "<p>Trieu el tipus de la partició nova.</p>"

#. radio button text
#: src/lib/y2partitioner/dialogs/partition_type.rb:56
msgid "&Primary Partition"
msgstr "Partició &primària"

#. radio button text
#: src/lib/y2partitioner/dialogs/partition_type.rb:58
msgid "&Extended Partition"
msgstr "Partició &ampliada"

#. radio button text
#: src/lib/y2partitioner/dialogs/partition_type.rb:60
msgid "&Logical Partition"
msgstr "Partició &lògica"

#. Dialog to show the summary of changes performed by the user
#: src/lib/y2partitioner/dialogs/summary.rb:41
msgid "Expert Partitioner: Summary"
msgstr "Partidor en mode d'expert: resum"

#. Error when the size of the filesystem is too small for snapshots
#.
#. This check is only performed during installation.
#.
#. @see #small_size_for_snapshots?
#.
#. @param filesystem [Y2Storage::Filesystems::Base, nil]
#. @param new_size [Y2Storage::DiskSize, nil]
#.
#. @return [String, nil] nil if size is ok or no check is performed.
#: src/lib/y2partitioner/filesystem_errors.rb:67
msgid ""
"Your %{name} device is very small for snapshots.\n"
"We recommend to increase the size of the %{name} device\n"
"to at least %{min_size} or to disable snapshots."
msgstr ""
"El dispositiu %{name} és molt petit per a les instantànies.\n"
"És recomanable augmentar la mida del dispositiu %{name}\n"
"a un mínim de %{min_size}, o bé inhabilitar les instantànies."

#: src/lib/y2partitioner/filesystem_errors.rb:70
msgid "root"
msgstr "arrel"

#. All possible instances
#: src/lib/y2partitioner/filesystem_role.rb:51
msgid "Operating System"
msgstr "Sistema operatiu"

#: src/lib/y2partitioner/filesystem_role.rb:52
msgid "Data and ISV Applications"
msgstr "Aplicacions i dades ISV"

#: src/lib/y2partitioner/filesystem_role.rb:53
msgid "Swap"
msgstr "Intercanvi"

#: src/lib/y2partitioner/filesystem_role.rb:54
msgid "EFI Boot Partition"
msgstr "Partició d'arrencada EFI"

#: src/lib/y2partitioner/filesystem_role.rb:55
msgid "Raw Volume (unformatted)"
msgstr "Volum cru (sense formatar)"

#. TRANSLATORS: Generic message when trying to unmount a device. %1 is replaced
#. by a mount point path (e.g., /home).
#: src/lib/y2partitioner/immediate_unmount.rb:130
msgid "The file system is currently mounted on %1."
msgstr "Ara el sistema de fitxers està muntat a %1."

#. TRANSLATORS: Actions explanation when continue is not allowed.
#: src/lib/y2partitioner/immediate_unmount.rb:158
msgid ""
"You can try to unmount it now or cancel.\n"
"Click Cancel unless you know exactly what you are doing."
msgstr ""
"Podeu provar de desmuntar-ho ara o cancel·lar.\n"
"Cliqueu a cancel·lar si no saber exactament què esteu fent."

#. Buttons to show for the immediate unmount popup
#.
#. @return [Hash<Symbol, String>]
#: src/lib/y2partitioner/immediate_unmount.rb:171
msgid "Unmount"
msgstr "Desmunta"

#. TRANSLATORS: Error message when the device could not be unmounted
#: src/lib/y2partitioner/immediate_unmount.rb:196
msgid "The file system could not be unmounted"
msgstr "No s'ha pogut muntar el sistema de fitxers."

#. TRANSLATORS
#: src/lib/y2partitioner/setup_errors_presenter.rb:71
msgid "The system might not be able to boot:\n"
msgstr "El sistema potser no podrà arrencar:\n"

#. TRANSLATORS
#: src/lib/y2partitioner/setup_errors_presenter.rb:82
msgid ""
"The system could not work properly because the following product "
"requirements were not fulfilled:\n"
msgstr ""
"El sistema no ha pogut funcionar correctament perquè no s'han pogut complir "
"els requisits de producte següents:\n"

#. TRANSLATORS
#: src/lib/y2partitioner/setup_errors_presenter.rb:96
msgid ""
"The system cannot be installed because the following errors were found:\n"
msgstr ""
"El sistema no s'ha pogut instal·lar perquè s'han trobat els errors "
"següents:\n"

#. Title of the section listing the MD RAIDs
#.
#. @note This is defined in this class as the simplest way to avoid
#. dependency cycles in the Ruby requires. We might reconsider a more clean
#. approach in the future.
#.
#. @return [String]
#: src/lib/y2partitioner/ui_state.rb:46
msgid "RAID"
msgstr "RAID"

#. Title of the LVM section
#.
#. @note See note on {.md_raids_label} about why this looks misplaced.
#.
#. @return [String]
#: src/lib/y2partitioner/ui_state.rb:55
msgid "Volume Management"
msgstr "Gestió dels volums"

#. Title of the Bcache section
#.
#. @note See note on {.md_raids_label} about why this looks misplaced.
#.
#. @return [String]
#. Table icon for the device
#.
#. @see DEVICE_ICONS
#.
#. @param device [Y2Storage::BlkDevice]
#. @return [Yast::Term] icon
#: src/lib/y2partitioner/ui_state.rb:64
#: src/lib/y2partitioner/widgets/blk_devices_table.rb:251
msgid "Bcache"
msgstr "Bcau"

#. TRANSLATORS: button label to add a new Bcache device
#: src/lib/y2partitioner/widgets/bcache_add_button.rb:38
msgid "Add Bcache..."
msgstr "Afegeix una Bcau..."

#. Specialized description for devices at backend of bcache
#. @return [String]
#: src/lib/y2partitioner/widgets/bcache_device_description.rb:46
msgid "Bcache Devices:"
msgstr "Dispositius de Bcau:"

#. Attributes for describing a bcache device
#.
#. @return [Array<String>]
#: src/lib/y2partitioner/widgets/bcache_device_description.rb:64
msgid "Backing Device: %s"
msgstr "Dispositiu de còpia de seguretat: %s"

#: src/lib/y2partitioner/widgets/bcache_device_description.rb:65
msgid "Caching UUID: %s"
msgstr "UUID de la cau: %s"

#: src/lib/y2partitioner/widgets/bcache_device_description.rb:66
msgid "Caching Device: %s"
msgstr "Dispositiu de la cau: %s"

#: src/lib/y2partitioner/widgets/bcache_device_description.rb:67
#, fuzzy
#| msgid "Cache mode: %s"
msgid "Cache Mode: %s"
msgstr "Mode de cau: (%s)"

#. TRANSLATORS: label for button to edit a bcache
#: src/lib/y2partitioner/widgets/bcache_edit_button.rb:40
#: src/lib/y2partitioner/widgets/bcache_modify_button.rb:56
#, fuzzy
#| msgid "Change..."
msgid "Change Caching..."
msgstr "Canvia..."

#. @macro seeAbstractWidget
#. @macro seeAbstractWidget
#. @macro seeAbstractWidget
#. @macro seeAbstractWidget
#. @macro seeAbstractWidget
#. @macro seeAbstractWidget
#: src/lib/y2partitioner/widgets/bcache_modify_button.rb:39
#: src/lib/y2partitioner/widgets/disk_modify_button.rb:38
#: src/lib/y2partitioner/widgets/lvm_lv_modify_button.rb:38
#: src/lib/y2partitioner/widgets/lvm_vg_modify_button.rb:37
#: src/lib/y2partitioner/widgets/md_modify_button.rb:39
#: src/lib/y2partitioner/widgets/partition_modify_button.rb:39
msgid "&Modify"
msgstr "&Modifica"

#. @see DeviceMenuButton#actions
#.
#. @return [Array<Hash>]
#: src/lib/y2partitioner/widgets/bcache_modify_button.rb:51
msgid "Edit Bcache..."
msgstr "Edita la Bcau..."

#. @see DeviceMenuButton#actions
#.
#. @return [Array<Hash>]
#: src/lib/y2partitioner/widgets/bcache_modify_button.rb:61
#: src/lib/y2partitioner/widgets/disk_modify_button.rb:55
#: src/lib/y2partitioner/widgets/md_modify_button.rb:65
#: src/lib/y2partitioner/widgets/partition_table_button.rb:51
msgid "Create New Partition Table..."
msgstr "Crea una taula de particions nova..."

#. TRANSLATORS: Device name information, where %s is replaced by the
#. kernel path to device
#. Attributes for describing a device when it is a volume group
#.
#. @return [Array<String>]
#. TRANSLATORS: Heading for a generic storage device
#. TRANSLATORS: String followed by name of the storage device
#: src/lib/y2partitioner/widgets/blk_device_attributes.rb:46
#: src/lib/y2partitioner/widgets/lvm_vg_description.rb:52
#: src/lib/y2partitioner/widgets/pages/stray_blk_device.rb:62
msgid "Device: %s"
msgstr "Dispositiu: %s"

#. TRANSLATORS: size information, where %s is replaced by a size (e.g., 10 GiB)
#: src/lib/y2partitioner/widgets/blk_device_attributes.rb:54
#: src/lib/y2partitioner/widgets/lvm_vg_description.rb:53
msgid "Size: %s"
msgstr "Mida: %s"

#. TRANSLATORS: Device udev path information, where %i is replaced by an index number
#. and %s is replaced by the path where the device is connected on motherboard
#: src/lib/y2partitioner/widgets/blk_device_attributes.rb:66
msgid "Device Path %i: %s"
msgstr "Camí del dispositiu %i: %s"

#. TRANSLATORS: Device udev path information, where %s is replaced by the path where
#. the device is connected on motherboard
#: src/lib/y2partitioner/widgets/blk_device_attributes.rb:71
msgid "Device Path: %s"
msgstr "Camí del dispositiu: %s"

#. TRANSLATORS: Device udev id information, where %i is replaced by an index number
#. and %s is replaced by the udev ID for the device
#: src/lib/y2partitioner/widgets/blk_device_attributes.rb:84
msgid "Device ID %i: %s"
msgstr "Identificador del dispositiu  %i: %s"

#. TRANSLATORS: Device udev id information, where %s is replaced by the udev ID
#. for the device
#: src/lib/y2partitioner/widgets/blk_device_attributes.rb:89
msgid "Device ID: %s"
msgstr "Identificador del dispositiu: %s"

#. TRANSLATORS: Device encryption information, where %s is replaced by
#. 'Yes' when the device is encrypted or by 'No' otherwise
#: src/lib/y2partitioner/widgets/blk_device_attributes.rb:99
msgid "Encrypted: %s"
msgstr "Encriptat: %s"

#. Values
#: src/lib/y2partitioner/widgets/blk_device_attributes.rb:99
#: src/lib/y2partitioner/widgets/btrfs_subvolumes_table.rb:108
#: src/lib/y2partitioner/widgets/md_description.rb:74
msgid "Yes"
msgstr "Sí"

#: src/lib/y2partitioner/widgets/blk_device_attributes.rb:99
#: src/lib/y2partitioner/widgets/btrfs_subvolumes_table.rb:108
#: src/lib/y2partitioner/widgets/md_description.rb:74
msgid "No"
msgstr "No"

#. TRANSLATORS: Device vendor information, where %s is replaced by a device vendor
#: src/lib/y2partitioner/widgets/blk_device_attributes.rb:107
msgid "Vendor: %s"
msgstr "Proveïdor: %s"

#. TRANSLATORS: Device model information, where %s is replaced by a device model
#: src/lib/y2partitioner/widgets/blk_device_attributes.rb:115
msgid "Model: %s"
msgstr "Model: %s"

#. TRANSLATORS: Device bus information, where %s is replaced by the computer bus
#. which the device is connected to (e.g., SATA or ATA)
#: src/lib/y2partitioner/widgets/blk_device_attributes.rb:124
msgid "Bus: %s"
msgstr "Bus: %s"

#. TRANSLATORS: Number of sectors in the device, where %s is replaced by a number
#: src/lib/y2partitioner/widgets/blk_device_attributes.rb:132
msgid "Number of Sectors: %i"
msgstr "Nombre de sectors: %i"

#. TRANSLATORS: Device sector size information, where %s is replaced by
#. a size (e.g., 1 MiB)
#: src/lib/y2partitioner/widgets/blk_device_attributes.rb:141
msgid "Sector Size: %s"
msgstr "Mida de sector: %s"

#. TRANSLATORS: partition table type information, where %s is replaced by
#. a partition table type (e.g., GPT, MS-DOS)
#: src/lib/y2partitioner/widgets/blk_device_attributes.rb:153
msgid "Partition Table: %s"
msgstr "Taula de particions: %s"

#. TRANSLATORS: Filesystem type information, where %s is replaced by
#. a filesystem type (e.g., VFAT, BTRFS)
#: src/lib/y2partitioner/widgets/blk_device_attributes.rb:163
msgid "File System: %s"
msgstr "Sistema de fitxers: %s"

#. TRANSLATORS: Mount point information, where %s is replaced by a mount point
#: src/lib/y2partitioner/widgets/blk_device_attributes.rb:171
msgid "Mount Point: %s"
msgstr "Punt de muntatge: %s"

#. TRANSLATORS: note appended to mount point if mount point is not now mounted
#: src/lib/y2partitioner/widgets/blk_device_attributes.rb:173
msgid " (not mounted)"
msgstr " (sense muntar)"

#. TRANSLATORS: Filesystem label information, where %s is replaced by the
#. label associated to the filesystem
#: src/lib/y2partitioner/widgets/blk_device_attributes.rb:194
msgid "Label: %s"
msgstr "Etiqueta: %s"

#. TRANSLATORS: heading for the section about a block device
#. A volume group description is composed by the header "Device" and a list
#. of attributes
#.
#. @see #lvm_vg_description
#.
#. @return [String]
#: src/lib/y2partitioner/widgets/blk_device_description.rb:56
#: src/lib/y2partitioner/widgets/lvm_vg_description.rb:42
msgid "Device:"
msgstr "Dispositiu:"

#. TRANSLATORS: heading for the section about a filesystem on a block device
#: src/lib/y2partitioner/widgets/blk_device_description.rb:81
msgid "File System:"
msgstr "Sistema de fitxers:"

#. TRANSLATORS: button label for editing a block device
#. @see CWM::PushButton#Label
#: src/lib/y2partitioner/widgets/blk_device_edit_button.rb:40
#: src/lib/y2partitioner/widgets/btrfs_edit_button.rb:42
msgid "Edit..."
msgstr "Edita..."

#. TRANSLATORS: "F" stands for Format flag. Keep it short, ideally a single letter.
#: src/lib/y2partitioner/widgets/blk_devices_table.rb:72
msgid "F"
msgstr "F"

#. TRANSLATORS: table header, Device is physical name of block device, e.g. "/dev/sda1"
#: src/lib/y2partitioner/widgets/blk_devices_table.rb:101
msgid "Device"
msgstr "Dispositiu"

#. TRANSLATORS: table header, flag if device is encrypted. Keep it short,
#. ideally three letters. Keep in sync with Enc used later for format marker.
#: src/lib/y2partitioner/widgets/blk_devices_table.rb:116
msgid "Enc"
msgstr "Enc"

#. TRANSLATORS: table header, file system type
#: src/lib/y2partitioner/widgets/blk_devices_table.rb:126
msgid "FS Type"
msgstr "Tipus de SF"

#. TRANSLATORS: table header, disk or partition label. Can be empty.
#: src/lib/y2partitioner/widgets/blk_devices_table.rb:131
msgid "Label"
msgstr "Etiqueta"

#. TRANSLATORS: table header, where is device mounted. Can be empty. E.g. "/" or "/home"
#. Synchronize the widget with the information from the controller
#: src/lib/y2partitioner/widgets/blk_devices_table.rb:136
#: src/lib/y2partitioner/widgets/format_and_mount.rb:566
msgid "Mount Point"
msgstr "Punt de muntatge"

#. TRANSLATORS: table header, which sector is the first one for device. E.g. "0"
#: src/lib/y2partitioner/widgets/blk_devices_table.rb:141
msgid "Start"
msgstr "Inici"

#. TRANSLATORS: table header, which sector is the the last for device. E.g. "126"
#: src/lib/y2partitioner/widgets/blk_devices_table.rb:146
msgid "End"
msgstr "Final"

#: src/lib/y2partitioner/widgets/blk_devices_table.rb:252
#: src/lib/y2partitioner/widgets/blk_devices_table.rb:253
msgid "Disk"
msgstr "Disc"

#: src/lib/y2partitioner/widgets/blk_devices_table.rb:254
msgid "Multipath"
msgstr "Multicamí"

#. @macro seeAbstractWidget
#: src/lib/y2partitioner/widgets/blk_devices_table.rb:255
#: src/lib/y2partitioner/widgets/pages/nfs_mounts.rb:47
msgid "NFS"
msgstr "NFS"

#: src/lib/y2partitioner/widgets/blk_devices_table.rb:256
msgid "BIOS RAID"
msgstr "BIOS RAID"

#: src/lib/y2partitioner/widgets/blk_devices_table.rb:257
msgid "MD RAID"
msgstr "MD RAID"

#: src/lib/y2partitioner/widgets/blk_devices_table.rb:258
msgid "PV"
msgstr "PV"

#: src/lib/y2partitioner/widgets/blk_devices_table.rb:259
msgid "LVM"
msgstr "LVM"

#: src/lib/y2partitioner/widgets/blk_devices_table.rb:260
msgid "LV"
msgstr "LV"

#: src/lib/y2partitioner/widgets/blk_devices_table.rb:261
msgid "Xen"
msgstr "Xen"

#: src/lib/y2partitioner/widgets/blk_devices_table.rb:263
msgid "Thin LV"
msgstr "LV prim"

#. Opens a dialog to manage the list of subvolumes of the selected device
#.
#. @note In case of there is no selected table row, it shows an error.
#: src/lib/y2partitioner/widgets/btrfs_edit_button.rb:52
msgid "There is no filesystem selected to edit."
msgstr "No hi ha cap sistema de fitxers seleccionat per editar."

#. FIXME: The help handle does not work without wizard
#.
#. This handle should belongs to the dialog
#. @see Dialogs::BtrfsSubvolumes
#: src/lib/y2partitioner/widgets/btrfs_subvolumes.rb:70
msgid "<p>Create and remove subvolumes from a Btrfs filesystem.</p>\n"
msgstr "<p>Crea i suprimeix subvolums d'un sistema de fitxers Btrfs.</p>\n"

#. TRANSLATORS: button label to add a btrfs subvolume
#: src/lib/y2partitioner/widgets/btrfs_subvolumes_add_button.rb:44
msgid "Add..."
msgstr "Afegeix..."

#. Shows a dialog to create a new subvolume
#.
#. The table is refreshed when a new subvolume is created
#: src/lib/y2partitioner/widgets/btrfs_subvolumes_add_button.rb:62
msgid "Mount point %s is shadowed."
msgstr "El punt de muntatge %s està ombrejat."

#. TRANSLATORS: button label to delete a btrfs subvolume
#: src/lib/y2partitioner/widgets/btrfs_subvolumes_delete_button.rb:45
msgid "Delete..."
msgstr "Suprimeix..."

#. Deletes a subvolume
#.
#. A confirmation popup is showed before deleting the subvolume.
#. An error message is presented when there is no selected table row.
#: src/lib/y2partitioner/widgets/btrfs_subvolumes_delete_button.rb:56
msgid "Nothing selected"
msgstr "No hi ha res seleccionat."

#. TRANSLATORS: %s is the path of the subvolume to be deleted
#: src/lib/y2partitioner/widgets/btrfs_subvolumes_delete_button.rb:60
msgid "Really delete subvolume %s?"
msgstr "Realment voleu suprimir el subvolum %s?"

#. Builds the help, including columns help
#: src/lib/y2partitioner/widgets/btrfs_subvolumes_table.rb:52
msgid "<p>The table contains:</p>"
msgstr "<p>La taula conté:</p>"

#. Help
#: src/lib/y2partitioner/widgets/btrfs_subvolumes_table.rb:114
msgid "<b>Path</b> shows the subvolume path."
msgstr "L'opció <b>camí</b> mostra el camí del subvolum."

#: src/lib/y2partitioner/widgets/btrfs_subvolumes_table.rb:118
msgid ""
"<b>noCoW</b> shows the subvolume noCoW attribute. If set, the subvolume "
"explicitly does not use Btrfs copy on write feature. Copy on write means "
"that when something is copied, the resource is shared without doing a real "
"copy. The shared resource is actually copied when first write operation is "
"performed. With noCoW, the resource is always copied during initialization. "
"This is useful when runtime performace is required, so there is no risk for "
"delaying copy when application is running."
msgstr ""
"L'opció <b>noCoW</b> mostra l'atribut de subvolum noCoW (acrònim de la "
"funcionalitat \"not use Copy on Write\" per a BtrFS). Si s'estableix, el "
"subvolum explícitament no usa la funcionalitat de Btrfs de copiar en "
"escriure. Això significa que quan es copia alguna cosa, el recurs es "
"comparteix sense fer una còpia real. El recurs compartit, de fet, es copia "
"quan es fa la primera operació d'escriptura. Amb noCoW, el recurs sempre es "
"copia durant l'inici. Això és útil quan cal rendiment de temps d'execució "
"perquè no hi hagi risc de retardar la còpia quan l'aplicació s'executa."

#. @macro seeAbstractWidget
#. @see #columns_help
#: src/lib/y2partitioner/widgets/configurable_blk_devices_table.rb:136
msgid "<p>This view shows storage devices.</p><p>The overview contains:</p>"
msgstr ""
"<p>Aquesta vista mostra els dispositius d'emmagatzematge.</p><p>El resum "
"conté el següent:</p>"

#. TRANSLATORS: help text for the Partitioner
#: src/lib/y2partitioner/widgets/configure.rb:77
msgid ""
"<p>The <b>Configure</b> button offers several options to activate devices "
"that were not detected by the initial system analysis. After activating the "
"devices of the choosen technology, the system will be rescanned and all the "
"information about storage devices will be refreshed. Thus, the <b>Provide "
"Crypt Passwords</b> option is also useful when no encryption is involved, to "
"activate devices of other technologies like LVM or Multipath.</p>"
msgstr ""

#. Translators: Configure menu in the initial Partitioner screen
#: src/lib/y2partitioner/widgets/configure.rb:107
msgid "Configure..."
msgstr "Configura..."

#. Sorted list of actions
#: src/lib/y2partitioner/widgets/configure.rb:176
msgid "Provide Crypt &Passwords..."
msgstr "Introduïu la contrasenya &Crypt..."

#: src/lib/y2partitioner/widgets/configure.rb:177
msgid "Configure &iSCSI..."
msgstr "Configura l'&iSCSI..."

#: src/lib/y2partitioner/widgets/configure.rb:178
msgid "Configure &FCoE..."
msgstr "Configuració de &FCoE..."

#: src/lib/y2partitioner/widgets/configure.rb:179
msgid "Configure &DASD..."
msgstr "Configura el &DASD..."

#: src/lib/y2partitioner/widgets/configure.rb:180
msgid "Configure &zFCP..."
msgstr "Configura el &zFCP..."

#: src/lib/y2partitioner/widgets/configure.rb:181
msgid "Configure &XPRAM..."
msgstr "Configura l'&XPRAM..."

#. @see Action#warning_text
#: src/lib/y2partitioner/widgets/configure.rb:275
#, fuzzy
#| msgid ""
#| "Rescanning unused devices cancels\n"
#| "all current changes. Really rescan unused devices?"
msgid ""
"Rescanning crypt devices cancels all current changes.\n"
"Really activate crypt devices?"
msgstr ""
"Si es tornen a escanejar els dispositius que no s'utilitzen,\n"
"es cancel·laran tots els canvis actuals. Segur que voleu tornar a escanejar-"
"los?"

#. @see Action#warning_text
#: src/lib/y2partitioner/widgets/configure.rb:296
msgid ""
"Calling iSCSI configuration cancels all current changes.\n"
"Really call iSCSI configuration?"
msgstr ""
"Si activeu la configuració d'iSCSI, es cancel·laran tots els\n"
"canvis actuals. Segur que voleu activar la configuració d'iSCSI?"

#. @see Action#warning_text
#: src/lib/y2partitioner/widgets/configure.rb:317
msgid ""
"Calling FCoE configuration cancels all current changes.\n"
"Really call FCoE configuration?"
msgstr ""
"La crida de la configuració FCoE cancel·la tots els canvis actuals.\n"
"Realment cridar la configuració FCoE?"

#. @see Action#warning_text
#: src/lib/y2partitioner/widgets/configure.rb:351
msgid ""
"Calling DASD configuration cancels all current changes.\n"
"Really call DASD configuration?"
msgstr ""
"Si activeu la configuració de DASD, es cancel·laran tots els\n"
"canvis actuals. Segur que voleu activar la configuració de DASD?"

#. @see Action#warning_text
#: src/lib/y2partitioner/widgets/configure.rb:367
msgid ""
"Calling zFCP configuration cancels all current changes.\n"
"Really call zFCP configuration?"
msgstr ""
"Si activeu la configuració de zFCP, es cancel·laran tots els\n"
"canvis actuals. Segur que voleu activar la configuració de zFCP?"

#. @see Action#warning_text
#: src/lib/y2partitioner/widgets/configure.rb:383
msgid ""
"Calling XPRAM configuration cancels all current changes.\n"
"Really call XPRAM configuration?"
msgstr ""
"Si activeu la configuració d'XPRAM, es cancel·laran tots els\n"
"canvis actuals. Segur que voleu activar la configuració d'XPRAM?"

#. Checks whether there is a device on which to act
#.
#. @note An error popup is shown when there is no device.
#.
#. @return [Boolean]
#. Checks whether there is a device on which to act
#.
#. @note An error popup is shown when there is no device.
#.
#. @return [Boolean]
#: src/lib/y2partitioner/widgets/device_button.rb:102
#: src/lib/y2partitioner/widgets/device_menu_button.rb:145
msgid "No device selected"
msgstr "No s'ha seleccionat cap dispositiu"

#. TRANSLATORS: label for button to delete a device
#: src/lib/y2partitioner/widgets/device_delete_button.rb:42
msgid "Delete"
msgstr "Esborra"

#. Header to show in help
#.
#. @see #help
#.
#. @return [String]
#: src/lib/y2partitioner/widgets/device_description.rb:65
msgid ""
"<p>This view shows detailed information about the selected device.</p>\n"
"<p>The overview contains:</p>"
msgstr ""
"<p>Aquesta vista mostra informació detallada sobre el dispositiu seleccionat."
"</p>\n"
"<p>El resum conté el següent:</p>"

#. @macro seeAbstractWidget
#: src/lib/y2partitioner/widgets/device_graph_with_buttons.rb:90
msgid "Save as XML..."
msgstr "Desa com a XML..."

#: src/lib/y2partitioner/widgets/device_graph_with_buttons.rb:92
msgid "Save as Graphviz..."
msgstr "Desa com a Graphviz..."

#. TRANSLATORS: Error pop-up message
#: src/lib/y2partitioner/widgets/device_graph_with_buttons.rb:103
msgid "Saving graph file failed."
msgstr "No s'ha pogut desar el fitxer graph."

#. TRANSLATORS: label for button for resizing a device
#: src/lib/y2partitioner/widgets/device_resize_button.rb:40
msgid "Resize..."
msgstr "Redimensiona..."

#. Checks whether the device supports resizing
#.
#. @note An error popup is shown when the device does not support resizing.
#.
#. @return [Boolean] true if the device supports resizing; false otherwise.
#: src/lib/y2partitioner/widgets/device_resize_button.rb:60
msgid ""
"Hard disks, BIOS RAIDs and multipath\n"
"devices cannot be resized."
msgstr ""
"No es poden redimensionar els discs durs,\n"
" els RAID de BIOS i dispositius de ruta múltiple."

#. TRANSLATORS: %s is a disk size. E.g. "10.5 GiB"
#: src/lib/y2partitioner/widgets/devices_selection.rb:124
msgid "Resulting size: %s"
msgstr "Mida resultant: %s"

#. TRANSLATORS: %s is a disk size. E.g. "10.5 GiB"
#: src/lib/y2partitioner/widgets/devices_selection.rb:128
msgid "Total size: %s"
msgstr "Mida total: %s"

#: src/lib/y2partitioner/widgets/devices_selection.rb:135
msgid "Selected Devices:"
msgstr "Dispositius seleccionats:"

#: src/lib/y2partitioner/widgets/devices_selection.rb:139
msgid "Available Devices:"
msgstr "Dispositius disponibles:"

#. push button text
#: src/lib/y2partitioner/widgets/devices_selection.rb:159
msgid "Add"
msgstr "Afegeix"

#. push button text
#: src/lib/y2partitioner/widgets/devices_selection.rb:165
msgid "Add All"
msgstr "Afegeix-ho tot"

#. push button text
#: src/lib/y2partitioner/widgets/devices_selection.rb:172
msgid "Remove"
msgstr "Suprimeix"

#. push button text
#: src/lib/y2partitioner/widgets/devices_selection.rb:178
msgid "Remove All"
msgstr "Suprimeix-ho tot"

#. @return [Array<Array(Y2Storage::Region,String)>]
#. regions with labels, sorted by region start
#: src/lib/y2partitioner/widgets/disk_bar_graph.rb:37
msgid "Unpartitioned"
msgstr "No partit"

#. TRANSLATORS: heading for section about a disk device
#: src/lib/y2partitioner/widgets/disk_device_description.rb:51
msgid "Hard Disk:"
msgstr "Disc dur:"

#. @see DeviceMenuButton#actions
#.
#. @return [Array<Hash>]
#: src/lib/y2partitioner/widgets/disk_modify_button.rb:50
msgid "Edit Hard Disk..."
msgstr "Edita el disc dur..."

#. help text for cryptofs
#: src/lib/y2partitioner/widgets/encrypt_password.rb:20
msgid ""
"<p>\n"
"You will need to enter your encryption password.\n"
"</p>\n"
"<p>\n"
"If the encrypted file system does not contain any system file and therefore "
"is\n"
"not needed for the update, you may select <b>Skip</b>. In this case, the\n"
"file system is not accessed during update.\n"
"</p>\n"
msgstr ""
"<p>\n"
"Haureu d'escriure la contrasenya d'encriptació.\n"
"</p>\n"
"<p>\n"
"Si el sistema de fitxers encriptat no conté cap fitxer de sistema i, per "
"tant,\n"
"l'actualització no és necessària, podeu seleccionar <b>Omet</b>. En aquest "
"cas,\n"
"no s'accedeix al sistema de fitxers durant l'actualització.\n"
"</p>\n"

#. @macro seeCustomWidget
#: src/lib/y2partitioner/widgets/encrypt_password.rb:55
msgid "Encryption Password"
msgstr "Contrasenya d'encriptació"

#. Label: get password for user root
#. Please use newline if label is longer than 40 characters
#: src/lib/y2partitioner/widgets/encrypt_password.rb:65
msgid "&Enter a Password for your File System:"
msgstr "Introduïu una &contrasenya per al sistema de fitxers:"

#. Label: get same password again for verification
#. Please use newline if label is longer than 40 characters
#: src/lib/y2partitioner/widgets/encrypt_password.rb:73
msgid "Reenter the Password for &Verification:"
msgstr "Torneu a introduir la contrasenya per &verificar-la:"

#. @macro seeAbstractWidget
#: src/lib/y2partitioner/widgets/format_and_mount.rb:102
msgid ""
"<p>First, choose whether the partition should be\n"
"formatted and the desired file system type.</p>"
msgstr ""
"<p>Primer, escolliu si voleu formatar la partició\n"
"i quin tipus de partició voleu crear.</p>"

#: src/lib/y2partitioner/widgets/format_and_mount.rb:106
msgid ""
"<p>If you want to encrypt all data on the\n"
"volume, select <b>Encrypt Device</b>. Changing the encryption on an "
"existing\n"
"volume will delete all data on it.</p>\n"
msgstr ""
"<p>Si voleu encriptar totes les dades del\n"
"volum, seleccioneu <b>Encriptar el dispositiu</b>. Canviar l'encriptació "
"d'un volum ja existent\n"
"en suprimirà totes les dades.</p>\n"

#: src/lib/y2partitioner/widgets/format_and_mount.rb:112
msgid ""
"<p>Then, choose whether the partition should\n"
"be mounted and enter the mount point (/, /boot, /home, /var, etc.).</p>"
msgstr ""
"<p>Tot seguit, escolliu si s'ha de muntar la partició\n"
"i introduïu el punt de muntatge (/, /boot, /home, /var, etc.).</p>"

#: src/lib/y2partitioner/widgets/format_and_mount.rb:122
msgid "Formatting Options"
msgstr "Opcions de format"

#: src/lib/y2partitioner/widgets/format_and_mount.rb:130
msgid "Format device"
msgstr "Formata el dispositiu"

#: src/lib/y2partitioner/widgets/format_and_mount.rb:138
msgid "Do not format device"
msgstr "No formatis el dispositiu"

#. Synchronize the widget with the information from the controller
#: src/lib/y2partitioner/widgets/format_and_mount.rb:227
msgid "Mounting Options"
msgstr "Opcions de muntatge"

#: src/lib/y2partitioner/widgets/format_and_mount.rb:235
msgid "Mount device"
msgstr "Munta el dispositiu"

#: src/lib/y2partitioner/widgets/format_and_mount.rb:243
msgid "Do not mount device"
msgstr "No muntis el dispositiu"

#. TRANSLATORS: Error message when a device should be mounted by label but no label
#. is given.
#. TRANSLATORS: Error messagge when the label is not given.
#: src/lib/y2partitioner/widgets/format_and_mount.rb:293
#: src/lib/y2partitioner/widgets/fstab_options.rb:290
msgid "Provide a volume label to mount by label."
msgstr "Introduïu una etiqueta de volum si voleu muntar per etiquetes."

#. Translators: popup text
#: src/lib/y2partitioner/widgets/format_and_mount.rb:315
msgid ""
"\n"
"You chose to install onto an existing partition that will not be\n"
"formatted. YaST cannot guarantee your installation will succeed,\n"
"particularly in any of the following cases:\n"
msgstr ""
"\n"
"Heu triat fer una instal·lació en una partició ja existent que no es "
"formatarà.\n"
"El YaST2 no pot garantir una instal·lació amb èxit, especialment en\n"
"els casos següents:\n"

#. continued popup text
#: src/lib/y2partitioner/widgets/format_and_mount.rb:322
msgid ""
"- if this is an existing Btrfs partition\n"
"- if this partition already contains a Linux distribution that will be\n"
"overwritten\n"
"- if this partition does not yet contain a file system\n"
msgstr ""
"- Si es tracta d'una partició existent del tipus Btrfs.\n"
"- Si la partició ja conté una altra distribució de Linux que se \n"
"  sobreescriurà.\n"
"- Si la partició encara no conté un sistema de fitxers.\n"

#. continued popup text
#: src/lib/y2partitioner/widgets/format_and_mount.rb:329
msgid ""
"If in doubt, better go back and mark this partition for\n"
"formatting, especially if it is assigned to one of the standard mount "
"points\n"
"like /, /boot, /opt or /var.\n"
msgstr ""
"Si en teniu cap dubte, seria millor que tornéssiu enrere i que marquéssiu "
"aquesta partició\n"
"perquè es formati, especialment si està assignada a un dels punts de "
"muntatge estàndard\n"
"com ara /, /boot, /opt o /var.\n"

#. continued popup text
#: src/lib/y2partitioner/widgets/format_and_mount.rb:335
msgid ""
"If you decide to format the partition, all data on it will be lost.\n"
"\n"
"Really skip formatting the partition?\n"
msgstr ""
"Si decidiu formatar la partició, se'n perdran totes les dades.\n"
"\n"
"Realment voleu no formatar la partició?\n"

#. Synchronize the widget with the information from the controller
#: src/lib/y2partitioner/widgets/format_and_mount.rb:438
msgid "Filesystem"
msgstr "Sistema de fitxers"

#. @macro seeAbstractWidget
#: src/lib/y2partitioner/widgets/format_and_mount.rb:499
msgid "Options..."
msgstr "Opcions..."

#. @param controller [Actions::Controllers::Filesystem]
#. Check box for enabling snapshots
#.
#. @return [WidgetTerm]
#: src/lib/y2partitioner/widgets/format_and_mount.rb:526
#: src/lib/y2storage/dialogs/guided_setup/select_filesystem/legacy.rb:73
#: src/lib/y2storage/dialogs/guided_setup/select_filesystem/volume_widget.rb:227
msgid "Enable Snapshots"
msgstr "Habilita les instantànies"

#. Validates not empty mount point
#. An error popup is shown when an empty mount point is entered.
#.
#. @return [Boolean] true if mount point is not empty
#: src/lib/y2partitioner/widgets/format_and_mount.rb:600
msgid "Empty mount point not allowed."
msgstr "No es permet un punt de muntatge buit."

#. Validates that mount point is unique in the whole system
#. An error popup is shown when the mount point already exists.
#.
#. @see #duplicated_mount_point?
#.
#. @return [Boolean] true if mount point is unique
#: src/lib/y2partitioner/widgets/format_and_mount.rb:613
msgid "This mount point is already in use. Select a different one."
msgstr "El punt de muntatge ja està en ús. Seleccioneu-ne un altre."

#. Validates that the mount point does not shadow a subvolume that cannot be auto deleted
#. An error popup is shown when a subvolume is shadowed by the mount point.
#.
#. @return [Boolean] true if mount point does not shadow a subvolume
#: src/lib/y2partitioner/widgets/format_and_mount.rb:625
msgid "The Btrfs subvolume mounted at %s is shadowed."
msgstr "El subvolum Btrfs muntat a %s està ombrejat."

#. @param controller [Actions::Controllers::Filesystem]
#: src/lib/y2partitioner/widgets/format_and_mount.rb:678
msgid "Subvolume Handling"
msgstr "Gestió de subvolums"

#. @param controller [Actions::Controllers::Filesystem]
#: src/lib/y2partitioner/widgets/format_and_mount.rb:697
msgid "Encrypt Device"
msgstr "Encripta el dispositiu"

#. FIXME: have generic check when new partition is created if it is valid
#. like e.g. if fs fits to partition, and others
#. size number is from bsc1065071#c5
#: src/lib/y2partitioner/widgets/format_and_mount.rb:724
msgid "Only devices bigger than 2 MiB can be encrypted."
msgstr "Només es poden encriptar els dispositius més grossos de 2 MiB."

#. Inode Size format option
#: src/lib/y2partitioner/widgets/format_and_mount.rb:745
msgid "&Inode Size"
msgstr "Mida del node d'&identificació"

#. Block Size format option
#. List of all options.
#.
#. @note
#. - :widget must correspond to a valid class name
#. - :validate can be missing, then no validation is done
#. - :error can be missing, then no validation is done
#. - there must be exactly one of :mkfs_option or :tune_option
#. - :help texts automatically get the :label text prepended as a title
#. - options will only appear in the final command line if the selected value
#. is different from the default value
#: src/lib/y2partitioner/widgets/format_and_mount.rb:763
#: src/lib/y2partitioner/widgets/mkfs_optiondata.rb:52
#: src/lib/y2partitioner/widgets/mkfs_optiondata.rb:182
msgid "Block &Size in Bytes"
msgstr "Mida del bloc en b&ytes"

#. Synchronize the widget with the information from the controller
#: src/lib/y2partitioner/widgets/format_and_mount.rb:848
msgid "Partition &ID:"
msgstr "&ID de la partició:"

#. Push button that launch a dialog to set the fstab options
#: src/lib/y2partitioner/widgets/fstab_options.rb:151
msgid "Fstab Options..."
msgstr "Opcions de fstab..."

#. Constructor
#.
#. @param controller [Actions::Controllers:Filesystem]
#. @param parent_widget [Widgets::FstabOptions]
#: src/lib/y2partitioner/widgets/fstab_options.rb:251
#: src/lib/y2partitioner/widgets/fstab_options.rb:388
msgid "Volume &Label"
msgstr "&Etiqueta del volum"

#. TRANSLATORS: Error message when the given label is already in use.
#: src/lib/y2partitioner/widgets/fstab_options.rb:305
msgid "This volume label is already in use. Select a different one."
msgstr "Aquesta etiqueta de volum ja s'usa. Seleccioneu-ne una altra."

#. Group of radio buttons to select the type of identifier to be used for
#. mouth the specific device (UUID, Label, Path...)
#: src/lib/y2partitioner/widgets/fstab_options.rb:364
msgid "Mount in /etc/fstab By"
msgstr "Munta a /etc/fstab per..."

#. TODO: If some day we get more a more sophisticated UI for editing
#. subvolumes, don't always simply overwrite the subvolumes' mount_by
#. with whatever is set here - ask the user if this is desired.
#: src/lib/y2partitioner/widgets/fstab_options.rb:387
msgid "&Device Name"
msgstr "Nom del &dispositiu"

#: src/lib/y2partitioner/widgets/fstab_options.rb:389
msgid "&UUID"
msgstr "&UUID"

#: src/lib/y2partitioner/widgets/fstab_options.rb:393
msgid "Device &ID"
msgstr "&Identificador del dispositiu"

#: src/lib/y2partitioner/widgets/fstab_options.rb:394
msgid "Device &Path"
msgstr "&Camí al dispositiu"

#. CheckBox to disable the automount option when starting up
#: src/lib/y2partitioner/widgets/fstab_options.rb:473
msgid "Do Not Mount at System &Start-up"
msgstr "No muntis durant l'&inici del sistema"

#. CheckBox to enable the read only option ("ro")
#: src/lib/y2partitioner/widgets/fstab_options.rb:483
msgid "Mount &Read-Only"
msgstr "Munta només de &lectura"

#: src/lib/y2partitioner/widgets/fstab_options.rb:487
msgid ""
"<p><b>Mount Read-Only:</b>\n"
"Writing to the file system is not possible. Default is false. During "
"installation\n"
"the file system is always mounted read-write.</p>"
msgstr ""
"<p><b>Munta només de lectura:</b>\n"
"escriure al sistema de fitxers no és possible. Per defecte és fals. Durant "
"la instal·lació\n"
"el sistema de fitxers sempre es munta com a lectura-escriptura.</p>"

#. CheckBox to enable the noatime option
#: src/lib/y2partitioner/widgets/fstab_options.rb:498
msgid "No &Access Time"
msgstr "Sense hora d'&accés"

#: src/lib/y2partitioner/widgets/fstab_options.rb:502
msgid ""
"<p><b>No Access Time:</b>\n"
"Access times are not updated when a file is read. Default is false.</p>\n"
msgstr ""
"<p><b>Sense hora d'accés</b>\n"
"L'hora de l'accés no s'actualitza quan es llegeix un fitxer. L'opció "
"predeterminada és fals.</p>\n"

#. CheckBox to enable the user option which means allow to mount the
#. filesystem by an ordinary user
#: src/lib/y2partitioner/widgets/fstab_options.rb:513
msgid "Mountable by User"
msgstr "Muntable per l'usuari"

#: src/lib/y2partitioner/widgets/fstab_options.rb:517
msgid ""
"<p><b>Mountable by User:</b>\n"
"The file system may be mounted by an ordinary user. Default is false.</p>\n"
msgstr ""
"<p><b>Pot ser muntat per un usuari</b>\n"
"Un usuari normal pot muntar el sistema de fitxers. L'opció predeterminada és "
"\"als\".</p>\n"

#. CheckBox to enable the use of user quotas
#: src/lib/y2partitioner/widgets/fstab_options.rb:528
msgid "Enable &Quota Support"
msgstr "Habilita la compatibilitat de &quota"

#: src/lib/y2partitioner/widgets/fstab_options.rb:532
msgid ""
"<p><b>Enable Quota Support:</b>\n"
"The file system is mounted with user quotas enabled.\n"
"Default is false.</p>"
msgstr ""
"<p><b>Habilita la compatibilitat de quota:</b>\n"
"El sistema de fitxers es munta amb les quotes d'usuari habilitades.\n"
"El valor per defecte és \"fals\".</p>"

#. CheckBox to enable access control lists (acl)
#: src/lib/y2partitioner/widgets/fstab_options.rb:572
msgid "&Access Control Lists (ACL)"
msgstr "Llistes de control d'&accés (ACL)"

#: src/lib/y2partitioner/widgets/fstab_options.rb:576
msgid ""
"<p><b>Access Control Lists (acl):</b>\n"
"Enable POSIX access control lists and thus more fine-grained user "
"permissions on the file system. See also man 5 acl.\n"
msgstr ""
"<p><b>Llistes de control d'accés (acl)</b>\n"
"Habiliteu les llistes de control d'accés POSIX i tindreu uns permisos més "
"detallats per al sistema de fitxers. Vegeu també el manual d'acl 5.\n"

#. CheckBox to enable extended user attributes (user_xattr)
#: src/lib/y2partitioner/widgets/fstab_options.rb:589
msgid "&Extended User Attributes"
msgstr "Atributs &ampliats de l'usuari"

#: src/lib/y2partitioner/widgets/fstab_options.rb:593
msgid ""
"<p><b>Extended User Attributes (user_xattr):</b>\n"
"Enable extended attributes (name:value pairs) on files and directories.\n"
"This is an extension to ACLs. See also man 7 xattr.\n"
msgstr ""
"<p><b>Atributs d'usuari ampliats (user_xattr):</b>\n"
"Habiliteu els atributs ampliats (name:value pairs) als fitxers i "
"directoris.\n"
"Això és una extensió a ACLs. Vegeu també el manual de xattr 7.\n"

#. ComboBox to specify the journal mode to use by the filesystem
#: src/lib/y2partitioner/widgets/fstab_options.rb:689
msgid "Data &Journaling Mode"
msgstr "Mode d'&historial de dades"

#: src/lib/y2partitioner/widgets/fstab_options.rb:698
msgid "journal"
msgstr "historial"

#: src/lib/y2partitioner/widgets/fstab_options.rb:699
msgid "ordered"
msgstr "ordenat"

#: src/lib/y2partitioner/widgets/fstab_options.rb:700
msgid "writeback"
msgstr "escriptura enrere"

#. journal options tend to break remounting root rw (bsc#1077859).
#. See also root_fstab_options() in lib/y2storage/filesystems/type.rb
#: src/lib/y2partitioner/widgets/fstab_options.rb:711
msgid ""
"<p><b>Data Journaling Mode:</b>\n"
"Specifies the journaling mode for file data.\n"
"<tt>journal</tt> -- All data is committed to the journal prior to being\n"
"written into the main file system. Highest performance impact.<br>\n"
"<tt>ordered</tt> -- All data is forced directly out to the main file system\n"
"prior to its metadata being committed to the journal. Medium performance "
"impact.<br>\n"
"<tt>writeback</tt> -- Data ordering is not preserved. No performance impact."
"</p>\n"
msgstr ""
"<p><b>Mode d'historial de dades:</b>\n"
"determina el mode d'historial per a les dades de fitxers.\n"
"<tt>historial</tt>: totes les dades es desen a l'historial abans "
"d'escriure's\n"
"al sistema de fitxers principal. Té un impacte alt en el rendiment.<br>\n"
"<tt>ordenat</tt>: totes les dades s'envien directament al sistema de "
"fitxers\n"
"principal abans que les metadades es desin a l'historial. Té un impacte "
"mitjà en el rendiment.<br>\n"
"<tt>escriptura enrere</tt>: no es conserva l'ordre de les dades. No té "
"impacte en el rendiment.</p>\n"

#. An input field that allows to set other options that are not handled by
#. specific widgets.
#: src/lib/y2partitioner/widgets/fstab_options.rb:740
msgid "Arbitrary Option &Value"
msgstr "&Valor d'opció arbitrari"

#. Intentionally NOT filtering out only unhandled options: When the user
#. adds anything here that also has a corresponding checkbox or combo
#. box in this same dialog, the value here will win, and when entering
#. this dialog again the dedicated widget will take the value from
#. there, and it will be filtered out in this arbitrary options widget.
#.
#. So, when a user insists in adding "noauto,user" here, it is applied
#. correctly, but when entering the dialog again, the checkboxes pick up
#. those values and they won't show up in this field anymore.
#: src/lib/y2partitioner/widgets/fstab_options.rb:764
msgid ""
"<p><b>Arbitrary Option Value:</b> Enter any other mount options here, "
"separated with commas. Notice that this does not do any checking, so be "
"careful what you enter here!</p>"
msgstr ""
"<p><b>Valor d'opció arbitrari:</b> introduïu aquí qualsevol altra opció de "
"muntatge, separades per comes. Tingueu en compte que no se'n fa cap "
"comprovació; per tant, aneu amb compte del que escriviu aquí!</p>"

#. Swap priority
#: src/lib/y2partitioner/widgets/fstab_options.rb:840
msgid "Swap &Priority"
msgstr "&Prioritat d'intercanvi"

#: src/lib/y2partitioner/widgets/fstab_options.rb:849
msgid ""
"<p><b>Swap Priority:</b>\n"
"Enter the swap priority. Higher numbers mean higher priority.</p>\n"
msgstr ""
"<p><b>Prioritat d'intercanvi</b>\n"
"Introduïu la prioritat d'intercanvi. Com més alt sigui el número més gran "
"serà la prioritat.</p>\n"

#. "iocharset=utf8" breaks VFAT case insensitivity (bsc#1080731).
#. See also boot_fstab_options() in lib/y2storage/filesystems/type.rb
#: src/lib/y2partitioner/widgets/fstab_options.rb:882
msgid "Char&set for File Names"
msgstr "Conjunt de caràcter&s per als noms de fitxers"

#: src/lib/y2partitioner/widgets/fstab_options.rb:886
msgid ""
"<p><b>Charset for File Names:</b>\n"
"Set the charset used for display of file names in Windows partitions.</p>\n"
msgstr ""
"<p><b>Conjunt de caràcters per als noms de fitxers</b>\n"
"Definiu el conjunt de caràcters que s'utilitzarà per a mostrar els noms dels "
"fitxers de les particions del Windows.</p>\n"

#. VFAT Codepage
#: src/lib/y2partitioner/widgets/fstab_options.rb:902
msgid "Code&page for Short FAT Names"
msgstr "&Pàgina de codis per a noms FAT curts"

#: src/lib/y2partitioner/widgets/fstab_options.rb:906
msgid ""
"<p><b>Codepage for Short FAT Names:</b>\n"
"This codepage is used for converting to shortname characters on FAT file "
"systems.</p>\n"
msgstr ""
"<p><b>Pàgina de codis per a noms FAT curts</b>\n"
"Aquesta pàgina de codis s'utilitza per a convertir a caràcters de noms curts "
"en sistemes de fitxers FAT.</p>\n"

#. Checks whether the mount points of the selected fstab can be imported
#.
#. It shows a popup with the errors detected in the selected fstab.
#.
#. @see Actions::Controllers::Fstabs#selected_fstab_errors
#.
#. @return [Boolean]
#. so only warnings there
#. FIXME: improve Yast2::Popup to allow some text before the buttons
#: src/lib/y2partitioner/widgets/fstab_selector.rb:70
#: src/lib/y2partitioner/widgets/overview.rb:142
#: src/lib/y2storage/callbacks/sanitize.rb:54
msgid "Do you want to continue?"
msgstr "Voleu continuar?"

#. @return [String]
#: src/lib/y2partitioner/widgets/fstab_selector.rb:96
msgid ""
"<p>YaST has scanned your hard disks and found one or several existing Linux "
"systems with mount points. The old mount points are shown in the table.</p>"
msgstr ""
"<p>El YaST ha escanejat els discs durs i ha trobat un o més sistemes Linux "
"amb punts de muntatge. A la graella es mostren els punts muntatge antics.</p>"

#. Button to go to the previous fstab file
#.
#. @return [Yast::UI::Term]
#: src/lib/y2partitioner/widgets/fstab_selector.rb:125
msgid "Show &Previous"
msgstr "Mostra l'&anterior"

#. Button to go to the next fstab file
#.
#. @return [Yast::UI::Term]
#: src/lib/y2partitioner/widgets/fstab_selector.rb:132
msgid "Show &Next"
msgstr "Mostra el &següent"

#. TRANSLATORS: %{device_name} is replaced by the name of a device (e.g., /dev/sda1)
#: src/lib/y2partitioner/widgets/fstab_selector.rb:216
msgid "/etc/fstab found on %{device_name} contains:"
msgstr "El fitxer /etc/fstab trobat a %{device_name} conté el següent:"

#. helptexts for table column and overview entry
#: src/lib/y2partitioner/widgets/help.rb:17
msgid ""
"<b>BIOS ID</b> shows the BIOS ID of the hard\n"
"disk. This field can be empty."
msgstr ""
"L'opció <b>Identificació de la BIOS</b> mostra la identificació de la BIOS\n"
"del disc dur. Aquest camp pot ser buit."

#: src/lib/y2partitioner/widgets/help.rb:20
msgid ""
"<b>Bus</b> shows how the device is connected to\n"
"the system. This field can be empty, e.g. for multipath disks."
msgstr ""
"L'opció <b>Bus</b> indica de quina manera es connecta el dispositiu\n"
"al sistema. Aquest camp pot ser buit, per exemple, en el cas de discs "
"multicamí."

#: src/lib/y2partitioner/widgets/help.rb:23
msgid ""
"<b>Chunk Size</b> shows the chunk size for RAID\n"
"devices."
msgstr ""
"L'opció <b>mida del tros</b> mostra la mida del tros per\n"
"a dispositius RAID."

#: src/lib/y2partitioner/widgets/help.rb:25
msgid ""
"<b>Cylinder Size</b> shows the size of the\n"
"cylinders of the hard disk."
msgstr ""
"L'opció <b>Mida del cilindre</b> mostra la mida\n"
"dels cilindres del disc dur."

#: src/lib/y2partitioner/widgets/help.rb:28
msgid "<b>Number of Sectors</b> shows how many sectors the hard disk has."
msgstr "L'opció <b>Nombre de sectors</b> mostra quants sectors té el disc dur."

#: src/lib/y2partitioner/widgets/help.rb:30
msgid ""
"<b>Sector Size</b> shows the size of the\n"
"sectors of the hard disk."
msgstr ""
"L'opció <b>Mida del sector</b> mostra la mida\n"
"dels sectors del disc dur."

#: src/lib/y2partitioner/widgets/help.rb:32
msgid ""
"<b>Device</b> shows the kernel name of the\n"
"device."
msgstr ""
"L'opció <b>Dispositiu</b> mostra el nom de nucli\n"
"del dispositiu."

#: src/lib/y2partitioner/widgets/help.rb:34
msgid ""
"<b>Partition Table</b> shows the partition table\n"
"type of the disk, e.g <tt>MS-DOS</tt> or <tt>GPT</tt>."
msgstr ""
"L'opció <b>Taula de particions</b> mostra el tipus de taula\n"
"de particions del disc, com ara <tt>MS-DOS</tt> o <tt>GPT</tt>."

#: src/lib/y2partitioner/widgets/help.rb:37
msgid ""
"<b>Encrypted</b> shows whether the device is\n"
"encrypted."
msgstr ""
"L'opció <b>encriptat</b> indica si el dispositiu\n"
"està encriptat."

#: src/lib/y2partitioner/widgets/help.rb:39
msgid ""
"<b>End</b> shows the end block of\n"
"the partition."
msgstr ""
"L'opció <b>Final</b> mostra el bloc final\n"
"de la partició."

#: src/lib/y2partitioner/widgets/help.rb:41
msgid ""
"<b>LUN</b> shows the Logical Unit Number for\n"
"Fibre Channel disks."
msgstr ""
"L'opció <b>LUN</b> (Logical Unit Number) mostra\n"
"el número d'unitat lògica dels discs Fibre Channel."

#: src/lib/y2partitioner/widgets/help.rb:43
msgid ""
"<b>Port ID</b> shows the port id for Fibre\n"
"Channel disks."
msgstr ""
"L'opció <b>Identificador del port</b> mostra l'identificador\n"
"del port de discs Fibre Channel."

#: src/lib/y2partitioner/widgets/help.rb:45
msgid ""
"<b>WWPN</b> shows the World Wide Port Name for\n"
"Fibre Channel disks."
msgstr ""
"L'opció <b>WWPN</b> mostra el nom de port a nivell mundial\n"
"dels discs Fibre Channel."

#: src/lib/y2partitioner/widgets/help.rb:48
msgid ""
"<b>File Path</b> shows the path of the file for\n"
"an encrypted loop device."
msgstr ""
"L'opció <b>Camí del fitxer</b> mostra el camí del fitxer\n"
"d'un dispositiu de bucle encriptat."

#: src/lib/y2partitioner/widgets/help.rb:51
msgid ""
"<b>Format</b> shows some flags: <tt>F</tt>\n"
"means the device is selected to be formatted."
msgstr ""
"L'opció <b>Format</b> mostra alguns senyaladors: <tt>F</tt>\n"
"indica que s'ha seleccionat el dispositiu per formatar-lo."

#: src/lib/y2partitioner/widgets/help.rb:54
msgid "<b>Partition ID</b> shows the partition id."
msgstr ""
"L'opció <b>ID de la partició</b> mostra l'identificador de la partició."

#: src/lib/y2partitioner/widgets/help.rb:56
msgid "<b>FS Type</b> shows the file system type."
msgstr "L'opció <b>Tipus de SF</b> mostra el tipus del sistema de fitxers."

#: src/lib/y2partitioner/widgets/help.rb:58
msgid ""
"<b>Label</b> shows the label of the file\n"
"system."
msgstr ""
"L'opció <b>Etiqueta</b> mostra l'etiqueta\n"
"del sistema de fitxers."

#: src/lib/y2partitioner/widgets/help.rb:60
msgid ""
"<b>Metadata</b> shows the LVM metadata type for\n"
"volume groups."
msgstr ""
"L'opció <b>Metadades</b> mostra el tipus de metadades LVM\n"
"dels grups de volums."

#: src/lib/y2partitioner/widgets/help.rb:62
msgid "<b>Model</b> shows the device model."
msgstr "L'opció <b>Model</b> mostra el model del dispositiu."

#: src/lib/y2partitioner/widgets/help.rb:64
msgid ""
"<b>Mount by</b> indicates how the file system\n"
"is mounted: (Kernel) by kernel name, (Label) by file system label, (UUID) "
"by\n"
" file system UUID, (ID) by device ID, and (Path) by device path.\n"
msgstr ""
"L'opció <b>muntat per</b> indica com està muntat el sistema de fitxers:\n"
"(Kernel) per nom de nucli, (Label) per l'etiqueta, (UUID) per l'UUID del "
"sistema\n"
"de fitxers, (ID) pel dispositiu i (Path) pel camí del dispositiu.\n"

#: src/lib/y2partitioner/widgets/help.rb:68
msgid ""
"<b>Mount Point</b> shows where the file system\n"
"is mounted."
msgstr ""
"L'opció <b>Punt de muntatge</b> mostra on es munta\n"
"el sistema de fitxers."

#: src/lib/y2partitioner/widgets/help.rb:70
msgid ""
"<b>Number of Cylinders</b> shows how many\n"
"cylinders the hard disk has."
msgstr ""
"L'opció <b>Nombre de cilindres</b> mostra quants\n"
"cilindres té el disc dur."

#: src/lib/y2partitioner/widgets/help.rb:73
msgid ""
"<b>Parity Algorithm</b> shows the parity\n"
"algorithm for RAID devices with RAID type 5, 6 or 10."
msgstr ""
"L'opció <b>Algorisme de paritat</b> mostra l'algorisme\n"
"de paritat dels dispositius RAID amb RAID de tipus 5, 6 o 10."

#: src/lib/y2partitioner/widgets/help.rb:76
msgid ""
"<b>PE Size</b> shows the physical extent size\n"
"for LVM volume groups."
msgstr ""
"L'opció <b>Mida de PE</b> mostra la mida de l'ampliació física\n"
"per a grups de volums d'LVM."

#: src/lib/y2partitioner/widgets/help.rb:79
msgid "<b>RAID Version</b> shows the RAID version."
msgstr "L'opció <b>Versió RAID</b> mostra la versió de RAID."

#: src/lib/y2partitioner/widgets/help.rb:81
msgid ""
"<b>RAID Type</b> shows the RAID type, also\n"
"called RAID level, for RAID devices."
msgstr ""
"L'opció <b>Tipus de RAID</b> mostra el tipus de RAID, també anomenat\n"
"nivell de RAID, dels dispositius RAID."

#: src/lib/y2partitioner/widgets/help.rb:84
msgid "<b>Size</b> shows the size of the device."
msgstr "L'opció <b>Mida</b> mostra la mida del dispositiu."

#: src/lib/y2partitioner/widgets/help.rb:86
msgid ""
"<b>Start</b> shows the start block\n"
"of the partition."
msgstr ""
"L'opció <b>Inici</b> mostra el bloc d'inici\n"
"de la partició."

#: src/lib/y2partitioner/widgets/help.rb:88
msgid ""
"<b>Stripes</b> shows the stripe number for LVM\n"
"logical volumes and, if greater than one, the stripe size in parenthesis.\n"
msgstr ""
"L'opció <b>Bandes</b> mostra el nombre de bandes (stripes) dels volums "
"lògics\n"
"LVM i, si és més que 1, també mostra la mida de la banda entre parèntesis.\n"

#: src/lib/y2partitioner/widgets/help.rb:91
msgid ""
"<b>Type</b> gives a general overview about the\n"
"device type."
msgstr ""
"L'opció <b>Tipus</b> mostra una visió general\n"
"del tipus de dispositiu."

#: src/lib/y2partitioner/widgets/help.rb:93
msgid ""
"<b>Device ID</b> shows the persistent device\n"
"IDs. This field can be empty."
msgstr ""
"L'opció <b>identificador del dispositiu</b> mostra els\n"
"identificadors de dispositius persistents. Aquest camp\n"
"pot estar buit."

#: src/lib/y2partitioner/widgets/help.rb:96
msgid ""
"<b>Device Path</b> shows the persistent device\n"
"path. This field can be empty."
msgstr ""
"L'opció <b>Camí del dispositiu</b> mostra el camí\n"
"dels dispositius continus. Aquest camp pot ser buit."

#: src/lib/y2partitioner/widgets/help.rb:99
msgid ""
"<b>Used By</b> shows if a device is used by\n"
"e.g. RAID or LVM. If not, this column is empty."
msgstr ""
"L'opció <b>usat per</b> mostra si un dispositiu l'usa,\n"
"per exemple, la RAID o l'LVM. Si no, aquesta columna és buida."

#: src/lib/y2partitioner/widgets/help.rb:102
msgid ""
"<b>UUID</b> shows the Universally Unique\n"
"Identifier of the file system."
msgstr ""
"L'opció <b>UUID</b> mostra l'identificador únic\n"
"universal del sistema de fitxers."

#: src/lib/y2partitioner/widgets/help.rb:105
msgid "<b>Vendor</b> shows the device vendor."
msgstr "L'opció <b>Fabricant</b> mostra el fabricant del dispositiu."

#: src/lib/y2partitioner/widgets/help.rb:107
#, fuzzy
#| msgid ""
#| "<b>Device</b> shows the kernel name of the\n"
#| "device."
msgid ""
"<b>Backing Device</b> shows the device used as backing device for bcache."
msgstr ""
"L'opció <b>Dispositiu</b> mostra el nom de nucli\n"
"del dispositiu."

#: src/lib/y2partitioner/widgets/help.rb:110
#, fuzzy
#| msgid ""
#| "<b>BIOS ID</b> shows the BIOS ID of the hard\n"
#| "disk. This field can be empty."
msgid ""
"<b>Caching UUID</b> shows the UUID of the used caching set. This field is "
"empty if no caching is used."
msgstr ""
"L'opció <b>Identificació de la BIOS</b> mostra la identificació de la BIOS\n"
"del disc dur. Aquest camp pot ser buit."

#: src/lib/y2partitioner/widgets/help.rb:113
msgid ""
"<b>Caching Device</b> shows the device used for caching. This field is empty "
"if no caching is used."
msgstr ""

#: src/lib/y2partitioner/widgets/help.rb:116
msgid ""
"<b>Cache Mode</b> shows the operating mode for bcache. Currently there are "
"four supported modes: Writethrough, Writeback, Writearound and None."
msgstr ""

#. help texts that are appended to the common help only in Mode.normal
#: src/lib/y2partitioner/widgets/help.rb:122
msgid ""
"A question mark (?) indicates that\n"
"the file system is not listed in <tt>/etc/fstab</tt>. It is either mounted\n"
"manually or by some automount system. When changing settings for this "
"volume\n"
"YaST will not update <tt>/etc/fstab</tt>.\n"
msgstr ""
"Un símbol d'interrogant (?) indica que\n"
"el sistema de fitxers no està llistat a <tt>/etc/fstab</tt>. O bé està "
"muntat\n"
"manualment o per un sistema d'automuntatge. Quan es canviïn els paràmetres "
"d'aquest volum\n"
"el YaST no actualitzarà el contingut de <tt>/etc/fstab</tt>.\n"

#: src/lib/y2partitioner/widgets/help.rb:127
msgid ""
"An asterisk (*) after the mount point\n"
"indicates a file system that is currently not mounted (for example, because "
"it\n"
"has the <tt>noauto</tt> option set in <tt>/etc/fstab</tt>)."
msgstr ""
"Un asterisc (*) després del punt de muntatge\n"
"indica un sistema de fitxers que actualment no està muntat (per exemple,\n"
"perquè té l'opció <tt>noauto</tt> a <tt>/etc/fstab</tt>)."

#. @macro seeAbstractWidget
#: src/lib/y2partitioner/widgets/import_mount_points_button.rb:36
msgid "Import Mount Points..."
msgstr "Importa els punts de muntatge..."

#. TRANSLATORS: table header, type of metadata
#: src/lib/y2partitioner/widgets/lvm_devices_table.rb:49
msgid "PE Size"
msgstr "Mida de PE"

#. @macro seeAbstractWidget
#: src/lib/y2partitioner/widgets/lvm_logical_volumes_button.rb:41
msgid "&Logical Volumes"
msgstr "Volums &lògics"

#. @see DeviceMenuButton#execute_action
#. @macro seeAbstractWidget
#: src/lib/y2partitioner/widgets/lvm_logical_volumes_button.rb:53
#: src/lib/y2partitioner/widgets/pages/lvm_vg.rb:124
msgid "Log&ical Volumes"
msgstr "Volums lòg&ics"

#. @see DeviceMenuButton#actions
#.
#. @return [Array<Hash>]
#: src/lib/y2partitioner/widgets/lvm_logical_volumes_button.rb:66
msgid "Edit Logical Volumes..."
msgstr "Edita els volums lògics..."

#. TRANSLATORS: button label to add a logical volume
#: src/lib/y2partitioner/widgets/lvm_logical_volumes_button.rb:71
#: src/lib/y2partitioner/widgets/lvm_lv_add_button.rb:38
msgid "Add Logical Volume..."
msgstr "Afegeix un volum lògic..."

#: src/lib/y2partitioner/widgets/lvm_logical_volumes_button.rb:76
msgid "Delete Logical Volumes..."
msgstr "Suprimeix volums lògics..."

#. TRANSLATORS: logical volume stripes information, where %s is replaces by
#. the stripes info
#: src/lib/y2partitioner/widgets/lvm_lv_attributes.rb:44
msgid "Stripes: %s"
msgstr "Bandes: %s"

#. TRANSLATORS: first %s is the number of LVM stripes and the second one is
#. the stripe size
#: src/lib/y2partitioner/widgets/lvm_lv_attributes.rb:55
msgid "%s (%s)"
msgstr "%s (%s)"

#. Richtext description of a logical volume
#.
#. A logical volume description is composed by the header "LVM" and a list of attributes.
#.
#. @return [String]
#. TRANSLATORS: heading for the section about a volume group
#: src/lib/y2partitioner/widgets/lvm_lv_description.rb:66
#: src/lib/y2partitioner/widgets/lvm_vg_description.rb:64
msgid "LVM:"
msgstr "LVM:"

#. @see DeviceMenuButton#actions
#: src/lib/y2partitioner/widgets/lvm_lv_modify_button.rb:46
msgid "Edit Logical Volume..."
msgstr "Edita el volum lògic..."

#: src/lib/y2partitioner/widgets/lvm_lv_modify_button.rb:47
msgid "Resize Logical Volume..."
msgstr "Canvia la mida del volum lògic..."

#. TRANSLATORS: label for button to delete all logical volumes
#. TRANSLATORS: label for button to delete all partitions
#: src/lib/y2partitioner/widgets/lvm_lvs_delete_button.rb:38
#: src/lib/y2partitioner/widgets/partitions_delete_button.rb:38
msgid "Delete All"
msgstr "Suprimeix-ho tot"

#. TRANSLATORS: button label to add a LVM volume group
#: src/lib/y2partitioner/widgets/lvm_vg_add_button.rb:38
msgid "Add Volume Group..."
msgstr "Afegeix un grup de volums..."

#. TRANSLATORS: Volume group extent size information, where %s is replaced by
#. a size (e.g., 8 KiB)
#: src/lib/y2partitioner/widgets/lvm_vg_description.rb:83
msgid "PE Size: %s"
msgstr "Mida de PE: %s"

#. Constructor
#.
#. @param controller [Actions::Controllers::LvmVg]
#: src/lib/y2partitioner/widgets/lvm_vg_devices_selector.rb:46
msgid ""
"<p><b>Available Devices:</b> A list of available LVM physical volumes. If "
"this list is empty, you need to create partitions as \"Raw Volume "
"(unformatted)\" with partition ID \"Linux LVM\"in the \"Hard Disks\" view of "
"the partitioner.</p>"
msgstr ""
"<p><b>Dispositius disponibles:</b> una llista de volums físics d'LVM "
"disponibles. Si aquesta llista és buida, us cal crear particions com a "
"\"Volum cru (sense formatar)\" amb l'ID de partició \"Linux LVM\" a la "
"visualització de \"Discs durs\" del partidor.</p>"

#: src/lib/y2partitioner/widgets/lvm_vg_devices_selector.rb:55
msgid ""
"<p><b>Selected Devices:</b> The physical volumes to create this volume group "
"from. If needed, you can always add more physical volumes later.</p>"
msgstr ""
"<p><b>Dispositius seleccionats:</b> els volums físics a partir dels quals "
"crear aquest grup de volums. Si cal, sempre podeu afegir-hi més volums "
"físics més endavant.</p>"

#. TRANSLATORS: Error message when no device is selected
#: src/lib/y2partitioner/widgets/lvm_vg_devices_selector.rb:123
msgid "Select at least one device."
msgstr "Seleccioneu com a mínim un dispositiu."

#. TRANSLATORS: Error message when the resulting volume group size is not
#. enough. %s is replaced by a size (e.g., 4 GiB).
#: src/lib/y2partitioner/widgets/lvm_vg_devices_selector.rb:139
msgid "The volume group size cannot be less than %s."
msgstr "La mida del grup de volums no pot ser inferior a %s."

#. TRANSLATORS: Error message when several physical volumes cannot be removed, where
#. %{pvs} is replaced by device names (e.g., /dev/sda1, /dev/sda2) and %{vg} is
#. replaced by the volume group name (e.g., system)
#: src/lib/y2partitioner/widgets/lvm_vg_devices_selector.rb:160
msgid ""
"Removing physical volumes %{pvs} from the volume group %{vg}\n"
"is not supported because the physical volumes may be already in use"
msgstr ""
"Suprimir els volums físics %{pvs} del grup de volums %{vg}\n"
"no s'admet perquè els volums físics ja poden estar en ús."

#. TRANSLATORS: Error message when a physical volume cannot be removed, where
#. %{pvs} is replaced by device name (e.g., /dev/sda1) and %{vg} is replaced
#. by the volume group name (e.g., system)
#: src/lib/y2partitioner/widgets/lvm_vg_devices_selector.rb:166
msgid ""
"Removing the physical volume %{pvs} from the volume group %{vg}\n"
"is not supported because the physical volume may be already in use"
msgstr ""
"Suprimir el volum físic %{pvs} del grup de volums %{vg}\n"
"no s'admet perquè el volum físic ja pot estar en ús."

#. @see DeviceMenuButton#actions
#.
#. @see Actions::ResizeLvmVg
#.
#. @return [Array<Hash>]
#: src/lib/y2partitioner/widgets/lvm_vg_modify_button.rb:51
msgid "Change Physical Volumes..."
msgstr "Canvia els volums físics..."

#. TRANSLATORS: label for button to change the list of physical
#. volumes of an LVM VG
#. TRANSLATORS: label for button to edit used devices
#: src/lib/y2partitioner/widgets/lvm_vg_resize_button.rb:39
#: src/lib/y2partitioner/widgets/used_devices_edit_button.rb:40
msgid "Change..."
msgstr "Canvia..."

#. TRANSLATORS: button label to add a MD Raid
#: src/lib/y2partitioner/widgets/md_add_button.rb:38
msgid "Add RAID..."
msgstr "Afegeix una RAID..."

#. TRANSLATORS: heading for section about RAID details
#: src/lib/y2partitioner/widgets/md_description.rb:51
msgid "RAID:"
msgstr "RAID:"

#. TRANSLATORS: RAID being active (assembled), where %s is replaced by
#. 'Yes' when the device is active or by 'No' otherwise
#: src/lib/y2partitioner/widgets/md_description.rb:74
msgid "Active: %s"
msgstr "Actiu: %s"

#. TRANSLATORS: RAID type information, where %s is replaced by a
#. raid type (e.g., RAID0)
#: src/lib/y2partitioner/widgets/md_description.rb:83
msgid "RAID Type: %s"
msgstr "Tipus de RAID: %s"

#. TRANSLATORS: chunk size information of the MD RAID, where %s is replaced by
#. a size (e.g., 8 KiB)
#: src/lib/y2partitioner/widgets/md_description.rb:94
msgid "Chunk Size: %s"
msgstr "Mida del tros: %s"

#. TRANSLATORS: parity algorithm information of a MD RAID, where %s is replaced by
#. the name of the parity strategy
#: src/lib/y2partitioner/widgets/md_description.rb:103
msgid "Partity algorithm: %s"
msgstr "Algorisme de paritat: %s"

#. @return [Y2Partitioner::Actions::Controllers::Md]
#: src/lib/y2partitioner/widgets/md_devices_selector.rb:136
msgid ""
"<p><b>Available Devices:</b> Unused disks and partitions that can be used "
"for a RAID. A disk can be used if it does not contain any partitions and no "
"filesystem directly on the disk. A partition can be used if it is not "
"mounted. It is recommended to use partition ID \"Linux RAID\" for those "
"partitions.</p>"
msgstr ""
"<p><b>Dispositius disponibles:</b> discs o particions no usats que es poden "
"fer servir per a una RAID. Es pot usar un disc si no conté cap partició ni "
"cap sistema de fitxers directament al disc. Es pot usar una partició si no "
"s'usa o no està muntada. És recomanable usar l'ID de partició \"Linux RAID\" "
"per a aquestes particions.</p>"

#: src/lib/y2partitioner/widgets/md_devices_selector.rb:147
msgid ""
"<p><b>Selected Devices:</b> The disks and partitions that are used for the "
"RAID. Different RAID levels have different requirements for the minimum "
"number of devices. </p>"
msgstr ""
"<p><b>Dispositius seleccionats:</b> els discs i les particions que s'usen "
"per a la RAID. Els nivells diferents de RAID tenen requeriments diferents "
"quant al nombre mínim de dispositius. </p>"

#. TRANSLATORS: %{raid_level} is a RAID level (e.g., RAID10) and %{min} is a number
#: src/lib/y2partitioner/widgets/md_devices_selector.rb:173
msgid "For %{raid_level}, select at least %{min} devices."
msgstr "Per a %{raid_level}, seleccioneu com a mínim %{min} dispositius."

#. TRANSLATORS: button to move an item to the first position of a sorted list
#: src/lib/y2partitioner/widgets/md_devices_selector.rb:211
msgid "Top"
msgstr "A dalt"

#. TRANSLATORS: button to move an item one position up in a sorted list
#: src/lib/y2partitioner/widgets/md_devices_selector.rb:214
msgid "Up"
msgstr "Amunt"

#. TRANSLATORS: button to move an item one position down in a sorted list
#: src/lib/y2partitioner/widgets/md_devices_selector.rb:217
msgid "Down"
msgstr "Avall"

#. TRANSLATORS: button to move an item to the last position of a sorted list
#: src/lib/y2partitioner/widgets/md_devices_selector.rb:220
msgid "Bottom"
msgstr "Al final"

#. @see DeviceMenuButton#actions
#.
#. @see Actions::EditBlkDevice
#. @see Actions::EditMdDevices
#. @see Actions::CreatePartitionTable
#.
#. @return [Array<Hash>]
#: src/lib/y2partitioner/widgets/md_modify_button.rb:55
msgid "Edit RAID..."
msgstr "Edita la RAID..."

#: src/lib/y2partitioner/widgets/md_modify_button.rb:60
msgid "Change Used Devices..."
msgstr "Canvia els dispositius usats..."

#. help text, richtext format
#: src/lib/y2partitioner/widgets/mkfs_optiondata.rb:57
msgid ""
"Specify the block size in bytes. If 'auto' is selected the block size is "
"determined by the file system size and the expected use of the file system."
msgstr ""
"Especifiqueu la mida dels blocs en bytes. Si hi ha seleccionada l'opció "
"automàtica, es determina la mida de bloc segons la mida del sistema de "
"fitxers i l'ús que se n'espera."

#: src/lib/y2partitioner/widgets/mkfs_optiondata.rb:67
#: src/lib/y2partitioner/widgets/mkfs_optiondata.rb:196
msgid "&Inode Size in Bytes"
msgstr "Mida de l'&inode en bytes"

#. help text, richtext format
#: src/lib/y2partitioner/widgets/mkfs_optiondata.rb:72
msgid ""
"Specify the inode size in bytes.If 'auto' is selected the inode size is "
"determined by the file system size and will typically be 256."
msgstr ""
"Especifiqueu la mida de l'inode en bytes. Si hi ha seleccionada l'opció "
"automàtica, la mida de l'inode es determina segons la mida del sistema de "
"fitxers i normalment serà de 256."

#: src/lib/y2partitioner/widgets/mkfs_optiondata.rb:82
msgid "Bytes to &Inode Ratio"
msgstr "Bytes per a la ràtio d'&inode"

#. help text, richtext format
#: src/lib/y2partitioner/widgets/mkfs_optiondata.rb:87
msgid ""
"Specify the bytes to inode ratio. YaST creates an inode for every bytes-per-"
"inode bytes of space on the disk. The larger the bytes-per-inode ratio, the "
"fewer inodes will be created. Generally, this value should not be smaller "
"than the block size of the file system, since in that case more inodes would "
"be made than can ever be used. Note that this is not the size of the inode "
"itself."
msgstr ""
"Especifiqueu els bytes per a la ràtio d'inode. El YaST2 crea un node "
"d'identificació per a cada bytes-per-inode d'espai al disc. Com més gran "
"sigui la relació de bytes per node d'identificació, es crearan menys nodes "
"d'identificació. Generalment, aquest valor no hauria de ser més petit que la "
"mida de bloc del sistema de fitxers ja que, en aquest cas, es crearien més "
"inodes dels que es podrien usar mai.\n"
"Tingueu en compte que això no és la mida del node d'identificació per si "
"mateix."

#: src/lib/y2partitioner/widgets/mkfs_optiondata.rb:100
msgid "Percentage of Blocks &Reserved for root"
msgstr "Percentatge de blocs &reservats per a l'arrel"

#: src/lib/y2partitioner/widgets/mkfs_optiondata.rb:106
msgid "Allowed are float numbers between 0 and 50."
msgstr "Es permeten nombres flotants d'entre 0 i 50."

#. help text, richtext format
#: src/lib/y2partitioner/widgets/mkfs_optiondata.rb:110
msgid ""
"Specify the percentage of blocks reserved for the super user. Typically 5% "
"are reserved."
msgstr ""
"Especifiqueu el percentatge de blocs reservats per al superusuari. "
"Normalment és un 5%."

#: src/lib/y2partitioner/widgets/mkfs_optiondata.rb:119
msgid "Stride &Length in Blocks"
msgstr "&Longitud del pas en blocs"

#: src/lib/y2partitioner/widgets/mkfs_optiondata.rb:125
msgid "Enter a number that is at least 1 or 'none'."
msgstr "Escriviu un número que sigui com a mínim 1 o \"none\", cap."

#. help text, richtext format
#: src/lib/y2partitioner/widgets/mkfs_optiondata.rb:129
msgid ""
"Set the the number of blocks in a RAID stripe. This is the number of blocks "
"read or written to disk before moving to the next disk (also referred to as "
"the chunk size). Valid values are numbers greater than 0, or 'none'."
msgstr ""
"Establiu el nombre de blocs en una banda de RAID. Aquest és el nombre de "
"blocs llegits o escrits al disc abans de passar al disc següent (també "
"anomenat mida del tros). Els valors vàlids són números superiors a 0, o "
"\"none\", cap."

#: src/lib/y2partitioner/widgets/mkfs_optiondata.rb:140
msgid "Enable Regular &Checks"
msgstr "Habilita les &comprovacions regulars"

#. help text, richtext format
#: src/lib/y2partitioner/widgets/mkfs_optiondata.rb:147
msgid ""
"Enable regular file system checks at booting. This option forces a file "
"system check after 30 system starts or 180 days, whichever comes first."
msgstr ""
"Habiliteu les comprovacions regulars del sistema de fitxers durant "
"l'arrencada. Aquesta opció força una comprovació del sistema de fitxers "
"després de 30 arrencades o 180 dies, el que succeeixi primer."

#: src/lib/y2partitioner/widgets/mkfs_optiondata.rb:157
msgid "&Directory Index Feature"
msgstr "Funció d'ín&dex de directori"

#. help text, richtext format
#: src/lib/y2partitioner/widgets/mkfs_optiondata.rb:161
msgid "Enables use of hashed b-trees to speed up lookups in large directories."
msgstr ""
"Habilita l'ús d'arbres B amb la funció de resum per accelerar les cerques en "
"directoris grans."

#: src/lib/y2partitioner/widgets/mkfs_optiondata.rb:169
msgid "&Use Journal"
msgstr "&Usa l'historial"

#. help text, richtext format
#: src/lib/y2partitioner/widgets/mkfs_optiondata.rb:173
msgid ""
"Use journaling on filesystem (strongly advised). Only deactivate this when "
"you really know what you are doing."
msgstr ""
"Useu l'historial al sistema de fitxers (molt recomanable). Desactiveu-ho "
"només quan estigueu segur del que feu."

#. help text, richtext format
#: src/lib/y2partitioner/widgets/mkfs_optiondata.rb:187
msgid ""
"Specify the block size in bytes. If auto is selected, the standard block "
"size of 4096 is used."
msgstr ""
"Especifiqueu la mida de bloc en bytes. Si hi ha seleccionada l'opció "
"automàtica, s'usa la mida de bloc estàndard de 4096."

#. help text, richtext format
#: src/lib/y2partitioner/widgets/mkfs_optiondata.rb:201
msgid ""
"Specify the inode size in bytes. If 'auto' is selected the inode size will "
"typically be 512."
msgstr ""
"Especifiqueu la mida de l'inode en bytes. Si hi ha seleccionada l'opció "
"automàtica, normalment serà de 512."

#: src/lib/y2partitioner/widgets/mkfs_optiondata.rb:210
msgid "&Percentage of Inode Space"
msgstr "&Percentatge de l'espai del node d'identificació"

#: src/lib/y2partitioner/widgets/mkfs_optiondata.rb:216
msgid "Choose a value between 0 and 100, or 'auto'."
msgstr "Trieu un valor d'entre 0 i 100, o bé \"auto\"."

#. help text, richtext format
#: src/lib/y2partitioner/widgets/mkfs_optiondata.rb:220
msgid ""
"This option specifies the maximum percentage of space in the file system "
"that can be allocated to inodes. Choose a value between 0 and 100, or "
"'auto'. A value of 0 means that there are no restrictions on inode space."
msgstr ""
"Aquesta opció especifica el percentatge màxim d'espai del sistema de fitxers "
"que pot assignar-se a nodes d'identificació. Trieu un valor d'entre 0 i 100, "
"o bé \"auto\". Un valor de 0 significa que no hi ha restriccions a l'espai "
"d'inodes."

#: src/lib/y2partitioner/widgets/mkfs_optiondata.rb:231
msgid "Inodes &Aligned"
msgstr "Inodes &alineats"

#. help text, richtext format
#: src/lib/y2partitioner/widgets/mkfs_optiondata.rb:235
msgid ""
"This option is used to specify whether inode allocation is aligned. By "
"default inodes are aligned as this is more efficient than unaligned access. "
"But this option can be used to turn off inode alignment when the filesystem "
"needs to be mountable by an old version of IRIX that does not have the inode "
"alignment feature."
msgstr ""
"Aquesta opció s'usa per especificar si una assignació d'inode és alineada. "
"Per defecte, els nodes d'identificació són alineats, ja que això és més "
"eficient que un accés no alineat. Però aquesta opció es pot usar per "
"desactivar l'alineament d'inodes quan el sistema de fitxers necessiti ser "
"muntable per una versió antiga d'IRIX que no tingui la característica de "
"l'alineament d'inodes."

#: src/lib/y2partitioner/widgets/mkfs_optiondata.rb:247
msgid "FAT &Size"
msgstr "Mi&da de FAT"

#. help text, richtext format
#: src/lib/y2partitioner/widgets/mkfs_optiondata.rb:252
msgid ""
"Specify the size of the file allocation tables entries (12, 16, or 32 bit). "
"If 'auto' is specified, a suitable value is chosen dependng on the file "
"system size. Note that choosing an unsuitable FAT size might result in an "
"error when creating the file system."
msgstr ""
"Especifiqueu la mida de les entrades de les taules d'assignació de fitxers "
"(12, 16 o 32 bits). Si hi ha especificada l'opció automàtica, es tria un "
"valor adequat segons la mida del sistema de fitxers. Tingueu en compte que "
"triar una mida de FAT no adequada pot resultar en un error en crear el "
"sistema de fitxers."

#: src/lib/y2partitioner/widgets/mkfs_optiondata.rb:263
msgid "Number of &FATs"
msgstr "Número de &FATS"

#. help text, richtext format
#: src/lib/y2partitioner/widgets/mkfs_optiondata.rb:268
msgid "Specify the number of file allocation tables. The default is 2."
msgstr ""
"Especifiqueu el nombre de taules d'assignació de fitxers. Per defecte el "
"valor és 2."

#: src/lib/y2partitioner/widgets/mkfs_optiondata.rb:277
msgid "Root &Dir Entries"
msgstr "Entrades del &directori arrel"

#: src/lib/y2partitioner/widgets/mkfs_optiondata.rb:283
msgid "The minimum number of entries is 16."
msgstr "El nombre mínim d'entrades és 16."

#. help text, richtext format
#: src/lib/y2partitioner/widgets/mkfs_optiondata.rb:287
msgid ""
"Select the number of entries available in the root directory. Choose a value "
"that is at least 16, or 'auto'. Note that the value is a lower limit and the "
"actual root directory may be larger."
msgstr ""
"Seleccioneu el nombre d'entrades disponibles al directori d'arrel. Trieu un "
"valor que sigui com a mínim 16 o bé \"auto\". Tingueu en compte que el valor "
"és un límit baix i que el directori d'arrel real pot ser més gran."

#. @macro seeAbstractWidget
#: src/lib/y2partitioner/widgets/overview.rb:51
msgid "System View"
msgstr "Visualització del sistema"

#. TRANSLATORS: Heading. String followed a device name like /dev/bcache0
#: src/lib/y2partitioner/widgets/pages/bcache.rb:65
msgid "Bcache: %s"
msgstr "Bcau: %s"

#. @macro seeAbstractWidget
#. @macro seeAbstractWidget
#. @macro seeAbstractWidget
#. @macro seeAbstractWidget
#: src/lib/y2partitioner/widgets/pages/bcache.rb:89
#: src/lib/y2partitioner/widgets/pages/disk.rb:130
#: src/lib/y2partitioner/widgets/pages/lvm_vg.rb:95
#: src/lib/y2partitioner/widgets/pages/md_raid.rb:96
msgid "&Overview"
msgstr "&Resum"

#. @macro seeAbstractWidget
#: src/lib/y2partitioner/widgets/pages/bcaches.rb:111
#, fuzzy
#| msgid "Bcache Devices:"
msgid "Bcache Devices"
msgstr "Dispositius de Bcau:"

#. @macro seeAbstractWidget
#: src/lib/y2partitioner/widgets/pages/bcaches.rb:168
#, fuzzy
#| msgid "Caching Device"
msgid "Caching Set Devices"
msgstr "Dispositiu de cau"

#. TRANSLATORS: table column label.
#: src/lib/y2partitioner/widgets/pages/bcaches.rb:218
#: src/lib/y2storage/filesystems/mount_by_type.rb:56
msgid "UUID"
msgstr "UUID"

#. TRANSLATORS: table column label.
#: src/lib/y2partitioner/widgets/pages/bcaches.rb:226
msgid "Used By"
msgstr "Usat per"

#. @macro seeAbstractWidget
#: src/lib/y2partitioner/widgets/pages/btrfs.rb:20
msgid "Btrfs"
msgstr "Btrfs"

#. TRANSLATORS: Heading
#: src/lib/y2partitioner/widgets/pages/btrfs.rb:33
msgid "Btrfs Volumes"
msgstr "Volums Btrfs"

#. @macro seeAbstractWidget
#. TRANSLATORS: Heading for the expert partitioner page
#: src/lib/y2partitioner/widgets/pages/device_graph.rb:45
#: src/lib/y2partitioner/widgets/pages/device_graph.rb:64
msgid "Device Graphs"
msgstr "Gràfics de dispositius"

#. TRANSLATORS: label for a tab
#: src/lib/y2partitioner/widgets/pages/device_graph.rb:94
msgid "Planned Devices"
msgstr "Dispositius planificats"

#. TRANSLATORS: keep lines relatively short. Use \n if needed
#: src/lib/y2partitioner/widgets/pages/device_graph.rb:99
msgid ""
"Final result that will be committed to the system.\n"
"This graph is updated on every user action."
msgstr ""
"Resultat final que s'aplicarà al sistema.\n"
"Aquest gràfic s'actualitza a cada acció de l'usuari."

#. TRANSLATORS: label for a tab
#: src/lib/y2partitioner/widgets/pages/device_graph.rb:115
msgid "Current System Devices"
msgstr "Dispositius  actuals del sistema"

#. TRANSLATORS: keep lines relatively short. Use \n if needed
#: src/lib/y2partitioner/widgets/pages/device_graph.rb:120
msgid ""
"Layout of the current system, before any of the scheduled changes.\n"
"This graph is created at startup. Updated if devices are rescanned."
msgstr ""
"Disposició del sistema actual, abans de qualsevol dels canvis planificats.\n"
"Aquest gràfic es crea com a punt de partida. S'actualitza si es tornen a "
"escanejar els dispositius."

#. TRANSLATORS: Heading. String followed by device name of hard disk
#: src/lib/y2partitioner/widgets/pages/disk.rb:68
msgid "Hard Disk: %s"
msgstr "Disc dur: %s"

#. @macro seeAbstractWidget
#: src/lib/y2partitioner/widgets/pages/disks.rb:45
msgid "Hard Disks"
msgstr "Discs durs"

#. TRANSLATORS: Heading. String followed by name of partition
#: src/lib/y2partitioner/widgets/pages/lvm_lv.rb:63
msgid "Logical Volume: %s"
msgstr "Volum lògic: %s"

#. @macro seeCustomWidget
#: src/lib/y2partitioner/widgets/pages/lvm_vg.rb:70
msgid "Volume Group: %s"
msgstr "Grup de volums: %s"

#. @macro seeAbstractWidget
#: src/lib/y2partitioner/widgets/pages/lvm_vg.rb:186
msgid "&Physical Volumes"
msgstr "Volums &físics"

#. @macro seeCustomWidget
#: src/lib/y2partitioner/widgets/pages/md_raid.rb:69
msgid "RAID: %s"
msgstr "RAID: %s"

#. TRANSLATORS: Heading for the expert partitioner page
#: src/lib/y2partitioner/widgets/pages/nfs_mounts.rb:62
msgid "Network File System (NFS)"
msgstr "Sistema de fitxers en xarxa (NFS)"

#. Translators: Help text for the list of NFS mounts
#: src/lib/y2partitioner/widgets/pages/nfs_mounts.rb:71
msgid ""
"<p><b>Server:</b> Host name or IP address of the NFS server.</p><p><b>Remote "
"Directory:</b> The directory on the NFS server.</p><p><b>Mount Point:</b> "
"The path in the local filesystem where the directory is mounted.</"
"p><p><b>NFS Type:</b> The filesystem type; typically \"nfs\".</"
"p><p><b>Options:</b> Mount options. See also \"man 5 nfs\".</p>"
msgstr ""
"<p><b>Servidor:</b> nom d'amfitrió o adreça IP del servidor NFS.</"
"p><p><b>Directori remot:</b> el directori que hi ha al servidor NFS.</"
"p><p><b>Punt de muntatge:</b> el camí del sistema de fitxers local on el "
"directori està muntat.</p><p><b>Tipus d'NFS:</b> el tipus de sistema de "
"fitxers, normalment \"nfs\".</p><p><b>Opcions:</b> opcions de muntatge. "
"Vegeu també \"man 5 nfs\".</p>"

#. TRANSLATORS: %s is the name of a package (i.g. 'yast2-nfs-client')
#: src/lib/y2partitioner/widgets/pages/nfs_mounts.rb:112
msgid "NFS configuration is not available. Check %s package installation."
msgstr ""
"La configuració d'NFS no està disponible. Comproveu la instal·lació del "
"paquet %s."

#. TRANSLATORS: Heading. String followed by name of partition
#: src/lib/y2partitioner/widgets/pages/partition.rb:67
msgid "Partition: %s"
msgstr "Partició: %s"

#. @macro seeAbstractWidget
#. TRANSLATORS: Heading for the expert partitioner page
#: src/lib/y2partitioner/widgets/pages/settings.rb:42
#: src/lib/y2partitioner/widgets/pages/settings.rb:55
msgid "Settings"
msgstr "Paràmetres"

#. @macro seeAbstractWidget
#: src/lib/y2partitioner/widgets/pages/settings.rb:75
msgid "Default Mount by"
msgstr "Muntatge per defecte"

#: src/lib/y2partitioner/widgets/pages/settings.rb:79
msgid ""
"<p><b>Default Mount by:</b> This is the method how newly created filesystems "
"are mounted.</p>"
msgstr ""
"<p><b>Muntatge per defecte:</b> el mètode de muntatge dels sistemes de "
"fitxers creats com a nous.</p>"

#. @macro seeAbstractWidget
#. TRANSLATORS: Heading for the expert partitioner page
#: src/lib/y2partitioner/widgets/pages/summary.rb:42
#: src/lib/y2partitioner/widgets/pages/summary.rb:55
msgid "Installation Summary"
msgstr "Resum de la instal·lació"

#. TRANSLATORS: Heading. String followed by the hostname
#: src/lib/y2partitioner/widgets/pages/system.rb:93
msgid "Available Storage on %s"
msgstr "Emmagatzematge disponible a %s"

#. TRANSLATORS: label for button to add a partition
#: src/lib/y2partitioner/widgets/partition_add_button.rb:38
#: src/lib/y2partitioner/widgets/partitions_button.rb:73
msgid "Add Partition..."
msgstr "Afegeix una partició..."

#. TRANSLATORS: Partition Identifier, where %s is replaced by the partition id (e.g., SWAP)
#: src/lib/y2partitioner/widgets/partition_description.rb:50
msgid "Partition ID: %s"
msgstr "ID de la partició: %s"

#. @see DeviceMenuButton#actions
#: src/lib/y2partitioner/widgets/partition_modify_button.rb:47
msgid "Edit Partition..."
msgstr "Edita la partició..."

#: src/lib/y2partitioner/widgets/partition_modify_button.rb:48
msgid "Resize Partition..."
msgstr "Canvia la mida de la partició..."

#: src/lib/y2partitioner/widgets/partition_modify_button.rb:49
msgid "Move Partition..."
msgstr "Mou la partició..."

#. Button for moving a partition
#: src/lib/y2partitioner/widgets/partition_move_button.rb:36
msgid "Move..."
msgstr "Mou..."

#. TRANSLATORS: label for button to add a partition table
#: src/lib/y2partitioner/widgets/partition_table_add_button.rb:38
msgid "New Partition Table..."
msgstr "Taula de particions nova..."

#. @macro seeAbstractWidget
#: src/lib/y2partitioner/widgets/partition_table_button.rb:39
msgid "Partition Table"
msgstr "Taula de particions"

#: src/lib/y2partitioner/widgets/partition_table_button.rb:56
#: src/lib/y2partitioner/widgets/partitions_button.rb:85
msgid "Clone Partitions to Other Devices..."
msgstr "Clona particions en altres dispositius..."

#. @macro seeAbstractWidget
#. @see DeviceMenuButton#execute_action
#. @macro seeAbstractWidget
#: src/lib/y2partitioner/widgets/partitions_button.rb:41
#: src/lib/y2partitioner/widgets/partitions_button.rb:53
#: src/lib/y2partitioner/widgets/partitions_tab.rb:55
msgid "&Partitions"
msgstr "&Particions"

#. @see DeviceMenuButton#actions
#.
#. @return [Array<Hash>]
#: src/lib/y2partitioner/widgets/partitions_button.rb:68
msgid "Edit Partitions..."
msgstr "Edita les particions..."

#: src/lib/y2partitioner/widgets/partitions_button.rb:78
msgid "Delete Partitions..."
msgstr "Suprimeix particions..."

#. By default, (re)activation is only done during installation.
#. In installed systems, activation is only triggered for actions that
#. explicitly force it.
#: src/lib/y2partitioner/widgets/reprobe.rb:55
msgid "Rescanning disks..."
msgstr "Es tornen a escanejar els discs..."

#. TRANSLATORS: button label to rescan devices
#: src/lib/y2partitioner/widgets/rescan_devices_button.rb:42
msgid "Rescan Devices"
msgstr "Torna a escanejar els dispositius"

#. TRANSLATORS: help text for the Partitioner
#: src/lib/y2partitioner/widgets/rescan_devices_button.rb:58
#, fuzzy
#| msgid ""
#| "<p>This view shows detailed information about the\n"
#| "selected Device Mapper device.</p>"
msgid ""
"<p>The <b>Rescan Devices</b> button refreshes the information about storage "
"devices.</p>"
msgstr ""
"<p>Aquesta visualització mostra informació detallada\n"
"del dispositiu del mapador de dispositius seleccionat.</p>"

#: src/lib/y2partitioner/widgets/rescan_devices_button.rb:72
msgid ""
"Re-scanning the storage devices will invalidate all the configuration\n"
"options set in the installer regarding storage, with no possibility\n"
"to withdraw.\n"
"That includes the result and settings of the guided setup as well as\n"
"the manual changes performed in the expert partitioner."
msgstr ""
"Tornar a escanejar els dispositius d'emmagatzematge invalidarà totes les\n"
"opcions de configuració establertes a l'instal·lador quant a "
"l'emmagatzematge,\n"
"sense cap possibilitat de canvi.\n"
"Això inclou el resultat i els paràmetres de la configuració guiada així com\n"
"els canvis manuals fets al partidor en mode d'expert."

#: src/lib/y2partitioner/widgets/rescan_devices_button.rb:78
msgid ""
"Re-scanning the storage devices will invalidate all the previous\n"
"changes with no possibility to withdraw."
msgstr ""
"Tornar a escanejar els dispositius d'emmagatzematge invalidarà\n"
"els canvis previs sense cap possibilitat de modificació."

#. Section of {#summary_text} about actions
#.
#. @return [String]
#: src/lib/y2partitioner/widgets/summary_text.rb:136
msgid "<p>No changes to partitioning.</p>"
msgstr "<p>Sense canvis de particions.</p>"

#. Reuse the exact string "Changes to partitioning" from the partitioner
#: src/lib/y2partitioner/widgets/summary_text.rb:138
#: src/lib/y2storage/dialogs/proposal.rb:141
msgid "<p>Changes to partitioning:</p>"
msgstr "<p>Canvis de particions:</p>"

#. Section of {#summary_text} about packages to install
#.
#. @return [String]
#: src/lib/y2partitioner/widgets/summary_text.rb:147
msgid "<p>No packages need to be installed.</p>"
msgstr "<p>No hi ha paquets que s'hagin d'instal·lar.</p>"

#: src/lib/y2partitioner/widgets/summary_text.rb:149
msgid "<p>Packages to install:</p>"
msgstr "<p>Paquets per instal·lar:</p>"

#. Help during installation
#.
#. @return [String]
#: src/lib/y2partitioner/widgets/summary_text.rb:157
msgid ""
"<p><b>Installation Summary:</b> This shows the actions that will be "
"performed when you confirm the installation. Until then, nothing is changed "
"on your system.</p>"
msgstr ""
"<p><b>Resum de la instal·lació:</b> mostra les accions que es faran quan "
"confirmeu la instal·lació. Fins que no ho feu, no es canvia res al sistema.</"
"p>"

#. Help in an installed system
#.
#. @return [String]
#: src/lib/y2partitioner/widgets/summary_text.rb:168
msgid ""
"<p><b>Installation Summary:</b> This shows the actions that will be "
"performed when you finish the partitioner. So far, nothing has been changed "
"yet on your system.</p>"
msgstr ""
"<p><b>Resum de la instal·lació:</b> mostra les accions que es faran quan "
"acabeu d'usar el partidor. Fins aquest moment, no s'ha canviat res al "
"sistema.</p>"

#. @macro seeAbstractWidget
#: src/lib/y2partitioner/widgets/used_devices_tab.rb:42
msgid "&Used Devices"
msgstr "Dispositius &usats"

#. TRANSLATORS: pop-up message. %s is replaced for something like 'server:/path'
#: src/lib/y2partitioner/yast_nfs_client.rb:223
msgid ""
"Test mount of NFS share '%s' failed.\n"
"Save it anyway?"
msgstr ""
"Ha fallat la prova de muntatge de la compartició d'NFS \"%s\".\n"
"Voleu desar-la tanmateix?"

#. TRANSLATORS: %d is the amount of actions, %s an URL
#: src/lib/y2storage/actions_presenter.rb:142
msgid "%d subvolume actions (<a href=\"%s\">see details</a>)"
msgstr "%d accions de subvolums (<a href=\"%s\">vegeu-ne els detalls</a>)"

#. TRANSLATORS: %d is the amount of actions, %s an URL
#: src/lib/y2storage/actions_presenter.rb:145
msgid "%d subvolume actions (<a href=\"%s\">hide details</a>)"
msgstr "%d accions de subvolums (<a href=\"%s\">amaga'n els detalls</a>)"

#. Return the error message to be displayed
#.
#. @return [String] Error message
#. @see Issue#message
#: src/lib/y2storage/autoinst_issues/could_not_calculate_boot.rb:46
msgid ""
"Failed to calculate the requirements for booting. Your system might not boot "
"properly."
msgstr ""
"Ha fallat calcular els requeriments per a l'arrencada. El sistema podria no "
"arrencar correctament."

#. Error message to be displayed
#.
#. @return [String] Error message
#. @see Issue#message
#: src/lib/y2storage/autoinst_issues/could_not_create_boot.rb:54
msgid ""
"AutoYaST cannot add a BIOS Boot partition to the described system. It is "
"strongly advised to use such a partition for booting from GPT devices. "
"Otherwise your system might not boot properly or might face problems in the "
"future."
msgstr ""
"L'AutoYaST no pot afegir una partició d'arrencada BIOS al sistema descrit. "
"És molt recomanable usar aquest tipus de partició per arrencar des de "
"dispositius GPT.  Si no, el sistema pot no arrencar correctament o podria "
"tenir problemes més endavant."

#: src/lib/y2storage/autoinst_issues/could_not_create_boot.rb:61
msgid ""
"Not possible to add the partitions recommended for booting the described "
"system. Your system might not boot properly."
msgstr ""
"No és possible afegir les particions recomanades per arrencar el sistema "
"descrit. El sistema podria no arrencar correctament."

#. Return the error message to be displayed
#.
#. @return [String] Error message
#. @see Issue#message
#: src/lib/y2storage/autoinst_issues/exception.rb:63
msgid "A problem ocurred while creating the partitioning plan: %s"
msgstr "Hi ha hagut un error mentre es creava el plànol de les particions: %s"

#. TRANSLATORS: 'value' is a generic value (number or string) 'attr' is an AutoYaST element
#. name; 'new_value_message' is a short explanation about what should be done with the value.
#: src/lib/y2storage/autoinst_issues/invalid_value.rb:71
msgid ""
"Invalid value '%{value}' for attribute '%{attr}' (%{new_value_message})."
msgstr ""
"Valor no vàlid \"%{value}\" per a l'atribut "
"\"%{attr}\" (%{new_value_message})."

#. TRANSLATORS: it refers to an AutoYaST profile section
#: src/lib/y2storage/autoinst_issues/invalid_value.rb:81
msgid "the section will be skipped"
msgstr "s'ometrà la secció"

#. TRANSLATORS: 'value' is the value for an AutoYaST element (a number or a string)
#: src/lib/y2storage/autoinst_issues/invalid_value.rb:84
msgid "replaced by '%{value}'"
msgstr "reemplaçat per \"%{value}\""

#. Return the error message to be displayed
#.
#. @return [String] Error message
#. @see Issue#message
#: src/lib/y2storage/autoinst_issues/missing_reusable_device.rb:52
msgid "Reusable device not found"
msgstr "No s'ha trobat el dispositiu reutilitzable."

#. Return the error message to be displayed
#.
#. @return [String] Error message
#. @see Issue#message
#: src/lib/y2storage/autoinst_issues/missing_reusable_filesystem.rb:52
msgid "Could not find a reusable filesystem"
msgstr "No s'ha pogut trobar un sistema de fitxers reutilitzable."

#. Return the error message to be displayed
#.
#. @return [String] Error message
#. @see Issue#message
#: src/lib/y2storage/autoinst_issues/missing_reuse_info.rb:53
msgid "Not enough information to locate a device to reuse"
msgstr "No hi ha prou informació per ubicar un dispositiu per reutilitzar."

#. Return the error message to be displayed
#.
#. @return [String] Error message
#. @see Issue#message
#: src/lib/y2storage/autoinst_issues/missing_root.rb:48
msgid "No root partition (/) was found."
msgstr "No s'ha trobat cap partició d'arrel (/)."

#. TRANSLATORS: AutoYaST element
#: src/lib/y2storage/autoinst_issues/missing_value.rb:59
msgid "Missing element '%{attr}'"
msgstr "Falta l'element \"%{attr}\""

#. TRANSLATORS: kernel device name (eg. '/dev/sda1')
#: src/lib/y2storage/autoinst_issues/no_disk.rb:52
msgid "Disk '%s' was not found"
msgstr "No s'ha trobat el disc \"%s\"."

#: src/lib/y2storage/autoinst_issues/no_disk.rb:54
msgid "Not suitable disk was found"
msgstr "No s'ha trobat cap disc adequat."

#. Return the error message to be displayed
#.
#. @return [String] Error message
#. @see Issue#message
#: src/lib/y2storage/autoinst_issues/no_disk_space.rb:46
msgid "Not enough disk space"
msgstr "No hi ha prou espai de disc."

#. TRANSLATORS: %{device} is the kernel device name (eg. '/dev/sda1').
#. TRANSLATORS: %{type} is the type of partition table specified in the profile (eg. 'gpt')
#: src/lib/y2storage/autoinst_issues/no_partitionable.rb:55
msgid ""
"The device '%{device}' cannot contain a partition table (%{type} requested)."
msgstr ""
"El dispositiu \"%{device}\" no pot contenir una taula de particions (cal que "
"sigui del tipus %{type})."

#. TRANSLATORS: %{type} is the type of partition table specified in the profile (eg. 'gpt')
#: src/lib/y2storage/autoinst_issues/no_partitionable.rb:61
msgid ""
"No suitable device was found, none of the remaining devices can contain a "
"partition table (%s requested)."
msgstr ""
"No s'ha trobat cap dispositiu adient. Cap dels dispositius que queden pot "
"contenir una taula de particions (cal que sigui %s)."

#. Return the error message to be displayed
#.
#. @return [String] Error message
#. @see Issue#message
#: src/lib/y2storage/autoinst_issues/no_proposal.rb:46
msgid "Unable to propose a partitioning layout"
msgstr "No puc proposar una distribució de particions."

#. TRANSLATORS: %{diff} will be replaced by a size (eg. '4 GiB');
#. %{device_type} is a device type ('partitions' or 'logical volumes').
#: src/lib/y2storage/autoinst_issues/shrinked_planned_devices.rb:67
msgid ""
"Some additional space (%{diff}) was required for new %{device_type}. As a "
"consequence, the size of some devices will be adjusted as follows: "
msgstr ""
"Cal cert espai addicional (%{diff}) per al dispositiu nou del tipus "
"\"%{device_type}\". Com a conseqüència, la mida d'alguns dispositius "
"s'ajustarà de la manera següent: "

#. TRANSLATORS: identifier: partition/logical volume (eg. /dev/sda1, /dev/system/root);
#. size and diff: disk space (eg. 5.00 GiB)
#: src/lib/y2storage/autoinst_issues/shrinked_planned_devices.rb:84
msgid "%{identifier} to %{size} (-%{diff})"
msgstr "%{identifier} a %{size} (-%{diff})"

#. @return [Hash<String, String>] Device types translations
#: src/lib/y2storage/autoinst_issues/shrinked_planned_devices.rb:108
msgid "partitions"
msgstr "particions"

#: src/lib/y2storage/autoinst_issues/shrinked_planned_devices.rb:109
msgid "logical volumes"
msgstr "volums lògics"

#. Error message to be displayed
#.
#. @return [String] Error message
#. @see Issue#message
#: src/lib/y2storage/autoinst_issues/surplus_partitions.rb:49
msgid ""
"The drive contains several partition sections, but only the first will be "
"considered."
msgstr ""
"El dispositiu conté diverses seccions de particions, però només se'n "
"considerarà la primera."

#. TRANSLATORS: LVM thin pool name (eg. 'pool0')
#: src/lib/y2storage/autoinst_issues/thin_pool_not_found.rb:50
msgid "Thin pool '%s' was not found"
msgstr "No s'ha trobat l'agrupació prima \"%s\"."

#. TRANSLATORS: status when cache set is not attached to any bcache
#: src/lib/y2storage/bcache_cset.rb:69
msgid "Cache set (not attached)"
msgstr "Conjunt de cau (no adjuntat)"

#. TRANSLATORS: %s contain list of devices for which cache act as cache.
#: src/lib/y2storage/bcache_cset.rb:72
msgid "Cache set (%s)"
msgstr "Conjunt de cau (%s)"

#. All fatal boot errors detected in the setup, for example, when a / partition
#. is missing
#.
#. @note This method can be overloaded for derived classes.
#.
#. @see SetupError
#.
#. @return [Array<SetupError>]
#: src/lib/y2storage/boot_requirements_strategies/base.rb:100
msgid "There is no device mounted at '/'"
msgstr "No hi ha cap dispositiu muntat a \"/\"."

#: src/lib/y2storage/boot_requirements_strategies/base.rb:106
msgid ""
"The device mounted at '/boot' does not have enough space to contain a kernel."
msgstr "El dispositiu muntat a /boot no té prou espai per contenir un nucli."

#. TRANSLATORS: error message
#: src/lib/y2storage/boot_requirements_strategies/base.rb:191
msgid ""
"Boot requirements cannot be determined because there is no '/' mount point"
msgstr ""
"No es poden determinar els requeriments de l'arrencada perquè no hi ha punt "
"de muntatge de \"/\"."

#. TRANSLATORS: error message
#: src/lib/y2storage/boot_requirements_strategies/legacy.rb:229
msgid "Boot disk has no partition table."
msgstr "El disc d'arrencada no té taula de particions."

#. TRANSLATORS: error message; %s is a human readable disk size like 256 KiB
#: src/lib/y2storage/boot_requirements_strategies/legacy.rb:241
msgid ""
"Not enough space before the first partition to install the bootloader. Leave "
"at least %s."
msgstr ""
"No hi ha prou espai abans de la primera partició per instal·lar-hi el "
"carregador d'arrencada. Deixeu-hi com a mínim %s."

#. TRANSLATORS: %s is a partition type, e.g. "BIOS Boot"
#: src/lib/y2storage/boot_requirements_strategies/legacy.rb:256
msgid "A partition of type %s is needed to install the bootloader."
msgstr ""
"Cal una partició del tipus %s per instal·lar-hi el carregador d'arrencada."

#. Specific warning when the current setup is not supported
#.
#. @return [SetupError]
#: src/lib/y2storage/boot_requirements_strategies/legacy.rb:266
msgid ""
"Such a setup is not supported and may cause problems with the bootloader now "
"or in the future."
msgstr ""
"Aquesta configuració no s'admet i pot causar problemes amb el carregador ara "
"o bé en un futur."

#. Specific error when we are quite sure the current setup will not work
#.
#. @return [SetupError]
#: src/lib/y2storage/boot_requirements_strategies/legacy.rb:277
msgid "It will not be possible to install the bootloader."
msgstr "No serà possible instal·lar el carregador d'arrencada."

#. TRANSLATORS: %s is single or list of partitions that are too big.
#: src/lib/y2storage/boot_requirements_strategies/prep.rb:84
msgid "The following PReP partition is too big: %s. "
msgid_plural "The following PReP partitions are too big: %s."
msgstr[0] "La partició PReP següent és massa grossa: %s. "
msgstr[1] "Les particions PReP següents són massa grosses: %s. "

#. TRANSLATORS: %s is human readable partition size like 8 MiB.
#: src/lib/y2storage/boot_requirements_strategies/prep.rb:92
msgid ""
"Some firmwares can fail to load PReP partitions bigger than %s and thus "
"prevent booting."
msgstr ""
"Alguns microprogramaris poden no carregar particions PReP més grosses de %s "
"i així evitar l'arrencada."

#. Missing EFI does not need to be a fatal (e.g. when boot from network).
#. User just has to not select grub2-efi bootloader.
#: src/lib/y2storage/boot_requirements_strategies/uefi.rb:72
msgid "EFI System Partition cannot be encrypted."
msgstr "La partició EFI del sistema no es pot encriptar."

#: src/lib/y2storage/boot_requirements_strategies/uefi.rb:77
msgid "EFI System Partition cannot be on LVM."
msgstr "La partició EFI del sistema no pot ser en LVM."

#: src/lib/y2storage/boot_requirements_strategies/uefi.rb:84
msgid ""
"EFI System Partition is on a software RAID1. That setup is not guaranteed to "
"boot in all cases."
msgstr ""
"La partició EFI del sistema és en una RAID1 de programari. Aquesta "
"configuració no té la garantia d'arrencar en tots els casos."

#: src/lib/y2storage/boot_requirements_strategies/uefi.rb:89
msgid "EFI System Partition cannot be on software RAID."
msgstr "La partició EFI del sistema no pot ser en una RAID de programari."

#. TRANSLATORS: error message
#: src/lib/y2storage/boot_requirements_strategies/zipl.rb:109
msgid ""
"Looks like the system is going to be installed on an LDL device.\n"
"Booting from such device is not supported."
msgstr ""
"Sembla que el sistema s'instal·larà en un dispositiu LDL.\n"
"No hi ha suport per arrencar des d'aquest tipus de dispositius."

#. TRANSLATORS: operation mode for cache. If you are not sure how to translate keep it as it is.
#: src/lib/y2storage/cache_mode.rb:37
msgid "Writethrough"
msgstr "Escriptura directa"

#. TRANSLATORS: operation mode for cache. If you are not sure how to translate keep it as it is.
#: src/lib/y2storage/cache_mode.rb:39
msgid "Writeback"
msgstr "Escriptura enrere"

#. TRANSLATORS: operation mode for cache. If you are not sure how to translate keep it as it is.
#: src/lib/y2storage/cache_mode.rb:41
msgid "Writearound"
msgstr "Escriptura arreu"

#. TRANSLATORS: operation mode for cache. If you are not sure how to translate keep it as it is.
#: src/lib/y2storage/cache_mode.rb:43
msgid "None"
msgstr "Cap"

#. Decides whether multipath should be activated
#.
#. The argument indicates whether libstorage-ng detected a multipath setup
#. in the system. Beware such detection is not reliable (see bsc#1082542).
#.
#. @param looks_like_real_multipath [Boolean] true if the system seems to
#. contain a Multipath
#. @return [Boolean]
#: src/lib/y2storage/callbacks/activate.rb:54
msgid ""
"The system seems to have multipath hardware.\n"
"Do you want to activate multipath?"
msgstr ""
"Sembla que el sistema té maquinari multicamí.\n"
"Voleu activar el multicamí?"

#. Callback to ask the user whether to retry or abort when the storage lock
#. cannot be acquired.
#.
#. @return [Boolean] true if the user decides to retry.
#: src/lib/y2storage/callbacks/initialize.rb:53
msgid "Accessing the Storage Subsystem Failed"
msgstr "Ha fallat accedir al subsistema d'emmagatzematge."

#. TRANSLATORS: %{name} is replaced by the name of a process (e.g., yast2)
#. and %{pid} by the pid of a process (e.g., 5032).
#: src/lib/y2storage/callbacks/initialize.rb:95
msgid ""
"The storage subsystem is locked by the application \"%{name}\" (%{pid}).\n"
"You must quit that application before you can continue.\n"
"\n"
"Would you like to abort or try again?"
msgstr ""
"El subsistema d'emmagatzematge està bloquejat per l'aplicació %{name} "
"(%{pid}).\n"
"Heu de sortir d'aquesta aplicació abans de poder continuar.\n"
"\n"
"Voleu avortar-ho o tornar-ho a provar?"

#: src/lib/y2storage/callbacks/initialize.rb:102
msgid ""
"The storage subsystem is locked by an unknown application.\n"
"You must quit that application before you can continue.\n"
"\n"
"Would you like to abort or try again?"
msgstr ""
"El subsistema d'emmagatzematge està bloquejat per una aplicació "
"desconeguda.\n"
"Heu de sortir d'aquesta aplicació abans de poder continuar.\n"
"\n"
"Voleu avortar-ho o tornar-ho a provar?"

#. force the UTF-8 encoding to avoid Encoding::CompatibilityError exception (bsc#1096758)
#: src/lib/y2storage/callbacks/libstorage_callback.rb:79
#: src/lib/y2storage/dialogs/proposal.rb:303
msgid "Click below to see more details (English only)."
msgstr "Cliqueu a continuació per veure'n més detalls (només en anglès)."

#: src/lib/y2storage/callbacks/libstorage_callback.rb:80
msgid "Continue despite the error?"
msgstr "Voleu continuar malgrat l'error?"

#. Human-readable description of the problem reported by libstorage-ng,
#. hopefully with some hint on how to resolve it or continue.
#.
#. A generic message is returned if no concrete problem can be identified.
#.
#. @see #error
#.
#. @param what [String] details coming from libstorage-ng
#. @return [String]
#: src/lib/y2storage/callbacks/libstorage_callback.rb:129
msgid "Unexpected situation found in the system."
msgstr "S'ha trobat una situació inesperada al sistema."

#. Human-readable description to use if the LVM tools report that the same
#. PV is found more than once.
#.
#. @see #error_description
#.
#. @return [String]
#: src/lib/y2storage/callbacks/libstorage_callback.rb:140
msgid "The same LVM physical volume was found in several devices.\n"
msgstr "S'ha trobat el mateix volum físic d'LVM en diversos dispositius.\n"

#. The user already tried LIBSTORAGE_MULTIPATH_AUTOSTART (and is not
#. using AutoYaST), there is nothing else we can advise.
#: src/lib/y2storage/callbacks/libstorage_callback.rb:145
msgid ""
"Maybe there are multipath devices in the system but multipath support\n"
"was not enabled.\n"
"\n"
msgstr ""
"Potser hi ha dispositius multicamí al sistema, però el suport de multicamí\n"
"no s'ha habilitat.\n"
"\n"

#: src/lib/y2storage/callbacks/libstorage_callback.rb:151
msgid "Use 'start_multipath' in the AutoYaST profile to enable multipath."
msgstr ""
"Useu \"start_multipath\" al perfil d'AutoYaST per habilitar el multicamí."

#: src/lib/y2storage/callbacks/libstorage_callback.rb:155
msgid ""
"If YaST didn't offer the opportunity to enable multipath in a previous "
"step,\n"
"try the 'LIBSTORAGE_MULTIPATH_AUTOSTART=ON' boot parameter.\n"
"More information at https://en.opensuse.org/SDB:Linuxrc"
msgstr ""
"Si el YaST no ha ofert l'oportunitat d'habilitar el multicamí en un pas "
"previ,\n"
"proveu el paràmetre d'arrencada \"LIBSTORAGE_MULTIPATH_AUTOSTART=ON\".\n"
"Més informació a https://en.opensuse.org/SDB:Linuxrc"

#. Callback to report probed devicegraph errors to the user.
#.
#. It offers the user the possibility to sanitize the devicegraph.
#.
#. @param errors [Array<String>] Errors detected in probed devicegraph.
#. @return [Boolean] true if the user decides to sanitize the devicegraph.
#: src/lib/y2storage/callbacks/sanitize.rb:52
msgid "The following errors were detected in the system:"
msgstr "S'han trobat els errors següents al sistema:"

#. progress step title
#: src/lib/y2storage/clients/finish.rb:41
msgid "Saving file system configuration..."
msgstr "Desant la configuració del sistema de fitxers..."

#. The user has changed partition settings using the Expert Partitioner.
#. Asking if these changes can be overwritten.
#: src/lib/y2storage/clients/inst_disk_proposal.rb:94
msgid ""
"Computing this proposal will overwrite manual changes \n"
"done so far. Continue with computing proposal?"
msgstr ""
"Si processeu aquesta proposta, se sobreescriuran els canvis manuals \n"
"que heu fet fins ara. Voleu continuar?"

#. Popup to alert the user about using the Partitioner
#.
#. @return [Symbol] user's answer (:continue, :cancel)
#: src/lib/y2storage/clients/inst_disk_proposal.rb:255
msgid ""
"This is for experts only.\n"
"You might lose support if you use this!\n"
"\n"
"Please refer to the manual to make sure your custom\n"
"partitioning meets the requirements of this product."
msgstr ""
"Això és només per a experts.\n"
"Podríeu perdre suport si ho feu servir!\n"
"\n"
"Si us plau, consulteu el manual per assegurar-vos que les particions\n"
"personalitzades compleixin els requeriments d'aquest producte."

#. Also run the storage client as default option if no id was
#. specified by the caller (bsc#1076732)
#: src/lib/y2storage/clients/partitions_proposal.rb:78
msgid "This is not enabled at this moment (event: %s)"
msgstr "Això ara no està habilitat (esdeveniment: %s)"

#: src/lib/y2storage/clients/partitions_proposal.rb:89
msgid "Partitioning"
msgstr "Particions"

#: src/lib/y2storage/clients/partitions_proposal.rb:90
msgid "&Partitioning"
msgstr "&Particions"

#. Updates internal class state when it is necessary.
#.
#. A new actions presenter is created when the current staging revision
#. is different to the last saved revision.
#.
#. @see ActionsPresenter
#: src/lib/y2storage/clients/partitions_proposal.rb:143
#: src/lib/y2storage/clients/partitions_proposal.rb:145
msgid "No proposal possible with the current settings"
msgstr "No hi ha proposta possible amb la configuració actual."

#. Translators: Short description of the partitioning setup
#: src/lib/y2storage/clients/partitions_proposal.rb:160
msgid "Custom"
msgstr "Personalitzada"

#. TODO: should be tested by some real OPS guy, I (JR) pick human wording from `man mdadm`
#: src/lib/y2storage/clients/partitions_proposal.rb:160
#: src/lib/y2storage/md_parity.rb:37
msgid "Default"
msgstr "Per defecte"

#. TRANSLATORS: %{name} is the name of an LVM Volume Group (e.g., /dev/vg1)
#: src/lib/y2storage/devicegraph_sanitizer.rb:144
msgid ""
"The volume group %{name} is incomplete because some physical volumes are "
"missing.\n"
"If you continue, the volume group will be deleted later as part of the "
"installation\n"
"process. Moreover, incomplete volume groups are ignored by the partitioning "
"proposal\n"
"and are not visible in the Expert Partitioner."
msgstr ""
"El grup de volums %{name} no és complet perquè falten alguns volums físics.\n"
"Si continueu, el grup de volums se suprimirà després com a part del procés "
"d'instal·lació.\n"
"A més a més, els grups de volums incomplets s'ignoren a la proposta de "
"particions\n"
"i no són visibles al Partidor en mode d'expert."

#. TRANSLATORS: %{name} is the name of an LVM Volume Group (e.g., /dev/vg1)
#: src/lib/y2storage/devicegraph_sanitizer.rb:153
msgid ""
"The volume group %{name} is incomplete because some physical volumes are "
"missing.\n"
"Incomplete volume groups are not visible in the Partitioner and will be "
"deleted at the\n"
"final step, when all the changes are performed in the system."
msgstr ""
"El grup de volums %{name} no és complet perquè falten alguns volums físics.\n"
"Els grups de volums incomplets no són visibles al Partidor i se suprimiran\n"
"al pas final, quan es fan tots els canvis al sistema."

#. Error message for missing bcache support on this platform
#.
#. @return [String]
#: src/lib/y2storage/devicegraph_sanitizer.rb:192
msgid "Bcache detected, but bcache is not supported on this platform!"
msgstr "S'ha detectat una bcau, però la bcau no s'admet en aquesta plataforma!"

#: src/lib/y2storage/devicegraph_sanitizer.rb:194
msgid ""
"This may or may not work. Use at your own risk.\n"
"The safe way is to remove this bcache manually\n"
"with command line tools and then restart YaST."
msgstr ""
"Això pot funcionar o no. Useu-ho segons la vostra responsabilitat.\n"
"La manera segura és suprimir aquesta bcau manualment amb\n"
"eines de la línia d'ordres i després reiniciar el YaST."

#. Dialog to manage luks activation callbacks
#: src/lib/y2storage/dialogs/callbacks/activate_luks.rb:64
msgid "Encrypted Volume Activation"
msgstr "Activació del volum encriptat"

#: src/lib/y2storage/dialogs/callbacks/activate_luks.rb:68
msgid "Do you want to provide the encryption password?"
msgstr "Voleu proporcionar la contrasenya d'encriptació?"

#: src/lib/y2storage/dialogs/callbacks/activate_luks.rb:69
msgid "Enter Encryption Password"
msgstr "Escriviu la contrasenya d'encriptació"

#: src/lib/y2storage/dialogs/callbacks/activate_luks.rb:101
msgid ""
"The following device contains an encryption signature but the\n"
"password is not yet known."
msgstr ""
"El dispositiu següent conté una signatura d'encriptació però\n"
"encara no se'n sap la contrasenya."

#: src/lib/y2storage/dialogs/callbacks/activate_luks.rb:110
msgid ""
"The password is needed if the device contains a system to be\n"
"updated or belongs to an LVM to be used during installation."
msgstr ""
"La contrasenya és necessària si el dispositiu conté un sistema per\n"
"actualitzar o que pertany a un LVM per usar durant la instal·lació."

#. Label for the given transport to be displayed in the dialogs
#.
#. @see #disk_type_labels
#.
#. @param transport [DataTransport]
#. @return [String] empty string if the transport is not worth mentioning
#: src/lib/y2storage/dialogs/guided_setup/base.rb:150
msgid "USB"
msgstr "USB"

#: src/lib/y2storage/dialogs/guided_setup/base.rb:152
msgid "IEEE 1394"
msgstr "IEEE 1394"

#. Maximum number of disks that can be displayed at the same time with
#. the default interface. If that number is exceeded an alternative
#. interface with scroll is displayed.
#. Before skipping, settings should be assigned.
#: src/lib/y2storage/dialogs/guided_setup/select_disks.rb:58
#: src/lib/y2storage/dialogs/guided_setup/select_root_disk.rb:50
msgid "Select Hard Disk(s)"
msgstr "Seleccioneu els discs durs"

#: src/lib/y2storage/dialogs/guided_setup/select_disks.rb:63
msgid "Select one or more (max %d) hard disks"
msgstr "Seleccioneu un o més discs durs (màx. %d)"

#. TRANSLATORS: Help text for guided storage setup
#: src/lib/y2storage/dialogs/guided_setup/select_disks.rb:80
msgid ""
"<p>Select the disks to install on.</p><p>In later dialogs, you can select "
"which of those disks will be used for the root filesystem and what to do "
"with any existing Linux, Windows or other partitions (keep, remove, "
"sometimes resize).</p><p>How many of the disks you select here will actually "
"be used depends on the exact scenario you choose (LVM, with or without "
"separate home partition etc.).</p><p>Disks that are not selected here remain "
"completely untouched.</p>"
msgstr ""

#: src/lib/y2storage/dialogs/guided_setup/select_disks.rb:106
msgid "At least one disk must be selected"
msgstr "Com a mínim cal seleccionar un disc"

#: src/lib/y2storage/dialogs/guided_setup/select_disks.rb:112
msgid "At most %d disks can be selected"
msgstr "Com a màxim es poden seleccionar %d discs"

#. Base class for the dialog to select filesystems.
#: src/lib/y2storage/dialogs/guided_setup/select_filesystem/base.rb:39
msgid "Filesystem Options"
msgstr "Opcions per a sistema de fitxers"

#: src/lib/y2storage/dialogs/guided_setup/select_filesystem/base.rb:47
msgid "Select the filesystem type for each of the volumes."
msgstr ""

#: src/lib/y2storage/dialogs/guided_setup/select_filesystem/base.rb:51
msgid "Select the filesystem type for each of the partitions."
msgstr ""

#. Dialog to select filesystems.
#. This is the simpler version for the legacy-style proposal settings that
#. support only a separate home volume.
#. See also SelectFilesystem::Ng.
#: src/lib/y2storage/dialogs/guided_setup/select_filesystem/legacy.rb:66
msgid "File System for Root Partition"
msgstr "Sistema de fitxers per a la partició d'arrel"

#. @see #proposed_term
#: src/lib/y2storage/dialogs/guided_setup/select_filesystem/legacy.rb:82
#: src/lib/y2storage/dialogs/guided_setup/select_filesystem/volume_widget.rb:200
msgid "Propose Separate Home Partition"
msgstr "Proposa una partició de l'usuari separada."

#: src/lib/y2storage/dialogs/guided_setup/select_filesystem/legacy.rb:88
msgid "File System for Home Partition"
msgstr "Sistema de fitxers per a la partició de l'usuari"

#. TRANSLATORS: "Volume" refers to an LVM logical volume.
#: src/lib/y2storage/dialogs/guided_setup/select_filesystem/volume_widget.rb:133
msgid "Settings for the Root Volume"
msgstr "Paràmetres per al volum d'arrel"

#. TRANSLATORS: "Volume" refers to an LVM logical volume.
#: src/lib/y2storage/dialogs/guided_setup/select_filesystem/volume_widget.rb:136
msgid "Settings for the Home Volume"
msgstr "Paràmetres per al volum de l'usuari"

#. TRANSLATORS: "Volume" refers to an LVM logical volume.
#: src/lib/y2storage/dialogs/guided_setup/select_filesystem/volume_widget.rb:139
msgid "Settings for Swap Volume"
msgstr "Paràmetres per al volum d'intercanvi"

#. TRANSLATORS: "Volume" refers to an LVM logical volume and
#. "Additional" implies it will be created but not mounted
#: src/lib/y2storage/dialogs/guided_setup/select_filesystem/volume_widget.rb:143
msgid "Settings for Additional Volume"
msgstr "Paràmetres per al volum addicional"

#. TRANSLATORS: "Volume" refers to a LVM logical volume. %s is a mount point.
#: src/lib/y2storage/dialogs/guided_setup/select_filesystem/volume_widget.rb:146
msgid "Settings for the %s Volume"
msgstr "Paràmetres per al volum %s"

#. @see #header_term
#: src/lib/y2storage/dialogs/guided_setup/select_filesystem/volume_widget.rb:154
msgid "Settings for the Root Partition"
msgstr "Paràmetres per a la partició d'arrel"

#: src/lib/y2storage/dialogs/guided_setup/select_filesystem/volume_widget.rb:156
msgid "Settings for the Home Partition"
msgstr "Paràmetres per a la partició de l'usuari"

#: src/lib/y2storage/dialogs/guided_setup/select_filesystem/volume_widget.rb:158
msgid "Settings for Swap Partition"
msgstr "Paràmetres per a la partició d'intercanvi"

#. TRANSLATORS: "Additional" because it will be created but not mounted
#: src/lib/y2storage/dialogs/guided_setup/select_filesystem/volume_widget.rb:161
msgid "Settings for Additional Partition"
msgstr "Paràmetres per a la partició addicional"

#. TRANSLATORS: %s is a mount point (e.g. /var/lib)
#: src/lib/y2storage/dialogs/guided_setup/select_filesystem/volume_widget.rb:164
msgid "Settings for the %s Partition"
msgstr "Paràmetres per a la partició %s"

#. TRANSLATORS: "Volume" refers to a LVM logical volume.
#: src/lib/y2storage/dialogs/guided_setup/select_filesystem/volume_widget.rb:182
msgid "Propose Separate Home Volume"
msgstr "Proposa un volum de l'usuari separat."

#. TRANSLATORS: "Volume" refers to a LVM logical volume.
#: src/lib/y2storage/dialogs/guided_setup/select_filesystem/volume_widget.rb:185
msgid "Propose Separate Swap Volume"
msgstr "Proposa un volum d'intercanvi separat."

#. TRANSLATORS: "Volume" refers to an LVM logical volume and
#. "Additional" implies it will be created but not mounted
#: src/lib/y2storage/dialogs/guided_setup/select_filesystem/volume_widget.rb:189
msgid "Propose Additional Volume"
msgstr "Proposa un volum addicional."

#. TRANSLATORS: "Volume" refers to a LVM logical volume. %s is a mount point.
#: src/lib/y2storage/dialogs/guided_setup/select_filesystem/volume_widget.rb:192
msgid "Propose Separate %s Volume"
msgstr "Proposa un volum %s separat."

#: src/lib/y2storage/dialogs/guided_setup/select_filesystem/volume_widget.rb:202
msgid "Propose Separate Swap Partition"
msgstr "Proposa una partició d'intercanvi separada."

#. TRANSLATORS: "Additional" because it will be created but not mounted
#: src/lib/y2storage/dialogs/guided_setup/select_filesystem/volume_widget.rb:205
msgid "Propose Additional Partition"
msgstr "Proposa una partició addicional."

#. TRANSLATORS: %s is a mount point (e.g. /var/lib)
#: src/lib/y2storage/dialogs/guided_setup/select_filesystem/volume_widget.rb:208
msgid "Propose Separate %s Partition"
msgstr "Proposa una partició %s separada."

#. Return a widget term for the volume's filesystem type.
#.
#. @return [WidgetTerm]
#: src/lib/y2storage/dialogs/guided_setup/select_filesystem/volume_widget.rb:220
msgid "File System Type"
msgstr "Tipus de sistema de fitxers"

#. Check box for enlarging to RAM size
#.
#. @return [WidgetTerm]
#: src/lib/y2storage/dialogs/guided_setup/select_filesystem/volume_widget.rb:234
msgid "Enlarge to RAM Size for Suspend"
msgstr "Engrandeix-la fins a la mida de la RAM per a la suspensió del sistema."

#: src/lib/y2storage/dialogs/guided_setup/select_filesystem/volume_widget.rb:234
msgid "Enlarge to RAM size"
msgstr "Engrandeix a la mida de la RAM"

#: src/lib/y2storage/dialogs/guided_setup/select_root_disk.rb:68
msgid "Please select a disk to use as the \"root\" partition (/)"
msgstr "Si us plau, seleccioneu un disc per usar com a partició d'arrel (/)"

#: src/lib/y2storage/dialogs/guided_setup/select_root_disk.rb:85
msgid "Choose what to do with existing Windows systems"
msgstr "Trieu què fer dels sistemes Windows existents"

#: src/lib/y2storage/dialogs/guided_setup/select_root_disk.rb:90
#: src/lib/y2storage/dialogs/guided_setup/select_root_disk.rb:107
#: src/lib/y2storage/dialogs/guided_setup/select_root_disk.rb:123
msgid "Do not modify"
msgstr "No les modifiquis"

#: src/lib/y2storage/dialogs/guided_setup/select_root_disk.rb:91
msgid "Resize if needed"
msgstr "Canvia'n la mida si cal"

#: src/lib/y2storage/dialogs/guided_setup/select_root_disk.rb:92
msgid "Resize or remove as needed"
msgstr "Canvia'n la mida o suprimeix-les si cal"

#: src/lib/y2storage/dialogs/guided_setup/select_root_disk.rb:93
#: src/lib/y2storage/dialogs/guided_setup/select_root_disk.rb:109
#: src/lib/y2storage/dialogs/guided_setup/select_root_disk.rb:125
msgid "Remove even if not needed"
msgstr "Suprimeix-les encara que no calgui"

#: src/lib/y2storage/dialogs/guided_setup/select_root_disk.rb:102
msgid "Choose what to do with existing Linux partitions"
msgstr "Trieu què fer de les particions Linux existents"

#: src/lib/y2storage/dialogs/guided_setup/select_root_disk.rb:108
#: src/lib/y2storage/dialogs/guided_setup/select_root_disk.rb:124
msgid "Remove if needed"
msgstr "Suprimeix-les si cal"

#: src/lib/y2storage/dialogs/guided_setup/select_root_disk.rb:118
msgid "Choose what to do with other partitions"
msgstr "Trieu què fer de les altres particions"

#: src/lib/y2storage/dialogs/guided_setup/select_root_disk.rb:133
msgid "Any disk"
msgstr "Qualsevol disc"

#. TRANSLATORS: Help text for root disk selection
#: src/lib/y2storage/dialogs/guided_setup/select_root_disk.rb:166
msgid ""
"<p>Select the disk where to create the root filesystem. </p><p>This is also "
"the disk where boot-related partitions will typically be created as "
"necessary: /boot, ESP (EFI System Partition), BIOS-Grub. That means that "
"this disk should be usable by the machine's BIOS / firmware.</p><p>In this "
"dialog you can also choose what to do with existing partitions:</"
"p><p><ul><li>Do not modify (keep them as they are)</li><li>Remove if needed</"
"li><li>Remove even if not needed (always remove)</li></ul>"
msgstr ""

#. TRANSLATORS: Help text for root disk selection, continued
#: src/lib/y2storage/dialogs/guided_setup/select_root_disk.rb:186
msgid ""
"<ul><li>Resize if needed (Windows partitions only)</li><li>Resize or remove "
"if needed (Windows partitions only)</li></ul><p>That last option means to "
"try to resize the Windows partition(s) to make enough disk space available "
"for Linux, but if that is not enough, completely delete the Windows "
"partition.</p>"
msgstr ""

#. @return [EncryptPasswordChecker]
#: src/lib/y2storage/dialogs/guided_setup/select_scheme.rb:68
msgid "Partitioning Scheme"
msgstr "Esquema de particions"

#: src/lib/y2storage/dialogs/guided_setup/select_scheme.rb:74
msgid "Enable Logical Volume Management (LVM)"
msgstr "Habilita la gestió de volums lògics (LVM)"

#: src/lib/y2storage/dialogs/guided_setup/select_scheme.rb:76
msgid "Enable Disk Encryption"
msgstr "Habilita l'encriptació de disc"

#: src/lib/y2storage/dialogs/guided_setup/select_scheme.rb:81
msgid "Password"
msgstr "Contrasenya"

#: src/lib/y2storage/dialogs/guided_setup/select_scheme.rb:87
msgid "Verify Password"
msgstr "Verificació de la contrasenya"

#. TRANSLATORS: Help text for the partitioning scheme (LVM / encryption)
#: src/lib/y2storage/dialogs/guided_setup/select_scheme.rb:113
msgid ""
"<p>Select the partitioning scheme:</p><p><ul><li>Plain partitions (no LVM), "
"the simple traditional way</li><li>LVM (Logical Volume Management): <p>This "
"is a more flexible way of managing disk space. </p><p>You can spread single "
"filesystems over multiple disks and add (or, to some extent, remove) disks "
"later as necessary. </p><p>You define PVs (Physical Volumes) from partitions "
"or whole disks and combine them into VGs (Volume Groups) that serve as "
"storage pools. You can create LVs (logical volumes) to create filesystems "
"(Btrfs, Ext2/3/4, XFS) on.</p><p>In this <i>Guided Setup</i>, all this is "
"done for you for the standard filesystem layout if you check <b>Enable LVM</"
"b>.</li></ul></p><p><b>Enable Disk Encryption</b> (with or without LVM) adds "
"a LUKS  disk encryption layer to the partitioning setup. Notice that you "
"will have to enter the correct password each time you boot the system. </"
"p><p><i>If you lose the password, there is no way to recover it, so make "
"sure not to lose it!</i></p>"
msgstr ""

#. User has the last word to decide whether to use a weak password.
#: src/lib/y2storage/dialogs/guided_setup/select_scheme.rb:175
msgid "Really use this password?"
msgstr "Realment voleu fer servir aquesta contrasenya?"

#. Constructor
#.
#. @param proposal [GuidedProposal]
#. @param devicegraph [Devicegraph]
#. @param excluded_buttons [Array<Symbol>] id of buttons that should not be shown
#: src/lib/y2storage/dialogs/proposal.rb:65
msgid "Cannot continue without a valid storage setup."
msgstr "No es pot continuar sense una configuració d'emmagatzematge vàlida."

#: src/lib/y2storage/dialogs/proposal.rb:66
msgid "Please use \"Guided Setup\" or \"Expert Partitioner\"."
msgstr ""
"Si us plau, useu la Configuració guiada o el Partidor en mode d'expert."

#. @see #actions_html
#: src/lib/y2storage/dialogs/proposal.rb:150
msgid "Initial layout proposed after adjusting the Guided Setup settings:"
msgstr ""
"Disposició inicial proposada després d'ajustar els paràmetres de la "
"configuració guiada:"

#. @see #actions_source_html
#: src/lib/y2storage/dialogs/proposal.rb:156
msgid "Layout configured manually using the Expert Partitioner."
msgstr "Disposició configurada manualment usant el partidor en mode d'expert."

#. @see #actions_source_html
#: src/lib/y2storage/dialogs/proposal.rb:161
msgid ""
"Layout proposed by the Guided Setup with the settings provided by the user."
msgstr ""
"Disposició proposada per la configuració guiada amb els paràmetres "
"proporcionats per l'usuari."

#. @see #actions_source_html
#: src/lib/y2storage/dialogs/proposal.rb:166
msgid "Initial layout proposed with the default Guided Setup settings."
msgstr ""
"Disposició inicial proposada amb els paràmetres per defecte de la "
"configuració guiada."

#. Text for the summary in cases in which it was not possible to propose
#. a devicegraph
#.
#. @see #summary
#.
#. @return [String] HTML-formatted text
#: src/lib/y2storage/dialogs/proposal.rb:177
msgid ""
"Please, use \"Guided Setup\" to adjust the proposal settings or \"Expert "
"Partitioner\" to create a custom layout."
msgstr ""
"Si us plau, useu la Configuració guiada per ajustar els paràmetres de la "
"proposta o el Partidor en mode d'expert per crear una disposició "
"personalitzada."

#. Just in case the initial proposal is configured to never adjust any
#. setting automatically
#: src/lib/y2storage/dialogs/proposal.rb:191
msgid ""
"It was not possible to propose an initial partitioning layout based on the "
"default Guided Setup settings."
msgstr ""
"No ha estat possible proposar una disposició de particions inicial basada en "
"els paràmetres per defecte de la configuració guiada."

#: src/lib/y2storage/dialogs/proposal.rb:198
msgid ""
"It was not possible to propose an initial partitioning layout even after "
"adjusting the Guided Setup settings:"
msgstr ""
"No ha estat possible proposar una disposició de particions inicial fins i "
"tot després d'ajustar els paràmetres de la configuració guiada:"

#: src/lib/y2storage/dialogs/proposal.rb:206
msgid ""
"The Guided Setup was not able to propose a layout using the provided "
"settings."
msgstr ""
"La configuració guiada no ha pogut proposar una disposició usant els "
"paràmetres proporcionats."

#: src/lib/y2storage/dialogs/proposal.rb:215
msgid "Suggested Partitioning"
msgstr "Proposta de particions"

#. Button to open the Guided Setup
#.
#. @note This button might not be shown (see {#excluded_buttons}).
#.
#. @return [Yast::UI::Term]
#: src/lib/y2storage/dialogs/proposal.rb:226
msgid "&Guided Setup"
msgstr "Configuració &guiada"

#. Button to open the Partitioner
#.
#. @note This button might not be shown (see {#excluded_buttons}).
#.
#. @return [Yast::UI::Term]
#: src/lib/y2storage/dialogs/proposal.rb:238
msgid "Start with &Current Proposal"
msgstr "&Comença amb la proposta actual."

#: src/lib/y2storage/dialogs/proposal.rb:242
msgid "Start with Existing &Partitions"
msgstr "Comença amb les &particions existents"

#: src/lib/y2storage/dialogs/proposal.rb:247
msgid "&Expert Partitioner"
msgstr "Partidor en mode d'&expert"

#: src/lib/y2storage/dialogs/proposal.rb:262
msgid ""
"<p>\n"
"Your hard disks have been checked. The partition setup\n"
"displayed is proposed for your hard drive.</p>"
msgstr ""
"<p>\n"
"Després de comprovar el disc dur, es suggereix partir-lo tal com\n"
"es mostra.</p>"

#. TODO: the code capturing the exception and displaying the error pop-up
#. should not be directly in this dialog. It should be in some common
#. place ensuring we also catch the exception in other places where we
#. calculate/display the actiongraph (like the Expert Partitioner).
#. That should be part of a bigger effort in reporting invalid devicegraphs.
#. See https://trello.com/c/iMoOGVxg/
#: src/lib/y2storage/dialogs/proposal.rb:298
msgid ""
"An error was found in one of the devices in the system.\n"
"The information displayed may not be accurate and the\n"
"installation may fail if you continue."
msgstr ""
"S'ha trobat un error en un dels dispositius del sistema.\n"
"La informació que es mostra podria no ser precisa i la\n"
"instal·lació podria fallar si continueu."

#. Password is considered strong when cracklib returns an empty message.
#: src/lib/y2storage/encrypt_password_checker.rb:85
msgid "The password is too simple:"
msgstr "La contrasenya és massa senzilla:"

#. @return [String, nil]
#: src/lib/y2storage/encrypt_password_checker.rb:96
msgid "A password is needed"
msgstr "Cal una contrasenya"

#. @return [String, nil]
#: src/lib/y2storage/encrypt_password_checker.rb:101
msgid "Password does not match"
msgstr "La contrasenya no coincideix"

#. @return [String, nil]
#: src/lib/y2storage/encrypt_password_checker.rb:110
msgid "The password must have at least %d characters."
msgstr "La contrasenya ha de tenir com a mínim %d caràcters."

#: src/lib/y2storage/encrypt_password_checker.rb:111
msgid ""
"The password may only contain the following characters:\n"
"0..9, a..z, A..Z, and any of \"@#* ,.;:._-+=!$%&/|?{[()]}^\\<>\"."
msgstr ""
"La contrasenya només pot contenir els caràcters següents:\n"
"del 0 al 9, de la A a la Z (maj. o no), i qualsevol dels signes @#* ,.;:._-+!"
"$%&/|?{[()]}^\\<>."

#. Hash with the properties for each mount by type.
#.
#. Keys are the symbols representing the types and values are hashes that
#. can contain:
#. - `:name` for human string
#: src/lib/y2storage/filesystems/mount_by_type.rb:44
msgid "Device Name"
msgstr "Nom del dispositiu"

#: src/lib/y2storage/filesystems/mount_by_type.rb:47
msgid "Device ID"
msgstr "Identificador del dispositiu"

#: src/lib/y2storage/filesystems/mount_by_type.rb:50
msgid "Volume Label"
msgstr "Etiqueta del volum"

#: src/lib/y2storage/filesystems/mount_by_type.rb:53
msgid "Device Path"
msgstr "Camí al dispositiu"

#. Class to represent all the possible MD levels
#.
#. This is a wrapper for the Storage::MdLevel enum
#: src/lib/y2storage/md_level.rb:36 src/lib/y2storage/partition_id.rb:56
msgid "Unknown"
msgstr "Desconegut"

#: src/lib/y2storage/md_level.rb:37
msgid "RAID0"
msgstr "RAID0"

#: src/lib/y2storage/md_level.rb:38
msgid "RAID1"
msgstr "RAID1"

#: src/lib/y2storage/md_level.rb:39
msgid "RAID4"
msgstr "RAID4"

#: src/lib/y2storage/md_level.rb:40
msgid "RAID5"
msgstr "RAID5"

#: src/lib/y2storage/md_level.rb:41
msgid "RAID6"
msgstr "RAID6"

#: src/lib/y2storage/md_level.rb:42
msgid "RAID10"
msgstr "RAID10"

#: src/lib/y2storage/md_level.rb:43
msgid "Container"
msgstr "Contenidor"

#: src/lib/y2storage/md_parity.rb:38
msgid "Left asymmetric"
msgstr "Asimètric esquerrà"

#: src/lib/y2storage/md_parity.rb:39
msgid "Left symmetric"
msgstr "Simètric esquerrà"

#: src/lib/y2storage/md_parity.rb:40
msgid "Right asymmetric"
msgstr "Asimètric dretà"

#: src/lib/y2storage/md_parity.rb:41
msgid "Right symmetric"
msgstr "Simètric dretà"

#: src/lib/y2storage/md_parity.rb:42
msgid "Parity first"
msgstr "Paritat primer"

#: src/lib/y2storage/md_parity.rb:43
msgid "Parity last"
msgstr "Paritat darrer"

#. note parity with _6 suffix is for converting raid 5 to 6 and is only intermediate state
#: src/lib/y2storage/md_parity.rb:46
msgid "Left asymmetric RAID6"
msgstr "RAID6 asimètric esquerrà"

#: src/lib/y2storage/md_parity.rb:47
msgid "Left symmetric RAID6"
msgstr "RAID6 simètric esquerrà"

#: src/lib/y2storage/md_parity.rb:48
msgid "Right asymmetric RAID6"
msgstr "RAID6 asimètric dretà"

#: src/lib/y2storage/md_parity.rb:49
msgid "Right symmetric RAID6"
msgstr "RAID6 simètric dretà"

#: src/lib/y2storage/md_parity.rb:50
msgid "Parity first RAID6"
msgstr "RAID6 paritat primer"

#: src/lib/y2storage/md_parity.rb:51
msgid "Parity last RAID6"
msgstr "RAID6 paritat darrer"

#: src/lib/y2storage/md_parity.rb:53
msgid "Two copies near"
msgstr "Dues còpies prop"

#: src/lib/y2storage/md_parity.rb:54
msgid "Three copies near"
msgstr "Tres còpies prop"

#: src/lib/y2storage/md_parity.rb:55
msgid "Two copies offset"
msgstr "Dues còpies òfset"

#: src/lib/y2storage/md_parity.rb:56
msgid "Three copies offset"
msgstr "Tres còpies òfset"

#: src/lib/y2storage/md_parity.rb:57
msgid "Two copies far"
msgstr "Dues còpies lluny"

#: src/lib/y2storage/md_parity.rb:58
msgid "Three copies far"
msgstr "Tres còpies lluny"

#. This message is not very informative, but the Package module does
#. not provide any more information.
#.
#. TRANSLATORS: error popup
#: src/lib/y2storage/package_handler.rb:169
msgid "Installing required packages failed."
msgstr "Ha fallat la instal·lació dels paquets requerits."

#. TRANSLATORS: error popup. %s is the list of affected packages.
#: src/lib/y2storage/package_handler.rb:177
msgid "Adding the following packages failed: %s"
msgstr "Ha fallat l'addició dels paquets següents: %s"

#. Do not include 'Partition' in the name.
#: src/lib/y2storage/partition_id.rb:41
msgid "BIOS Boot"
msgstr "Arrencada BIOS"

#: src/lib/y2storage/partition_id.rb:42
msgid "Diagnostics"
msgstr "Diagnòstics"

#: src/lib/y2storage/partition_id.rb:43
msgid "DOS12"
msgstr "DOS12"

#: src/lib/y2storage/partition_id.rb:44
msgid "DOS16"
msgstr "DOS16"

#: src/lib/y2storage/partition_id.rb:45
msgid "DOS32"
msgstr "DOS32"

#: src/lib/y2storage/partition_id.rb:46
msgid "EFI System"
msgstr "Sistema EFI"

#: src/lib/y2storage/partition_id.rb:47
msgid "Extended"
msgstr "Ampliada"

#: src/lib/y2storage/partition_id.rb:48
msgid "Intel Rapid Start"
msgstr "Inici ràpid d'Intel"

#: src/lib/y2storage/partition_id.rb:49
msgid "Linux Native"
msgstr "Natiu de Linux"

#: src/lib/y2storage/partition_id.rb:50
msgid "Linux LVM"
msgstr "LVM de Linux"

#: src/lib/y2storage/partition_id.rb:51
msgid "Microsoft Reserved"
msgstr "Reservat per a Microsoft"

#: src/lib/y2storage/partition_id.rb:52
msgid "NTFS"
msgstr "NTFS"

#: src/lib/y2storage/partition_id.rb:53
msgid "PReP Boot"
msgstr "Arrencada PReP"

#: src/lib/y2storage/partition_id.rb:54
msgid "Linux RAID"
msgstr "RAID de Linux"

#: src/lib/y2storage/partition_id.rb:55
msgid "Linux Swap"
msgstr "Intercanvi de Linux"

#: src/lib/y2storage/partition_id.rb:57
msgid "Windows Data"
msgstr "Dades de Windows"

#. TRANSLATORS: %s is a mount point like "/home"
#: src/lib/y2storage/proposal/settings_adjustment.rb:102
msgid "do not propose a separate %s"
msgstr "no proposis un punt de muntatge %s separat"

#. TRANSLATORS: %s is a mount point like "/home"
#: src/lib/y2storage/proposal/settings_adjustment.rb:105
msgid "disable snapshots and RAM-based size adjustments for %s"
msgstr ""
"inhabilita les instantànies i els ajustaments de mida basats en la RAM per a "
"%s"

#. TRANSLATORS: %s is a mount point like "/home"
#: src/lib/y2storage/proposal/settings_adjustment.rb:108
msgid "do not enable snapshots for %s"
msgstr "no habilitis les instantànies per a %s"

#. TRANSLATORS: %s is a mount point like "/home"
#: src/lib/y2storage/proposal/settings_adjustment.rb:111
msgid "do not adjust size of %s based on RAM size"
msgstr "no ajustis la mida de %s segons la mida de la RAM"

#. @see #volume_description
#: src/lib/y2storage/proposal/settings_adjustment.rb:120
msgid "do not propose swap"
msgstr "no proposis partició d'intercanvi"

#: src/lib/y2storage/proposal/settings_adjustment.rb:122
msgid "do not enlarge swap to RAM size"
msgstr "no engrandeixis la partició d'intercanvi a la mida de la RAM"

#. rubocop:disable Metrics/LineLength
#: src/lib/y2storage/resize_info.rb:43
msgid "Resizing is not supported by this device."
msgstr "Aquest dispositiu no admet el canvi de mida."

#: src/lib/y2storage/resize_info.rb:44
msgid "Combined limitations of partition and filesystem prevent resizing."
msgstr ""
"Les limitacions combinades de la partició i del sistema de fitxers n'eviten "
"el canvi de mida."

#: src/lib/y2storage/resize_info.rb:45
msgid "This filesystem does not support shrinking."
msgstr "Aquest sistema de fitxers no admet l'encongiment."

#: src/lib/y2storage/resize_info.rb:46
msgid "This filesystem does not support growing."
msgstr "Aquest sistema de fitxers no admet l'engrandiment."

#: src/lib/y2storage/resize_info.rb:47
msgid "Filesystem consistency check failed."
msgstr "Ha fallat la comprovació de la consistència del sistema de fitxers."

#: src/lib/y2storage/resize_info.rb:48
msgid "This filesystem already has the minimum possible size."
msgstr "Aquest sistema de fitxers ja té la mida més petita possible."

#: src/lib/y2storage/resize_info.rb:49
msgid "This filesystem already has the maximum possible size."
msgstr "Aquest sistema de fitxers ja té la mida més grossa possible."

#: src/lib/y2storage/resize_info.rb:50
msgid "The filesystem is full."
msgstr "El sistema de fitxers és ple."

#: src/lib/y2storage/resize_info.rb:51
msgid "There is no space behind this partition."
msgstr "No hi ha espai darrere d'aquesta partició."

#: src/lib/y2storage/resize_info.rb:52
msgid "This partition already has the minimum possible size."
msgstr "Aquesta partició ja té la mida més petita possible."

#: src/lib/y2storage/resize_info.rb:53
msgid "Extended partitions cannot be resized."
msgstr "No es pot canviar la mida de les particions ampliades."

#: src/lib/y2storage/resize_info.rb:54
msgid "The partition on an implicit partition table cannot be resized."
msgstr ""
"La partició d'una taula de particions implícita no es pot canviar de mida."

#: src/lib/y2storage/resize_info.rb:55
msgid "Shrinking of this type of LVM logical volumes is not supported."
msgstr "No s'admet encongir aquest tipus de volums lògics d'LVM."

#: src/lib/y2storage/resize_info.rb:56
msgid "Resizing of this type of LVM logical volumes is not supported."
msgstr "No s'admet canviar la mida d'aquest tipus de volums lògics d'LVM."

#: src/lib/y2storage/resize_info.rb:57
msgid "No space left in the LVM volume group."
msgstr "No resta espai al grup de volums d'LVM."

#: src/lib/y2storage/resize_info.rb:58
msgid "The LVM logical volume already has the minimum possible size."
msgstr "El volum lògic d'LVM ja té la mida més petita possible."

#: src/lib/y2storage/resize_info.rb:59
msgid "The LVM thin logical volume already has the maximum size."
msgstr "El volum lògic prim d'LVM ja té la mida més grossa possible."

#. One reason blocking a resize in (translated) text form.
#.
#. @return [String]
#: src/lib/y2storage/resize_info.rb:109
msgid "Unknown reason"
msgstr "Raó desconeguda"

#~ msgid "Empty backing device is not yet supported"
#~ msgstr "Encara no s'admet un dispositiu de còpia de seguretat buit."

#~ msgid ""
#~ "There is no partition of type BIOS Boot. For GPT devices it is strongly "
#~ "advised to use a BIOS Boot partition. A setup without such a partition is "
#~ "not supported and may cause problems now or in the future."
#~ msgstr ""
#~ "No hi ha cap partició d'arrencada del tipus BIOS. Per als dispositius GPT "
#~ "és molt recomanable usar una partició d'arrencada BIOS. No s'admet una "
#~ "configuració sense aquest tipus de partició i això pot causar problemes "
#~ "ara o més endavant."

#~ msgid ""
#~ "Boot disk has no partition table and it is not possible to boot from it."
#~ "You can fix it by creating a partition table on the boot disk."
#~ msgstr ""
#~ "El disc d'arrencada no té taula de particions i no és possible arrencar-"
#~ "ne. Podeu corregir-ho creant una taula de particions al disc d'arrencada."

#~ msgid "MBR gap size is not enough to correctly install bootloader"
#~ msgstr ""
#~ "La mida de l'MBR no és suficient per instal·lar-hi el carregador "
#~ "correctament."

#~ msgid "Confirm Deleting Bcache with its Devices"
#~ msgstr "Confirmeu la supressió de la Bcau amb els seus dispositius"

#~ msgid "Delete bcache \"%{bcache}\" and the affected devices?"
#~ msgstr "Voleu suprimir la bcau \"%{bcache}\" i els dispositius afectats?"

#~ msgid "There are no partitions to delete on this disk"
#~ msgstr "No hi ha cap partició per suprimir en aquest disc."

#~ msgid ""
#~ "This device only contains an implicit partition that cannot be deleted."
#~ msgstr ""
#~ "Aquest dispositiu només conté una partició implícita que no es pot "
#~ "suprimir."

#~ msgid "Confirm Deleting of All Partitions"
#~ msgstr "Confirmeu la supressió de totes les particions"

#~ msgid ""
#~ "The disk \"%{name}\" contains at least one partition.\n"
#~ "If you proceed, the following devices will be deleted:"
#~ msgstr ""
#~ "El disc %{name} conté com a mínim una partició.\n"
#~ "Si continueu, se suprimiran els dispositius següents:"

#~ msgid "Really delete all partitions on \"%{name}\"?"
#~ msgstr "Segur que voleu suprimir totes les particions de %{name}?"

#~ msgid "Remove the logical volume %{name}?"
#~ msgstr "Voleu suprimir el volum lògic %{name}?"

#~ msgid "Confirm Deleting RAID Used by LVM"
#~ msgstr "Confirmeu la supressió de la RAID usada per LVM"

#~ msgid ""
#~ "The selected RAID is used by volume group \"%{name}\".\n"
#~ "To keep the system in a consistent state, the following volume group\n"
#~ "and its logical volumes will be deleted:"
#~ msgstr ""
#~ "La RAID seleccionada l'usa el grup de volums \"%{name}\".\n"
#~ "Per mantenir el sistema en un estat consistent, els grups de volums "
#~ "següents \n"
#~ "i els seus volums lògics se suprimiran:"

#~ msgid "Delete RAID \"%{md}\" and volume group \"%{lvm_vg}\"?"
#~ msgstr "Voleu suprimir la RAID \"%{md}\" i el grup de volums \"%{lvm_vg}\"?"

#~ msgid "Delete RAID \"%{md}\" and the affected devices?"
#~ msgstr "Voleu suprimir la RAID \"%{md}\" i els dispositius afectats?"

#~ msgid "Confirm Deleting Partition Used by LVM"
#~ msgstr "Confirmeu la supressió de la partició usada per LVM"

#~ msgid ""
#~ "The selected partition is used by volume group \"%{name}\".\n"
#~ "To keep the system in a consistent state, the following volume group\n"
#~ "and its logical volumes will be deleted:"
#~ msgstr ""
#~ "La partició seleccionada l'usa el grup de volum \"%{name}\".\n"
#~ "Per mantenir el sistema en un estat consistent, els grups de volums "
#~ "següents\n"
#~ "i els seus volums lògics se suprimiran:"

#~ msgid "Delete partition \"%{partition}\" and volume group \"%{lvm_vg}\"?"
#~ msgstr ""
#~ "Voleu suprimir la partició  \"%{partition}\" i el grup de volums "
#~ "\"%{lvm_vg}\"?"

#~ msgid "Confirm Deleting Partition Used by RAID"
#~ msgstr "Confirmeu la supressió de la partició usada per RAID"

#~ msgid ""
#~ "The selected partition belongs to RAID \"%{name}\".\n"
#~ "To keep the system in a consistent state, the following\n"
#~ "RAID device will be deleted:"
#~ msgstr ""
#~ "La partició seleccionada pertany a la RAID \"%{name}\".\n"
#~ "Per mantenir el sistema en un estat consistent,\n"
#~ "els següents dispositius RAID se suprimiran:"

#~ msgid "Delete partition \"%{partition}\" and RAID \"%{md}\"?"
#~ msgstr "Voleu suprimir la partició \"%{partition}\" i la RAID \"%{md}\"?"

#~ msgid "Volume Group"
#~ msgstr "Grup de volums"

#~ msgid "Resize RAID %s"
#~ msgstr "Canvia la mida de la RAID %s"

#~ msgid "&Expert..."
#~ msgstr "&Expert..."

#~ msgid "Clone this Disk"
#~ msgstr "Clona aquest disc"

#~ msgid ""
#~ "This will delete all existing partitions on that device\n"
#~ "and all devices (LVM volume groups, RAIDs etc.)\n"
#~ "that use any of those partitions!"
#~ msgstr ""
#~ "Això suprimirà totes les particions existents del dispositiu\n"
#~ "i tots els dispositius (volums LVM, grups, RAID, etc.)\n"
#~ "que usin qualsevol d'aquestes particions!"

#~ msgid "Move partition %{name} backward?"
#~ msgstr "Voleu moure la partició %{name} enrere?"

#~ msgid "Forward"
#~ msgstr "Endavant"

#~ msgid "Backward"
#~ msgstr "Enrere"

#~ msgid "Disk Label: %s"
#~ msgstr "Etiqueta del disc: %s"

#~ msgid "Hard Disks "
#~ msgstr "Discs durs "

#~ msgid "Partition: "
#~ msgstr "Partició: "

#~ msgid "Device Graph"
#~ msgstr "Gràfic de dispositius"

#~ msgid "Retry"
#~ msgstr "Torna-hi"

#~ msgid "No proposal possible"
#~ msgstr "No hi ha proposta possible."

#~ msgid "No proposal possible."
#~ msgstr "No hi ha proposta possible."

#~ msgid "Cannot continue"
#~ msgstr "No es pot continuar"

#~ msgid ""
#~ "'Password' and 'Retype password'\n"
#~ "do not match. Retype the password."
#~ msgstr ""
#~ "La contrasenya i la reescriptura de la\n"
#~ "contrasenya no coincideixen."

#~ msgid "Crypt Files"
#~ msgstr "Fitxers crypt"

#~ msgid "Device Mapper"
#~ msgstr "Mapador de dispositius"

#~ msgid "Unused Devices"
#~ msgstr "Dispositius no usats"

#~ msgid "Mount Graph"
#~ msgstr "Gràfic de muntatge"

#~ msgid "Fstab options..."
#~ msgstr "Opcions de fstab..."

#~ msgid "Mountable by user"
#~ msgstr "Muntable per l'usuari"

#~ msgid "tmpfs"
#~ msgstr "tmpfs"

#~ msgid ""
#~ "<p>\n"
#~ "TODO: this dialog is just temporary. Hopefully it will end up including "
#~ "help of each setup.</p>"
#~ msgstr ""
#~ "<p>\n"
#~ "PER FER: aquest diàleg és només temporal. Esperem que acabi incloent-hi "
#~ "una ajuda per a cada configuració.</p>"

#~ msgid ""
#~ "<p>This view shows detailed information about the\n"
#~ "selected hard disk.</p><p>The overview contains:</p>"
#~ msgstr ""
#~ "<p>Aquesta visualització mostra informació detallada sobre\n"
#~ "el disc dur seleccionat.</p><p>El resum conté el següent:</p>"

#~ msgid "File system &ID:"
#~ msgstr "&Identificador del sistema de fitxers:"

#~ msgid ""
#~ "<p>This view shows detailed information about the\n"
#~ "selected logical volume.</p><p>The overview contains:</p>"
#~ msgstr ""
#~ "<p>Aquesta visualització mostra informació detallada sobre\n"
#~ "el volum lògic seleccionat.</p><p>El resum conté el següent:</p>"

#~ msgid ""
#~ "<p>This view shows detailed information about the\n"
#~ "selected volume group.</p><p>The overview contains:</p>"
#~ msgstr ""
#~ "<p>Aquesta visualització mostra informació detallada sobre\n"
#~ "el grup de volums seleccionat.</p><p>El resum conté el següent:</p>"

#~ msgid ""
#~ "<p>This view shows detailed information about the\n"
#~ "selected partition.</p><p>The overview contains:</p>"
#~ msgstr ""
#~ "<p>Aquesta visualització mostra informació detallada sobre\n"
#~ "la partició seleccionada.</p><p>El resum conté el següent:</p>"

#~ msgid "FS ID: %s"
#~ msgstr "Id. del SF: %s"

#~ msgid "Initializing..."
#~ msgstr "Iniciant..."

#~ msgid "<p>Volumes are being detected.</p>"
#~ msgstr "<p>Detectant els volums.</p>"

#~ msgid "Storage Configuration"
#~ msgstr "Configuració de l'emmagatzematge"

#~ msgid "List disks"
#~ msgstr "Llista els discs"

#~ msgid "List partitions"
#~ msgstr "Llista les particions"

#~ msgid "&Expert Partitioner..."
#~ msgstr "Partidor &expert..."

#~ msgid "&Create Partition Setup..."
#~ msgstr "&Creeu una configuració de particions..."

#~ msgid ""
#~ "No automatic proposal possible.\n"
#~ "Specify mount points manually in the 'Partitioner' dialog."
#~ msgstr ""
#~ "No és possible elaborar una proposta automàtica.\n"
#~ "Especifiqueu manualment els punts de muntatge al diàleg del \"Partidor\"."

#~ msgid "Edit Proposal Settings"
#~ msgstr "Editeu els paràmetres proposats"

#~ msgid ""
#~ "<p>\n"
#~ "To make only small adjustments to the proposed\n"
#~ "setup (like changing filesystem types), choose\n"
#~ "<b>%1</b> and modify the settings in the expert\n"
#~ "partitioner dialog.</p>\n"
#~ msgstr ""
#~ "<p>\n"
#~ "Si només voleu fer petites modificacions a la configuració\n"
#~ "proposada (com ara modificar els tipus de sistemes de fitxers), trieu\n"
#~ "<b>%1</b> i feu les modificacions al diàleg del partidor en mode\n"
#~ "d'expert.</p>\n"

#~ msgid ""
#~ "<p>\n"
#~ "If the suggestion does not fit your needs, create\n"
#~ "your own partition setup starting with the partitions \n"
#~ "currently present on the disks. Select\n"
#~ "<b>%1</b>.\n"
#~ "This is also the option to choose for\n"
#~ "advanced configurations like RAID and encryption.</p>\n"
#~ msgstr ""
#~ "<p>\n"
#~ "Si la proposta no s'ajusta a les vostres necessitats, podeu crear\n"
#~ "particions pròpies tot començant per les particions tal com\n"
#~ "es troben actualment als discs. En aquest cas, seleccioneu\n"
#~ "<b>%1</b>.\n"
#~ "Aquesta mateixa opció s'ha de seleccionar per a\n"
#~ "opcions avançades com ara RAID i xifratge.</p>\n"

#~ msgid "Impossible to create the requested proposal."
#~ msgstr "No s'ha pogut crear la proposta que heu sol·licitat."

#~ msgid "Not enough space available to propose snapshots for root volume."
#~ msgstr ""
#~ "No hi ha prou espai disponible per proposar instantànies del volum "
#~ "d'arrel."

#~ msgid "Not enough space available to propose separate /home."
#~ msgstr "No hi ha prou espai disponible per proposar una /home separada."

#~ msgid "Nothing assigned as root filesystem. Cannot continue."
#~ msgstr ""
#~ "No hi ha res assignat com a sistema de fitxers arrel. No es pot continuar."

#~ msgid "Preparing disks..."
#~ msgstr "Preparació dels discs..."

#~ msgid "MB"
#~ msgstr "MB"

#~ msgid ""
#~ "Windows\n"
#~ "Used\n"
#~ "%1 "
#~ msgstr ""
#~ "Windows\n"
#~ "usat\n"
#~ "%1 "

#~ msgid ""
#~ "Windows\n"
#~ "Free\n"
#~ "%1 "
#~ msgstr ""
#~ "Windows\n"
#~ "lliure\n"
#~ "%1 "

#~ msgid ""
#~ "Linux\n"
#~ "%1 "
#~ msgstr ""
#~ "Linux\n"
#~ "%1 "

#~ msgid "Windows Free (%1)"
#~ msgstr "Windows lliure (%1)"

#~ msgid "Linux (%1)"
#~ msgstr "Linux (%1)"

#~ msgid ""
#~ "<p>\n"
#~ "Choose the new size for your Windows partition.\n"
#~ "</p>"
#~ msgstr ""
#~ "<p>\n"
#~ "Trieu una nova mida per a la partició del Windows.\n"
#~ "</p>"

#~ msgid ""
#~ "\n"
#~ "<p>\n"
#~ "The actual resizing will not be performed until after you confirm all "
#~ "your\n"
#~ "settings in the last installation dialog. Until then your Windows\n"
#~ "partition will remain untouched.\n"
#~ "</p>\n"
#~ msgstr ""
#~ "\n"
#~ "<p>\n"
#~ "El canvi de mida real només es durà a terme un cop s'hagin confirmat "
#~ "totes\n"
#~ "les seleccions fetes a l'última finestra de la instal·lació. Fins "
#~ "aleshores, la \n"
#~ "partició del Windows no es modificarà.\n"
#~ "</p>\n"

#~ msgid ""
#~ "\n"
#~ "<p>\n"
#~ "To skip resizing your Windows partition, press\n"
#~ "<b>Back</b>.\n"
#~ "</p>\n"
#~ msgstr ""
#~ "\n"
#~ "<p>\n"
#~ "Per a ometre del redimensionament de la partició del Windows, premeu\n"
#~ "<b>Enrere</b>.\n"
#~ "</p>\n"

#~ msgid "Now"
#~ msgstr "Ara"

#~ msgid "After Installation"
#~ msgstr "Després de la instal·lació"

#~ msgid ""
#~ "\n"
#~ "<p>\n"
#~ "The upper bar graph displays the current situation.\n"
#~ "The lower bar graph displays the situation after the installation (after\n"
#~ "the partition resize).\n"
#~ "</p>\n"
#~ msgstr ""
#~ "\n"
#~ "<p>\n"
#~ "A la barra gràfica superior es mostra la situació actual.\n"
#~ "A la barra gràfica inferior es mostra la situació després de la "
#~ "instal·lació (un \n"
#~ "cop dut a terme el redimensionament).\n"
#~ "</p>\n"

#~ msgid ""
#~ "\n"
#~ "<p>\n"
#~ "Drag the slider or enter a numeric value in either\n"
#~ "input field to adjust the suggested values.\n"
#~ "</p>\n"
#~ msgstr ""
#~ "\n"
#~ "<p>\n"
#~ "Arrossegueu el lliscador o introduïu un valor numèric a cada\n"
#~ "camp d'entrada per ajustar-ne els valors suggerits.\n"
#~ "</p>\n"

#~ msgid ""
#~ "\n"
#~ "<p>\n"
#~ "Within the space you reserve for Linux, partitions will automatically be\n"
#~ "created as necessary.\n"
#~ "</p>"
#~ msgstr ""
#~ "\n"
#~ "<p>\n"
#~ "A l'espai que es reserva per a Linux, les particions es crearan\n"
#~ "quan sigui necessari.\n"
#~ "</p>"

#~ msgid "Windows Used"
#~ msgstr "Usat per Windows"

#~ msgid "Free"
#~ msgstr "Lliure"

#~ msgid "Linux"
#~ msgstr "Linux"

#~ msgid ""
#~ "\n"
#~ "<p>Enter a value for the size of your <b>Linux</b> installation.\n"
#~ "The partitions will automatically be created within this range\n"
#~ "as required for &product;.\n"
#~ "</p>\n"
#~ msgstr ""
#~ "\n"
#~ "<p>Introduïu un valor per a determinar la mida de la instal·lació de "
#~ "<b>Linux</b>.\n"
#~ "Les particions del sistema &product; es crearan de forma automàtica\n"
#~ "en funció d'aquest valor.\n"
#~ "</p>\n"

#~ msgid ""
#~ "\n"
#~ "<p>\n"
#~ "<b>Windows Used</b> is the size of the space your Windows partition "
#~ "uses.\n"
#~ "</p>\n"
#~ msgstr ""
#~ "\n"
#~ "<p>\n"
#~ "<b>Windows usat</b> és la mida de la part emprada en la partició de "
#~ "Windows.\n"
#~ "</p>\n"

#~ msgid ""
#~ "\n"
#~ "<p><b>Free</b> indicates the current free space (before the Linux\n"
#~ "installation) on the partition.\n"
#~ "</p>"
#~ msgstr ""
#~ "\n"
#~ "<p><b>Lliure</b> indica l'espai lliure actual (abans de la instal·lació "
#~ "de\n"
#~ "Linux) de la partició.\n"
#~ "</p>"

#~ msgid ""
#~ "An error has occurred.\n"
#~ "\n"
#~ "The space available on the Windows partition is not sufficient for\n"
#~ "the minimum Linux installation.\n"
#~ "\n"
#~ "To install Linux, boot Windows first and uninstall some \n"
#~ "applications or delete data to free space.\n"
#~ "\n"
#~ "You need at least %1 MB of free space on the\n"
#~ "Windows device, including Windows workspace and\n"
#~ "space for %2.\n"
#~ msgstr ""
#~ "S'ha produït un error.\n"
#~ "\n"
#~ "La partició de Windows no té l'espai suficient per a \n"
#~ "la instal·lació mínima de Linux.\n"
#~ "\n"
#~ "Per instal·lar Linux, primer heu d'arrencar Windows\n"
#~ "i desinstal·lar algunes aplicacions o eliminar algunes dades per "
#~ "alliberar-ne espai.\n"
#~ "\n"
#~ "Necessiteu com a mínim %1 MB d'espai lliure al dispositiu de\n"
#~ "Windows, comptant l'espai ocupat per l'estació de treball Windows i per "
#~ "a \n"
#~ "%2.\n"

#~ msgid ""
#~ "Checking the file system of your Windows partition\n"
#~ "for consistency.\n"
#~ "\n"
#~ "Depending on the size of your Windows partition\n"
#~ "and the amount of space used, this may take a while.\n"
#~ "\n"
#~ msgstr ""
#~ "Comprovant la coherència del sistema de\n"
#~ "fitxers de la partició Windows.\n"
#~ "\n"
#~ "En funció de la mida de la partició de Windows i de la\n"
#~ "quantitat d'espai emprat, aquesta acció pot trigar una estona a acabar.\n"
#~ "\n"

#~ msgid ""
#~ "An error has occurred.\n"
#~ "\n"
#~ "Your Windows partition has errors in the file system.\n"
#~ "\n"
#~ "Boot Windows and clear those errors by running\n"
#~ "scandisk and defrag.\n"
#~ "\n"
#~ "If the problem occurs again next time, resize your\n"
#~ "Windows partition by other means.\n"
#~ msgstr ""
#~ "S'ha produït un error.\n"
#~ "\n"
#~ "La partició de Windows presenta errors al sistema de fitxers.\n"
#~ "\n"
#~ "Arrenqueu un altre cop el Windows i eviteu aquests errors executant\n"
#~ "scandisk i defrag.\n"
#~ "\n"
#~ "Si el problema es torna a repetir, redimensioneu\n"
#~ "la partició del Windows d'una altra manera.\n"

#~ msgid "The available space is not sufficient for an installation."
#~ msgstr "L'espai disponible no és suficient per a una instal·lació."

#~ msgid ""
#~ "An internal error has occurred.\n"
#~ "\n"
#~ "\t      You cannot shrink your Windows partition during\n"
#~ "\t      installation. Your hard disk has not been altered.\n"
#~ "\n"
#~ "\t      Abort the installation now and shrink your\n"
#~ "\t      Windows partition by other means.\n"
#~ "\t      "
#~ msgstr ""
#~ "S’ha produït un error intern.\n"
#~ "\n"
#~ "\t      No es pot reduir la partició de Windows durant\n"
#~ "\t      la instal·lació. El disc dur encara no s'ha modificat.\n"
#~ "\n"
#~ "\t      Interrompeu el procés d'instal·lació ara i reduïu\n"
#~ "\t      la partició de Windows amb altres mitjans.\n"
#~ "\t      "

#~ msgid ""
#~ "Your system can only be configured with the custom partitioning option."
#~ msgstr ""
#~ "El vostre sistema només pot configurar-se amb l'opció de partició "
#~ "personalitzada."

#~ msgid ""
#~ "An error has occurred.\n"
#~ "\n"
#~ "The Windows version on your system is \n"
#~ "not compatible with the resizing tool.\n"
#~ "Shrinking your Windows partition is not possible.\n"
#~ "\n"
#~ "Choose a different disk or abort the installation and\n"
#~ "shrink your Windows partition by other means.\n"
#~ msgstr ""
#~ "S’ha produït un error.\n"
#~ "\n"
#~ "S’ha trobat una versió de Windows al sistema no compatible amb l’eina\n"
#~ "de redimensionament.\n"
#~ "No es pot reduir la partició de Windows.\n"
#~ "\n"
#~ "Trieu un altre disc o avorteu la instal·lació per \n"
#~ "reduir la partició de Windows mitjançant altres mitjans.\n"

#~ msgid ""
#~ "The Windows version of your system could not be determined.\n"
#~ "\n"
#~ "It is therefore not possible to shrink your Windows partition.\n"
#~ "\n"
#~ "Choose a different disk or abort the installation and\n"
#~ "shrink your Windows partition by other means.\n"
#~ msgstr ""
#~ "No s'ha pogut determinar la versió de Windows del sistema.\n"
#~ "\n"
#~ "Per això, no és possible reduir la partició de Windows.\n"
#~ "\n"
#~ "Trieu un altre disc o interrompeu la instal·lació i\n"
#~ "reduïu la partició de Windows mitjançant altres mitjans.\n"

#~ msgid ""
#~ "You selected to shrink your Windows partition.\n"
#~ "In the next dialog, specify the amount of\n"
#~ "Windows space that should be freed for %1.\n"
#~ "\n"
#~ "A data backup is strongly recommended\n"
#~ "because data must be reorganized. \n"
#~ "Under rare circumstances, this could fail.\n"
#~ "\n"
#~ "Only continue if you have successfully run\n"
#~ "the Windows system applications scandisk and defrag.\n"
#~ "\n"
#~ "Really shrink your Windows partition?\n"
#~ msgstr ""
#~ "S'ha decidit reduir la partició de Windows.\n"
#~ "Al diàleg que apareixerà a continuació podreu indicar \n"
#~ "l’espai que alliberarà Windows per a %1.\n"
#~ "\n"
#~ "És recomanable fer una còpia de seguretat ja que es\n"
#~ "reorganitzaran les dades i es podrien generar errors. \n"
#~ "En circumstàncies normals, aquest cas es presenta en molt poques "
#~ "ocasions.\n"
#~ "\n"
#~ "Assegureu-vos que les aplicacions scandisk i defrag del sistema Windows\n"
#~ "s’han executat amb èxit.\n"
#~ "\n"
#~ "Esteu segur que voleu reduir la mida de la partició de Windows?\n"

#~ msgid "&Shrink Windows"
#~ msgstr "Encongeix el Window&s"

#~ msgid ""
#~ "You selected to delete your Windows partition completely.\n"
#~ "\n"
#~ "All data on this partition will be lost in the process.\n"
#~ "\n"
#~ "Really delete your Windows partition?\n"
#~ msgstr ""
#~ "Heu decidit eliminar completament la partició de Windows.\n"
#~ "\n"
#~ "Totes les dades que es trobin en aquesta partició es perdran durant el "
#~ "procés.\n"
#~ "\n"
#~ "Esteu segur que voleu eliminar la partició de Windows?\n"

#~ msgid "&Delete Windows"
#~ msgstr "E&limina el Windows"

#~ msgid ""
#~ "Too few partitions are marked for removal or \n"
#~ "the disk is too small. \n"
#~ "To install Linux, select more partitions to \n"
#~ "remove or select a larger disk."
#~ msgstr ""
#~ "No s'han marcat prou particions per eliminar\n"
#~ "o el disc és massa petit. \n"
#~ "Per instal·lar Linux, seleccioneu més particions que \n"
#~ "s'han d'eliminar o seleccioneu un disc més gran."

#~ msgid "Available &Disks"
#~ msgstr "&Discs disponibles"

#~ msgid "&Custom Partitioning (for experts)"
#~ msgstr "Parti&ment personalitzat (per a experts)"

#~ msgid ""
#~ "No disks found. Try using the update CD, if available, for installation."
#~ msgstr ""
#~ "No s'han trobat discs. Proveu d'usar el CD d'actualització per a la "
#~ "instal·lació, si està disponible."

#~ msgid ""
#~ "<p>\n"
#~ "All hard disks automatically detected on your system\n"
#~ "are shown here. Select the hard disk on which to install &product;.\n"
#~ "</p>\n"
#~ msgstr ""
#~ "<p>\n"
#~ "Tots els discs durs detectats automàticament al sistema\n"
#~ "es mostren aquí. Seleccioneu el disc dur al qual voleu instal·lar el "
#~ "&product;.\n"
#~ "</p>\n"

#~ msgid ""
#~ "<p>\n"
#~ "You may select later which part of the disk is used for &product;.\n"
#~ "</p>\n"
#~ msgstr ""
#~ "<p>\n"
#~ "Posteriorment podeu seleccionar el lloc del disc dur on s'instal·larà el "
#~ "&product;.\n"
#~ "</p>\n"

#~ msgid ""
#~ "\n"
#~ "<p>\n"
#~ "The <b>Custom Partitioning</b> option for experts allows full\n"
#~ "control over partitioning the hard disks and assigning\n"
#~ "partitions to mount points when installing &product;.\n"
#~ "</p>\n"
#~ msgstr ""
#~ "\n"
#~ "<p>\n"
#~ "Per als experts existeix l’opció <b>Partiment personalitzat</b>\n"
#~ "que permet tenir un control complet sobre les particions dels discs durs\n"
#~ "i assignar les particions a punts de muntatge durant la instal·lació de "
#~ "&productes;.\n"
#~ "</p>\n"

#~ msgid "Preparing Hard Disk"
#~ msgstr "Preparació del disc dur"

#~ msgid "Select one of the options to continue."
#~ msgstr "Seleccioneu una de les opcions per continuar."

#~ msgid "Disk %1 is in use by %2"
#~ msgstr "El disc %1 l'està fent servir %2"

#~ msgid "Activate multipath?"
#~ msgstr "Voleu activar el multicamí?"

#~ msgid ""
#~ "No snapshots possible.\n"
#~ "Please use larger root partition."
#~ msgstr ""
#~ "Les instantànies no són possibles.\n"
#~ "Si us plau, useu una partició d'arrel més grossa."

#~ msgid ""
#~ "The /home partition will not be formatted. After installation,\n"
#~ "ensure that ownerships of home directories are set properly."
#~ msgstr ""
#~ "La partició /home no es formatarà. Després de la instal·lació,\n"
#~ "assegureu-vos que els propietaris dels directoris de la carpeta de "
#~ "l'usuari estiguin ben establerts."

#~ msgid "Standard"
#~ msgstr "Estàndard"

#~ msgid ""
#~ "The current selection is invalid:\n"
#~ "%1"
#~ msgstr ""
#~ "La selecció actual no és vàlida:\n"
#~ "%1"

#~ msgid "&%1:    %2, unassigned"
#~ msgstr "&%1:    %2, no assignat"

#~ msgid ""
#~ "Disk Areas to Use\n"
#~ "to Install %1\n"
#~ msgstr ""
#~ "Àrees del disc a usar\n"
#~ "per instal·lar-hi %1\n"

#~ msgid "Use &Entire Hard Disk"
#~ msgstr "Usa &tot el disc"

#~ msgid ""
#~ "There are no partitions on this disk yet.\n"
#~ "The entire disk will be used for %1."
#~ msgstr ""
#~ "El disc encara no conté cap partició.\n"
#~ "El disc sencer s'utilitzarà per a %1."

#~ msgid ""
#~ "This disk appears to be used by Windows.\n"
#~ "There is not enough space to install Linux."
#~ msgstr ""
#~ "Sembla que aquest disc l'utilitza Windows.\n"
#~ "No hi ha prou espai per instal·lar Linux."

#~ msgid "&Delete Windows Completely"
#~ msgstr "E&limina el Windows completament"

#~ msgid ""
#~ "<p>\n"
#~ "Select where on your hard disk to install &product;.\n"
#~ "</p>\n"
#~ msgstr ""
#~ "<p>\n"
#~ "Seleccioneu en quin lloc del disc dur s'instal·larà el &product;.\n"
#~ "</p>\n"

#~ msgid ""
#~ "<p>\n"
#~ "Use either the <b>entire hard disk</b> or one or more of the\n"
#~ "partitions or free regions shown.\n"
#~ "</p>\n"
#~ msgstr ""
#~ "<p>\n"
#~ "Podeu utilitzar tant el <b>disc dur sencer</b> com una o més de\n"
#~ "les particions o espais lliures mostrats.\n"
#~ "</p>\n"

#~ msgid ""
#~ "<p>\n"
#~ "Notice: If you select a region that is not shown as <i>free</i>, you\n"
#~ "might loose existing data on your hard disk. This could also affect\n"
#~ "other operating systems.\n"
#~ "</p>"
#~ msgstr ""
#~ "<p>\n"
#~ "Nota: si seleccioneu una zona no marcada com a <i>lliure</i>, és "
#~ "possible\n"
#~ "que perdeu les dades existents al disc dur. Aquesta acció\n"
#~ "fins i tot pot afectar altres sistemes operatius.\n"
#~ "</p>"

#~ msgid ""
#~ "<p>\n"
#~ "<b><i>The marked regions will be deleted. All data there will be\n"
#~ "lost. </i></b> There will be no way to recover this data.\n"
#~ "</p>\n"
#~ msgstr ""
#~ "<p>\n"
#~ "<b><i>Les zones marcades s'eliminaran. Es perdran totes les dades que \n"
#~ "continguin.</i></b> No serà possible recuperar aquestes dades.\n"
#~ "</p>\n"

#~ msgid "Installing on:"
#~ msgstr "Instal·lant a"

#~ msgid ""
#~ "<p>\n"
#~ "The selected hard disk is probably used by Windows. There is not enough\n"
#~ "space for &product;. You can either <b>delete Windows completely</b> or\n"
#~ "<b>shrink</b> it to get enough free space.\n"
#~ "</p>"
#~ msgstr ""
#~ "<p>\n"
#~ "És molt probable que el disc dur seleccionat s'utilitzi per al Windows. "
#~ "No hi ha \n"
#~ "prou espai per a &product;. Es pot <b>eliminar el Windows completament,</"
#~ "b> o bé,\n"
#~ "<b>encongir</b> la partició per obtenir espai lliure suficient.\n"
#~ "</p>"

#~ msgid ""
#~ "<p>\n"
#~ "If you delete Windows, all data on this partition will be "
#~ "<b>irreversibly\n"
#~ "lost</b> in the installation. When shrinking Windows, we <b>strongly\n"
#~ "recommend a data backup</b>, because the data must be reorganized.\n"
#~ "This may fail under rare circumstances.\n"
#~ "</p>\n"
#~ msgstr ""
#~ "<p>\n"
#~ "Si elimineu el Windows, totes les dades que es trobin en aquesta partició "
#~ "es perdran\n"
#~ "<b>de forma irreversible</b> durant la instal·lació. Si voleu encongir "
#~ "la\n"
#~ "partició del Windows, és <b>molt</b> recomanable fer una\n"
#~ "<b>còpia de seguretat de les dades</b>, ja que es farà una\n"
#~ "reorganització de les dades i podria conduir a errors en alguns\n"
#~ "casos excepcionals.\n"
#~ "</p>\n"

#~ msgid "Propose Separate &Home Partition"
#~ msgstr "Proposa una partició per a l'&usuari separada"

#~ msgid "Create &LVM Based Proposal"
#~ msgstr "Crea una proposta basada en &LVM"

#~ msgid "Encrypt Volume Group"
#~ msgstr "Encripta el grup de volums"

#~ msgid "Proposal type"
#~ msgstr "Tipus de proposta"

#~ msgid ""
#~ "You have not assigned a root partition for\n"
#~ "installation. This does not work. Assign the root mount point \"/\" to a\n"
#~ "partition.\n"
#~ "\n"
#~ "Really use this setup?\n"
#~ msgstr ""
#~ "No heu assignat cap partició d'arrel per a la\n"
#~ "instal·lació. Això no funciona. Assigneu el punt de muntatge d'arrel \"/"
#~ "\" a una\n"
#~ "partició.\n"
#~ "\n"
#~ "Realment voleu fer servir aquesta configuració?\n"

#~ msgid ""
#~ "You tried to mount a FAT partition to one of the following mount\n"
#~ "points: /, /usr, /home, /opt or /var. This will very likely cause "
#~ "problems.\n"
#~ "Use a Linux file system, such as ext3 or ext4, for these mount points.\n"
#~ "\n"
#~ "Really use this setup?\n"
#~ msgstr ""
#~ "Heu intentat muntar una partició fat en un\n"
#~ "dels punts de muntatge següents: /, /usr, /home, /opt o /var. Això "
#~ "probablement comportarà problemes.\n"
#~ "Utilitzeu un sistema de fitxers de Linux (ext3 o ext4) per a aquests "
#~ "punts de muntatge.\n"
#~ "\n"
#~ "Realment voleu utilitzar aquesta configuració?\n"

#~ msgid ""
#~ "You tried to mount a FAT partition to the\n"
#~ "mount point /boot. This will very likely cause problems. Use a Linux "
#~ "file\n"
#~ "system, such as ext3 or ext4, for this mount point.\n"
#~ "\n"
#~ "Really use this setup?\n"
#~ msgstr ""
#~ "Heu intentat muntar una partició FAT sobre el punt de muntatge /boot.\n"
#~ "Això probablement comportarà problemes. Utilitzeu un sistema de fitxers "
#~ "Linux\n"
#~ "com ara ext3 o ext4 per a aquest punt de muntatge.\n"
#~ "\n"
#~ "Realment voleu fer servir aquesta configuració?\n"

#~ msgid ""
#~ "You have mounted a partition with Btrfs to the\n"
#~ "mount point /boot. This will very likely cause problems. Use a Linux "
#~ "file\n"
#~ "system, such as ext3 or ext4, for this mount point.\n"
#~ "\n"
#~ "Really use this setup?\n"
#~ msgstr ""
#~ "Heu muntat una partició amb Btrfs al punt de\n"
#~ "muntatge /boot. Això probablement causarà problems. Feu servir un sistema "
#~ "de fitxers Linux \n"
#~ "com ara ext3 o ext4 per a aquest punt de muntatge.\n"
#~ "\n"
#~ "Realment voleu fer servir aquesta configuració?\n"

#~ msgid ""
#~ "Warning:\n"
#~ "Your system needs a boot partition, either with type 0x41 PReP/CHRP\n"
#~ "on MS-DOS or type 0x00 GPT PReP Boot on GPT.\n"
#~ "Please, consider creating one.\n"
#~ "\n"
#~ "Really use this setup?\n"
#~ msgstr ""
#~ "Avís:\n"
#~ "El sistema necessita una partició d'arrencada amb el tipus 0x41 PReP/"
#~ "CHRP\n"
#~ "a MS-DOS o tipus 0x00 GPT PReP Boot a GPT.\n"
#~ "Si us plau, considereu crear-ne una.\n"
#~ "\n"
#~ "Realment voleu usar aquesta configuració?\n"

#~ msgid ""
#~ "Warning:\n"
#~ "Your boot partition ends above cylinder %1.\n"
#~ "Your BIOS does not seem able to boot\n"
#~ "partitions above cylinder %1.\n"
#~ "With the current setup, your %2\n"
#~ "installation might not be directly bootable.\n"
#~ "\n"
#~ "Really use this setup?\n"
#~ msgstr ""
#~ "Atenció:\n"
#~ "el final de la partició d'arrencada sobrepassa el cilindre %1.\n"
#~ "No sembla que la BIOS sigui capaç d'arrencar les particions situades\n"
#~ "per sobre el cilindre %1.\n"
#~ "Amb la configuració actual, la instal·lació de %2 no serà arrencable\n"
#~ "directament.\n"
#~ "\n"
#~ "Realment ho voleu així?\n"

#~ msgid ""
#~ "Warning:\n"
#~ "Your boot partition is smaller than %1.\n"
#~ "We recommend to increase the size of /boot.\n"
#~ "\n"
#~ "Really keep this size of the boot partition?\n"
#~ msgstr ""
#~ "Atenció:\n"
#~ "La partició d'arrencada és inferior a %1.\n"
#~ "És recomanable augmentar la mida de /boot.\n"
#~ "\n"
#~ "Realment voleu mantenir aquesta mida per a la partició /boot?\n"

#~ msgid ""
#~ "Warning: There is no partition of type bios_grub present.\n"
#~ "Such a partition is recommended (required with Btrfs) when Grub2 is\n"
#~ "installed in the MBR of a GPT disk. It must be unformatted and\n"
#~ "approximately 1MB large.\n"
#~ "Really use this setup?\n"
#~ msgstr ""
#~ "Avís: no hi ha cap partició del tipus bios_grub present.\n"
#~ "Una partició com aquesta és recomanable (requerida amb Btrfs) quan el "
#~ "Grub2\n"
#~ "està instal·lat a l'MBR d'un disc GPT. No ha d'estar formatada i\n"
#~ "ha de tenir aproximadament 1MB.\n"
#~ "Realment voleu usar aquesta configuració?\n"

#~ msgid ""
#~ "Warning: There is no partition mounted as /boot.\n"
#~ "To boot from your hard disk, a small /boot partition\n"
#~ "(approx. %1) is required.  Consider creating one\n"
#~ "with type 0x41 PReP/CHRP on MS-DOS or type 0x00 GPT\n"
#~ "PReP Boot on GPT.\n"
#~ "\n"
#~ "Really use the setup without /boot partition?\n"
#~ msgstr ""
#~ "Avís: no hi ha cap partició muntada com a /boot.\n"
#~ "Per arrencar des del disc dur, cal una petita partició /boot\n"
#~ "(aprox. %1).  Considereu crear-ne una\n"
#~ "amb el tipus 0x41 PReP/CHRP a MS-DOS o tipus 0x00 GPT\n"
#~ "PReP Boot a GPT.\n"
#~ "\n"
#~ "Realment voleu usar la configuració sense una partició /boot?\n"

#~ msgid ""
#~ "Warning: According to your setup, you intend to\n"
#~ "boot your machine from the root partition (/), which, unfortunately,\n"
#~ "has an end cylinder above %1. Your BIOS does not seem capable\n"
#~ "of booting partitions beyond the %1 cylinder boundary,\n"
#~ "which means your %2 installation will not be\n"
#~ "directly bootable.\n"
#~ "\n"
#~ "Really use this setup?\n"
#~ msgstr ""
#~ "Atenció: en funció de la configuració, preteneu arrencar\n"
#~ "la màquina des de la partició arrel (/). Malauradament, aquesta partició "
#~ "acaba\n"
#~ "en un cilindre per sobre de %1. Sembla que la BIOS no pot arrencar\n"
#~ "les particions situades per sobre del límit de %1, la qual cosa significa "
#~ "que la instal·lació \n"
#~ "de %2 no es podrà arrencar directament.\n"
#~ "\n"
#~ "Voleu fer servir realment aquesta configuració?\n"

#~ msgid ""
#~ "Warning: Some subvolumes of the root filesystem are shadowed by\n"
#~ "mount points of other filesystem. This could lead to problems.\n"
#~ "%s\n"
#~ "Really use this setup?\n"
#~ msgstr ""
#~ "Avís: alguns subvolums del sistema de fitxers d'arrel són tapats\n"
#~ "pels punts de muntatge d'altres sistemes de fitxers. Això podria "
#~ "comportar problemes.\n"
#~ "%s\n"
#~ "Realment voleu fer servir aquesta configuració?\n"

#~ msgid ""
#~ "Warning: With your current setup, your %1\n"
#~ "installation might not be directly bootable, because\n"
#~ "your files below \"/boot\" are on a software RAID device.\n"
#~ "The boot loader setup sometimes fails in this configuration.\n"
#~ "\n"
#~ "Really use this setup?\n"
#~ msgstr ""
#~ "Atenció: en funció de la configuració actual, és possible que la "
#~ "instal·lació de %1\n"
#~ "no es pugui iniciar directament ja que\n"
#~ "els fitxers per sota de \"/boot\" es troben en un dispositiu RAID.\n"
#~ "En algunes ocasions, l'inici del carregador d'arrencada falla en aquesta "
#~ "configuració.\n"
#~ "\n"
#~ "Realment voleu fer servir aquesta configuració?\n"

#~ msgid ""
#~ "Warning: With your current setup, your %2 installation\n"
#~ "will encounter problems when booting, because you have no\n"
#~ "FAT partition mounted on %1.\n"
#~ "\n"
#~ "This will cause severe problems with the normal boot setup.\n"
#~ "\n"
#~ "If you do not know exactly what you are doing, use a normal\n"
#~ "FAT partition for your files below %1.\n"
#~ "\n"
#~ "Really use this setup?\n"
#~ msgstr ""
#~ "Atenció: en funció de la configuració actual podeu tenir problemes per\n"
#~ "arrencar la instal·lació de %2, ja que\n"
#~ "no s'ha muntat cap partició FAT a %1.\n"
#~ "\n"
#~ "Això produirà problemes greus amb la configuració normal de l'arrencada.\n"
#~ "\n"
#~ "Si no teniu coneixements de com funciona, és recomanable que feu ús\n"
#~ "d'una partició FAT normal per als vostres fitxers per sota de %1.\n"
#~ "\n"
#~ "Realment voleu fer servir aquesta configuració?\n"

#~ msgid ""
#~ "Warning: With your current setup, your %2 installation will\n"
#~ "encounter problems when booting, because you have no \n"
#~ "separate %1 partition on your RAID disk.\n"
#~ "\n"
#~ "This will cause severe problems with the normal boot setup.\n"
#~ "\n"
#~ "If you do not know exactly what you are doing, use a normal\n"
#~ "partition for your files below %1.\n"
#~ "\n"
#~ "Really use this setup?\n"
#~ msgstr ""
#~ "Avís: Amb la configuració actual, pot ser que tingueu problemes en "
#~ "arrencar\n"
#~ "la instal·lació, ja que no teniu cap partició separada %1\n"
#~ "al disc RAID.\n"
#~ "\n"
#~ "Això provocarà problemes greus a la configuració d'arrencada normal.\n"
#~ "\n"
#~ "Si no sabeu exactament què feu, utilitzeu una partició\n"
#~ "normal per als fitxers de %1.\n"
#~ "\n"
#~ "Realment voleu fer servir aquesta configuració?\n"

#~ msgid "Really use this setup?"
#~ msgstr "Realment voleu fer servir aquests paràmetres?"

#~ msgid ""
#~ "\n"
#~ "You have not assigned a swap partition. In most cases, we highly "
#~ "recommend \n"
#~ "to create and assign a swap partition.\n"
#~ "Swap partitions on your system are listed in the main window with the\n"
#~ "type \"Linux Swap\". An assigned swap partition has the mount point \"swap"
#~ "\".\n"
#~ "You can assign more than one swap partition, if desired.\n"
#~ "\n"
#~ "Really use the setup without swap partition?\n"
#~ msgstr ""
#~ "\n"
#~ "No s'ha assignat cap partició d'intercanvi. Encara que això no és \n"
#~ "del tot incorrecte, és molt recomanable crear i activar una partició "
#~ "d'intercanvi.\n"
#~ "Les particions d'intercanvi creades al sistema apareixen a la finestra\n"
#~ "principal amb el tipus \"Linux Swap\".\n"
#~ "Una partició d'intercanvi activada té el punt de muntatge \"swap\".\n"
#~ "Si ho voleu, és possible assignar una o més particions d'intercanvi.\n"
#~ "\n"
#~ "Realment voleu fer servir aquesta configuració sense partició "
#~ "d'intercanvi?\n"

#~ msgid ""
#~ "The selected device belongs to the RAID (%1).\n"
#~ "Remove it from the RAID before editing it.\n"
#~ msgstr ""
#~ "El dispositiu seleccionat pertany al RAID (%1).\n"
#~ "Extraieu-lo del RAID abans d'editar-lo.\n"

#~ msgid ""
#~ "The selected device belongs to a volume group (%1).\n"
#~ "Remove it from the volume group before editing it.\n"
#~ msgstr ""
#~ "El dispositiu seleccionat pertany a un grup de volum (%1).\n"
#~ "Extraieu-lo del grup de volum abans d'editar-lo.\n"

#~ msgid ""
#~ "The selected device is used by volume (%1).\n"
#~ "Remove the volume before editing it.\n"
#~ msgstr ""
#~ "El volum (%1) utilitza el dispositiu seleccionat.\n"
#~ "Extraieu-lo del volum abans d'editar-lo.\n"

#~ msgid ""
#~ "The device (%2) belongs to the RAID (%1).\n"
#~ "Remove it from the RAID before deleting it.\n"
#~ msgstr ""
#~ "El dispositiu (%2) pertany al RAID (%1).\n"
#~ "Extraieu-lo del RAID abans d'esborrar-lo.\n"

#~ msgid ""
#~ "The device (%2) is used by %1.\n"
#~ "Remove %1 before deleting it.\n"
#~ msgstr ""
#~ "%1 utilitza el dispositiu (%2).\n"
#~ "Extraieu %1 abans d'esborrar-lo.\n"

#~ msgid ""
#~ "The device (%1) cannot be removed since it is a logical partition and \n"
#~ "another logical partition with a higher number is in use.\n"
#~ msgstr ""
#~ "El dispositiu (%1) no es pot eliminar atès que es tracta d'una partició "
#~ "lògica i \n"
#~ "ja s'està fent servir una altra partició lògica amb un número més alt.\n"

#~ msgid ""
#~ "The selected extended partition contains partitions which are currently "
#~ "mounted:\n"
#~ "%1\n"
#~ "We *strongly* recommend to unmount these partitions before you delete the "
#~ "extended partition.\n"
#~ "Choose Cancel unless you know exactly what you are doing.\n"
#~ msgstr ""
#~ "La partició ampliada seleccionada conté les particions muntades en aquest "
#~ "moment:\n"
#~ "%1\n"
#~ "És altament recomanable desmuntar aquestes particions abans d'eliminar la "
#~ "partició ampliada.\n"
#~ "Trieu Cancel·la si no teniu coneixements de com funciona.\n"

#~ msgid ""
#~ "\n"
#~ "The selected extended partition contains at least one LVM partition\n"
#~ "assigned to a volume group. Remove all\n"
#~ "partitions from their respective volume groups\n"
#~ "before deleting the extended partition.\n"
#~ msgstr ""
#~ "\n"
#~ "La partició ampliada seleccionada conté com a mínim una partició de LVM\n"
#~ "assignada a un grup del volum. Elimineu\n"
#~ "totes les particions dels grups de volum respectius,\n"
#~ "abans d'eliminar la partició ampliada.\n"

#~ msgid ""
#~ "\n"
#~ "The selected extended partition contains at least one partition\n"
#~ "that is part of a RAID system. Unassign the\n"
#~ "partitions from their respective RAID systems before\n"
#~ "deleting the extended partition.\n"
#~ msgstr ""
#~ "\n"
#~ "La partició ampliada seleccionada conté com a mínim una partició \n"
#~ "que forma part d'un sistema RAID. Desvinculeu les particions \n"
#~ "dels sistemes RAID respectius, abans d'eliminar la partició ampliada.\n"

#~ msgid ""
#~ "\n"
#~ "The selected extended partition contains at least one partition\n"
#~ "that is in use. Remove the used volume before\n"
#~ "deleting the extended partition.\n"
#~ msgstr ""
#~ "\n"
#~ "La partició ampliada seleccionada conté com a mínim una partició\n"
#~ "que es troba en funcionament. Elimineu el volum utilitzat\n"
#~ "abans d'eliminar la partició ampliada.\n"

#~ msgid "Enter your Password for the Encrypted File System."
#~ msgstr "Introduïu la contrasenya per al sistema de fitxers xifrat."

#~ msgid "Do not forget what you enter here!"
#~ msgstr "No oblideu el que escriviu aquí!"

#~ msgid "Empty password allowed."
#~ msgstr "Es permet deixar buida la contrasenya."

#~ msgid "Password for Encrypted File System on %1"
#~ msgstr "Contrasenya per al sistema de fitxers xifrats de %1"

#~ msgid ""
#~ "Enter your encryption password for\n"
#~ "device %1 mounted on %2.\n"
#~ msgstr ""
#~ "Introduïu la contrasenya d'encriptació per al\n"
#~ "dispositiu %1 muntat a %2.\n"

#~ msgid "Enter your Password for the Encrypted File System"
#~ msgstr "Escriviu la contrasenya per al sistema de fitxers encriptat"

#~ msgid "&Skip"
#~ msgstr "&Omet"

#~ msgid ""
#~ "The first and the second version\n"
#~ "of the password do not match!\n"
#~ "Try again.\n"
#~ msgstr ""
#~ "No coincideixen la primera i la segona versió\n"
#~ "de les contrasenyes.\n"
#~ "Torneu-ho a provar.\n"

#~ msgid ""
#~ "You did not enter a password.\n"
#~ "Try again.\n"
#~ msgstr ""
#~ "No heu introduït cap contrasenya.\n"
#~ "Torneu-ho a provar.\n"

#~ msgid ""
#~ "The password must have at least %1 characters.\n"
#~ "Try again.\n"
#~ msgstr ""
#~ "La contrasenya ha de tenir com a mínim %1 caràcters.\n"
#~ "Torneu-ho a provar.\n"

#~ msgid "No floating point number."
#~ msgstr "Sense número de punt flotant."

#~ msgid "File system options:"
#~ msgstr "Opcions del sistema de fitxers:"

#~ msgid ""
#~ "The character '/' is no longer permitted in a volume label.\n"
#~ "Change your volume label so that it does not contain this character.\n"
#~ msgstr ""
#~ "El caràcter '/' no es permet en les etiquetes de volum.\n"
#~ "Canvieu l'etiqueta del volum per tal que no contingui aquest caràcter.\n"

#~ msgid ""
#~ "<p><b>Mount in /etc/fstab by:</b>\n"
#~ "Normally, a file system to mount is identified in /etc/fstab\n"
#~ "by the device name. This identification can be changed so the file "
#~ "system \n"
#~ "to mount is found by searching for a UUID or a volume label. Not all "
#~ "file \n"
#~ "systems can be mounted by UUID or a volume label. If an option is "
#~ "disabled, \n"
#~ "this is not possible.\n"
#~ msgstr ""
#~ "<p><b>Munta en /etc/fstab per:</b>\n"
#~ "normalment, un sistema de fitxers que es munta es reconeix a /etc/fstab\n"
#~ "pel nom de dispositiu. Aquest nom es pot canviar per trobar el sistema de "
#~ "fitxers que\n"
#~ "es muntarà si es cerca per UUID o per etiquetes de volum. No tots els "
#~ "sistemes de fitxers\n"
#~ "es poden muntar per UUID o per etiqueta de volum. Si una opció està "
#~ "inhabilitada,\n"
#~ "això no serà possible.\n"

#~ msgid ""
#~ "<p><b>Volume Label:</b>\n"
#~ "The name entered in this field is used as the volume label. This usually "
#~ "makes sense only \n"
#~ "when you activate the option for mounting by volume label.\n"
#~ "A volume label cannot contain the / character or spaces.\n"
#~ msgstr ""
#~ "<p><b>Etiqueta del volum:</b>\n"
#~ "el nom que introduïu aquest camp s'utilitzarà com l'etiqueta del volum. "
#~ "En general, només\n"
#~ "és recomanable quan activeu l'opció de muntar per etiqueta de volum.\n"
#~ "L'etiqueta de volum no pot contenir el caràcter / ni cap espai.\n"

#~ msgid ""
#~ "\n"
#~ "Maximum volume label length for the selected file system\n"
#~ "is %1. Your volume label has been truncated to this size.\n"
#~ msgstr ""
#~ "\n"
#~ "La longitud màxima de l’etiqueta del volum per al sistema de fitxers\n"
#~ "seleccionat és de %1. L’etiqueta del volum s’ha tallat a aquesta "
#~ "longitud.\n"

#~ msgid "File &System"
#~ msgstr "Sistema de &fitxers"

#~ msgid "O&ptions..."
#~ msgstr "&Opcions..."

#~ msgid "&Encrypt Device"
#~ msgstr "&Encripta el dispositiu"

#~ msgid "Format"
#~ msgstr "Formata"

#~ msgid "Do &not format"
#~ msgstr "&No formatis"

#~ msgid "&Format"
#~ msgstr "&Formata"

#~ msgid "Fs&tab Options"
#~ msgstr "Opcions fs&tab"

#~ msgid "&Mount Point"
#~ msgstr "Punt de &muntatge"

#~ msgid ""
#~ "\n"
#~ "The selected partition (%1) is currently mounted on %2.\n"
#~ "If you change parameters (such as the mount point or the file system "
#~ "type),\n"
#~ "your Linux installation might be damaged.\n"
#~ "\n"
#~ "Unmount the partition if possible. If you are unsure,\n"
#~ "we recommend to abort. Do not proceed unless you know\n"
#~ "exactly what you are doing.\n"
#~ "\n"
#~ "Continue?\n"
#~ msgstr ""
#~ "\n"
#~ "La partició seleccionada (%1) actualment està muntada a %2.\n"
#~ "Si es canvia algun paràmetre (com ara el punt de muntatge o el tipus de "
#~ "sistema de fitxers),\n"
#~ "es pot malmetre la instal·lació de Linux.\n"
#~ "\n"
#~ "Desmunteu la partició si és possible. Si no n'esteu segur,\n"
#~ "és recomanable cancel·lar l'operació. No continueu si no teniu "
#~ "coneixements \n"
#~ "de com funciona.\n"
#~ "\n"
#~ "Voleu continuar?\n"

#~ msgid ""
#~ "\n"
#~ "The file system on the partition cannot be shrunk by YaST2.\n"
#~ "Only fat, ext2, ext3, ext4, and reiser allow shrinking of a file system."
#~ msgstr ""
#~ "\n"
#~ "El YaST2 no pot reduir el sistema de fitxers de la partició.\n"
#~ "Només fat, ext2, ext3, ext4 i reiser permeten la reducció d'un sistema de "
#~ "fitxers."

#~ msgid ""
#~ "\n"
#~ "The file system on the logical volume cannot be shrunk by YaST2.\n"
#~ "Only fat, ext2, ext3, ext4, and reiser allow shrinking of a file system."
#~ msgstr ""
#~ "\n"
#~ "El YaST2 no pot reduir el sistema de fitxers del volum lògic.\n"
#~ "Només fat, ext2, ext3, ext4 i reiser permeten la reducció d'un sistema de "
#~ "fitxers."

#~ msgid "You risk losing data if you shrink this logical volume."
#~ msgstr "Si reduïu aquest volum lògic, es poden perdre dades."

#~ msgid "Continue?"
#~ msgstr "Voleu continuar?"

#~ msgid ""
#~ "\n"
#~ "The file system on the selected partition cannot be extended by YaST2.\n"
#~ "Only fat, ext2, ext3, ext4, xfs, and reiser allow extending a file system."
#~ msgstr ""
#~ "\n"
#~ "El YaST2 no pot ampliar el sistema de fitxers de la partició "
#~ "seleccionada.\n"
#~ "Només fat, ext2, ext3, ext4 i reiser permeten ampliar un sistema de "
#~ "fitxers."

#~ msgid ""
#~ "\n"
#~ "The file system on the selected logical volume cannot be extended by "
#~ "YaST2.\n"
#~ "Only fat, ext2, ext3, ext4, xfs, and reiser allow extending a file system."
#~ msgstr ""
#~ "\n"
#~ "El YaST2 no pot ampliar el sistema de fitxers del volum lògic "
#~ "seleccionat.\n"
#~ "Només fat, ext2, ext3, ext4 i reiser permeten ampliar un sistema de "
#~ "fitxers."

#~ msgid "Continue resizing?"
#~ msgstr "Voleu continuar?"

#~ msgid "You decreased a partition with a reiser file system on it."
#~ msgstr "Heu reduït una partició que té un sistema de fitxers reiser."

#~ msgid "You decreased a logical volume with a reiser file system on it."
#~ msgstr "Heu reduït un volum lògic que té un sistema de fitxers reiser."

#~ msgid ""
#~ "\n"
#~ "It is possible to shrink a reiser file system, but this feature is not\n"
#~ "very thoroughly tested. A backup of your data is recommended.\n"
#~ "\n"
#~ "Shrink the file system now?"
#~ msgstr ""
#~ "\n"
#~ "Tot i que és possible reduir un sistema de fitxers reiser, aquesta funció "
#~ "està\n"
#~ "poc provada. És recomanable fer una còpia de seguretat de les dades.\n"
#~ "\n"
#~ "Voleu reduir el sistema de fitxers?"

#~ msgid ""
#~ "The selected device contains partitions that are currently mounted:\n"
#~ "%1\n"
#~ "We *strongly* recommended to unmount these partitions before deleting the "
#~ "partition table.\n"
#~ "Choose Cancel unless you know exactly what you are doing.\n"
#~ msgstr ""
#~ "El dispositiu seleccionat conté particions muntades:\n"
#~ "%1\n"
#~ "És altament recomanable desmuntar aquestes particions abans d'eliminar "
#~ "la\n"
#~ "taula de particions.\n"
#~ "Trieu Cancel·la si no és que sabeu què feu.\n"

#~ msgid ""
#~ "\n"
#~ "The selected device contains at least one LVM partition\n"
#~ "assigned to a volume group. Remove all\n"
#~ "partitions from their respective volume groups\n"
#~ "before deleting the device.\n"
#~ msgstr ""
#~ "\n"
#~ "El dispositiu seleccionat conté almenys una partició LVM\n"
#~ "assignada a un grup de volums. Elimineu totes les particions\n"
#~ "dels seus grups de volums respectius abans\n"
#~ "d'eliminar el dispositiu.\n"

#~ msgid ""
#~ "\n"
#~ "The selected device contains at least one partition\n"
#~ "that is part of a RAID system. Unassign the\n"
#~ "partitions from their respective RAID systems before\n"
#~ "deleting the device.\n"
#~ msgstr ""
#~ "\n"
#~ "El dispositiu seleccionat conté almenys una partició\n"
#~ "que és part d'un sistema RAID. Desassigneu les particions\n"
#~ "dels seus sistemes RAID respectius abans\n"
#~ "d'eliminar el dispositiu.\n"

#~ msgid ""
#~ "\n"
#~ "The selected device contains at least one partition\n"
#~ "that is used by another volume. Delete the volume using it\n"
#~ "before deleting the device.\n"
#~ msgstr ""
#~ "\n"
#~ "El dispositiu seleccionat conté almenys una partició LVM\n"
#~ "assignada a un grup de volums. Elimineu totes les particions\n"
#~ "dels seus grups de volums respectius abans \n"
#~ "d'eliminar el dispositiu.\n"

#~ msgid ""
#~ "<p>Enable automatic snapshots for a Btrfs filesystem with snapper.</p>"
#~ msgstr ""
#~ "<p>Habilita les instantànies automàtiques per al sistema de fitxers Btrfs "
#~ "amb Snapper.</p>"

#~ msgid "Existing Subvolumes:"
#~ msgstr "Subvolums existents:"

#~ msgid "New Subvolume"
#~ msgstr "Subvolum nou"

#~ msgid "Add new"
#~ msgstr "Afegeix-ne un de nou"

#~ msgid "Empty subvolume name not allowed."
#~ msgstr "No es permet un nom de subvolum buit."

#~ msgid ""
#~ "Only subvolume names starting with \"%1\" currently allowed!\n"
#~ "Automatically prepending \"%1\" to name of subvolume."
#~ msgstr ""
#~ "Només es permeten noms de subvolums que comencin amb \"%1\"!\n"
#~ "Establint automàticament com a pendent el nom \"%1\" per al subvolum."

#~ msgid "Subvolume name %1 already exists."
#~ msgstr "Ja existeix un subvolum amb el nom %1."

#~ msgid "Modifications done so far in this dialog will be lost."
#~ msgstr "Es perdrean les modificacions fetes fins ara en aquest diàleg."

#~ msgid ""
#~ "<p>\n"
#~ "Create an encrypted file system.\n"
#~ "</p>\n"
#~ msgstr ""
#~ "<p>\n"
#~ "Crea un sistema de fitxers xifrats.\n"
#~ "</p>\n"

#~ msgid ""
#~ "<p>\n"
#~ "Access an encrypted file system.\n"
#~ "</p>\n"
#~ msgstr ""
#~ "<p>\n"
#~ "Accedeix a un sistema de fitxers xifrats.\n"
#~ "</p>\n"

#~ msgid ""
#~ "<p>\n"
#~ "Keep in mind that this file system is only protected when it is not\n"
#~ "mounted. Once it is mounted, it is as secure as every other\n"
#~ "Linux file system.\n"
#~ "</p>\n"
#~ msgstr ""
#~ "<p>\n"
#~ "Tingueu en compte que el sistema de fitxers només estarà protegit si\n"
#~ "no està muntat. Un cop muntat, tindrà la mateixa protecció que\n"
#~ "qualsevol altre sistema de fitxers Linux.\n"
#~ "</p>\n"

#~ msgid ""
#~ "<p>\n"
#~ "This mount point corresponds to a temporary filesystem like /tmp or /var/"
#~ "tmp.\n"
#~ "If you leave the encryption password empty, the system will create\n"
#~ "a random password at system startup for you. This means, you will lose "
#~ "all\n"
#~ "data on these filesystems at system shutdown.\n"
#~ "</p>\n"
#~ msgstr ""
#~ "<p>\n"
#~ "Aquest punt de muntatge correspon a un sistema de fitxers temporals, com "
#~ "ara /tmp o /var/tmp.\n"
#~ "Si deixeu en blanc la contrasenya d'encriptació, el sistema crearà\n"
#~ "una contrasenya aleatòria en iniciar el sistema. Això significa que "
#~ "perdreu totes\n"
#~ "les dades d'aquests sistemes de fitxers en apagar el sistema.\n"
#~ "</p>\n"

#~ msgid ""
#~ "<p>\n"
#~ "If you forget your password, you will lose access to the data on your "
#~ "file system.\n"
#~ "Choose your password carefully. A combination of letters and numbers\n"
#~ "is recommended. To ensure the password was entered correctly,\n"
#~ "enter it twice.\n"
#~ "</p>\n"
#~ msgstr ""
#~ "<p>\n"
#~ "Si no recordeu la contrasenya, no podreu accedir a les dades del sistema "
#~ "de fitxers.\n"
#~ "Trieu la contrasenya amb deteniment. Es recomana que sigui una combinació "
#~ "de lletres\n"
#~ "i xifres. Com a mesura per a assegurar que l'heu introduïda correctament, "
#~ "l'haureu\n"
#~ "d'escriure dues vegades.\n"
#~ "</p>\n"

#~ msgid ""
#~ "<p>\n"
#~ "You must distinguish between uppercase and lowercase. A password should "
#~ "have at\n"
#~ "least %1 characters and, as a rule, not contain any special characters\n"
#~ "(e.g., letters with accents or umlauts).\n"
#~ "</p>\n"
#~ msgstr ""
#~ "<p>\n"
#~ "S’ha de distingir entre majúscules i minúscules; a més, una contrasenya "
#~ "ha de tenir com a\n"
#~ "mínim %1 de caràcters i no pot contenir cap caràcter especial\n"
#~ "(p. ex., lletres accentuades o amb dièresi).\n"
#~ "</p>\n"

#~ msgid ""
#~ "<p>\n"
#~ "Possible characters are\n"
#~ "<tt>%1</tt>, blanks, uppercase and lowercase\n"
#~ "letters (<tt>A-Za-Z</tt>), and digits <tt>0</tt> to <tt>9</tt>.\n"
#~ "</p>\n"
#~ msgstr ""
#~ "<p>\n"
#~ "Els caràcters que es poden utilitzar són\n"
#~ "<tt>%1</tt>, espais, lletres majúscules i minúscules\n"
#~ "(<tt>A-Za-z</tt>) i números del <tt>0</tt> al <tt>9</tt>.\n"
#~ "</p>\n"

#~ msgid ""
#~ "<p>\n"
#~ "Do not forget this password!\n"
#~ "</p>"
#~ msgstr ""
#~ "<p>\n"
#~ "No oblideu aquesta contrasenya!\n"
#~ "</p>"

#~ msgid ""
#~ "<p>\n"
#~ "You will need to enter your encryption password.\n"
#~ "</p>\n"
#~ msgstr ""
#~ "<p>\n"
#~ "Haureu d'introduir la contrasenya d'encriptació.\n"
#~ "</p>\n"

#~ msgid ""
#~ "<p>\n"
#~ "If the encrypted file system does not contain any system file and "
#~ "therefore is\n"
#~ "not needed for the update, you may select <b>Skip</b>. In this case, the\n"
#~ "file system is not accessed during update.\n"
#~ "</p>\n"
#~ msgstr ""
#~ "<p>\n"
#~ "Si el sistema de fitxers xifrat no conté cap fitxer de sistema i, per "
#~ "tant,\n"
#~ "l'actualització no és necessària, podeu seleccionar <b>Omet</b>. En "
#~ "aquest cas,\n"
#~ "no s'accedeix al sistema de fitxers durant l'actualització.\n"
#~ "</p>\n"

#~ msgid ""
#~ "Warning: With your current setup, your installation\n"
#~ "will encounter problems when booting, because the disk on which  \n"
#~ "your /boot partition is located does not contain a GPT disk label.\n"
#~ "\n"
#~ "It will probably not be possible to boot such a setup.\n"
#~ "\n"
#~ "If you need to use this disk for installation, you should destroy \n"
#~ "the disk label in the expert partitioner.\n"
#~ msgstr ""
#~ "Atenció: amb la configuració actual la instal·lació tindrà\n"
#~ "problemes per arrencar, ja que el disc on hi ha ubicada\n"
#~ "la partició d'arrencada no conté una etiqueta de disc GPT.\n"
#~ "\n"
#~ "És probable que no es pugui arrencar aquesta configuració.\n"
#~ "\n"
#~ "Si necessiteu usar aquest disc per a la instal·lació, hauríeu\n"
#~ "d'eliminar l'etiqueta del disc amb el partidor en mode d'expert.\n"

#~ msgid ""
#~ "Warning: Your system states that it requires an EFI \n"
#~ "boot setup. Since the selected disk does not contain a \n"
#~ "GPT disk label YaST will create a GPT label on this disk.\n"
#~ "\n"
#~ "You need to mark all partitions on this disk for removal.\n"
#~ msgstr ""
#~ "Avís: el vostre sistema estableix que necessita una configuració \n"
#~ "d'arrencada EFI. Ja que el disc seleccionat no conté una etiqueta de "
#~ "disc \n"
#~ "GPT, el YaST hi crearà una etiqueta GPT.\n"
#~ "\n"
#~ "Heu de marcar totes les particions del disc per eliminar.\n"

#~ msgid "You cannot use the mount point \"%1\" for LVM.\n"
#~ msgstr "No es pot fer servir el punt de muntatge \"%1\" per a LVM.\n"

#~ msgid "You cannot use the mount point %1 for RAID."
#~ msgstr "No es pot fer servir el punt de muntatge \"%1\" per a RAID."

#~ msgid ""
#~ "You have selected to not automatically mount at start-up a file system\n"
#~ "that may contain files that the system needs to work properly.\n"
#~ "\n"
#~ "This may cause problems.\n"
#~ "\n"
#~ "Really do this?\n"
#~ msgstr ""
#~ "Heu seleccionat l’opció de no muntar automàticament un sistema de "
#~ "fitxers\n"
#~ "durant l’inici que podria contenir fitxers necessaris per a un "
#~ "funcionament correcte del sistema.\n"
#~ "\n"
#~ "Aquesta opció pot comportar problemes.\n"
#~ " \n"
#~ "Realment ho voleu així?\n"

#~ msgid ""
#~ "You have set a file system as mountable by users. The file system\n"
#~ "may contain files that need to be executable.\n"
#~ "\n"
#~ "This usually causes problems.\n"
#~ "\n"
#~ "Really do this?\n"
#~ msgstr ""
#~ "Heu seleccionat l'opció que els usuaris puguin muntar un sistema de "
#~ "fitxers\n"
#~ "que pot contenir fitxers que han de ser executables.\n"
#~ "\n"
#~ "Aquesta opció pot comportar problemes.\n"
#~ " \n"
#~ "Realment ho voleu així?\n"

#~ msgid "Mount point must not be empty."
#~ msgstr "No es pot deixar el punt de muntatge en blanc."

#~ msgid "Swap devices must have swap as mount point."
#~ msgstr "El punt de untatge dels dispositius d'intercanvi ha de ser swap."

#~ msgid "Only swap devices may have swap as mount point."
#~ msgstr ""
#~ "Només els dispositius d'intercanvi poden tenir el punt de muntatge swap."

#~ msgid ""
#~ "FAT filesystem used for system mount point (/, /usr, /opt, /var, /home).\n"
#~ "This is not possible."
#~ msgstr ""
#~ "No es pot usar un sistema de fitxers del tipus FAT com a punt de "
#~ "muntatge\n"
#~ "per al sistema (/, /usr, /opt, /var, /home)."

#~ msgid ""
#~ "Invalid character in mount point. Do not use \"`'!\"%#\" in a mount point."
#~ msgstr ""
#~ "Hi ha un caràcter no vàlid al punt de muntatge. No utilitzeu \"`'!%#\" en "
#~ "un punt de muntatge."

#~ msgid ""
#~ "You cannot use any of the following mount points:\n"
#~ "/bin, /dev, /etc, /lib, /lib64, /lost+found, /mnt, /proc, /sbin, /sys,\n"
#~ "/var/adm/mnt\n"
#~ msgstr ""
#~ "No es pot fer servir cap dels punts de muntatge següents:\n"
#~ "/bin, /dev, /etc, /lib, /lib64, /lost+found, /mnt, /proc, /sbin, /sys,\n"
#~ "/var/adm/mnt\n"

#~ msgid "Your mount point must start with a \"/\" "
#~ msgstr "El punt de muntatge ha de començar amb \"/\" "

#~ msgid ""
#~ "It is not allowed to assign the mount point swap\n"
#~ "to a device without a swap file system."
#~ msgstr ""
#~ "No és permès d'assignar un punt de muntatge d'intercanvi\n"
#~ "a un dispositiu sense un sistema de fitxers d'intercanvi."

#~ msgid ""
#~ "Your partition is too small to use %1.\n"
#~ "The size you entered (after rounding up) is %2.\n"
#~ "The minimum size for this file system is %3.\n"
#~ msgstr ""
#~ "La vostra partició és massa petita per a %1.\n"
#~ "La mida que heu introduït (després d'arrodonir-la) és de %2.\n"
#~ "La mida mínima per a aquest sistema de fitxers és de %3.\n"

#~ msgid ""
#~ "It is not allowed to assign a mount point\n"
#~ "to a device with nonexistent or unknown file system."
#~ msgstr ""
#~ "No és permès d'assignar un punt de muntatge\n"
#~ "a un dispositiu que tingui un sistema de fitxers no existent o desconegut."

#~ msgid ""
#~ "\n"
#~ "WARNING:\n"
#~ "\n"
#~ "This file system is not supported in %1;.\n"
#~ "It is completely untested and might not be well-integrated \n"
#~ "in the system.  Do not report bugs against this file system \n"
#~ "if it does not work properly or at all.\n"
#~ "\n"
#~ "Really use this file system?\n"
#~ msgstr ""
#~ "\n"
#~ "AVÍS:\n"
#~ "\n"
#~ "Aquest sistema de fitxers no s'admet a %1;.\n"
#~ "No s'ha provat gens i pot ser que no estigui ben integrat\n"
#~ "al sistema. No envieu informes d'error sobre el sistema\n"
#~ "de fitxers si no funciona correctament o si no funciona gens.\n"
#~ "\n"
#~ "Realment voleu fer servir aquest sistema de fitxers?\n"

#~ msgid "It is not possible to resize the file system while it is mounted."
#~ msgstr ""
#~ "No es pot canviar la mida del sistema de fitxers mentre estigui muntat."

#~ msgid "Configure &Multipath..."
#~ msgstr "Configura el &multicamí..."

#~ msgid "Available Storage on %1"
#~ msgstr "Emmagatzematge disponible a %1"

#~ msgid ""
#~ "<p>This view shows all storage devices\n"
#~ "available.</p>"
#~ msgstr ""
#~ "<p>Aquesta visualització mostra tots els dispositius\n"
#~ "d'emmagatzematge disponibles.</p>"

#~ msgid ""
#~ "<p>By double clicking a table entry,\n"
#~ "you navigate to the view with detailed information about the\n"
#~ "device.</p>\n"
#~ msgstr ""
#~ "<p>Si feu doble clic en una entrada de taula\n"
#~ "podeu navegar per la visualització que conté informació detallada\n"
#~ "sobre el dispositiu.</p>\n"

#~ msgid ""
#~ "<p>By selecting a table entry you can\n"
#~ "navigate to the view with detailed information about the device.</p>"
#~ msgstr ""
#~ "<p>Si seleccioneu una entrada de taula podeu\n"
#~ "navegar a la visualització que conté informació detallada sobre el "
#~ "dispositiu.</p>"

#~ msgid ""
#~ "Rescaning disks cancels all current changes.\n"
#~ "Really rescan disks?"
#~ msgstr ""
#~ "Si es tornen a escanejar els discs, es cancel·laran\n"
#~ "tots els canvis actuals. Segur que voleu tornar a escanejar els discs?"

#~ msgid ""
#~ "Calling multipath configuration cancels all current changes.\n"
#~ "Really call multipath configuration?\n"
#~ msgstr ""
#~ "Si activeu la configuració de multicamí, es cancel·laran tots els\n"
#~ "canvis actuals. Segur que voleu activar la configuració de multicamí?\n"

#~ msgid "Edit Btrfs %1"
#~ msgstr "Edita Btrfs %1"

#~ msgid "<p>Change the devices that are used by the Btrfs volume.</p>"
#~ msgstr "<p>Canvieu els dispositius que són utilitzats pel volum Btrfs.</p>"

#~ msgid "Unused Devices:"
#~ msgstr "Dispositius no utilitzats:"

#~ msgid "Resize Btrfs Volume %1"
#~ msgstr "Canvia la mida del volum  Btrfs %1"

#~ msgid "No Btrfs device selected."
#~ msgstr "No s'ha seleccionat cap dispositiu Btrfs."

#~ msgid ""
#~ "The Btrfs %1 is in use. It cannot be\n"
#~ "edited. To edit %1, make sure it is not used."
#~ msgstr ""
#~ "El Btrfs %1 s'utilitza. No es pot\n"
#~ "editar. Per editar %1, assegureu-vos que no s'usa."

#~ msgid "Failed to remove some physical devices."
#~ msgstr "No s'han pogut eliminar alguns dispositius físics."

#~ msgid "Edit"
#~ msgstr "Edita"

#~ msgid "<p>This view shows all Btrfs volumes.</p>"
#~ msgstr "<p>Aquesta vista mostra tots els volums Btrfs.</p>"

#~ msgid ""
#~ "<p>This view shows detailed information about the\n"
#~ "selected Btrfs volume.</p>\n"
#~ msgstr ""
#~ "<p>Aquesta vista mostra informació detallada sobre\n"
#~ "el volum Btrfs seleccionat.</p>\n"

#~ msgid ""
#~ "<p>This view shows all devices used by the\n"
#~ "selected Btrfs volume.</p>\n"
#~ msgstr ""
#~ "<p>Aquesta vista mostra tots els dispositius\n"
#~ "que utilitza el volum Btrfs seleccionat.</p>\n"

#~ msgid "Btrfs Device: %1"
#~ msgstr "Dispositiu Btrfs: %1"

#~ msgid "Format partition"
#~ msgstr "Formata la partició"

#~ msgid "Do not format partition"
#~ msgstr "No formatis la partició"

#~ msgid "Do not mount partition"
#~ msgstr "No muntis la partició"

#~ msgid "Mount partition"
#~ msgstr "Munta la partició"

#~ msgid "Crypt files must be encrypted."
#~ msgstr "Els fitxers crypt han d'estar xifrats."

#~ msgid ""
#~ "You chose to create the crypt file, but did not specify\n"
#~ "that it should be formatted. This does not make sense.\n"
#~ "\n"
#~ "Also check the format option.\n"
#~ msgstr ""
#~ "Heu escollit crear el fitxer crypt, però no heu indicat que\n"
#~ "s'hagi de formatar. Això no té cap sentit. \n"
#~ "\n"
#~ "Comproveu també l'opció de formatació.\n"

#~ msgid "Crypt files require a mount point."
#~ msgstr "Cal un punt de muntatge per als fitxers crypt."

#~ msgid "Tmpfs requires a mount point."
#~ msgstr "Cal un punt de muntatge per a Tmpfs ."

#~ msgid ""
#~ "<p>\n"
#~ "Keep in mind that this file system is only protected when it is not\n"
#~ "mounted. Once it is mounted, it is as secure as every other\n"
#~ "Linux file system.\n"
#~ "</p>"
#~ msgstr ""
#~ "<p>\n"
#~ "Tingueu en compte que el sistema de fitxers només estarà protegit si\n"
#~ "no està muntat. Un cop muntat, tindrà la mateixa protecció que\n"
#~ "qualsevol altre sistema de fitxers Linux.\n"
#~ "</p>"

#~ msgid ""
#~ "<p>\n"
#~ "The file system used for this volume is swap. You can leave the "
#~ "encryption \n"
#~ "password empty, but then the swap device cannot be used for hibernating\n"
#~ "(suspend to disk).\n"
#~ "</p>\n"
#~ msgstr ""
#~ "<p>\n"
#~ "El sistema de fitxers que s'utilitza en aquest volum és d'intercanvi. "
#~ "Podeu deixar buida\n"
#~ "la contrasenya d'encriptació però, en aquest cas, el dispositiu "
#~ "d'intercanvi no es podrà\n"
#~ "utilitzar per hibernar (suspendre al disc).\n"
#~ "</p>\n"

#~ msgid "All data stored on the volume will be lost!"
#~ msgstr "Es perdran totes les dades del volum!"

#~ msgid ""
#~ "\n"
#~ "You cannot resize the selected partition because the file system\n"
#~ "on this partition does not support resizing.\n"
#~ msgstr ""
#~ "\n"
#~ "No es pot redimensionar la partició seleccionada perquè el sistema\n"
#~ "de fitxers d’aquesta partició no admet el redimensionament.\n"

#~ msgid ""
#~ "Partition %1 cannot be resized\n"
#~ "because the filesystem seems to be inconsistent.\n"
#~ msgstr ""
#~ "No es pot redimensionar la partició %1\n"
#~ "perquè sembla que hi ha incoherències al sistema de fitxers.\n"

#~ msgid "Output of %1"
#~ msgstr "Sortida de %1"

#~ msgid "Edit DM %1"
#~ msgstr "Edita el DM %1"

#~ msgid "No DM device selected."
#~ msgstr "No s'ha seleccionat cap DM."

#~ msgid ""
#~ "The DM %1 is in use. It cannot be\n"
#~ "edited. To edit %1, make sure it is not used."
#~ msgstr ""
#~ "El DM %1 s'usa. No es pot editar. \n"
#~ "Per editar %1, assegureu-vos que no s'usa."

#~ msgid "Device Mapper (DM)"
#~ msgstr "Mapador de dispositius (DM, device mapper)"

#~ msgid ""
#~ "<p>This view shows all Device Mapper devices except for those already \n"
#~ "included in some other view. Therefore multipath disks,\n"
#~ "BIOS RAIDs and LVM logical volumes are not shown here.</p>\n"
#~ msgstr ""
#~ "<p>Aquesta visualització mostra tots els dispositius\n"
#~ "del mapador de dispositius, llevat dels que ja apareixen en alguna altra\n"
#~ "visualització. Per tant, no es mostren els discs multicamí, els volums "
#~ "lògics d'LVM ni els RAID de la BIOS.</p>\n"

#~ msgid ""
#~ "<p>This view shows all devices used by the\n"
#~ "selected Device Mapper device.</p>"
#~ msgstr ""
#~ "<p>Aquesta visualització mostra tots els dispositius\n"
#~ "que utilitza el dispositiu del mapador de dispositius seleccionat.</p>"

#~ msgid "DM Device: %1"
#~ msgstr "Dispositiu del DM: %1"

#~ msgid "Add RAID"
#~ msgstr "Afegeix RAID"

#~ msgid "Save Device Graph..."
#~ msgstr "Desa el gràfic de dispositius..."

#~ msgid "<p>This view shows a graph of devices.</p>"
#~ msgstr "<p>Aquesta vista mostra un gràfic dels dispostius.</p>"

#~ msgid "<p>This view shows a graph of mount points.</p>"
#~ msgstr "<p>Aquesta vista mostra un gràfic dels punts de muntatge.</p>"

#~ msgid "Start Cylinder"
#~ msgstr "Cilindre d'inici"

#~ msgid "End Cylinder"
#~ msgstr "Cilindre final"

#~ msgid "Add Partition on %1"
#~ msgstr "Afegeix la partició a %1"

#~ msgid "Edit Partition %1"
#~ msgstr "Edita la partició %1"

#~ msgid "Cannot create partition table on LDL formatted DASD."
#~ msgstr "No es pot crear una taula de particions a DASD formatat en LDL."

#~ msgid "Select new partition table type for %1."
#~ msgstr "Seleccioneu el tipus de la taula de particions nova de %1."

#~ msgid ""
#~ "Really create new partition table on %1? This will delete all data\n"
#~ "on %1 and all RAIDs and Volume Groups using partitions on %1."
#~ msgstr ""
#~ "Segur que voleu crear la taula de particions nova a %1? Si ho feu,\n"
#~ "s'eliminaran totes les dades de %1 i tots els RAID i grups de volums\n"
#~ "que utilitzin particions del disc %1."

#~ msgid "No disk selected."
#~ msgstr "No s’ha seleccionat cap disc."

#~ msgid "Really delete BIOS RAID %1?"
#~ msgstr "Segur que voleu eliminar el RAID de BIOS %1?"

#~ msgid "Really delete Partitioned RAID %1?"
#~ msgstr "Realment voleu eliminar el partit RAID %1?"

#~ msgid "It is not possible to create a partition on %1."
#~ msgstr "No es pot crear una partició a %1."

#~ msgid "No partition selected."
#~ msgstr "No s’ha seleccionat cap partició."

#~ msgid ""
#~ "The partition %1 is in use. It cannot be\n"
#~ "edited. To edit %1, make sure it is not used."
#~ msgstr ""
#~ "La partició %1 s'usa. No es pot editar.\n"
#~ "Per editar %1, assegureu-vos que no s'utilitza."

#~ msgid ""
#~ "The partition %1 is in use. It cannot be\n"
#~ "resized. To resize %1, make sure it is not used."
#~ msgstr ""
#~ "La partició %1 s'usa. No se'n pot canviar la mida.\n"
#~ "Per canviar la mida de %1, assegureu-vos que no s'utilitza."

#~ msgid ""
#~ "Running dasdfmt deletes all data on the disk.\n"
#~ "Really execute dasdfmt on disk %1?\n"
#~ msgstr ""
#~ "Si executeu dasdfmt, s'eliminaran totes les dades del disc.\n"
#~ "Realment voleu executar dasdfmt al disc %1?\n"

#~ msgid ""
#~ "The disk is no longer marked for dasdfmt.\n"
#~ "\n"
#~ "Partitions currently present on this disk are again\n"
#~ "displayed.\n"
#~ msgstr ""
#~ "El disc ja no està marcat per a dasdfmt.\n"
#~ "\n"
#~ "Les particions presents actualment al disc es tornen\n"
#~ "a mostrar.\n"

#~ msgid "Add Partition"
#~ msgstr "Afegeix una partició"

#~ msgid "Move"
#~ msgstr "Mou"

#~ msgid "Resize"
#~ msgstr "Redimensiona"

#~ msgid ""
#~ "<p>This view shows all hard disks including\n"
#~ "iSCSI disks, BIOS RAIDs and multipath disks and their partitions.</p>\n"
#~ msgstr ""
#~ "<p>Aquesta visualització mostra tots els discs durs, inclosos\n"
#~ "els discs iSCSI, els RAID de la BIOS i els discs multicamí i les seves "
#~ "particions.</p>\n"

#~ msgid "Health Test (SMART)..."
#~ msgstr "Test de salut (SMART)..."

#~ msgid "Properties (hdparm)..."
#~ msgstr "Propietats (hdparm)..."

#~ msgid ""
#~ "<p>This view shows detailed information about the\n"
#~ "selected hard disk.</p>"
#~ msgstr ""
#~ "<p>Aquesta visualització mostra informació detallada sobre\n"
#~ "el disc dur seleccionat.</p>"

#~ msgid "SMART is not available for this disk."
#~ msgstr "L'Smart no està disponible per a aquest disc."

#~ msgid "hdparm is not available for this disk."
#~ msgstr "L'hdparm no està disponible en aquest disc."

#~ msgid "Execute dasd&fmt on the DASD Device"
#~ msgstr "Executa dasd&fmt al dispositiu DASD"

#~ msgid ""
#~ "<p>This view shows all partitions of the selected\n"
#~ "hard disk. If the hard disk is used by e.g. BIOS RAID or multipath, no\n"
#~ "partitions are shown here.</p>\n"
#~ msgstr ""
#~ "<p>Aquesta visualització mostra totes les particions del\n"
#~ "disc dur seleccionat. Si el disc dur l'utilitzen, per exemple,\n"
#~ "el BIOS RAID o el multicamí no s'hi mostra cap\n"
#~ "partició.</p>\n"

#~ msgid ""
#~ "<p>This view shows all devices used by the\n"
#~ "selected hard disk. The view is only available for BIOS RAIDs, "
#~ "partitioned\n"
#~ "software RAIDs and multipath disks.</p>\n"
#~ msgstr ""
#~ "<p>Aquesta visualització mostra tots els dispositius\n"
#~ "que utilitza el disc dur seleccionat. La taula només està disponible per "
#~ "a RAID de BIOS, RAID de programari i discs\n"
#~ "multicamí.</p>\n"

#~ msgid "Hard Disk: %1"
#~ msgstr "Disc dur: %1"

#~ msgid ""
#~ "<p>This view shows detailed information about the\n"
#~ "selected partition.</p>"
#~ msgstr ""
#~ "<p>Aquesta visualització mostra informació detallada sobre\n"
#~ "la partició seleccionada.</p>"

#~ msgid ""
#~ "<p>You can choose whether the existing system\n"
#~ "volumes, e.g. / and /usr, will be formatted during the\n"
#~ "installation. Non-system volumes, e.g. /home, will not be formatted.</p>"
#~ msgstr ""
#~ "<p>Podeu escollir si els volums de sistema que hi ha,\n"
#~ "per exemple / i /usr, es formataran durant la instal·lació\n"
#~ "Els volums que no són de sistema, per exemple /home, no es formataran.</p>"

#~ msgid "No previous system with mount points was detected."
#~ msgstr "No s'ha detectat cap sistema previ amb punts de muntatge."

#~ msgid "Wrong Password Provided."
#~ msgstr "La contrasenya donada és incorrecta."

#~ msgid "Really delete %1?"
#~ msgstr "Realment voleu eliminar %1?"

#~ msgid ""
#~ "\n"
#~ "Should the loop file %1 also be removed?\n"
#~ msgstr ""
#~ "\n"
#~ "S'ha d'eliminar també el fitxer de bucle %1?\n"

#~ msgid "Unallocated"
#~ msgstr "No assignat"

#~ msgid "<p>No changes to storage settings.</p>"
#~ msgstr "<p>No hi ha canvis en els paràmetres d'emmagatzematge.</p>"

#~ msgid "<p>Storage settings:</p>"
#~ msgstr "<p>Paràmetres d'emmagatzematge:</p>"

#~ msgid ""
#~ "\n"
#~ "<p><b>Path Name of Loop File:</b><br>This must be an absolute path to the "
#~ "file\n"
#~ "containing the data for the encrypted loop device to set up.</p>\n"
#~ msgstr ""
#~ "\n"
#~ "<p><b>Nom de camí del fitxer de bucle</b><br>Ha de ser un camí absolut al "
#~ "fitxer\n"
#~ "que contingui les dades per configurar el dispositiu de bucle xifrat.</"
#~ "p>\n"

#~ msgid ""
#~ "\n"
#~ "<p><b>Create Loop File:</b><br>If this is checked, the file will be "
#~ "created\n"
#~ "with the size given in the next field. <b>NOTE:</b> If the file already\n"
#~ "exists, all data in it is lost.</p>\n"
#~ msgstr ""
#~ "\n"
#~ "<p><b>Crea un fitxer de bucle</b><br>Si aquesta opció està activada, el "
#~ "fitxer es\n"
#~ "crearà amb la mida indicada al camp següent. <b>NOTA:</b> si el fitxer \n"
#~ "ja existeix, es perdran totes les dades que contingui.</p>\n"

#~ msgid ""
#~ "\n"
#~ "<p><b>Size:</b><br>This is the size of the loop file.  The file system\n"
#~ "created in the encrypted loop device will have this size.</p>\n"
#~ msgstr ""
#~ "\n"
#~ "<p><b>Mida:</b><br>és la mida del fitxer de bucle. El sistema de fitxers\n"
#~ "que es crearà al dispositiu de bucle xifrat tindrà aquesta mida.</p>\n"

#~ msgid ""
#~ "\n"
#~ "<p><b>NOTE:</b> During installation, YaST cannot carry out consistency\n"
#~ "checks of file size and path names because the file system is not\n"
#~ "accessible. It will be created at the end of the installation. Be\n"
#~ "careful when providing the size and path name.</p>\n"
#~ msgstr ""
#~ "\n"
#~ "<p><b>NOTA:</b> durant la instal·lació el YaST no pot fer cap "
#~ "comprovació\n"
#~ "de coherència de les mides dels fitxers ni dels noms dels camins perquè "
#~ "no es pot\n"
#~ "accedir al sistema de fitxers. Es crearà al final de la instal·lació. Per "
#~ "tant,\n"
#~ "aneu amb compte a l'hora d'assignar les mides i els noms dels camins.</"
#~ "p>\n"

#~ msgid "Path Name of Loop File"
#~ msgstr "Nom de camí del fitxer de bucle"

#~ msgid "Browse..."
#~ msgstr "Navega..."

#~ msgid "Create Loop File"
#~ msgstr "Crea un fitxer de bucle"

#~ msgid ""
#~ "The file name \"%1\" is invalid.\n"
#~ "Use an absolute path name.\n"
#~ msgstr ""
#~ "El nom de fitxer \"%1\" no és vàlid.\n"
#~ "Utilitzeu un nom de camí absolut.\n"

#~ msgid "The size entered is invalid. Enter a size of at least %1."
#~ msgstr ""
#~ "La mida que heu introduït no és vàlida.\n"
#~ "Heu d'introduir una mida de com a mínim %1."

#~ msgid ""
#~ "The file name \"%1\" does not exist\n"
#~ "and the flag for create is off. Either use an existing file or activate\n"
#~ "the create flag."
#~ msgstr ""
#~ "El nom de fitxer \"%1\" no existeix i el senyalador\n"
#~ "per crear-lo està desactivat. Utilitzeu un fitxer existent o activeu\n"
#~ "el senyalador per crear-lo."

#~ msgid "Add Crypt File"
#~ msgstr "Afegeix un fitxer crypt"

#~ msgid "Edit Crypt File %1"
#~ msgstr "Edita el fitxer crypt %1"

#~ msgid "No crypt file selected."
#~ msgstr "No s'ha seleccionat cap fitxer crypt."

#~ msgid ""
#~ "The Crypt File %1 is in use. It cannot be\n"
#~ "edited. To edit %1, make sure it is not used."
#~ msgstr ""
#~ "El fitxer crypt %1 s'està utilitzant. No es pot\n"
#~ "editar. Per editar %1, assegureu-vos que no s'usa."

#~ msgid "Add Crypt File..."
#~ msgstr "Afegeix un fitxer crypt..."

#~ msgid "<p>This view shows all crypt files.</p>"
#~ msgstr "<p>Aquesta visualització mostra tots els fitxers crypt.</p>"

#~ msgid "Crypt File: %1"
#~ msgstr "Fitxer crypt: %1"

#~ msgid ""
#~ "<p>This view shows detailed information of the\n"
#~ "selected crypt file.</p>"
#~ msgstr ""
#~ "<p>Aquesta visualització mostra informació detallada sobre\n"
#~ "el fitxer crypt seleccionat.</p>"

#~ msgid "The name for the volume group is longer than 128 characters."
#~ msgstr "El nom del grup de volums té més de 128 caràcters."

#~ msgid "The name for the volume group must not start with a \"-\"."
#~ msgstr "El nom del grup de volums no pot començar amb \"-\"."

#~ msgid ""
#~ "The name for the logical volume contains illegal characters. Allowed\n"
#~ "are alphanumeric characters, \".\", \"_\", \"-\" and \"+\"."
#~ msgstr ""
#~ "El nom del volum lògic conté caràcters no vàlids. Es permeten\n"
#~ "els caràcters alfanumèrics, \".\", \"_\", \"-\" i \"+\"."

#~ msgid ""
#~ "A logical volume named \"%1\" already exists\n"
#~ "in volume group \"%2\"."
#~ msgstr ""
#~ "Ja existeix un volum lògic anomenat \"%1\"\n"
#~ "al grup de volums \"%2\"."

#~ msgid ""
#~ "<p>Enter the name and physical extent size of the new volume group.</p>"
#~ msgstr ""
#~ "<p>Introduïu el nom i la mida física ampliada del grup de volums nou.</p>"

#~ msgid "<p>Select the physical volumes the volume group should contain.</p>"
#~ msgstr ""
#~ "<p>Seleccioneu els volums físics que ha de contenir el grup de volums.</p>"

#~ msgid "Available Physical Volumes:"
#~ msgstr "Volums físics disponibles:"

#~ msgid "Selected Physical Volumes:"
#~ msgstr "Volums físics seleccionats:"

#~ msgid "<p>Change the devices that are used for the volume group.</p>"
#~ msgstr ""
#~ "<p>Canvieu els dispositius que s'utilitzen per al grup de volums.</p>"

#~ msgid ""
#~ "<p>Enter the size as well as the number and size\n"
#~ "of stripes for the new logical volume. The number of stripes cannot be "
#~ "higher\n"
#~ "than the number of physical volumes of the volume group.</p>"
#~ msgstr ""
#~ "<p>Introduïu la mida així com també la quantitat i la mida\n"
#~ "de tires per al nou volum lògic. El nombre de tires no pot ser més alt\n"
#~ "que el nombre de volums físics del grup de volums.</p>"

#~ msgid ""
#~ "<p>So called <b>Thin Volumes</b> can created\n"
#~ "with arbitrary volume size. The space required is taken on demand from "
#~ "the \n"
#~ "assigned <b>Thin Pool</b>. So one can create Thin Volume of a size "
#~ "larger\n"
#~ "than the Thin Pool. Of course when there is really data written to a "
#~ "Thin\n"
#~ "Volume, the assigned Thin Pool must be able to meet this space "
#~ "requirement.\n"
#~ "Thin Volumes cannot have a Stripe Count."
#~ msgstr ""
#~ "<p>Els anomenats<b>Volums prims</b> poden ser creats\n"
#~ "amb una mida de volum arbitrària.  L'espai necessari s'agafa segons les "
#~ "necessitats \n"
#~ "del <b>Conjunt prim</b> assignat. Així podeu crear volums prims d'una "
#~ "mida més grossa\n"
#~ "que la del conjunt prim. Evidentment, quan hi ha realment dades escrites "
#~ "en un \n"
#~ "volum prim, el conjunt prim assignat ha de ser capaç d'arribar a les "
#~ "necessitats d'espai.\n"
#~ "Els volums prims no poden tenir un Compte de ratlles."

#~ msgid "Add Logical volume %1 on %2"
#~ msgstr "Afegeix el volum lògic %1 a %2"

#~ msgid ""
#~ "<p>You can declare the logical volume as a <b>Normal Volume</b>.\n"
#~ "This is the default and means plain LVM Volumes like all volumes were "
#~ "before the feature of <b>Thin Provisioning</b> existed.\n"
#~ "If in doubt this is most probably the right choice</p>"
#~ msgstr ""
#~ "<p>Podeu declarar el volum lògic com a <b>Volum normal</b>.\n"
#~ "És així per defecte i significa que els volums LVM eren com tots els "
#~ "volums abans que la característica de <b> Provisió Thin</b> exisistís.\n"
#~ "Si en dubteu, aquesta és probablement l'opció bona.</p>"

#~ msgid ""
#~ "<p>You can declare the logical volume as a <b>Thin Pool</b>.\n"
#~ "This means <b>Thin Volumes</b> allocate their needed space on demand from "
#~ "such a pool.</p>"
#~ msgstr ""
#~ "<p>Podeu declarar el volum lògic com a <b>Conjunt prim</b>.\n"
#~ "Això significa que els <b>Volums prims</b> assignen l'espai que "
#~ "necessiten segons les necessitats d'aquest conjunt.</p>"

#~ msgid ""
#~ "<p>You can declare the logical volume as a <b>Thin Volume</b>.\n"
#~ "This means the volume allocates needed space on demand from a <b>Thin "
#~ "Pool</b>.</p>"
#~ msgstr ""
#~ "<p>Podeu declarar el volum lògic com a <b>Volum prim</b>.\n"
#~ "Això significa que el volum assigna l'espai necessari segons les "
#~ "necessitats des d'un  <b>conjunt prim</b>.</p>"

#~ msgid "Add Logical Volume on %1"
#~ msgstr "Afegeix un volum lògic a %1"

#~ msgid "Edit Logical Volume %1 on %2"
#~ msgstr "Edita el volum lògic %1 a %2"

#~ msgid "No volume group selected."
#~ msgstr "No s'ha seleccionat cap grup de volums."

#~ msgid "Really delete the volume group \"%1\"?"
#~ msgstr "Realment voleu eliminar el grup de volums \"%1\"?"

#~ msgid "Deleting volume group \"%1\" failed."
#~ msgstr "Ha fallat l'eliminació del grup de volums \"%1\"."

#~ msgid "No logical volume selected."
#~ msgstr "No s'ha seleccionat cap volum lògic."

#~ msgid ""
#~ "The volume %1 is in use. It cannot be\n"
#~ "edited. To edit %1, make sure it is not used."
#~ msgstr ""
#~ "El volum %1 s'usa. No es pot editar. \n"
#~ "Per editar %1, assegureu-vos que no s'usa."

#~ msgid ""
#~ "<p>This view shows all LVM volume groups and\n"
#~ "their logical volumes.</p>"
#~ msgstr ""
#~ "<p>Aquesta visualització mostra tots els grups de\n"
#~ "volums LVM i els seus volums lògics.</p>"

#~ msgid ""
#~ "<p>This view shows detailed information about the\n"
#~ "selected volume group.</p>"
#~ msgstr ""
#~ "<p>Aquesta visualització mostra informació detallada sobre\n"
#~ "el grup de volums seleccionat.</p>"

#~ msgid ""
#~ "<p>This view shows all logical volumes of the\n"
#~ "selected volume group.</p>"
#~ msgstr ""
#~ "<p>Aquesta visualització mostra tots els volums\n"
#~ "lògics del grup de volums seleccionat.</p>"

#~ msgid ""
#~ "<p>This view shows all physical volumes used by\n"
#~ "the selected volume group.</p>"
#~ msgstr ""
#~ "<p>Aquesta visualització mostra informació detallada sobre\n"
#~ "els volums que utilitza el grup de volums seleccionat.</p>"

#~ msgid "Volume Group: %1"
#~ msgstr "Grup de volums: %1"

#~ msgid "Logical Volume: %1"
#~ msgstr "Volum lògic: %1"

#~ msgid ""
#~ "<p>This view shows detailed information about the\n"
#~ "selected logical volume.</p>"
#~ msgstr ""
#~ "<p>Aquesta visualització mostra informació detallada sobre\n"
#~ "el volum lògic seleccionat.</p>"

#~ msgid "<p>Here you can see the partitioning summary.</p>"
#~ msgstr "<p>Aquí podeu veure el resum de l'edició de particions.</p>"

#~ msgid ": Summary"
#~ msgstr ": resum"

#~ msgid "For %1, select at least %2 device."
#~ msgstr "Per a %1, seleccioneu com a mínim %2 dispositiu(s)."

#~ msgid "<p>Select the RAID type for the new RAID.</p>"
#~ msgstr "<p>Seleccioneu el tipus de RAID per al RAID nou.</p>"

#~ msgid ""
#~ "<p>Add partitions to your RAID. According to\n"
#~ "the RAID type, the usable disk size is the sum of these partitions "
#~ "(RAID0), the size\n"
#~ "of the smallest partition (RAID 1), or (N-1)*smallest partition (RAID 5)."
#~ "</p>\n"
#~ msgstr ""
#~ "<p>Afegiu particions al RAID. Segons el tipus de RAID,\n"
#~ "la mida del disc que es pot utilitzar és la suma d'aquestes particions "
#~ "(RAID 0), la mida\n"
#~ "de la partició més petita (RAID 1) o bé (N-1)*partició més petita (RAID "
#~ "5).</p>\n"

#~ msgid ""
#~ "<p>Generally, the partitions should be on different drives,\n"
#~ "to get the redundancy and performance you want.</p>\n"
#~ msgstr ""
#~ "<p>Generalment, les particions han d'estar en diferents unitats,\n"
#~ "per a obtenir la redundància i el rendiment desitjats.</p>\n"

#~ msgid "Parity Algorithm:"
#~ msgstr "Algorisme de paritat:"

#~ msgid ""
#~ "For further details regarding the parity \n"
#~ "algorithm please look at the man page for mdadm (man mdadm).\n"
#~ msgstr ""
#~ "Per a més detalls sobre l'algorisme de paritat \n"
#~ "si us plau, mireu la pàgina de mdadm (man mdadm).\n"

#~ msgid "Parity &Algorithm"
#~ msgstr "Algorisme de paritat"

#~ msgid "RAID Options"
#~ msgstr "Opcions RAID"

#~ msgid "<p>Change the devices that are used for the RAID.</p>"
#~ msgstr "<p>Canvieu els dispositius que s'utilitzen per al RAID.</p>"

#~ msgid "Add RAID %1"
#~ msgstr "Afegeix el RAID %1"

#~ msgid "Edit RAID %1"
#~ msgstr "Edita el RAID %1"

#~ msgid ""
#~ "\n"
#~ "Raid %1 cannot be modified because it is in inactive state.\n"
#~ "This normally means the subset of raid devices is too small\n"
#~ "for the raid to be usable.\n"
#~ msgstr ""
#~ "\n"
#~ "El Raid %1 no es pot modificar perquè està en estat actiu.\n"
#~ "Això normalment vol dir que el conjunt de dispostius raid es massa petit\n"
#~ "perquè el raid sigui utilitzable.\n"

#~ msgid "No RAID selected."
#~ msgstr "No s'ha seleccionat cap RAID."

#~ msgid ""
#~ "The RAID %1 is in use. It cannot be\n"
#~ "edited. To edit %1, make sure it is not used."
#~ msgstr ""
#~ "El RAID %1 s'usa. No es pot editar. \n"
#~ "Per editar %1, assegureu-vos que no s'usa."

#~ msgid "<p>This view shows all RAIDs except BIOS RAIDs.</p>"
#~ msgstr "<p>Aquesta vista mostra tots els RAID excepte BIOS RAID.</p>"

#~ msgid ""
#~ "<p>This view shows detailed information about the\n"
#~ "selected RAID.</p>"
#~ msgstr ""
#~ "<p>Aquesta visualització mostra informació detallada sobre\n"
#~ "el RAID seleccionat.</p>"

#~ msgid ""
#~ "<p>This view shows all devices used by the\n"
#~ "selected RAID.</p>"
#~ msgstr ""
#~ "<p>Aquesta visualització mostra tots els dispositius\n"
#~ "que utilitza el RAID seleccionat.</p>"

#~ msgid "RAID: %1"
#~ msgstr "RAID: %1"

#~ msgid "Mount by"
#~ msgstr "Munta per"

#~ msgid "Used by"
#~ msgstr "Usat per"

#~ msgid "Cylinder information"
#~ msgstr "Informació dels cilindres"

#~ msgid "Fibre Channel information"
#~ msgstr "Informació de Fibre Channel"

#~ msgid "Encryption"
#~ msgstr "Xifratge"

#~ msgid "Optimal"
#~ msgstr "Òptim"

#~ msgid "Cylinder"
#~ msgstr "Cilindre"

#~ msgid "Default File System"
#~ msgstr "Sistema de fitxers per defecte"

#~ msgid "Alignment of Newly Created Partitions"
#~ msgstr "Alineació de les noves particions creades"

#~ msgid "Show Storage Devices by"
#~ msgstr "Mostra els dispositius d'emmagatzematge per"

#~ msgid "Visible Information on Storage Devices"
#~ msgstr "Informació visible dels dispositius d'emmagatzematge"

#~ msgid ""
#~ "<p>This view shows general storage\n"
#~ "settings:</p>"
#~ msgstr ""
#~ "<p>Aquesta visualització mostra els paràmetres\n"
#~ "generals d'emmagatzematge:</p>"

#~ msgid ""
#~ "<p><b>Default Mount by</b> gives the mount by\n"
#~ "method for newly created file systems. <i>Device Name</i> uses the "
#~ "kernel\n"
#~ "device name, which is not persistent. <i>Device ID</i> and <i>Device "
#~ "Path</i>\n"
#~ "use names generated by udev from hardware information. These should be\n"
#~ "persistent but unfortunately this is not always true. Finally <i>UUID</i> "
#~ "and\n"
#~ "<i>Volume Label</i> use the file systems UUID and label.</p>\n"
#~ msgstr ""
#~ "<p><b>Muntatge per defecte</b> us dóna el muntatge per\n"
#~ "mètode per a nous sistemes de fitxers creats. <i>Nom del dispostiu</i> "
#~ "usa el nom del \n"
#~ "dispostiu del nucli, que no és persistent. <i>ID del dispositiu</i> i "
#~ "<i>Camí del dispositiu</i>\n"
#~ "usen noms generats per udev des de la informació del maquinari. Això "
#~ "hauria de ser\n"
#~ "persistent però malauradament no sempre és així. Finalment <i>UUID</i> i\n"
#~ "<i>Etiqueta del volum</i> usen l'UUID i l'etiqueta dels sistemes de "
#~ "fitxers.</p>\n"

#~ msgid ""
#~ "<p><b>Default File System</b> gives the file\n"
#~ "system type for newly created file systems.</p>\n"
#~ msgstr ""
#~ "<p><b>Sistema de fitxers per defecte</b> indica\n"
#~ "el tipus del sistema de fitxers que s'ha d'aplicar als sistemes de "
#~ "fitxers nous.</p>\n"

#~ msgid ""
#~ "<p><b>Alignment of Newly Created Partitions</b>\n"
#~ "determines how created partitions are aligned. <b>cylinder</b> is the "
#~ "traditional alignment at cylinder boundaries of the disk. <b>optimal</b> "
#~ "aligns the \n"
#~ "partitions for best performance according to hints provided by the "
#~ "Linux \n"
#~ "kernel or tries to be compatible with Windows Vista and Win 7.</p>\n"
#~ msgstr ""
#~ "<p><b>Alineació de les noves particions creades</b>\n"
#~ "determina com s'alineen les particions creades. <b>Cilindre</b> és "
#~ "l'alineació tradicional als límits del cilindre del disc. <b>Òptim</b> "
#~ "alinea les \n"
#~ "particions per al millor rendiment segons els indicis que proporciona el "
#~ "nucli de Linux \n"
#~ "o prova de ser compatible amb el Windows Vista i el Win 7.</p>\n"

#~ msgid ""
#~ "<p><b>Show Storage Devices by</b> controls\n"
#~ "the name displayed for hard disks in the navigation tree.</p>"
#~ msgstr ""
#~ "<p><b>Mostra els dispositius de emmagatzematge per</b> controla\n"
#~ "el nom dels discs durs que s'ha de mostrar a l'arbre de navegació.</p>"

#~ msgid ""
#~ "<p><b>Visible Information On Storage\n"
#~ "Devices</b> allows to hide information in the tables and overview.</p>"
#~ msgstr ""
#~ "<p><b>Informació visible dels dispositius\n"
#~ "d'emmagatzematge</b>permet amagar informació a les taules i als resums.</"
#~ "p>"

#~ msgid "<p>This view shows the installation summary.</p>"
#~ msgstr "<p>Aquesta vista mostra un resum de la instal·lació.</p>"

#~ msgid "Add tmpfs Mount"
#~ msgstr "Afegeix muntatge tmpfs"

#~ msgid "No tmpfs device selected."
#~ msgstr "No s'ha seleccionat cap dispositiu tmpfs."

#~ msgid ""
#~ "\n"
#~ "Really delete tmpfs mounted to %1"
#~ msgstr ""
#~ "\n"
#~ "Realment voleu esborrar el tmpfs muntat a %1?"

#~ msgid "tmpfs Volumes"
#~ msgstr "Volums tmpfs"

#~ msgid "<p>This view shows all tmpfs volumes.</p>"
#~ msgstr "<p>Aquesta vista mostra tots els volums tmpfs.</p>"

#~ msgid ""
#~ "<p>This view shows detailed information about the\n"
#~ "selected tmpfs volume.</p>\n"
#~ msgstr ""
#~ "<p>Aquesta vista mostra informació detallada sobre\n"
#~ "els volums tmpfs seleccionats.</p>\n"

#~ msgid "tmpfs mounted at %1"
#~ msgstr "tmpfs muntat a %1"

#~ msgid "Rescan"
#~ msgstr "Torna a escanejar"

#~ msgid ""
#~ "<p>This view shows devices that have no mount\n"
#~ "point assigned to them, disks that are unpartitioned and volume groups "
#~ "that\n"
#~ "have no logical volumes.</p>"
#~ msgstr ""
#~ "<p>Aquesta visualització mostra els dispositius que no tenen\n"
#~ "puntos de muntatge assignats, els discs sense particions\n"
#~ "i els grups de volums que no tenen volums lògics.</p>"

#~ msgid ""
#~ "A logical volume with the requested size could \n"
#~ "not be created.\n"
#~ msgstr ""
#~ "No s'ha pogut crear un volum lògic de la mida \n"
#~ "sol·licitada.\n"

#~ msgid "Try reducing the stripe count of the volume."
#~ msgstr "Proveu de reduir el comptatge de bandes del volum."

#~ msgid "You can only remove logical volumes."
#~ msgstr "Només és possible eliminar volums lògics."

#~ msgid ""
#~ "There is at least one snapshot active for this volume.\n"
#~ "Remove the snapshot first."
#~ msgstr ""
#~ "Hi ha com a mínim una instantània activa per a aquest volum.\n"
#~ "Primer elimineu-la."

#~ msgid ""
#~ "There is at least one thin volume using this pool.\n"
#~ "Remove the thin volume first."
#~ msgstr ""
#~ "Hi ha com a mínim un volum prim fent servir aquest \"pool\".\n"
#~ "Elimineu-lo primer."

#~ msgid "Total size: %1"
#~ msgstr "Mida total: %1"

#~ msgid "Resulting size: %1"
#~ msgstr "Mida resultant: %1"

#~ msgid "Class"
#~ msgstr "Classe"

#~ msgid "Classify"
#~ msgstr "Classifica"

#~ msgid "File %1 is not a regular file!"
#~ msgstr "El fitxer %1 no és un fitxer regular!"

#~ msgid "File %1 is too big!"
#~ msgstr "El fitxer %1 és massa gros!"

#~ msgid ""
#~ "Pattern file has invalid format!\n"
#~ "\n"
#~ "The file needs to contain lines with a regular expression and a class "
#~ "name\n"
#~ "per line. Example:"
#~ msgstr ""
#~ "El fitxer de patró té un format no vàlid!\n"
#~ "\n"
#~ "El fitxer ha de contenir línies amb una expressió regular i un nom de "
#~ "classe\n"
#~ "per línia. Exemple:"

#~ msgid "Detected following pattern lines:"
#~ msgstr "Línies de patró detectades:"

#~ msgid "Ok to match devices to classes with these patterns?"
#~ msgstr ""
#~ "Esteu d'acord d'equiparar els dispositius a classes amb aquests patrons?"

#~ msgid ""
#~ "<p>This dialog is for defining classes for the raid devices\n"
#~ "contained in the raid. Available classes are A, B, C, D and E but for "
#~ "many cases\n"
#~ "fewer classes are needed (e.g. only A and B). </p>"
#~ msgstr ""
#~ "<p>Aquest diàleg serveix per definir classes per als dispositius RAID\n"
#~ "continguts al RAID. Les classes disponibles són A, B, C, D i E però per a "
#~ "molts casos\n"
#~ "se'n necessiten menys (per exemple, només A i B). </p>"

#~ msgid ""
#~ "<p>You can put a device into a class by right-clicking on the\n"
#~ "device and choosing the appropriate class from context menu. By pressing "
#~ "the \n"
#~ "Ctrl  or Shift key you can select multiple devices and put them into a "
#~ "class in\n"
#~ "one step. One can also use the buttons labeled \"%1\" to \"%2\" to put "
#~ "currently \n"
#~ "selected devices into this class.</p>"
#~ msgstr ""
#~ "<p>Podeu posar un dispositiu dins de la classe clicant amb el botó dret "
#~ "sobre\n"
#~ "el dispositiu i escollir-ne la classe apropiada amb el menú contextual. "
#~ "Prement \n"
#~ "Ctrl o Majúscules podeu seleccionar més d'un dispositiu i posar-los en "
#~ "una classe\n"
#~ "amb un sol pas. També podeu fer servir els botons \"%1\" to \"%2\" per "
#~ "posar els que \n"
#~ "ja estan seleccionats a la classe.</p>"

#~ msgid ""
#~ "<p>After choosing classes for devices you can order the \n"
#~ "devices by pressing one of the buttons labeled \"%1\" or \"%2\"."
#~ msgstr ""
#~ "<p>Després de triar les classes dels dispositius podeu ordenar-los \n"
#~ "prement els botons \"%1\" or \"%2\"."

#~ msgid ""
#~ "<b>Sorted</b> puts all devices of class A before all devices\n"
#~ "of class B and so on."
#~ msgstr ""
#~ "<b>Classificar</b> situa tots els dispositius de classe A per davant "
#~ "dels\n"
#~ "de classe B i així successivament."

#~ msgid ""
#~ "<b>Interleaved</b> uses first device of class A, then first device of \n"
#~ "class B, then all the following classes with assigned devices. Then the \n"
#~ "second device of class A, the second device of class B, and so on will "
#~ "follow."
#~ msgstr ""
#~ "<b>Intercalat</b> fa servir el primer dispositiu de la classe A, llavors "
#~ "el primer de la \n"
#~ "classe B, i llavors les classes següents amb els dispositius assignats. "
#~ "Llavors, \n"
#~ "el segon dispositiu de classe A, el segon dispositiu de classe B i així "
#~ "successivament."

#~ msgid ""
#~ "All devices without a class are sorted to the end of devices list.\n"
#~ "When you leave the pop-up the current order of the devices is used as "
#~ "the \n"
#~ "order in the RAID to be created.</p>"
#~ msgstr ""
#~ "Tots els dispositius sense classe es passen al final de la llista de "
#~ "dispositius.\n"
#~ "Quan sortiu del menú, l'ordre vigent de dispositius es farà servir com a "
#~ "odre per al RAID \n"
#~ "que s'ha de crear.</p>"

#~ msgid ""
#~ "By pressing button \"<b>%1</b>\" you can select a file that contains\n"
#~ "lines with a regular expression and a class name (e.g. \"sda.*  A\"). All "
#~ "devices that match \n"
#~ "the regular expression will be put into the class on this line. The "
#~ "regular expression is \n"
#~ "matched against the kernel name (e.g. /dev/sda1), \n"
#~ "the udev path name (e.g. /dev/disk/by-path/pci-0000:00:1f.2-scsi-0:0:0:0-"
#~ "part1) and the\n"
#~ "the udev id (e.g. /dev/disk/by-id/ata-ST3500418AS_9VMN8X8L-part1). \n"
#~ "The first match finally determines the class if a devices name matches "
#~ "more then one\n"
#~ "regular expression.</p>"
#~ msgstr ""
#~ "Prement el botó \"<b>%1</b>\" podeu seleccionar un fitxer que contingui\n"
#~ "línies amb una expressió regular i un nom de classe (per exemple: \"sda."
#~ "*  A\"). Tots els dispositius que coincideixin\n"
#~ "amb l'expressió regular es posaran a la classe en aquesta línia. "
#~ "L'expressió regular es \n"
#~ "fa coincidir amb el nom del nucli (per exemple /dev/sda1), \n"
#~ "el nom de ruta udev (per exemple /dev/disk/by-path/pci-0000:00:1f.2-"
#~ "scsi-0:0:0:0-part1) i l'identificador\n"
#~ "de udev (per exemple /dev/disk/by-id/ata-ST3500418AS_9VMN8X8L-part1). \n"
#~ "La primera coincidència determina finalment la classe si el nom del "
#~ "dispositiu coincideix amb més d'una\n"
#~ "expressió regular.</p>"

#~ msgid "Pattern File"
#~ msgstr "Patró de fitxer"

#~ msgid "Tmpfs &Size"
#~ msgstr "&Mida de Tmpfs"

#~ msgid ""
#~ "Invalid Size specified. Use number followed by K, M, G or %.\n"
#~ "Value must be above 100k or between 1% and 200%. Try again."
#~ msgstr ""
#~ "S'ha especificat una mida no vàlida. Feu servir un número seguit de K, M, "
#~ "G o %.\n"
#~ "El valor ha de ser superior a 100k o entre 1% i 200%. Torneu-ho a provar."

#~ msgid "Value must be between 1% and 200%. Try again."
#~ msgstr "El valor ha de ser entre  1% i 200% Torneu-ho a provar."

#~ msgid ""
#~ "<p><b>Tmpfs Size:</b>\n"
#~ "Size may be either entered as a number followed by K,M,G for Kilo-, Mega- "
#~ "or Gigabyte or\n"
#~ "as a number followed by a percent sign meaning percentage of memory.</p>"
#~ msgstr ""
#~ "<p><b>Mida de Tmpfs:</b>\n"
#~ "La mida es pot introduir amb un número seguit de K,M,G per a  Kilo-, "
#~ "Mega- o Gigabyte o bé\n"
#~ "amb un número seguit d'un símbol de tant per cent que signifiqui el "
#~ "percentatge de la memòria.</p>"

#~ msgid "Value must be between 0 and 32767. Try again."
#~ msgstr "El valor ha d'estar entre 0 i 32767. Torneu-ho a provar."

#~ msgid ""
#~ "<p><b>Do Not Mount at System Start-up:</b>\n"
#~ "The file system is not automatically mounted when the system starts.\n"
#~ "An entry in /etc/fstab is created and the file system is mounted\n"
#~ "with the appropriate options when the command <tt>mount &lt;mount "
#~ "point&gt;</tt>\n"
#~ "is entered (&lt;mount point&gt; is the directory to which the file system "
#~ "is mounted). Default is false.</p>\n"
#~ msgstr ""
#~ "<p><b>No es munta durant l'inici del sistema</b>\n"
#~ "El sistema de fitxers no es munta de forma automàtica en iniciar-se el "
#~ "sistema.\n"
#~ "S'ha creat una entrada a /etc/fstab i el sistema de fitxers es munta\n"
#~ "amb les opcions apropiades quan s'introdueix l'ordre <tt>mount &lt;"
#~ "punt_muntatge&gt;</tt>\n"
#~ "(&lt;punt_muntatge&gt; és el directori on es munta el sistema de "
#~ "fitxers).\n"
#~ "L'opció predeterminada és fals.</p>\n"

#~ msgid ""
#~ "<p><b>Extended User Attributes:</b>\n"
#~ "Allow extended user attributes on the file system.</p>\n"
#~ msgstr ""
#~ "<p><b>Atributs ampliats de l'usuari</b>\n"
#~ "Es permeten els atributs ampliats de l'usuari al sistema de fitxers.</p>\n"

#~ msgid ""
#~ "Invalid characters in arbitrary option value. Do not use spaces or tabs. "
#~ "Try again."
#~ msgstr ""
#~ "Hi ha caràcters no vàlids al valor d'opció arbitrari. No utilitzeu espais "
#~ "ni tabulacions. Torneu-ho a provar."

#~ msgid ""
#~ "<p><b>Arbitrary Option Value:</b>\n"
#~ "In this field, type any legal mount option allowed in the fourth field "
#~ "of /etc/fstab.\n"
#~ "Multiple options are separated by commas.</p>\n"
#~ msgstr ""
#~ "<p><b>Valor d’opció arbitrari:</b>\n"
#~ "introduïu aquí qualsevol opció de muntatge que estigui permesa en el "
#~ "quart camp de /etc/fstab.\n"
#~ "Si hi ha més d’una opció, se separaran per comes.</p>\n"

#~ msgid ""
#~ "<p><b>FAT Size:</b>\n"
#~ "Specifies the type of file allocation tables used (12, 16, or 32-bit). If "
#~ "auto is specified, YaST will automatically select the value most suitable "
#~ "for the file system size.</p>\n"
#~ msgstr ""
#~ "<p><b>Mida de FAT</b>\n"
#~ "S'especifica el tipus de taula de localització de fitxers que s'utilitza "
#~ "(12, 16 o 32 bit). Si s'indica Automàtic, el YaST2 selecciona "
#~ "automàticament el valor més adequat per a la mida del sistema de fitxers."
#~ "</p>\n"

#~ msgid ""
#~ "<p><b>Root Dir Entries:</b>\n"
#~ "Select the number of entries available in the root directory.</p>\n"
#~ msgstr ""
#~ "<p><b>Entrades al directori arrel</b>\n"
#~ "Selecciona el nombre d'entrades disponibles al directori arrel.</p>\n"

#~ msgid "Hash &Function"
#~ msgstr "&Funció Hash"

#~ msgid ""
#~ "<p><b>Hash Function:</b>\n"
#~ "This specifies the name of the hash function to use to sort the file "
#~ "names in directories.</p>\n"
#~ msgstr ""
#~ "<p><b>Funció Hash:</b>\n"
#~ "especifica el nom de la funció hash que s'utilitzarà per classificar els "
#~ "noms de fitxers dels directoris.</p>\n"

#~ msgid "FS &Revision"
#~ msgstr "&Revisió d'FS"

#~ msgid ""
#~ "<p><b>FS Revision:</b>\n"
#~ "This option defines the reiserfs format revision to use. '3.5' is for "
#~ "backwards compatibility with kernels of the 2.2.x series. '3.6' is more "
#~ "recent, but can only be used with kernel versions greater than or equal "
#~ "to 2.4.</p>\n"
#~ msgstr ""
#~ "<p><b>Revisió d'FS</b>\n"
#~ "Aquesta opció defineix la revisió de format reiserfs que s'utilitzarà. El "
#~ "3.5 s'utilitza només per tenir compatibilitat amb els nuclis de les "
#~ "sèries 2.2.x. El 3.6 és més recent, però només es pot fer servir amb "
#~ "versions del nucli iguals o superiors al 2.4.</p>\n"

#~ msgid ""
#~ "<p><b>Inode Size:</b>\n"
#~ "This option specifies the inode size of the file system.</p>\n"
#~ msgstr ""
#~ "<p><b>Mida dels nodes d'identificació</b>\n"
#~ "Aquesta opció especifica la mida dels nodes d'identificació del sistema "
#~ "de fitxers.</p>\n"

#~ msgid ""
#~ "<p><b>Percentage of Inode Space:</b>\n"
#~ "The option \"Percentage of Inode Space\" specifies the maximum percentage "
#~ "of space in the file system that can be allocated to inodes.</p>\n"
#~ msgstr ""
#~ "<p><b>Percentatge de mida dels nodes d'identificació</b>\n"
#~ "Aquesta opció especifica el màxim percentatge d'espai dels sistemes de "
#~ "fitxers que es pot adjudicar als nodes d'identificació.</p>\n"

#~ msgid ""
#~ "<p><b>Inode Aligned:</b>\n"
#~ "The option \"Inode Aligned\" is used to specify whether inode allocation "
#~ "is or\n"
#~ "is not aligned. By default inodes are aligned, which\n"
#~ "is usually more efficient than unaligned access.</p>\n"
#~ msgstr ""
#~ "<p><b>Node alineat</b>\n"
#~ "Aquesta opció s'utilitza per especificar si la situació de nodes "
#~ "d'identificació està alineada o no.\n"
#~ "Per defecte, els nodes d'identificació s'alineen. L'accés alineat als "
#~ "nodes d'identificació\n"
#~ "normalment és més eficaç que l'accés desalineat.</p>\n"

#~ msgid "&Log Size in Megabytes"
#~ msgstr "Mida del &registre en megabytes"

#~ msgid ""
#~ "The \"Log Size\" value is incorrect.\n"
#~ "Enter a value greater than zero.\n"
#~ msgstr ""
#~ "El valor de \"mida del registre\" és incorrecte.\n"
#~ "Introduïu un valor superior a zero.\n"

#~ msgid ""
#~ "<p><b>Log Size</b>\n"
#~ "Set the log size (in megabytes). If auto, the default is 40% of the "
#~ "aggregate size.</p>\n"
#~ msgstr ""
#~ "<p><b>Mida dels registres</b>\n"
#~ "Determineu la mida dels registres (en megabytes). Si escolliu Automàtic, "
#~ "s'establirà per defecte el 40% de la mida agregada.</p>\n"

#~ msgid "Invoke Bad Blocks List &Utility"
#~ msgstr "Invocar &utilitat que enumera blocs erronis"

#~ msgid ""
#~ "The \"Stride Length in Blocks\" value is invalid.\n"
#~ "Select a value greater than 1.\n"
#~ msgstr ""
#~ "El valor d'aquesta \"Longitud del pas en blocs\" no és vàlid.\n"
#~ "Seleccioneu un valor superior a 1.\n"

#~ msgid ""
#~ "<p><b>Stride Length in Blocks:</b>\n"
#~ "Set RAID-related options for the file system. Currently, the only "
#~ "supported\n"
#~ "argument is 'stride', which takes the number of blocks in a\n"
#~ "RAID stripe as its argument.</p>\n"
#~ msgstr ""
#~ "<p><b>Longitud del pas en blocs</b>\n"
#~ "Determineu les opcions relacionades amb RAID per al sistema de fitxers.\n"
#~ "Actualment, l'únic argument que s'admet és  \"pas\", en anglès \"stride"
#~ "\",\n"
#~ "que pren com a argument el nombre de blocs en un llistat RAID.</p>\n"

#~ msgid ""
#~ "The \"Percentage of Blocks Reserved for root\" value is incorrect.\n"
#~ "Allowed are float numbers no larger than 99 (e.g. 0.5).\n"
#~ msgstr ""
#~ "El valor per al \"percentatge de blocs reservats per l'arrel\" és "
#~ "incorrecte.\n"
#~ "Es permeten valors amb coma flotant entre 0 i 99 (per exemple 0.5). \n"

#~ msgid ""
#~ "<p><b>Percentage of Blocks Reserved for root:</b> Specify the percentage "
#~ "of blocks reserved for the super user. The default is computed so that "
#~ "normally 1 Gig is reserved. Upper limit for reserved default is 5.0, "
#~ "lowest reserved default is 0.1.</p>"
#~ msgstr ""
#~ "<p><b>Percentatge de blocs reservats per a l'usuari primari:</b> "
#~ "s'especifica el percentatge de blocs reservats per al superusuari. El "
#~ "valor per defecte es calcula de manera que es reserva normalment 1 GB. El "
#~ "límit màxim per defecte és 5.0 i el mínim, és 0.1.</p>"

#~ msgid ""
#~ "<p><b>Disable Regular Checks:</b>\n"
#~ "Disable regular file system check at booting.</p>\n"
#~ msgstr ""
#~ "<p><b>Inhabilita les comprovacions habituals:</b>\n"
#~ "Inhabilita la comprovació habitual del sistema de fitxers en arrencar.</"
#~ "p>\n"

#~ msgid "Operation not permitted on disk %{device}.\n"
#~ msgstr "Operació no permesa al disc %{device}.\n"

#~ msgid ""
#~ "\n"
#~ "It's not supported by the partitioning tool parted to change\n"
#~ "the partition table on your disk %{device}\n"
#~ "(the disk is LDL formatted).\n"
#~ "\n"
#~ "You can use the partitions on disk %{device} as they are or\n"
#~ "format them and assign mount points, but you cannot add,\n"
#~ "resize, or remove partitions from that disk here.\n"
#~ msgstr ""
#~ "\n"
#~ "L'eina de partició Parted no admet canviar\n"
#~ "la taula de particions del disc dur %{device}\n"
#~ "(el disc està formatat en LDL).\n"
#~ "\n"
#~ "Es poden usar les particions del disc %{device} tal com estan o\n"
#~ "les podeu formatar i assignar-los punts de muntatge, però no podeu\n"
#~ "afegir, editar, redimensionar ni eliminar particions del disc aquí.\n"

#~ msgid ""
#~ "\n"
#~ "The partitioning on your disk %{device} is either not readable or not \n"
#~ "supported by the partitioning tool parted used to change the\n"
#~ "partition table.\n"
#~ "\n"
#~ "You can use the partitions on disk %{device} as they are or\n"
#~ "format them and assign mount points, but you cannot add, edit, \n"
#~ "resize, or remove partitions from that disk here.\n"
#~ msgstr ""
#~ "\n"
#~ "L'eina de partició Parted, usada per canviar la taula de particions,\n"
#~ "o bé no pot llegir o no admet les particions\n"
#~ "del disc dur %{device}.\n"
#~ "\n"
#~ "Es poden usar les particions del disc %{device} tal com estan o\n"
#~ "les podeu formatar i assignar-los punts de muntatge, però no podeu\n"
#~ "afegir, editar, redimensionar ni eliminar particions del disc aquí.\n"

#~ msgid ""
#~ "\n"
#~ "The disk %{device} does not contain a partition table but for\n"
#~ "compatibility the kernel has automatically generated a\n"
#~ "partition spanning almost the entire disk.\n"
#~ "\n"
#~ "You can use the partition on disk %{device} as it is or\n"
#~ "format it and assign a mount point, but you cannot resize\n"
#~ "or remove the partition from that disk here.\n"
#~ msgstr ""
#~ "\n"
#~ "El disc %{device} no conté una taula de particions però per\n"
#~ "compatibilitat el nucli n'ha generat una automàticment\n"
#~ "que abasta gairebé tot el disc sencer.\n"
#~ "\n"
#~ "Podeu fer servir la partició del disc %{device} tal com és o bé\n"
#~ "formatar-la i assignar-li un punt de muntatge, però no podeu\n"
#~ "redimensionar-la o eliminar-la del disc on és des d'aquí.\n"

#~ msgid ""
#~ "\n"
#~ "\n"
#~ "You can initialize the disk partition table to a sane state in the "
#~ "Expert\n"
#~ "Partitioner by selecting \"Expert\"->\"Create New Partition Table\", \n"
#~ "but this will destroy all data on all partitions of this disk.\n"
#~ msgstr ""
#~ "\n"
#~ "\n"
#~ "Podeu iniciar una nova taula de particions del disc amb el partidor "
#~ "expert\n"
#~ "mitjançant la selecció d'\"Expert\"->\"Crea una nova taula de particions"
#~ "\",\n"
#~ "però aquesta acció eliminarà les dades de totes les particions del disc.\n"

#~ msgid ""
#~ "\n"
#~ "\n"
#~ "Safely ignore this message if you do not intend to use \n"
#~ "this disk during installation.\n"
#~ msgstr ""
#~ "\n"
#~ "\n"
#~ "Podeu ignorar aquest missatge si no teniu previst fer servir aquest disc\n"
#~ "durant la instal·lació.\n"

#~ msgid "Resize Not Possible:"
#~ msgstr "No és possible redimensionar:"

#~ msgid ""
#~ "Could not set encryption.\n"
#~ "System error code is %1.\n"
#~ "\n"
#~ "The encryption password provided could be incorrect.\n"
#~ msgstr ""
#~ "No s'ha pogut definir el xifratge.\n"
#~ "El codi d'error del sistema és %1.\n"
#~ "\n"
#~ "És possible que la contrasenya d'encriptació introduïda sigui "
#~ "incorrecta.\n"

#~ msgid ""
#~ "The first and the second version\n"
#~ "of the password do not match.\n"
#~ "Try again."
#~ msgstr ""
#~ "No coincideixen la primera i la segona versió\n"
#~ "de les contrasenyes.\n"
#~ "Torneu-ho a provar."

#~ msgid ""
#~ "The password may only contain the following characters:\n"
#~ "0..9, a..z, A..Z, and any of \"@#* ,.;:._-+=!$%&/|?{[()]}^\\<>\".\n"
#~ "Try again."
#~ msgstr ""
#~ "La contrasenya només pot contenir els caràcters següents:\n"
#~ "del 0 al 9, la A a la Z, majúscules i minúscules, a més de qualsevol dels "
#~ "signes \"@#* ,.;:._-+!$%&/|?{[()]}^\\<>\".\n"
#~ "Torneu-ho a provar."

#~ msgid "&Enter Encryption Password:"
#~ msgstr "&Introduïu la clau de xifratge:"

#~ msgid "Provide Password"
#~ msgstr "Introduïu la contrasenya"

#~ msgid "The following encrypted volumes are already available."
#~ msgstr "Els següents volums encriptats ja estan disponibles."

#~ msgid ""
#~ "The following volumes contain an encryption signature but the \n"
#~ "passwords are not yet known.\n"
#~ "The passwords need to be known if the volumes are needed either \n"
#~ "during an update or if they contain an encrypted LVM physical volume."
#~ msgstr ""
#~ "Els següents volums contenen una signatura d'encriptació però\n"
#~ "encara no se'n saben les contrasenyes.\n"
#~ "Cal saber-ne les contrasenyes si es necessiten els volums o bé durant\n"
#~ "una actualització o bé si conenten un volum físic LVM encriptat."

#~ msgid ""
#~ "Enter encryption password for any of the\n"
#~ "devices in the locked devices list.\n"
#~ "Password will be tried for all devices."
#~ msgstr ""
#~ "Introduïu la contrasenya d'encriptació per a quasevol\n"
#~ "dels dispositius de la llista de dispositius bloquejats.\n"
#~ "Es provarà la contrasenya per a tots els dispositius."

#~ msgid "There are no encrypted volume to unlock."
#~ msgstr "No hi ha cap volum encriptat per desbloquejar."

#~ msgid "Provide password for any of the following devices:"
#~ msgstr "Introduïu la contrasenya per a qualsevol dels dispositius següents:"

#~ msgid "Provide password for the following device:"
#~ msgstr "Introduïu la contrasenya per al dispositiu següent:"

#~ msgid "Trying to unlock encrypted volumes..."
#~ msgstr "Provant de desbloquejar els volums encriptats..."

#~ msgid "Password did not unlock any volume."
#~ msgstr "La contrasenya no ha desbloquejat cap volum."

#~ msgid "IDE Disk"
#~ msgstr "Disc IDE"

#~ msgid "SCSI Disk"
#~ msgstr "Disc SCSI"

#~ msgid "DM RAID"
#~ msgstr "DM RAID"

#~ msgid ""
#~ "Partitions cannot be created since other partitions on the disk are used."
#~ msgstr ""
#~ "No es poden crear particions ja que hi ha altres particions del disc en "
#~ "ús."

#~ msgid ""
#~ "\n"
#~ "Device %1 cannot be modified because it contains activated swap\n"
#~ "that is needed to run the installation.\n"
#~ msgstr ""
#~ "\n"
#~ "No es pot modificar el dispositiu %1 perquè conté una partició\n"
#~ "d'intercanvi activa necessària per executar la instal·lació.\n"

#~ msgid ""
#~ "\n"
#~ "Device %1 cannot be modified because it contains the installation\n"
#~ "data needed to perform the installation.\n"
#~ msgstr ""
#~ "\n"
#~ "No es pot modificar el dispositiu %1 perquè conté les dades\n"
#~ "necessàries per fer la instal·lació.\n"

#~ msgid ""
#~ "\n"
#~ "Device %1 cannot be removed because it contains activated swap\n"
#~ "that is needed to run the installation.\n"
#~ msgstr ""
#~ "\n"
#~ "No es pot eliminar el dispositiu %1 perquè conté una partició\n"
#~ "d'intercanvi activa necessària per executar la instal·lació.\n"

#~ msgid ""
#~ "\n"
#~ "Device %1 cannot be removed because it contains the installation\n"
#~ "data needed to perform the installation.\n"
#~ msgstr ""
#~ "\n"
#~ "No es pot eliminar el dispositiu %1 perquè conté les dades\n"
#~ "necessàries per fer la instal·lació.\n"

#~ msgid ""
#~ "\n"
#~ "Device %1 cannot be removed because this would indirectly change\n"
#~ "device %2, which contains activated swap that is needed to run \n"
#~ "the installation.\n"
#~ msgstr ""
#~ "\n"
#~ "No es pot eliminar el dispositiu %1 perquè es modificaria de manera\n"
#~ "indirecta el dispositiu %2, que conté una partició d'intercanvi activa \n"
#~ "necessària per executar la instal·lació.\n"

#~ msgid ""
#~ "\n"
#~ "Device %1 cannot be removed because this would indirectly change\n"
#~ "device %2, which contains data needed to perform the installation.\n"
#~ msgstr ""
#~ "\n"
#~ "No es pot eliminar el dispositiu %1 perquè es modificaria de manera "
#~ "indirecta\n"
#~ "el dispositiu %2, que conté les dades necessàries per fer la "
#~ "instal·lació.\n"

#~ msgid ""
#~ "\n"
#~ "Partition %1 cannot be removed since other partitions on the\n"
#~ "disk %2 are used.\n"
#~ msgstr ""
#~ "\n"
#~ "La partició %1 no es pot eliminar ja que hi ha altres particions del\n"
#~ "disc %2 en ús.\n"

#~ msgid "Nothing assigned as root filesystem!"
#~ msgstr "No hi ha res assignat com a sistema de fitxers arrel!"

#~ msgid "Installation will most certainly fail fatally!"
#~ msgstr "Segur que la instal·lació fallarà fatalment!"

#~ msgid "Adding the following resolvables failed: %1"
#~ msgstr "Ha fallat l'addició dels següents elements: %1"

#~ msgid "Failure occurred during the following action:"
#~ msgstr "S'ha produït un error durant la següent acció:"

#~ msgid "System error code was: %1"
#~ msgstr "El codi de l'error de sistema era %1"

#~ msgid "&Enter Password for Device %1:"
#~ msgstr "&Introduïu la contrasenya per al dispostiu %1:"

#~ msgid "FS ID"
#~ msgstr "Id. SF"

#~ msgid "Disk Label"
#~ msgstr "Etiqueta del disc"

#~ msgid "Metadata"
#~ msgstr "Metadades"

#~ msgid "RAID Version"
#~ msgstr "Versió RAID"

#~ msgid "Vendor"
#~ msgstr "Proveïdor"

#~ msgid "Model"
#~ msgstr "Model"

#~ msgid ""
#~ "<b>End Cylinder</b> shows the end cylinder of\n"
#~ "the partition."
#~ msgstr ""
#~ "L'opció <b>Cilindre final</b> mostra el cilindre final\n"
#~ "de la partició."

#~ msgid ""
#~ "<b>Mount by</b> indicates how the file system\n"
#~ "is mounted: (Kernel) by kernel name, (Label) by file system label, (UUID) "
#~ "by\n"
#~ "file system UUID, (ID) by device ID, and (Path) by device path.\n"
#~ msgstr ""
#~ "L'opció <b>Muntat per</b> indica com està muntat\n"
#~ "el sistema de fitxers: (Kernel) per nom de nucli, (Label) per etiqueta, "
#~ "(UUID) per UUID de sistema de fitxers, (ID) per identificador del "
#~ "dispositiu i (Path) per camí al dispositiu.\n"

#~ msgid ""
#~ "<b>Start Cylinder</b> shows the start cylinder\n"
#~ "of the partition."
#~ msgstr ""
#~ "L'opció <b>Cilindre d'inici</b> mostra el cilindre d'inici\n"
#~ "de la partició."

#~ msgid ""
#~ "<b>Stripes</b> shows the stripe number for LVM\n"
#~ "logical volumes and, if greater than one, the stripe size  in "
#~ "parenthesis.\n"
#~ msgstr ""
#~ "L'opció <b>Bandes</b> mostra el nombre de bandes\n"
#~ "dels volums lògics LVM i, si és més gran que 1, també mostra la mida de "
#~ "la banda entre parèntesis.\n"

#~ msgid ""
#~ "<b>Device ID</b> shows the persistent device\n"
#~ "IDs. This field can be empty.\n"
#~ msgstr ""
#~ "L'opció <b>Identificador del dispositiu</b> mostra els identificadors\n"
#~ "dels dispositius continus. Aquest camp pot ser buit.\n"

#~ msgid ""
#~ "<b>Used By</b> shows if a device is used by\n"
#~ "e.g. RAID or LVM. If not, this column is empty.\n"
#~ msgstr ""
#~ "L'opció <b>Usat per</b> mostra si un dispositiu\n"
#~ "l'utilitzen, per exemple, el RAID o l'LVM. Si no utilitzeu cap d'aquests "
#~ "gestors, és normal que sigui buida.\n"

#~ msgid "Device: %1"
#~ msgstr "Dispositiu: %1"

#~ msgid "Size: %1"
#~ msgstr "Mida: %1"

#~ msgid "DISK %1"
#~ msgstr "DISC %1"

#~ msgid "Type: %1"
#~ msgstr "Tipus: %1"

#~ msgid "Format: %1"
#~ msgstr "Format: %1"

#~ msgid "Encrypted: %1"
#~ msgstr "Xifrat: %1"

#~ msgid "File System: %1"
#~ msgstr "Sistema de fitxers: %1"

#~ msgid "Mount Point: %1"
#~ msgstr "Punt de muntatge: %1"

#~ msgid "Mount by: %1"
#~ msgstr "Muntat per: %1"

#~ msgid "Used by %1: %2"
#~ msgstr "Usat per %1: %2"

#~ msgid "UUID: %1"
#~ msgstr "UUID: %1"

#~ msgid "Label: %1"
#~ msgstr "Etiqueta: %1"

#~ msgid "Device Path: %1"
#~ msgstr "Camí al dispositiu: %1"

#~ msgid "Device ID %1: %2"
#~ msgstr "Identificador del dispositiu %1: %2"

#~ msgid "BIOS ID: %1"
#~ msgstr "Identificador de la BIOS: %1"

#~ msgid "Disk Label: %1"
#~ msgstr "Etiqueta del disc: %1"

#~ msgid "Vendor: %1"
#~ msgstr "Proveïdor: %1"

#~ msgid "Model: %1"
#~ msgstr "Model: %1"

#~ msgid "Bus: %1"
#~ msgstr "Bus: %1"

#~ msgid "Metadata: %1"
#~ msgstr "Metadades: %1"

#~ msgid "PE Size: %1"
#~ msgstr "Mida del PE: %1"

#~ msgid "Stripes: %1"
#~ msgstr "Bandes: %1"

#~ msgid "RAID Version: %1"
#~ msgstr "Versió RAID: %1"

#~ msgid "RAID Type: %1"
#~ msgstr "Tipus de RAID: %1"

#~ msgid "Chunk Size: %1"
#~ msgstr "Mida de tros: %1"

#~ msgid "Parity Algorithm: %1"
#~ msgstr "Algorisme de paritat: %1"

#~ msgid "Cylinder Size: %1"
#~ msgstr "Mida del cilindre: %1"

#~ msgid "Start Cylinder: %1"
#~ msgstr "Cilindre d'inici: %1"

#~ msgid "End Cylinder: %1"
#~ msgstr "Cilindre final: %1"

#~ msgid "FS ID: %1"
#~ msgstr "Id. SF: %1"

#~ msgid "File Path: %1"
#~ msgstr "Camí del fitxer: %1"

#~ msgid "WWPN: %1"
#~ msgstr "WWPN: %1"

#~ msgid "LUN: %1"
#~ msgstr "LUN: %1"

#~ msgid "Port ID: %1"
#~ msgstr "Id. del port: %1"

#~ msgid "Fibre Channel:"
#~ msgstr "Canal de fibra:"

#~ msgid "<p>The overview contains:</p>"
#~ msgstr "<p>La descripció general conté:</p>"

#~ msgid ""
#~ "Resize impossible due to inconsistent file system. Try checking file "
#~ "system under Windows."
#~ msgstr ""
#~ "No es pot redimensionar a causa d'incoherències al sistema de fitxers. "
#~ "Comproveu el sistema de fitxers des del Windows."

#~ msgid "Proposal Settings"
#~ msgstr "Proposta de configuracions"

#~ msgid ""
#~ "<p>Choose <b>Partition-based Proposal</b> if you don't want to use LVM.\n"
#~ "Choose <b>LVM-based Proposal</b> for plain LVM and <b>Encrypted LVM-"
#~ "based\n"
#~ "Proposal</b> if you want your system to be encrypted.</p>"
#~ msgstr ""
#~ "<p>Trieu <b>Proposta basada en particions</b> si no voleu usar LVM.\n"
#~ "Trieu <b>Proposta basada en LVM</b> per a LVM simple i <b>Proposta basada "
#~ "en LVM\n"
#~ "encriptat</b> si voleu que el vostre sistema estigui encriptat.</p>"

#~ msgid ""
#~ "<p>The filesystem for the root partition can be selected with the\n"
#~ "corresponding combo box. With the filesystem BtrFS the proposal can\n"
#~ "enable automatic snapshots with snapper. This will also increase the\n"
#~ "size for the root partition.</p>"
#~ msgstr ""
#~ "<p>El sistema de fitxers per a la partició d'arrel es pot seleccionar a "
#~ "través\n"
#~ "del corresponent menú desplegable. Amb el sistema de fitxers BtrFS la "
#~ "proposta pot\n"
#~ "habilitar instantànies automàtiques amb l'snapper. Això també "
#~ "incrementarà\n"
#~ "la mida de la partició d'arrel.</p>"

#~ msgid ""
#~ "<p>The proposal can create a separate home partition. The filesystem for\n"
#~ "the home partition can be selected with the corresponding combo box.</p>"
#~ msgstr ""
#~ "<p>La proposta pot crear una partició home separada. El sistema de "
#~ "fitxers\n"
#~ "per a la partició home es pot seleccionar per mitjà del corresponent menú "
#~ "desplegable.</p>"

#~ msgid ""
#~ "<p>The swap partition can be made large enough to be used to suspend\n"
#~ "the system to disk in most cases.</p>"
#~ msgstr ""
#~ "<p>La partició d'intercanvi es pot fer prou grossa per posar el sistema "
#~ "en suspensió\n"
#~ "al disc en la majoria de casos.</p>"

#~ msgid "Enter your password for the proposal encryption."
#~ msgstr "Introduïu la contrasenya per a la proposta d'encriptació."

#~ msgid "Password:"
#~ msgstr "Contrasenya:"

#~ msgid "Reenter the password for verification:"
#~ msgstr "Torneu a introduir la contrasenya per verificar-la:"

#~ msgid "&Partition-based Proposal"
#~ msgstr "Proposta basada en &particions"

#~ msgid "&LVM-based Proposal"
#~ msgstr "Proposta basada en &LVM"

#~ msgid "&Encrypted LVM-based Proposal"
#~ msgstr "Proposta basada en LVM &encriptat"

#~ msgid "Default Mount-by:"
#~ msgstr "Muntatge per defecte per:"

#~ msgid "Default File System:"
#~ msgstr "Sistema de fitxers per defecte:"

#~ msgid "Show Storage Devices by:"
#~ msgstr "Mostra els dispositius d'emmagatzematge per:"

#~ msgid "Partition Alignment:"
#~ msgstr "Alineació de particions:"

#~ msgid "Visible Information on Storage Devices:"
#~ msgstr "Informació visible dels dispositius d'emmagatzematge:"

#~ msgid "first root filesystem"
#~ msgstr "primer sistema de fitxers d'arrel"

#~ msgid "Guided Setup"
#~ msgstr "Configuració guiada"

#~ msgid "Expert partitioner"
#~ msgstr "Partidor en mode d'expert"

#~ msgid "Create Partition"
#~ msgstr "Crea una partició"

#~ msgid "Maximum Size (TODO)"
#~ msgstr "Mida màxima (PER_FER)"

#~ msgid "Select new partition table type for %s."
#~ msgstr "Seleccioneu el tipus de la taula de particions nova per a %s."

#~ msgid "Commit"
#~ msgstr "Aplica-ho"

#~ msgid "Create..."
#~ msgstr "Crea..."

#~ msgid "Format..."
#~ msgstr "Formata..."

#~ msgid "MD RAIDs"
#~ msgstr "MD RAIDs"

#~ msgid "LVM VGs"
#~ msgstr "LVM VGs"

#~ msgid "LUKSes"
#~ msgstr "LUKSes"

#~ msgid "Bcache Csets"
#~ msgstr "Bcau Csets"

#~ msgid "Filesystems"
#~ msgstr "Sistemes de fitxers"

#~ msgid "Device Graph (probed)"
#~ msgstr "Gràfic de dispositius (explorats)"

#~ msgid "Device Graph (staging)"
#~ msgstr "Gràfic de dispositius (estadificació)"

#~ msgid "Action Graph"
#~ msgstr "Gràfic d'accions"

#~ msgid "Action List"
#~ msgstr "Llista d'accions"

#~ msgid "Installation Steps"
#~ msgstr "Passos de la instal·lació"

#~ msgid "Storage"
#~ msgstr "Emmagatzematge"

#~ msgid "LUKS: %s"
#~ msgstr "LUKS: %s"

#~ msgid "LVM LV: %s"
#~ msgstr "LVM LV: %s"

#~ msgid "&LVM LVs"
#~ msgstr "&LVM LVs"

#~ msgid "&LVM PVs"
#~ msgstr "&LVM PVs"

#~ msgid "LVM VG: %s"
#~ msgstr "LVM VG: %s"

#~ msgid "MD RAID: %s"
#~ msgstr "MD RAID: %s"

#~ msgid "Storage ID"
#~ msgstr "ID d'emmagatzematge"

#~ msgid "Icon"
#~ msgstr "Icona"

#~ msgid "VG Name"
#~ msgstr "Nom de VG"

#~ msgid "LV Name"
#~ msgstr "Nom d'LV"

#~ msgid "Block Device Name"
#~ msgstr "Nom de dispositiu de bloc"

#~ msgid "Transport"
#~ msgstr "Transport"

#~ msgid "Mount By"
#~ msgstr "Munta per"

#~ msgid "RAID Level"
#~ msgstr "Nivell de RAID"

#~ msgid "Spare"
#~ msgstr "Recanvi"

#~ msgid "Faulty"
#~ msgstr "Defectuós"

#~ msgid "Guided Partitioning Setup"
#~ msgstr "Configuració de particions guiada"

#~ msgid "Partition-based"
#~ msgstr "Basada en particions"

#~ msgid "LVM-based"
#~ msgstr "Basada en LVM"

#~ msgid "Encrypted LVM-based"
#~ msgstr "Basada en LVM encriptat"

#~ msgid "Continue installation without a valid proposal?"
#~ msgstr "Voleu continuar la instal·lació sense una proposta vàlida?"

#~ msgid "Partitioner"
#~ msgstr "Particions"

#~ msgid ""
#~ "<p>This view shows all Btrfs filesystems.</p><p>The table contains:</p>"
#~ msgstr ""
#~ "<p>Aquesta vista mostra tots els sistema de fitxers Btrfs.</p><p>La taula "
#~ "conté el següent:</p>"

#~ msgid ""
#~ "The %{type} \"%{name}\" contains at least one another device.\n"
#~ "If you proceed, the following devices will be deleted:"
#~ msgstr ""
#~ "El dispositiu %{type}, \"%{name}\", conté com a mínim un altre "
#~ "dispositiu.\n"
#~ "Si continueu, s'eliminaran els dispositius següents:"

#~ msgid "Really delete all devices on \"%s\"?"
#~ msgstr "Esteu segur que voleu eliminar tots els dispositius de \"%s\"?"

#~ msgid "There are no partitions to edit."
#~ msgstr "No hi ha cap partició per editar."

#~ msgid ""
#~ "<p>This view shows hard disks and its partitions.</p><p>The overview "
#~ "contains:</p>"
#~ msgstr ""
#~ "<p>Aquesta visualització mostra els discs durs i les particions.</p><p>El "
#~ "resum conté el següent:</p>"

#~ msgid ""
#~ "<p>This view shows all logical volumes of the\n"
#~ "selected volume group.</p><p>The overview contains:</p>"
#~ msgstr ""
#~ "<p>Aquesta visualització mostra tots els volums\n"
#~ "lògics del grup de volums seleccionat.</p><p>El resum conté el següent:</"
#~ "p>"

#~ msgid ""
#~ "<p>This view shows all LVM volume groups and\n"
#~ "their logical volumes.</p><p>The overview contains:</p>"
#~ msgstr ""
#~ "<p>Aquesta visualització mostra tots els grups de\n"
#~ "volums LVM i els seus volums lògics.</p><p>El resum conté el següent:</p>"

#~ msgid ""
#~ "<p><p>This view shows all devices used by the\n"
#~ "selected RAID.</p>"
#~ msgstr ""
#~ "<p><p>Aquesta visualització mostra tots els\n"
#~ "dispositius que usa el RAID seleccionat.</p>"

#~ msgid ""
#~ "<p>This view shows all physical volumes used by\n"
#~ "the selected volume group.</p><p>The overview contains:</p>"
#~ msgstr ""
#~ "<p>Aquesta visualització mostra tots els volums físics que usa\n"
#~ "el grup de volums seleccionat.</p><p>El resum conté el següent:</p>"

#~ msgid ""
#~ "You have assigned an encrypted file system to a partition\n"
#~ "with one of the following mount points: \"/\", \"/usr\", \"/boot\",\n"
#~ "/var\".  This is not possible. Change the mount point or use a\n"
#~ "nonloopbacked file system.\n"
#~ msgstr ""
#~ "Heu assignat un sistema de fitxers xifrats a una\n"
#~ "partició amb un dels següents punts de muntatge: \"/\", \"/usr\", \"/boot"
#~ "\",\n"
#~ "/var\". Això no és possible. Canvieu el punt de muntatge o utilitzeu un\n"
#~ "sistema de fitxers que no sigui de bucle de retorn.\n"

#~ msgid "Log"
#~ msgstr "Registre"

#~ msgid "Contents of %1:"
#~ msgstr "Contingut de %1:"

#~ msgid "Update"
#~ msgstr "Actualització"

#~ msgid "This view shows the content of %1."
#~ msgstr "Aquesta visualització mostra el contingut de %1."

#~| msgid "&Create Partition Setup..."
#~ msgid "&Import Partition Setup..."
#~ msgstr "&Crea una configuració de partició..."

#~ msgid "File &system"
#~ msgstr "&Sistema de fitxers:"

#~ msgid "Encr&ypt Volume Group"
#~ msgstr "Encr&ipta el grup de volum"

#~ msgid ""
#~ "<p>To create an LVM-based proposal, choose the corresponding button. The\n"
#~ "LVM-based proposal can be encrypted.</p>\n"
#~ msgstr ""
#~ "<p>Per crear una proposta basada en LVM, trieu el botó corresponent.\n"
#~ "La proposta basada en LVM pot ser encriptada.</p>\n"

#~ msgid ""
#~ "Warning: There is no partition mounted as /boot.\n"
#~ "To boot from your hard disk, a small /boot partition\n"
#~ "(approx. %1) is required.  Consider creating one.\n"
#~ "Partitions assigned to /boot will automatically be changed to\n"
#~ "type 0x41 PReP/CHRP.\n"
#~ "\n"
#~ "Really use the setup without /boot partition?\n"
#~ msgstr ""
#~ "Atenció: no existeix cap partició muntada com a /boot.\n"
#~ "Si voleu fer l'arrencada des del disc dur necessitareu una petita "
#~ "partició /boot (d'aproximadament %1).\n"
#~ " Tingueu en compte que se'n poden crear.\n"
#~ "Les particions assignades a /boot es canviaran de forma automàtica al "
#~ "tipus\n"
#~ "0x41 PReP/CHRP.\n"
#~ "\n"
#~ "Realment voleu fer servir aquesta configuració de la partició "
#~ "d'arrencada?\n"

#~ msgid ""
#~ "Warning: There is no partition of type bios_grub present.\n"
#~ "To boot from a GPT disk using grub2 such a partition is needed.\n"
#~ "\n"
#~ "Really use this setup?\n"
#~ msgstr ""
#~ "Avís: No hi ha cap partició del tipus bios_grub present.\n"
#~ "Per arrencar des d'un disc GPT fent servir el grub2 aquesta partició és "
#~ "necessària.\n"
#~ "\n"
#~ "Realment voleu fer servir aquesta configuració?\n"

#~ msgid "No unsaved changes exist."
#~ msgstr "No hi ha canvis sense desar."

#~ msgid " Do you really want to execute these changes?"
#~ msgstr "Segur que voleu executar aquests canvis?"

#~ msgid "&Apply"
#~ msgstr "A&plica"

#~ msgid ""
#~ "Warning: With your current setup, your %1 installation\n"
#~ "will encounter problems when booting, because you have no \"boot\"\n"
#~ "partition and your \"root\" partition is an LVM logical volume.\n"
#~ "This does not work.\n"
#~ "\n"
#~ "If you do not know exactly what you are doing, use a normal\n"
#~ "partition for your files below /boot.\n"
#~ "\n"
#~ "Really use this setup?\n"
#~ msgstr ""
#~ "Atenció: en funció de la configuració actual podeu tenir problemes per\n"
#~ "arrencar la instal·lació de %1, ja que\n"
#~ "no té partició \"boot\" i la partició \"root\" és un volum lògic LVM.\n"
#~ "Aquesta configuració no funcionarà.\n"
#~ "\n"
#~ "Si no teniu coneixements de com funciona, és recomanable que feu ús\n"
#~ "d'una partició normal per als vostres fitxers per sota de /boot.\n"
#~ "\n"
#~ "Realment voleu fer servir aquesta configuració?\n"

#~ msgid "&Edit Partition Setup..."
#~ msgstr "&Edita la configuració de partició..."

#~| msgid ""
#~| "<p>\n"
#~| "To make only small adjustments to the proposed\n"
#~| "setup (like e.g. changing filesystem types), choose\n"
#~| "<b>%1</b> and do these modification in the expert\n"
#~| "partitioner dialog.</p>\n"
#~ msgid ""
#~ "<p>\n"
#~ "To import the mount points from an existing Linux\n"
#~ "system choose <b>%1</b>. You can still make modification\n"
#~ "afterwards in the expert partitioner dialog.</p>\n"
#~ msgstr ""
#~ "<p>\n"
#~ "Si només voleu fer petites modificacions a la configuració\n"
#~ "proposada (com ara modificar els tipus de sistemes de fitxers), trieu\n"
#~ "<b>%1</b> i feu les modificacions en el diàleg del partidor en mode\n"
#~ "Expert.</p>\n"

#~| msgid "Set default root filesystem"
#~ msgid "Use &Btrfs as Default File System"
#~ msgstr "Estableix el sistema de fitxers arrel predeterminat"

#~ msgid "Disk partitioner"
#~ msgstr "Partidor de discos"

#~| msgid "Command line interface for the partitioner module is not available"
#~ msgid "Command line interface for the partitioner module is not available."
#~ msgstr ""
#~ "La interfície de la línia d'ordres per al mòdul de partició no està "
#~ "disponible"

#, fuzzy
#~ msgid ""
#~ "You have mounted a partition with Btrfs to the\n"
#~ "mount point /. This will very likely cause problems. Use a Linux file "
#~ "system,\n"
#~ "such as ext3 or ext4, for this mount point or an extra partition for /"
#~ "boot.\n"
#~ "\n"
#~ "Really use this setup?\n"
#~ msgstr ""
#~ "Heu intentat muntar una partició FAT sobre el punt de muntatge /boot.\n"
#~ "Utilitzeu un sistema de fitxers Linux (ext2, ReiserFS..) per aquest punt "
#~ "de muntatge.\n"

#, fuzzy
#~ msgid "Export Device Graph..."
#~ msgstr "Exporta la llista..."

#, fuzzy
#~ msgid "Export Mount Graph..."
#~ msgstr "Importa els punts de muntatge..."

#~| msgid "File system &ID:"
#~ msgid "Illegal file system ID."
#~ msgstr "&Identificador del sistema de fitxers:"

#~ msgid "Failed to remove some devices."
#~ msgstr "No s'han pogut suprimir alguns dispositius."

#~ msgid ""
#~ "The selected device is currently mounted on %1.\n"
#~ "It is *strongly* recommended to unmount it manually\n"
#~ "before deleting it.\n"
#~ "\n"
#~ "Click Cancel unless you know exactly what you are doing.\n"
#~ "\n"
#~ "If you proceed, YaST2 will try unmounting before deleting it.\n"
#~ msgstr ""
#~ "El dispositiu seleccionat està muntat actualment a %1.\n"
#~ "És altament recomanable desmuntar-lo de forma manual\n"
#~ "abans de suprimir-lo.\n"
#~ "\n"
#~ "Seleccioneu Cancel·la si no teniu coneixements de com funciona.\n"
#~ "\n"
#~ "Si continueu, el YaST2 intentarà desmuntar el dispositiu abans de "
#~ "suprimir-lo.\n"

#~ msgid ""
#~ "Unmount of %1 failed.\n"
#~ "Remove the device anyway?\n"
#~ msgstr ""
#~ "No s’ha pogut desmuntar %1.\n"
#~ "Voleu suprimir el dispositiu de tota manera?\n"

#~ msgid "&Retry umount"
#~ msgstr "&Prova de desmuntar-ho de nou"

#~ msgid "Don't forget what you enter here!"
#~ msgstr "No oblideu emplenar aquest camp."

#~ msgid "Enter your password for the encrypted file system"
#~ msgstr "Introduïu la contrasenya per al sistema de fitxers codificats"

#~ msgid ""
#~ "The first and the second version\n"
#~ "of the password do not match!\n"
#~ "Please try again."
#~ msgstr ""
#~ "No coincideixen la primera i la segona versió\n"
#~ "de les contrasenyes.\n"
#~ "Torneu-ho a provar."

#~ msgid "&Device name"
#~ msgstr "Nom del &dispositiu"

#~ msgid "Volume &label"
#~ msgstr "&Etiqueta del volum"

#~ msgid "Fstab options:"
#~ msgstr "Opcions fstab:"

#~ msgid ""
#~ "\n"
#~ "The file system is currently mounted on %1.\n"
#~ "It is not possible to resize the file system while it is mounted.\n"
#~ "\n"
#~ "Unmount the file system and retry resizing.\n"
#~ msgstr ""
#~ "\n"
#~ "El sistema de fitxers està muntat actualment en %1.\n"
#~ "No es pot redimensionar el sistema de fitxers mentre estigui muntat.\n"
#~ "\n"
#~ "Desmunteu el sistema de fitxers i torneu a intentar redimensionar-lo.\n"

#~ msgid ""
#~ "<p>\n"
#~ "This mount point corresponds to a temporary filesystem like /tmp or /var/"
#~ "tmp.\n"
#~ "You may leave the crypt password empty. If you do this, the system will "
#~ "create \n"
#~ "a random password at system startup for you. This means, you will lose "
#~ "all \n"
#~ "data on these filesystems at system shutdown.\n"
#~ "</p>\n"
#~ msgstr ""
#~ "<p>\n"
#~ "Aquest punt de muntatge correspon a un sistema de fitxers temporals, com "
#~ "ara /tmp o /var/tmp.\n"
#~ "Podeu deixar en blanc la contrasenya crypt. Si ho feu, el sistema us "
#~ "crearà \n"
#~ "una contrasenya aleatòria a l'iniciar el sistema. Això significa que "
#~ "perdreu totes \n"
#~ "les dades d'aquests sistemes de fitxers en apagar el sistema.\n"
#~ "</p>\n"

#~| msgid "No DM device selected."
#~ msgid "No BTRFS device selected."
#~ msgstr "No s'ha seleccionat cap DM."

#~ msgid ""
#~ "Partition %1 cannot be resized\n"
#~ "because the filesystem seems to be inconsistent"
#~ msgstr ""
#~ "No es pot redimensionar la partició %1\n"
#~ "perquè sembla que hi ha incoherències al sistema de fitxers."

#~ msgid "Visible Information On Storage Devices"
#~ msgstr "Informació visible dels dispositius d'emmagatzematge"

#~| msgid "No DM device selected."
#~ msgid "No TMPFS device selected."
#~ msgstr "No s'ha seleccionat cap DM."

#~| msgid "<p>This view shows all crypt files.</p>"
#~ msgid "<p>This view shows all TMPFS volumes.</p>"
#~ msgstr "<p>Aquesta visualització mostra tots els fitxers crypt.</p>"

#~| msgid ""
#~| "<p>This view shows detailed information about the\n"
#~| "selected logical volume.</p>"
#~ msgid ""
#~ "<p>This view shows detailed information about the\n"
#~ "selected TMPFS volume.</p>"
#~ msgstr ""
#~ "<p>Aquesta visualització mostra informació detallada sobre\n"
#~ "el volum lògic seleccionat.</p>"

#, fuzzy
#~ msgid "Default Filesystem:"
#~ msgstr "Sistema de fitxers per defecte"

#~ msgid "&LVM Based"
#~ msgstr "Basada en &LVM"

#~ msgid "<P>To use these mount points, <BR>press <B>Yes</B>.</P>"
#~ msgstr ""
#~ "<P>Si voleu seguir utilitzant aquests punts de muntatge <BR>premeu el "
#~ "botó <B>Sí</B>.</P>"

#~ msgid "<P>To ignore these mount points, <BR> press <B>No</B>.</P>"
#~ msgstr ""
#~ "<P>Si voleu ignorar aquests punts de muntatge <BR>premeu el botó <B>No</"
#~ "B>.</P>"

#~ msgid ""
#~ "Would you like to use these mount points\n"
#~ "for your new installation?"
#~ msgstr ""
#~ "Voleu fer servir aquests punts de muntatge per a la instal·lació nova?"

#~ msgid ""
#~ "A previous system with the following mount points was detected:\n"
#~ "/etc/fstab found on %1"
#~ msgstr ""
#~ "S'ha detectat un sistema anterior amb els següents punts de muntatge:\n"
#~ "/etc/fstab trobat a %1"

#~ msgid "Device      "
#~ msgstr "Dispositiu"

#~ msgid "Mount       "
#~ msgstr " Munta        "<|MERGE_RESOLUTION|>--- conflicted
+++ resolved
@@ -2,13 +2,8 @@
 msgstr ""
 "Project-Id-Version: Catalan (yast-storage)\n"
 "Report-Msgid-Bugs-To: \n"
-<<<<<<< HEAD
 "POT-Creation-Date: 2019-03-07 02:29+0000\n"
-"PO-Revision-Date: 2019-02-18 15:49+0000\n"
-=======
-"POT-Creation-Date: 2019-01-19 02:29+0000\n"
 "PO-Revision-Date: 2019-03-01 06:29+0000\n"
->>>>>>> a6b1fbc6
 "Last-Translator: David Medina <medipas@gmail.com>\n"
 "Language-Team: Catalan <https://l10n.opensuse.org/projects/yast-storage/"
 "master/ca/>\n"
@@ -20,13 +15,7 @@
 "X-Generator: Weblate 3.3\n"
 
 #. TRANSLATORS: Error message.
-<<<<<<< HEAD
 #: src/lib/y2partitioner/actions/add_bcache.rb:61
-#, fuzzy
-#| msgid "There are not enough suitable unused devices to create a RAID."
-=======
-#: src/lib/y2partitioner/actions/add_bcache.rb:83
->>>>>>> a6b1fbc6
 msgid "There are not enough suitable unused devices to create a Bcache."
 msgstr "No hi ha prou dispositius sense usar adients per crear una Bcau."
 
@@ -733,16 +722,7 @@
 msgstr "Dispositiu de còpia de seguretat"
 
 #. TRANSLATORS: %{label} is replaced by the label of the option to select a backing device.
-<<<<<<< HEAD
 #: src/lib/y2partitioner/dialogs/bcache.rb:210
-#, fuzzy
-#| msgid ""
-#| "%s is the device that will be used as backing device for bcache.It will "
-#| "define the available space of bcache. The Device will be formatted so any "
-#| "previous content will be wiped out."
-=======
-#: src/lib/y2partitioner/dialogs/bcache.rb:206
->>>>>>> a6b1fbc6
 msgid ""
 "<p><b>%{label}</b> is the device that will be used as backing device for "
 "bcache.It will define the size of the resulting bcache device. The device "
@@ -770,17 +750,7 @@
 msgstr "Dispositiu de cau"
 
 #. TRANSLATORS: %{label} is replaced by the label of the option to select a caching device.
-<<<<<<< HEAD
 #: src/lib/y2partitioner/dialogs/bcache.rb:273
-#, fuzzy
-#| msgid ""
-#| "%s is the device that will be used as caching device for bcache.It should "
-#| "be faster and usually is smaller than the backing device, but it is not "
-#| "required. The device will be formatted so any previous content will be "
-#| "wiped out."
-=======
-#: src/lib/y2partitioner/dialogs/bcache.rb:269
->>>>>>> a6b1fbc6
 msgid ""
 "<p><b>%{label}</b> is the device that will be used as caching device for "
 "bcache.It should be faster and usually is smaller than the backing device, "
@@ -807,24 +777,7 @@
 msgstr "Mode de cau"
 
 #. TRANSLATORS: %{label} is replaced by the label of the option to select a cache mode.
-<<<<<<< HEAD
 #: src/lib/y2partitioner/dialogs/bcache.rb:337
-#, fuzzy
-#| msgid ""
-#| "%s is the operating mode for bcache. There are currently four supported "
-#| "modes.<ul> <li><i>Writethrough</i> reading operations are cached, writing "
-#| "is done in parallel to both devices. No data is lost in case of failure "
-#| "of the caching device. This is the default mode.</li><li><i>Writeback</i> "
-#| "both reading and writing operations are cached. This result in better "
-#| "performance when writing.</li><li><i>Writearound</i> reading is cached, "
-#| "new content is written only to the backing device.</li><li><i>None</i> "
-#| "means cache is neither used for reading nor for writing. This is useful "
-#| "mainly for temporarily disabling the cache before any big sequential read "
-#| "or write, otherwise that would result in intensive overwriting on the "
-#| "cache device.</li>"
-=======
-#: src/lib/y2partitioner/dialogs/bcache.rb:333
->>>>>>> a6b1fbc6
 msgid ""
 "<p><b>%{label}</b> is the operating mode for bcache. There are currently "
 "four supported modes.<ul> <li><i>Writethrough</i> reading operations are "
@@ -845,12 +798,11 @@
 "per defecte.</li><li><i>Escriptura enrere</i>: es desen a la cau tant les "
 "operacions de lectura com d'escriptura. Resulta en un rendiment millor quant "
 "a l'escriptura.</li><li><i>Escriptura arreu</i>: la lectura es desa a la "
-"cau, el contingut nou s'escriu només al dispositiu de còpia de "
-"seguretat.</li><li><i>Cap</i>: significa que la cau no s'usa ni per a la "
-"lectura ni per a l'escriptura. Això és principalment útil per inhabilitar la "
-"cau temporalment abans de qualsevol gran lectura o escriptura seqüencial; si "
-"no, resultaria en una sobreescriptura intensiva al dispositiu de "
-"cau.</li></p>"
+"cau, el contingut nou s'escriu només al dispositiu de còpia de seguretat.</"
+"li><li><i>Cap</i>: significa que la cau no s'usa ni per a la lectura ni per "
+"a l'escriptura. Això és principalment útil per inhabilitar la cau "
+"temporalment abans de qualsevol gran lectura o escriptura seqüencial; si no, "
+"resultaria en una sobreescriptura intensiva al dispositiu de cau.</li></p>"
 
 #. TRANSLATORS: dialog title, where %{name} is the name of a partition
 #. (e.g. /dev/sda1) or LVM logical volume (e.g. /dev/system/home)
@@ -5437,6 +5389,19 @@
 msgid "Unknown reason"
 msgstr "Raó desconeguda"
 
+#~ msgid ""
+#~ "The bcache shares its cache set with other devices.\n"
+#~ "This can result in unreachable space if done without detaching.\n"
+#~ "Detaching can take a very long time in some situations."
+#~ msgstr ""
+#~ "La bcau comparteix el seu conjunt de cau amb altres dispositius.\n"
+#~ "Això pot resultar en un espai de disc inabastable si es fa sense "
+#~ "separació.\n"
+#~ "La separació pot trigar molta estona en algunes situacions."
+
+#~ msgid "Cache mode: %s"
+#~ msgstr "Mode de cau: (%s)"
+
 #~ msgid "Empty backing device is not yet supported"
 #~ msgstr "Encara no s'admet un dispositiu de còpia de seguretat buit."
 
@@ -5556,6 +5521,9 @@
 
 #~ msgid "Clone this Disk"
 #~ msgstr "Clona aquest disc"
+
+#~ msgid "Create New Partition Table on %s"
+#~ msgstr "Crea una taula de particions nova a %s"
 
 #~ msgid ""
 #~ "This will delete all existing partitions on that device\n"
@@ -7470,6 +7438,13 @@
 #~ "lògics d'LVM ni els RAID de la BIOS.</p>\n"
 
 #~ msgid ""
+#~ "<p>This view shows detailed information about the\n"
+#~ "selected Device Mapper device.</p>"
+#~ msgstr ""
+#~ "<p>Aquesta visualització mostra informació detallada\n"
+#~ "del dispositiu del mapador de dispositius seleccionat.</p>"
+
+#~ msgid ""
 #~ "<p>This view shows all devices used by the\n"
 #~ "selected Device Mapper device.</p>"
 #~ msgstr ""
@@ -8195,6 +8170,14 @@
 #~ "<p>Aquesta visualització mostra els dispositius que no tenen\n"
 #~ "puntos de muntatge assignats, els discs sense particions\n"
 #~ "i els grups de volums que no tenen volums lògics.</p>"
+
+#~ msgid ""
+#~ "Rescanning unused devices cancels\n"
+#~ "all current changes. Really rescan unused devices?"
+#~ msgstr ""
+#~ "Si es tornen a escanejar els dispositius que no s'utilitzen,\n"
+#~ "es cancel·laran tots els canvis actuals. Segur que voleu tornar a "
+#~ "escanejar-los?"
 
 #~ msgid ""
 #~ "A logical volume with the requested size could \n"
