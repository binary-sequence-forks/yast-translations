# Translation of storage.po to russian
# Russian message file for YaST2 (storage.ru.po).
# Aleksey Osipov <aliks-os@yandex.ru>, 2005, 2006, 2007, 2008.
# Aleksey Novodvorksy <aen@logic.ru>, 2000.
# Eugene Osintsev <osgene@omskelecom.ru>, 1999, 2000.
# Vitaliy V. Sayfullin <vsayfullin@novell.ru>, 2006.
# Nikolay Derkach <nderkach@gmail.com>, 2007.
# Alexander Melentev <alex239@gmail.com>, 2008, 2009, 2010.
# Alexander Melentev <minton@opensuse.org>, 2011, 2012, 2013, 2014, 2015, 2016, 2018.
msgid ""
msgstr ""
"Project-Id-Version: storage.ru\n"
"Report-Msgid-Bugs-To: \n"
<<<<<<< HEAD
"POT-Creation-Date: 2019-02-15 02:29+0000\n"
"PO-Revision-Date: 2018-10-27 18:05+0000\n"
"Last-Translator: Alex Minton <alex239@gmail.com>\n"
=======
"POT-Creation-Date: 2019-01-19 02:29+0000\n"
"PO-Revision-Date: 2019-01-31 14:23+0000\n"
"Last-Translator: Nikita Maynagashev <maynagashev@palex.ru>\n"
>>>>>>> d7a645bf
"Language-Team: Russian <https://l10n.opensuse.org/projects/yast-storage/"
"master/ru/>\n"
"Language: ru\n"
"MIME-Version: 1.0\n"
"Content-Type: text/plain; charset=UTF-8\n"
"Content-Transfer-Encoding: 8bit\n"
"Plural-Forms: nplurals=3; plural=n%10==1 && n%100!=11 ? 0 : n%10>=2 && n%10<="
"4 && (n%100<10 || n%100>=20) ? 1 : 2;\n"
"X-Generator: Weblate 3.3\n"

#. TRANSLATORS: Error message.
#: src/lib/y2partitioner/actions/add_bcache.rb:83
#, fuzzy
#| msgid "There are not enough suitable unused devices to create a RAID."
msgid "There are not enough suitable unused devices to create a Bcache."
msgstr "Недостаточно подходящих неиспользуемых устройств для создания RAIDа."

#. TRANSLATORS: %s is a volume group name (e.g. "system")
#: src/lib/y2partitioner/actions/add_lvm_lv.rb:114
msgid "No free space left in the volume group \"%s\"."
msgstr "Нет свободного места в группе томов %s."

#. @see TransactionWizard
#. @note The action is only run when there are available devices to create a new
#. volume group (see {Controllers::LvmVg#available_devices}).
#.
#. @return [Boolean] true whether there are available devices; false otherwise.
#: src/lib/y2partitioner/actions/add_lvm_vg.rb:79
msgid ""
"There are not enough suitable unused devices to create a volume group.\n"
msgstr ""
"Недостаточно подходящих неиспользуемых устройств для создания группы томов.\n"

#: src/lib/y2partitioner/actions/add_lvm_vg.rb:80
msgid ""
"To use LVM, at least one unused partition of type 0x8e (or 0x83) or one "
"disk\n"
"or one RAID device is required. Change your partition table accordingly."
msgstr ""
"Для использования LVM необходим хотя бы один неиспользуемый раздел типа 0x8e "
"(or 0x83)\n"
"или одно устройство RAID. Измените таблицу разделов соответствующим образом."

#. @see TransactionWizard
#: src/lib/y2partitioner/actions/add_md.rb:75
msgid "There are not enough suitable unused devices to create a RAID."
msgstr "Недостаточно подходящих неиспользуемых устройств для создания RAIDа."

#. Checks whether the device is not used
#.
#. @see Controllers::Partition#device_used?
#.
#. @return [Boolean] true if device is not used; false otherwise.
#: src/lib/y2partitioner/actions/add_partition.rb:137
msgid "The device is in use and cannot be modified."
msgstr "Это устройство используется и не может быть отредактировано."

#. TRANSLATORS: %{name} is a device name (e.g. "/dev/sda")
#: src/lib/y2partitioner/actions/add_partition.rb:158
msgid ""
"The device %{name} is directly formatted.\n"
"Remove the filesystem on %{name}?"
msgstr ""
"Устройство %{name} отформатировано напрямую.\n"
"Удалить файловую систему на %{name}?"

#. TRANSLATORS: %{name} is a device name (e.g. "/dev/sda")
#: src/lib/y2partitioner/actions/add_partition.rb:187
msgid "It is not possible to create a partition on %{name}."
msgstr "Невозможно создать раздел на %{name}."

#. Error message when the device has no partition table
#.
#. @return [String, nil] nil if the device has partition table.
#: src/lib/y2partitioner/actions/clone_partition_table.rb:93
msgid ""
"There are no partitions on this device, but a clonable\n"
"device must have at least one partition.\n"
"Create partitions before cloning the device."
msgstr ""
"На этом устройстве нет разделов, однако на клонируемом\n"
"устройстве должен быть хотя бы один раздел.\n"
"Прежде чем клонировать устройство, создайте разделы."

#. Error message when there are no suitable devices where to clone the device
#.
#. @return [String, nil] nil if there are suitable devices.
#: src/lib/y2partitioner/actions/clone_partition_table.rb:104
msgid ""
"This device cannot be cloned. There are no suitable\n"
"devices that could have the same partitioning layout."
msgstr ""
"Невозможно клонировать устройство. Нет подходящих\n"
"устройств, которые могут иметь такую же разметку."

#. TRANSLATORS: dialog title. %s is a device name like /dev/sda
#: src/lib/y2partitioner/actions/controllers/add_partition.rb:188
msgid "Add Partition on %s"
msgstr "Добавить раздел на %s"

#. starting block must be in a region,
#. TRANSLATORS: text for an error popup
#: src/lib/y2partitioner/actions/controllers/add_partition.rb:204
msgid "The block entered as start is not available."
msgstr "Блок, указанный в качестве начального, недоступен."

#. TRANSLATORS: text for an error popup
#: src/lib/y2partitioner/actions/controllers/add_partition.rb:207
msgid "The end block cannot be before the start."
msgstr "Конечный блок не может быть раньше начального."

#. ending block must be in the same region than the start
#. TRANSLATORS: text for an error popup
#: src/lib/y2partitioner/actions/controllers/add_partition.rb:212
msgid "The region entered collides with the existing partitions."
msgstr "Указанный регион конфликтует с существующими разделами."

#. It's so small that we already know that we can't align both
#. start and end
#. TRANSLATORS: text for an error popup
#: src/lib/y2partitioner/actions/controllers/add_partition.rb:218
msgid "The region entered is too small, not supported by this device."
msgstr ""
"Указанный регион слишком маленький и не поддерживается данным устройством."

#. Almost pathological case, but still can happen if the user tries
#. to break stuff
#. TRANSLATORS: text for an error popup
#: src/lib/y2partitioner/actions/controllers/add_partition.rb:224
msgid "Invalid region entered, increase the size or align the start."
msgstr ""
"Указан недопустимый регион. Увеличьте его размер или скорректируйте начало."

#. TRANSLATORS: %{mount_points} is replaced by a list of mount points, please
#. do not modify it.
#: src/lib/y2partitioner/actions/controllers/fstabs.rb:158
msgid ""
"The following mount points cannot be imported:\n"
"%{mount_points}"
msgstr ""
"Не могу импортировать следующие точки монтирования:\n"
"%{mount_points}"

#. TRANSLATORS: dialog title. %s is a device name like /dev/vg0
#: src/lib/y2partitioner/actions/controllers/lvm_lv.rb:245
msgid "Add Logical Volume on %s"
msgstr "Добавить логический том к %s"

#. TRANSLATORS: Error message when there is no name for the new logical volume
#: src/lib/y2partitioner/actions/controllers/lvm_lv.rb:299
msgid "Enter a name for the logical volume."
msgstr "Выберите имя для логического тома."

#. TRANSLATORS: Error message when the name of the logical volume is too long
#: src/lib/y2partitioner/actions/controllers/lvm_lv.rb:309
msgid "The name for the logical volume is longer than 128 characters."
msgstr "Имя логического тома длиннее 128 символов."

#. TRANSLATORS: Error message when the name of the logical volume contains
#. illegal characters
#: src/lib/y2partitioner/actions/controllers/lvm_lv.rb:320
msgid ""
"The name for the logical volume contains illegal characters.\n"
"Allowed are alphanumeric characters, \".\", \"_\", \"-\" and \"+\"."
msgstr ""
"Имя логического тома содержит недопустимые символы.\n"
"Разрешены буквы, цифры, \".\", \"_\", \"-\" и \"+\"."

#. TRANSLATORS: Error message when the name of the volume group is already used.
#. %{lv_name} is replaced by a logical volume name (e.g., lv1) and %{vg_name} is
#. replaced by a volume group name (e.g., system)
#: src/lib/y2partitioner/actions/controllers/lvm_lv.rb:336
msgid ""
"A logical volume named \"%{lv_name}\" already exists\n"
"in volume group \"%{vg_name}\"."
msgstr ""
"Логический том с именем \"%{lv_name}\" уже существует\n"
"в группе томов \"%{vg_name}\"."

#. TRANSLATORS: dialog title when creating an LVM volume group
#: src/lib/y2partitioner/actions/controllers/lvm_vg.rb:79
msgid "Add Volume Group"
msgstr "Добавить группу томов"

#. TRANSLATORS: dialog title when resizing an LVM volume group, where %s is replaced
#. by a device name (e.g., /dev/vg0)
#: src/lib/y2partitioner/actions/controllers/lvm_vg.rb:83
msgid "Resize Volume Group %s"
msgstr "Изменить размер группы томов %s"

#. Error message to show when the given volume group name is empty
#.
#. @return [String]
#: src/lib/y2partitioner/actions/controllers/lvm_vg.rb:297
msgid "Enter a name for the volume group."
msgstr "Введите имя группы томов."

#. Error message to show when the given volume group name contains illegal
#. characters
#.
#. @return [String]
#: src/lib/y2partitioner/actions/controllers/lvm_vg.rb:315
msgid ""
"The name for the volume group contains illegal characters. Allowed\n"
"are alphanumeric characters, \".\", \"_\", \"-\" and \"+\""
msgstr ""
"Имя группы томов содержит недопустимые символы. Разрешены\n"
"буквы, цифры, \".\", \"_\", \"-\" и \"+\""

#. TRANSLATORS: %{vg_name} is replaced by the name of the volume group
#: src/lib/y2partitioner/actions/controllers/lvm_vg.rb:338
msgid ""
"The volume group name \"%{vg_name}\" conflicts\n"
"with another entry in the /dev directory."
msgstr ""
"Имя группы томов «%{vg_name}» конфликтует\n"
"с другой записью в каталоге /dev."

#. Error message to show when the given extent size is not valid
#.
#. @see #invalid_extent_size?
#.
#. @return [String]
#: src/lib/y2partitioner/actions/controllers/lvm_vg.rb:363
msgid ""
"The data entered is invalid. Insert a physical extent size larger than 1 "
"KiB\n"
"in powers of 2 and multiple of 128 KiB, for example, \"512 KiB\" or \"4 MiB\""
msgstr ""
"Введенные данные неверны. Укажите в качетстве размера физического участка\n"
"число в степени двойки больше 1 КиБ и кратно 128 КиБ, например \"512 КиБ\" "
"или \"4 МиБ\""

#. TRANSLATORS: dialog title when creating a MD RAID.
#. %s is a device name like /dev/md0
#: src/lib/y2partitioner/actions/controllers/md.rb:194
msgid "Add RAID %s"
msgstr "Добавить RAID %s"

#. TRANSLATORS: dialog title when editing the devices of a Software RAID.
#. %s is a device name (e.g., /dev/md0)
#: src/lib/y2partitioner/actions/controllers/md.rb:198
msgid "Edit devices of RAID %s"
msgstr "Редактировать устройства в RAID %s"

#. TRANSLATORS: %s is a device name (e.g. "/dev/sda")
#: src/lib/y2partitioner/actions/create_partition_table.rb:100
msgid "It is not possible to create a new partition table on %s."
msgstr "Невозможно создать новую таблицу разделов на %s."

#. @see #confirm
#. @see DeleteDevices#confirm
#.
#. @return [Boolean]
#. @see DeleteDevices#confirm
#.
#. @return [Boolean]
#: src/lib/y2partitioner/actions/create_partition_table.rb:140
#: src/lib/y2partitioner/actions/delete_lvm_lvs.rb:71
#: src/lib/y2partitioner/actions/delete_partitions.rb:106
msgid "Confirm Deleting of Current Devices"
msgstr "Подтвердите удаление текущих устройств"

#: src/lib/y2partitioner/actions/create_partition_table.rb:141
#: src/lib/y2partitioner/actions/delete_lvm_lvs.rb:72
#: src/lib/y2partitioner/actions/delete_partitions.rb:107
msgid "If you proceed, the following devices will be deleted:"
msgstr "Если вы продолжите, следующие устройства будут удалены:"

#. TRANSLATORS %s is the disk device name ("/dev/sda" or similar)
#: src/lib/y2partitioner/actions/create_partition_table.rb:143
msgid "Really create a new partition table on %s"
msgstr "Действительно создать новую таблицу разделов на %s"

#. TRANSLATORS: the first %s is replaced by the type of the filesystem
#. (for example, "Btrfs" or "Ext2"), the second one by the disk device name
#. ("/dev/sda" or similar).
#: src/lib/y2partitioner/actions/create_partition_table.rb:164
msgid ""
"This will delete all data from the %s file system in the device.\n"
"\n"
"Really create a new partition table on %s?"
msgstr ""
"Все данные с файловой системы %s этого устройства будут удалены.\n"
"\n"
"Действительно создать новую таблицу разделов на %s?"

#. TRANSLATORS: Error when trying to modify an existing bcache that shares caches.
#: src/lib/y2partitioner/actions/delete_bcache.rb:56
msgid ""
"The bcache shares its cache set with other devices.\n"
"This can result in unreachable space if done without detaching.\n"
"Detaching can take a very long time in some situations."
msgstr ""
"Набор кэширования bcache используется совместно с другими устройствами.\n"
"Это может привести к потере доступа к определенному пространству, если не "
"выполнить отключение.\n"
"Иногда отключение занимает очень длительное время."

#. no note if there is no bcache cset associated or if cset is shared by more devices
#: src/lib/y2partitioner/actions/delete_bcache.rb:86
msgid ""
"The selected Bcache is the only one using its caching set.\n"
"The caching set will be also deleted.\n"
"\n"
msgstr ""
"Только выбранный Bcache использует свой набор кэширования.\n"
"Набор будет также удален.\n"
"\n"

#. Confirmation to display when the device is part of another one(s)
#.
#. @see #confirm
#.
#. @return [Boolean]
#: src/lib/y2partitioner/actions/delete_device.rb:138
msgid "Confirm Deleting of Devices"
msgstr "Подтвердите удаление устройств"

#: src/lib/y2partitioner/actions/delete_device.rb:139
msgid ""
"The selected device is used by other devices in the system.\n"
"To keep the system in a consistent state, the following devices\n"
"will also be deleted:"
msgstr ""
"Выбранное устройство используется другими устройствами в системе.\n"
"Для сохранения непротиворечивости системы следующие устройства\n"
"также будут удалены:"

#. Confirmation to display when the device contains partitions
#.
#. @see #confirm
#.
#. @return [Boolean]
#: src/lib/y2partitioner/actions/delete_device.rb:154
msgid "Confirm Deleting Device with Partitions"
msgstr "Подтвердите удаление устройства с разделами"

#: src/lib/y2partitioner/actions/delete_device.rb:155
msgid ""
"The selected device contains partitions.\n"
"To keep the system in a consistent state, the following partitions\n"
"and its associated devices will also be deleted:"
msgstr ""
"Выбранное устройство содержит разделы.\n"
"Для сохранения непротиворечивости системы следующие\n"
"разделы и связанные с ними устройства также будут удалены:"

#. TRANSLATORS %s is a kernel name like /dev/sda1
#: src/lib/y2partitioner/actions/delete_device.rb:171
msgid "Really delete %s and all the affected devices?"
msgstr "Действительно удалить %s и все затронутые устройства?"

#. TRANSLATORS %s is the kernel name of the device (e.g., /dev/sda1)
#: src/lib/y2partitioner/actions/delete_device.rb:179
msgid "Really delete %s?"
msgstr "Действительно удалить %s?"

#. TRANSLATORS: Note added to the dialog for trying to unmount a device
#: src/lib/y2partitioner/actions/delete_device.rb:202
msgid "It cannot be deleted while mounted."
msgstr "Невозможно удалить, пока примонтировано."

#. Confirmation when the device is a LVM thin pool and there is any thin volume over it
#.
#. @see ConfirmRecursiveDelete#confirm_recursive_delete
#.
#. @return [Boolean]
#: src/lib/y2partitioner/actions/delete_lvm_lv.rb:70
msgid "Confirm Deleting of LVM Thin Pool"
msgstr "Подтвердите удаление \"тонкого\" пула LVM"

#. TRANSLATORS: Confirmation message when a LVM thin pool is going to be deleted,
#. where %{name} is replaced by the name of the thin pool (e.g., /dev/system/pool)
#: src/lib/y2partitioner/actions/delete_lvm_lv.rb:74
msgid ""
"The thin pool %{name} is used by at least one thin volume.\n"
"If you proceed, the following thin volumes will be unmounted (if mounted)\n"
"and deleted:"
msgstr ""
"\"Тонкий\" пул %{name} содержит по крайней мере один \"тонкий\" том.\n"
"Если вы продолжите, следующие \"тонкие\" тома будут отмонтированы (если они "
"примонтированы)\n"
"и удалены:"

#. TRANSLATORS: %{name} is replaced by the name of the thin pool (e.g., /dev/system/pool)
#: src/lib/y2partitioner/actions/delete_lvm_lv.rb:81
msgid "Really delete the thin pool \"%{name}\" and all related thin volumes?"
msgstr ""
"Действительно удалить \"тонкий\" пул %{name} и все соответствующие \"тонкие"
"\" тома?"

#. TRANSLATORS: Error when trying to delete LVs from an empty VG
#: src/lib/y2partitioner/actions/delete_lvm_lvs.rb:62
msgid "The volume group does not contain logical volumes."
msgstr "Группа томов не содержит логических томов."

#: src/lib/y2partitioner/actions/delete_lvm_lvs.rb:73
#: src/lib/y2partitioner/actions/delete_partitions.rb:108
msgid "Really delete all these devices?"
msgstr "Действительно удалить все эти устройства?"

#. Confirmation when the device contains logical volumes
#.
#. @see ConfirmRecursiveDelete#confirm_recursive_delete
#.
#. @return [Boolean]
#: src/lib/y2partitioner/actions/delete_lvm_vg.rb:63
msgid "Confirm Deleting of Volume Group"
msgstr "Подтвердите удаление группы томов"

#. TRANSLATORS: %s is the name of the volume group (e.g. "system")
#: src/lib/y2partitioner/actions/delete_lvm_vg.rb:65
msgid ""
"The volume group \"%s\" contains at least one logical volume.\n"
"If you proceed, the following volumes will be unmounted (if mounted)\n"
"and deleted:"
msgstr ""
"Группа томов %s содержит по крайней мере один логический том.\n"
"Если вы продолжите, следующие тома будут отмонтированы (если они "
"примонтированы)\n"
"и удалены:"

#. TRANSLATORS: %s is the name of the volume group (e.g. "system")
#: src/lib/y2partitioner/actions/delete_lvm_vg.rb:70
msgid "Really delete volume group \"%s\" and all related logical volumes?"
msgstr ""
"Действительно удалить группу томов %s и все соответствующие логические тома?"

#. Error when the partition is implicit
#.
#. @return [String, nil] nil if the partition is not implicit
#: src/lib/y2partitioner/actions/delete_partition.rb:59
msgid "This is an implicit partition and cannot be deleted."
msgstr "Это неявный раздел, и его нельзя удалить."

#. TRANSLATORS: Error when trying to delete partitions from a directly formatted
#. device. %{name} is replaced by the name of the device (e.g. "/dev/sda").
#: src/lib/y2partitioner/actions/delete_partitions.rb:68
msgid ""
"The device %{name} is directly formatted and\n"
"and it does not contain any partition."
msgstr ""
"Устройство %{name} отформатировано напрямую\n"
"и не содержит никаких разделов."

#. TRANSLATORS: Error when trying to delete partitions from a device that does not contain
#. a partition table. %{name} is replaced by the name of the device (e.g. "/dev/sda").
#: src/lib/y2partitioner/actions/delete_partitions.rb:83
msgid ""
"The device %{name} does not contain a partition table, so\n"
"no partition can be deleted"
msgstr ""
"Устройство %{name} не содержит таблицы разделов,\n"
"поэтому никакой раздел удалить нельзя"

#. TRANSLATORS: Error when trying to delete partitions from a device with an empty
#. partition table.
#: src/lib/y2partitioner/actions/delete_partitions.rb:97
msgid "The partition table does not contain partitions."
msgstr "В таблице разделов нет разделов."

#. TRANSLATORS: dialog title. %s is a device name like /dev/md0
#: src/lib/y2partitioner/actions/edit_blk_device.rb:83
msgid "Edit RAID %s"
msgstr "Редактировать RAID %s"

#. TRANSLATORS: dialog title. %{lv_name} is an LVM LV name (e.g.'root'),
#. %{vg} is the device name of an LVM VG (e.g. '/dev/system').
#: src/lib/y2partitioner/actions/edit_blk_device.rb:88
msgid "Edit Logical Volume %{lv_name} on %{vg}"
msgstr "Редактировать логический том %{lv_name} в %{vg}"

#. TRANSLATORS: dialog title. %s is a device name like /dev/sda1
#: src/lib/y2partitioner/actions/edit_blk_device.rb:91
msgid "Edit Partition %s"
msgstr "Редактировать раздел %s"

#. TRANSLATORS: dialog title. %s is a device name like /dev/sda
#: src/lib/y2partitioner/actions/edit_blk_device.rb:94
msgid "Edit Device %s"
msgstr "Редактировать устройство %s"

#. TRANSLATORS: %{name} is replaced by a device name (e.g., /dev/sda1)
#. and %{users} is replaced by a comma-separated list of name devices
#. (devices using the first one).
#: src/lib/y2partitioner/actions/edit_blk_device.rb:132
msgid ""
"The device %{name} is in use (%{users}).\n"
"It cannot be edited.\n"
"To edit %{name}, make sure it is not used."
msgstr ""
"Устройство %{name} используется (%{users}).\n"
"Его невозможно изменить. Чтобы изменить\n"
"устройство %{name}, убедитесь, что оно не используется."

#. TRANSLATORS: %{name} is replaced by a device name (e.g., /dev/sda1).
#: src/lib/y2partitioner/actions/edit_blk_device.rb:147
msgid ""
"The device %{name} contains partitions.\n"
"It cannot be edited directly.\n"
"To edit %{name}, first delete all its partitions."
msgstr ""
"Устройство %{name} содержит разделы.\n"
"Его невозможно изменить. Чтобы изменить\n"
"устройство %{name}, удалите сначала все его разделы."

#. TRANSLATORS: Error message when trying to edit an extented partition
#: src/lib/y2partitioner/actions/edit_blk_device.rb:161
msgid "An extended partition cannot be edited"
msgstr "Дополнительный раздел не может быть отредактирован"

#. TRANSLATORS: Error message when trying to edit an LVM thin pool. %{name} is
#. replaced by a logical volume name (e.g., /dev/system/lv1)
#: src/lib/y2partitioner/actions/edit_blk_device.rb:172
msgid ""
"The volume %{name} is a thin pool.\n"
"It cannot be edited."
msgstr ""
"Том %{name} является тонким пулом.\n"
"Он не может быть отредактирован."

#. TRANSLATORS: error message, %{name} is replaced by a device name (e.g., /dev/md1)
#: src/lib/y2partitioner/actions/edit_md_devices.rb:102
msgid ""
"The RAID %{name} is already created on disk and its used devices\n"
"cannot be modified. To modify the used devices, remove the RAID\n"
"and create it again."
msgstr ""
"RAID-массив %{name} уже создан на диске и используемые им устройства\n"
"невозможно изменить. Чтобы изменить используемые устройства, удалите\n"
"RAID-массив и создайте его заново."

#. TRANSLATORS: error message, %{name} is replaced by a device name (e.g., /dev/md1)
#: src/lib/y2partitioner/actions/edit_md_devices.rb:117
msgid ""
"The RAID %{name} is in use. To modify the used devices,\n"
"make sure %{name} is not used."
msgstr ""
"RAID-массив %{name} используется. Чтобы изменить\n"
"используемые устройства, убедитесь, что %{name} не используется."

#. TRANSLATORS: error message, %{name} is replaced by a device name (e.g., /dev/md1)
#: src/lib/y2partitioner/actions/edit_md_devices.rb:131
msgid ""
"The RAID %{name} is partitioned. To modify the used devices,\n"
"make sure %{name} has no partitions."
msgstr ""
"RAID-массив %{name} уже размечен. Чтобы изменить\n"
"используемые устройства, убедитесь, что на %{name} нет разделов."

#. Error message when no fstab file was detected
#.
#. @return [String, nil] nil if there is some fstab
#: src/lib/y2partitioner/actions/import_mount_points.rb:87
msgid "YaST has scanned your hard disks but no fstab file was found."
msgstr "YaST просканировал ваши жёсткие диски, но не нашёл файл fstab."

#. FIXME: This message is copied from old partitioner, but it could be improved.
#: src/lib/y2partitioner/actions/move_partition.rb:110
msgid ""
"Hard disks, BIOS RAIDs and multipath\n"
"devices cannot be moved."
msgstr ""
"Жёсткие диски, BIOS RAIDы и устройства\n"
"multipath не могут быть сдвинуты."

#. Error when a extended partition is tried to be moved
#.
#. @return [String, nil] nil when the partition is not extended
#: src/lib/y2partitioner/actions/move_partition.rb:120
msgid "An extended partition cannot be moved."
msgstr "Расширенный раздел не может быть сдвинут."

#. TRANSLATORS: error message where %{name} is replaced by a partition name (e.g. /dev/sda1)
#: src/lib/y2partitioner/actions/move_partition.rb:132
msgid ""
"The partition %{name} is already created on disk\n"
"and cannot be moved."
msgstr ""
"Раздел %{name} уже создан на диске\n"
"и не может быть сдвинут."

#. FIXME: This message is copied from old partitioner, but it could be improved.
#. TRANSLATORS: error message where %{name} is replaced by a partition name (e.g. /dev/sda1)
#: src/lib/y2partitioner/actions/move_partition.rb:147
msgid "No space to move partition %{name}"
msgstr "Нет места в перемещённом разделе %{name}"

#. Confirmation popup before quitting the Expert Partitioner
#.
#. @return [:symbol] :yes, :no
#: src/lib/y2partitioner/actions/quit_partitioner.rb:77
msgid ""
"You have modified some devices. These changes will be lost\n"
"if you exit the Partitioner.\n"
"Really exit?"
msgstr ""
"Вы изменили некоторые устройства. Эти изменения будут\n"
"потеряны, если вы выйдете из диалога разметки.\n"
"Действительно выйти?"

#. TRANSLATORS: %{name} is replaced by a device name (e.g., /dev/sda1).
#. and %{users} is replaced by a comma-separated list of name devices
#. (devices using the first one).
#: src/lib/y2partitioner/actions/resize_blk_device.rb:115
msgid ""
"The device %{name} is in use (%{users}).\n"
"It cannot be resized.\n"
"To resize %{name}, make sure it is not used."
msgstr ""
"Устройство %{name} используется (%{users}).\n"
"Его размер невозможно изменить.\n"
"Чтобы изменить размер %{name}, убедитесь, что оно не используется."

#. Error when the filesystem type cannot be resized
#.
#. @return [String, nil] nil if the filesystem can be resized.
#: src/lib/y2partitioner/actions/resize_blk_device.rb:129
msgid "This filesystem type cannot be resized."
msgstr "Невозможно изменить размер файловой системы этого типа."

#. Error when the device cannot be resized
#. This might be a multi-line message reporting more than one reason.
#.
#. @return [String, nil] nil if the device can be resized.
#: src/lib/y2partitioner/actions/resize_blk_device.rb:140
msgid "This device cannot be resized:"
msgstr "Невозможно изменить размер этого устройства:"

#. TRANSLATORS: Note added to the dialog for trying to unmount a device
#: src/lib/y2partitioner/actions/resize_blk_device.rb:155
msgid ""
"It is not possible to check whether a NTFS\n"
"can be resized while it is mounted."
msgstr ""
"Невозможно проверить изменяемость размера NTFS,\n"
"пока она примонтирована."

#. Popup to alert the user about using the Partitioner
#.
#. @return [Symbol] user's answer (:yes, :no)
#: src/lib/y2partitioner/clients/main.rb:112
msgid ""
"Only use this program if you are familiar with partitioning hard disks.\n"
"\n"
"Never partition disks that may, in any way, be in use\n"
"(mounted, swap, etc.) unless you know exactly what you are\n"
"doing. Otherwise, the partitioning table will not be forwarded to the\n"
"kernel, which will most likely lead to data loss.\n"
"\n"
"To continue despite this warning, click Yes."
msgstr ""
"Используйте эту программу, только если вы знакомы с разметкой жестких "
"дисков.\n"
"\n"
"Никогда не разбивайте диски, которые могут как-либо использоваться\n"
"(смонтированные, для подкачки и т. д.), если вы не знаете точно, что "
"делаете.\n"
"В противном случае не будет обновлена таблица разделов в ядре,\n"
"что, скорее всего, приведет к потере данных.\n"
"\n"
"Если вы все равно хотите продолжить, нажмите \"Да\"."

#. TRANSLATORS: this comment is only for testing purposes. Do not care too much.
#: src/lib/y2partitioner/clients/main.rb:127
msgid "Nothing gets written because commit is not allowed."
msgstr "Никакие данные не будут записаны, так как фиксация не разрешена."

#. @macro seeDialog
#: src/lib/y2partitioner/dialogs/bcache.rb:51
msgid "Bcache Device"
msgstr "Устройство Bcache"

#. @macro seeAbstractWidget
#: src/lib/y2partitioner/dialogs/bcache.rb:194
msgid "Backing Device"
msgstr "Резервное устройство"

<<<<<<< HEAD
#. TRANSLATORS: %{label} is replaced by the label of the option to select a backing device.
#: src/lib/y2partitioner/dialogs/bcache.rb:206
#, fuzzy
#| msgid ""
#| "<b>%s</b> is the device that will be used as backing device for bcache.It "
#| "will define the available space of bcache. The Device will be formatted "
#| "so any previous content will be wiped out."
=======
#. TRANSLATORS: %s stands for name of option
#: src/lib/y2partitioner/dialogs/bcache.rb:117
>>>>>>> d7a645bf
msgid ""
"<p><b>%{label}</b> is the device that will be used as backing device for "
"bcache.It will define the size of the resulting bcache device. The device "
"will be formatted so any previous content will be wiped out.</p>"
msgstr ""
"%s — это резервное устройство для bcache. Оно определит доступное для bcache "
"пространство. Устройство будет отформатировано, так что все содержимое будет "
"стерто."

#. Value can be an empty string if there is no items
#: src/lib/y2partitioner/dialogs/bcache.rb:233
msgid "Backing and Caching devices cannot be identical."
msgstr "Резервное и кэширующее устройства не могут совпадать."

#: src/lib/y2partitioner/dialogs/bcache.rb:234
msgid "Cannot Create Bcache"
msgstr "Невозможно создать Bcache"

#. @macro seeAbstractWidget
#: src/lib/y2partitioner/dialogs/bcache.rb:255
msgid "Caching Device"
msgstr "Кэширующее устройство"

<<<<<<< HEAD
#. TRANSLATORS: %{label} is replaced by the label of the option to select a caching device.
#: src/lib/y2partitioner/dialogs/bcache.rb:269
#, fuzzy
#| msgid ""
#| "<b>%s</b> is the device that will be used as caching device for bcache.It "
#| "should be faster and usually is smaller than the backing device, but it "
#| "is not required. The device will be formatted so any previous content "
#| "will be wiped out."
=======
#. TRANSLATORS: %s stands for name of option
#: src/lib/y2partitioner/dialogs/bcache.rb:196
>>>>>>> d7a645bf
msgid ""
"<p><b>%{label}</b> is the device that will be used as caching device for "
"bcache.It should be faster and usually is smaller than the backing device, "
"but that is not strictly required. The device will be formatted so any "
"previous content will be wiped out.</p><p>If you are thinking about using "
"bcache later, it is recommended to setup your slow devices as bcache backing "
"devices without a cache. You can add a caching device later.</p>"
msgstr ""
"%s — это кэширующее устройство для bcache. Оно должно работать быстрее и "
"быть меньше резервного, но это не обязательно. Устройство будет "
"отформатировано, так что все содержимое будет стерто."

#: src/lib/y2partitioner/dialogs/bcache.rb:287
msgid "Without caching"
msgstr ""

#. @macro seeAbstractWidget
#: src/lib/y2partitioner/dialogs/bcache.rb:317
msgid "Cache Mode"
msgstr "Режим кэширования"

#. TRANSLATORS: %{label} is replaced by the label of the option to select a cache mode.
#: src/lib/y2partitioner/dialogs/bcache.rb:333
msgid ""
"<p><b>%{label}</b> is the operating mode for bcache. There are currently "
"four supported modes.<ul> <li><i>Writethrough</i> reading operations are "
"cached, writing is done in parallel to both devices. No data is lost in case "
"of failure of the caching device. This is the default mode.</"
"li><li><i>Writeback</i> both reading and writing operations are cached. This "
"result in better performance when writing.</li><li><i>Writearound</i> "
"reading is cached, new content is written only to the backing device.</"
"li><li><i>None</i> means cache is neither used for reading nor for writing. "
"This is useful mainly for temporarily disabling the cache before any big "
"sequential read or write, otherwise that would result in intensive "
"overwriting on the cache device.</li></p>"
msgstr ""
"%s — режим работы bcache. В настоящее время поддерживается четыре режима.<ul>"
" <li><i>Сквозная запись</i> — кэшируются операции чтения, запись выполняется "
"параллельно на оба устройства. В случае сбоя кэширующего устройства данные "
"не теряются. Это режим по умолчанию.</li><li><i>Образная запись</i> — "
"кэшируются операции чтения и записи. Это повышает производительность при "
"записи.</li><li><i>Обходная запись</i> — кэшируются операции чтения, новое "
"содержимое записывается только на резервное устройство.</li><li><i>Нет</i> — "
"кэширование не выполняется ни для чтения, ни для записи. Этот режим в "
"основном предназначен для временного отключения кэширования перед крупной "
"последовательностью операций чтения или записи, которая в противном случае "
"привела бы к интенсивной перезаписи данных на кэширующем устройстве.</li>"

#. TRANSLATORS: dialog title, where %{name} is the name of a partition
#. (e.g. /dev/sda1) or LVM logical volume (e.g. /dev/system/home)
#: src/lib/y2partitioner/dialogs/blk_device_resize.rb:55
msgid "Resize %{name}"
msgstr "Изменить размер %{name}"

#. TRANSLATORS: label for current size of the partition or LVM logical volume,
#. where %{size} is replaced by a size (e.g., 5.5 GiB)
#: src/lib/y2partitioner/dialogs/blk_device_resize.rb:155
msgid "Current size: %{size}"
msgstr "Текущий размер: %{size}"

#. TRANSLATORS: label for currently used size of the partition or LVM volume,
#. where %{size} is replaced by a size (e.g., 5.5 GiB)
#: src/lib/y2partitioner/dialogs/blk_device_resize.rb:163
msgid "Currently used: %{size}"
msgstr "Текущее значение: %{size}"

#. TRANSLATORS: Note added to the dialog for trying to unmount a device
#: src/lib/y2partitioner/dialogs/blk_device_resize.rb:197
msgid "It is not possible to shrink the file system while it is mounted."
msgstr "Невозможно уменьшить файловую систему, пока она смонтирована."

#. TRANSLATORS: Note added to the dialog for trying to unmount a device
#: src/lib/y2partitioner/dialogs/blk_device_resize.rb:210
msgid "It is not possible to extend the file system while it is mounted."
msgstr "Невозможно увеличить файловую систему, пока она смонтирована."

#. TRANSLATORS: Text for the dialog for trying to unmount a device. It is used
#. when a device is tried to be resized by extending it too much. %1 is replaced
#. by a number that represents the amount of GiB to extend (e.g., 56).
#: src/lib/y2partitioner/dialogs/blk_device_resize.rb:226
msgid ""
"You are extending a mounted filesystem by %1 Gigabyte. \n"
"This may be quite slow and can take hours. You might possibly want \n"
"to consider umounting the filesystem, which will increase speed of \n"
"resize task a lot."
msgstr ""
"Вы увеличиваете смонтированную файловую систему на %1 гигабайт.\n"
"Это может быть довольно медленно и занять несколько часов. Рассмотрите\n"
"возможность отмонтировать эту файловую систему, это существенно увеличит\n"
"скорость изменения размера."

#. TRANSLATORS: Actions explanation when trying to unmount
#. TRANSLATORS: Actions explanation when continue is allowed.
#: src/lib/y2partitioner/dialogs/blk_device_resize.rb:237
#: src/lib/y2partitioner/immediate_unmount.rb:154
msgid ""
"You can try to unmount it now, continue without unmounting or cancel.\n"
"Click Cancel unless you know exactly what you are doing."
msgstr ""
"Можете попробовать отмонтировать её сейчас, продолжить без отмонтирования\n"
"или отменить операцию. Нажмите «Отмена», если вы не уверены в своих "
"действиях."

#. @macro seeAbstractWidget
#. @macro seeAbstractWidget
#. @macro seeAbstractWidget
#. @macro seeAbstractWidget
#. @macro seeAbstractWidget
#. @macro seeAbstractWidget
#. TRANSLATORS: table header, size of block device e.g. "8.00 GiB"
#: src/lib/y2partitioner/dialogs/blk_device_resize.rb:294
#: src/lib/y2partitioner/dialogs/blk_device_resize.rb:547
#: src/lib/y2partitioner/dialogs/lvm_lv_size.rb:71
#: src/lib/y2partitioner/dialogs/lvm_lv_size.rb:149
#: src/lib/y2partitioner/dialogs/lvm_lv_size.rb:296
#: src/lib/y2partitioner/dialogs/partition_size.rb:204
#: src/lib/y2partitioner/widgets/blk_devices_table.rb:106
msgid "Size"
msgstr "Размер"

#. @see Widgets::ControllerRadioButtons
#: src/lib/y2partitioner/dialogs/blk_device_resize.rb:299
msgid "Maximum Size (%{size})"
msgstr "Максимальный размер (%{size})"

#: src/lib/y2partitioner/dialogs/blk_device_resize.rb:300
msgid "Minimum Size (%{size})"
msgstr "Минимальный размер (%{size})"

#: src/lib/y2partitioner/dialogs/blk_device_resize.rb:304
#: src/lib/y2partitioner/dialogs/lvm_lv_size.rb:80
#: src/lib/y2partitioner/dialogs/partition_size.rb:96
msgid "Custom Size"
msgstr "Другой размер"

#. @macro seeAbstractWidget
#: src/lib/y2partitioner/dialogs/blk_device_resize.rb:333
msgid "<p>Choose new size.</p>"
msgstr "<p>Выберите новый размер.</p>"

#. @macro seeAbstractWidget
#. Whether the given size is valid. It must be a size between the
#. min and max possible sizes.
#.
#. @note An error popup is shown when the given size is not valid.
#. A warning popup is shown if there are some warnings.
#.
#. @see #errors
#. @see #validation_warnings
#.
#. @return [Boolean] true if there are no errors in the given size and
#. the user decides to continue despite of the warnings (if any);
#. false otherwise.
#. @macro seeAbstractWidget
#. Whether the indicated values are valid
#.
#. @note A warning popup is shown if there are some warnings.
#.
#. @see #warnings
#.
#. @return [Boolean] true if the user decides to continue despite of the
#. warnings; false otherwise.
#. @macro seeAbstractWidget
#. Whether the MD RAID is valid
#.
#. @note An error popup is shown when there are some errors in the
#. MD RAID. A warning popup is shown if there are some warnings.
#.
#. @see #errors
#. @see #warnings
#.
#. @return [Boolean] true if there are no errors or the user
#. decides to continue despite of the warnings; false otherwise.
#: src/lib/y2partitioner/dialogs/blk_device_resize.rb:363
#: src/lib/y2partitioner/dialogs/format_and_mount.rb:91
#: src/lib/y2partitioner/widgets/md_devices_selector.rb:99
msgid "Do you want to continue with the current setup?"
msgstr "Продолжить с текущими параметрами?"

#. TRANSLATORS: error popup message, where %{min} and %{max} are replaced by sizes.
#. error popup, :min and :max are replaced by sizes
#: src/lib/y2partitioner/dialogs/blk_device_resize.rb:429
#: src/lib/y2partitioner/dialogs/lvm_lv_size.rb:173
msgid "The size entered is invalid. Enter a size between %{min} and %{max}."
msgstr "Введён неверный размер. Введите размер между %{min} и %{max}."

#. Warning when the resizing device is an LVM thin pool and it is overcommitted
#.
#. @see #overcommitted_thin_pool?
#.
#. @return [String, nil] nil if the device is not a thin pool or it is not
#. overcommitted.
#: src/lib/y2partitioner/dialogs/blk_device_resize.rb:479
msgid ""
"The LVM thin pool %{name} is overcomitted (needs %{total_thin_size} and only "
"has %{size}).\n"
"It might not have enough space for some LVM thin volumes."
msgstr ""
"Тонкий пул LVM %{name} перенаселён (требуется %{total_thin_size}, доступно "
"только %{size}).\n"
"Для некоторых тонких томов LVM может не хватить места."

#. @param filesystem [Y2Storage::Filesystems::BlkFilesystem] a btrfs filesystem
#: src/lib/y2partitioner/dialogs/btrfs_subvolume.rb:47
msgid "Add subvolume"
msgstr "Добавить подтом"

#. @param form [Dialogs::BtrfsSubvolume::Form]
#. @param filesystem [Y2Storage::Filesystems::BlkFilesystem] a btrfs filesystem
#. TRANSLATORS: table header, subvolume path e.g. "@/home"
#: src/lib/y2partitioner/dialogs/btrfs_subvolume.rb:112
#: src/lib/y2partitioner/widgets/btrfs_subvolumes_table.rb:92
msgid "Path"
msgstr "Путь"

#. Error when the given path is empty
#.
#. @return [String, nil] nil if the path is not empty
#: src/lib/y2partitioner/dialogs/btrfs_subvolume.rb:160
msgid "Empty subvolume path not allowed."
msgstr "Пустой путь подтома не допускается."

#. Error when the given path contains unsafe characters
#.
#. @return [String, nil] nil if the path does not contain unsafe characters
#: src/lib/y2partitioner/dialogs/btrfs_subvolume.rb:169
msgid ""
"Subvolume path contains unsafe characters. Be sure it\n"
"does not include spaces, tabs, line breaks, commas or\n"
"similar special characters."
msgstr ""
"Путь к подтому содержит небезопасные символы.\n"
"Убедитесь, что в нем нет пробелов, символов табуляции,\n"
"разрывов строки, запятых и аналогичных специальных знаков."

#. Error when the given path already exists in the filesystem
#.
#. @return [String, nil] nil if the path does not exist yet
#: src/lib/y2partitioner/dialogs/btrfs_subvolume.rb:180
msgid "Subvolume name %s already exists."
msgstr "Имя подтома %s уже существует."

#. Error when the given path is part of an already existing path
#.
#. @return [String, nil] nil if the path is not part of an already existing path
#: src/lib/y2partitioner/dialogs/btrfs_subvolume.rb:189
msgid "Cannot create subvolume %s."
msgstr "Невозможно создать подтом %s."

#: src/lib/y2partitioner/dialogs/btrfs_subvolume.rb:193
msgid "Delete subvolume %s first."
msgstr "Сначала удалите подтом %s."

#. Updates #value by adding the subvolumes prefix
#.
#. Path should be a relative path. Starting slashes are removed. A popup message is
#. presented when the subvolumes prefix is going to be added.
#.
#. @see Y2Storage::Filesystems::Btrfs#subvolumes_prefix
#. @see Y2Storage::Filesystems::Btrfs#btrfs_subvolume_path
#: src/lib/y2partitioner/dialogs/btrfs_subvolume.rb:220
msgid ""
"Only subvolume names starting with \"%{prefix}\" currently allowed!\n"
"Automatically prepending \"%{prefix}\" to name of subvolume."
msgstr ""
"Разрешены только имена подтомов, начинающиеся с \"%{prefix}\"!\n"
"Приставка \"%{prefix}\" добавлена к имени подтома автоматически."

#. TRANSLATORS: noCoW is acronym to "not use Copy on Write" feature for BtrFS.
#. It is an expert value, so if no suitable expression exists in your language,
#. then keep it as it is.
#. TRANSLATORS: table header, nocow subvolume attribute (do not use copy
#. on write feature)
#: src/lib/y2partitioner/dialogs/btrfs_subvolume.rb:251
#: src/lib/y2partitioner/widgets/btrfs_subvolumes_table.rb:98
msgid "noCoW"
msgstr "безКПЗ"

#. @param filesystem [Y2Storage::Filesystems::BlkFilesystem] a btrfs filesystem
#: src/lib/y2partitioner/dialogs/btrfs_subvolumes.rb:39
msgid "Edit Btrfs subvolumes"
msgstr "Редактировать тома Btrfs"

#. @param controller [Actions::Controllers::Filesystem]
#: src/lib/y2partitioner/dialogs/encrypt_password.rb:40
msgid "Encryption password for %s"
msgstr "Пароль шифрования для %s"

#. @param controller [Actions::Controllers::Filesystem]
#: src/lib/y2partitioner/dialogs/fstab_options.rb:40
msgid "Fstab Options:"
msgstr "Параметры fstab:"

#. Constructor
#.
#. @param controller [Actions::Controllers::Fstabs]
#: src/lib/y2partitioner/dialogs/import_mount_points.rb:39
msgid "Import Mount Points from Existing System:"
msgstr "Импортировать точки монтирования из существующей системы:"

#. @see #fstab_selector
#: src/lib/y2partitioner/dialogs/import_mount_points.rb:56
msgid "Import"
msgstr "&Импорт"

#. Constructor
#.
#. @param controller [Actions::Controllers::Fstabs]
#: src/lib/y2partitioner/dialogs/import_mount_points.rb:96
msgid "Format System Volumes"
msgstr "Форматировать системные тома"

#. @macro seeDialog
#: src/lib/y2partitioner/dialogs/lvm_lv_info.rb:54
msgid "Name"
msgstr "Имя"

#. @macro seeAbstractWidget
#: src/lib/y2partitioner/dialogs/lvm_lv_info.rb:75
msgid "Logical Volume"
msgstr "Логический том"

#. @macro seeAbstractWidget
#: src/lib/y2partitioner/dialogs/lvm_lv_info.rb:80
msgid ""
"<p><b>Name:</b> A name to identify this logical volume. Do not start this "
"with \"/dev/&lt;vg-name&gt;/\"; this is automatically added.</p>"
msgstr ""
"<p><b>Имя</b>: название, идентифицирующее данный логический том. Не "
"начинайте его с /dev/&lt;vg-name&gt;/ — этот фрагмент подставляется "
"автоматически.</p>"

#. @macro seeAbstractWidget
#. TRANSLATORS: table header, type of disk or partition. Can be longer. E.g. "Linux swap"
#: src/lib/y2partitioner/dialogs/lvm_lv_info.rb:122
#: src/lib/y2partitioner/widgets/blk_devices_table.rb:121
msgid "Type"
msgstr "Тип"

#. @macro seeAbstractWidget
#: src/lib/y2partitioner/dialogs/lvm_lv_info.rb:127
msgid "<p><b>Type:</b> How to reserve disk space for the logical volume.</p>"
msgstr ""
"<p><b>Тип</b>: способ резервирования места на диске для логического тома.</p>"

#. @see Widgets::ControllerRadioButtons
#: src/lib/y2partitioner/dialogs/lvm_lv_info.rb:133
msgid "Normal Volume"
msgstr "Нормальный том"

#: src/lib/y2partitioner/dialogs/lvm_lv_info.rb:134
#: src/lib/y2partitioner/widgets/blk_devices_table.rb:262
msgid "Thin Pool"
msgstr "Тонкий пул"

#: src/lib/y2partitioner/dialogs/lvm_lv_info.rb:135
msgid "Thin Volume"
msgstr "Тонкий том"

#. @macro seeAbstractWidget
#: src/lib/y2partitioner/dialogs/lvm_lv_info.rb:214
msgid "Used Pool"
msgstr "Используемый пул"

#. TRANSLATORS: %s is a size like '15.00 GiB'
#: src/lib/y2partitioner/dialogs/lvm_lv_size.rb:77
msgid "Maximum Size (%s)"
msgstr "Максимальный размер (%s)"

#. @macro seeAbstractWidget
#: src/lib/y2partitioner/dialogs/lvm_lv_size.rb:154
msgid ""
"<p><b>Size:</b> The size of this logical volume. Many filesystem types (e."
"g., Btrfs, XFS, Ext2/3/4) can be enlarged later if needed.</p>"
msgstr ""
"<p><b>Размер</b>: размер логического тома. Во многих файловых системах "
"(например, Btrfs, XFS, Ext2/3/4) его можно при необходимости увеличить.</p>"

#. @macro seeAbstractWidget
#. TRANSLATORS: table header, number of LVM LV stripes
#: src/lib/y2partitioner/dialogs/lvm_lv_size.rb:214
#: src/lib/y2partitioner/widgets/lvm_devices_table.rb:54
msgid "Stripes"
msgstr "Полосы"

#. @macro seeAbstractWidget
#: src/lib/y2partitioner/dialogs/lvm_lv_size.rb:224
msgid ""
"<p><b>Stripes:</b> How to distribute data of this logical volume over "
"different physical volumes for better performance.</p>"
msgstr ""
"<p><b>Полосы</b>: принцип распределения данных этого логического тома по "
"разным физическим томам для повышения производительности.</p>"

#. @macro seeAbstractWidget
#: src/lib/y2partitioner/dialogs/lvm_lv_size.rb:273
msgid "Number"
msgstr "Номер"

#. TRANSLATORS: field to enter the name of a new volume group
#: src/lib/y2partitioner/dialogs/lvm_vg.rb:78
msgid "&Volume Group Name"
msgstr "&Имя группы томов"

#. TRANSLATORS: help text
#: src/lib/y2partitioner/dialogs/lvm_vg.rb:84
msgid ""
"<p><b>Volume Group Name:</b> The name of the volume group. Do not start this "
"with \"/dev/\"; this is automatically added.</p>"
msgstr ""
"<p><b>Имя группы томов</b>: имя группы томов. Не начинайте его с /dev/ — "
"этот фрагмент добавляется автоматически.</p>"

#. TRANSLATORS: field to enter the extent size of a new volume group
#: src/lib/y2partitioner/dialogs/lvm_vg.rb:155
msgid "Physical Extent Size"
msgstr "Размер физического участка"

#. TRANSLATORS: help text
#: src/lib/y2partitioner/dialogs/lvm_vg.rb:161
msgid ""
"<p><b>Physical Extent Size:</b> The smallest size unit used for volumes. "
"This cannot be changed after creating the volume group. You can resize a "
"logical volume only in multiples of this size.</p>"
msgstr ""
"<p><b>Размер физического участка</b>: размер минимального блока, "
"используемого томами. После создания группы томов изменить его нельзя. "
"Менять размер логического тома можно только с этим шагом.</p>"

#. Constructor
#.
#. @param system [Y2Storage::Devicegraph] system graph (devices on disk)
#. @param initial [Y2Storage::Devicegraph] starting point (initial device graph
#. to display)
#: src/lib/y2partitioner/dialogs/main.rb:56
msgid "Expert Partitioner"
msgstr "Экспертная разметка"

#. TRANSLATORS: 'Striping' is a technical term here. Translate only
#. if you are sure!! If in doubt, leave it in English.
#: src/lib/y2partitioner/dialogs/md.rb:131
msgid "RAID &0  (Striping)"
msgstr "RAID &0 (чередование)"

#. TRANSLATORS: 'Mirroring' is a technical term here. Translate only
#. if you are sure!! If in doubt, leave it in English.
#: src/lib/y2partitioner/dialogs/md.rb:134
msgid "RAID &1  (Mirroring)"
msgstr "RAID &1 (зеркалирование)"

#. TRANSLATORS: 'Redundant Striping' is a technical term here. Translate
#. only if you are sure!! If in doubt, leave it in English.
#: src/lib/y2partitioner/dialogs/md.rb:137
msgid "RAID &5  (Redundant Striping)"
msgstr "RAID &5 (избыточное чередование)"

#. TRANSLATORS: 'Dual Redundant Striping' is a technical term here.
#. Translate only if you are sure!! If in doubt, leave it in English.
#: src/lib/y2partitioner/dialogs/md.rb:140
msgid "RAID &6  (Dual Redundant Striping)"
msgstr "RAID &6 (двойное избыточное чередование)"

#. TRANSLATORS: 'Mirroring' and `Striping` are technical terms here.
#. Translate only if you are sure!! If in doubt, leave it in English.
#: src/lib/y2partitioner/dialogs/md.rb:143
msgid "RAID &10  (Mirroring and Striping)"
msgstr "RAID &10  (Зеркалирование и чередование)"

#. TRANSLATORS: Help text heading
#: src/lib/y2partitioner/dialogs/md.rb:149
msgid "RAID Type:"
msgstr "Тип RAID:"

#. Items for the RadioButtonGroup
#. TRANSLATORS: table header, type of md raid.
#: src/lib/y2partitioner/dialogs/md.rb:170
#: src/lib/y2partitioner/widgets/md_raids_table.rb:46
msgid "RAID Type"
msgstr "Тип RAID"

#: src/lib/y2partitioner/dialogs/md.rb:174
msgid ""
"<b>RAID 0:</b> This level increases your disk performance. There is <b>NO</"
"b> redundancy in this mode. If one of the drives crashes, data recovery will "
"not be possible."
msgstr ""
"<b>RAID 0</b>: этот уровень увеличивает быстродействие дисков. В этом режиме "
"избыточности <b>НЕТ</b>. Если один из дисков ломается, восстановление данных "
"невозможно."

#: src/lib/y2partitioner/dialogs/md.rb:181
msgid ""
"<b>RAID 1:</b> This mode has the best redundancy. It can be used with two or "
"more disks. This mode maintains an exact copy of all data on all disks. As "
"long as at least one disk is still working, no data are lost. The partitions "
"used for this type of RAID should have approximately the same size."
msgstr ""
"<b>RAID 1</b>: этот режим отличается максимальной избыточностью. Его можно "
"использовать с двумя или более дисками. Этот режим поддерживает точную копию "
"всех данных на всех дисках. До тех пор, пока работает хотя бы один диск, "
"данные утеряны не будут. Разделы, используемые для этого типа RAID, должны "
"быть примерно одинакового размера."

#: src/lib/y2partitioner/dialogs/md.rb:191
msgid ""
"<b>RAID 5:</b>This mode combines management of a larger number of disks and "
"still maintains some redundancy. This mode can be used on three disks or "
"more. If one disk fails, all data are still intact. If two disks fail "
"simultaneously, all data are lost."
msgstr ""
"<b>RAID 5</b>: в этом режиме возможность управления большим количеством "
"дисков сочетается с избыточностью. Его можно использовать на трех и более "
"дисках. Если выйдет из строя один диск, данные не пропадут. Если выходят из "
"строя одновременно два диска, данные теряются."

#: src/lib/y2partitioner/dialogs/md.rb:200
msgid ""
"<b>RAID 6:</b>This is similar to RAID 5, but with even more redundancy. This "
"requires at least four disks. If two out of four disks fail simultaneously, "
"no data are lost."
msgstr ""
"<b>RAID 6</b>: этот режим аналогичен RAID 5, но отличается еще большей "
"избыточностью. Для него необходимо не менее четырех дисков. Если два из "
"четырех одновременно выходят из строя, данные не теряются."

#: src/lib/y2partitioner/dialogs/md.rb:207
msgid ""
"<b>RAID 10:</b>This combines RAID 0 (striping) and RAID 1 (mirroring) for "
"improved performance while still maintaining redundancy and thus crash "
"recovery."
msgstr ""
"<b>RAID 10</b>: этот режим сочетает возможности режимов RAID 0 (чередование) "
"и RAID 1 (зеркалирование) для повышения производительности, при этом "
"сохраняя избыточность и, соответственно, функции восстановления после сбоев."

#. @macro seeAbstractWidget
#: src/lib/y2partitioner/dialogs/md.rb:227
msgid "Raid &Name (optional)"
msgstr "И&мя Raid (необязательно)"

#: src/lib/y2partitioner/dialogs/md.rb:231
msgid ""
"<p><b>Raid Name: </b> A meaningful name for the RAID. This is optional. If a "
"name is provided, the device is available as <tt>/dev/md/&lt;name&gt;</tt>.</"
"p>"
msgstr ""
"<p><b>Имя RAID</b>: этот необязательный параметр позволяет задать "
"осмысленное имя для RAID-массива. Если имя задано, устройство доступно как "
"<tt>/dev/md/&lt;имя&gt;</tt>.</p>"

#. @param controller [Actions::Controllers::Md]
#. TRANSLATORS: table header, chunk size of md raid
#: src/lib/y2partitioner/dialogs/md_options.rb:69
#: src/lib/y2partitioner/widgets/md_raids_table.rb:51
msgid "Chunk Size"
msgstr "Размер блока"

#: src/lib/y2partitioner/dialogs/md_options.rb:73
msgid ""
"<p><b>Chunk Size:</b> It is the smallest \"atomic\" mass of data that can be "
"written to the devices. A reasonable chunk size for RAID 5 is 128 kB. For "
"RAID 0, 32 kB is a good starting point. For RAID 1, the chunk size does not "
"affect the array very much.</p>"
msgstr ""
"<p><b>Размер блока</b>: это наименьший \"атомарный\" объем данных, который "
"может быть записан на устройства. Подходящий размер для RAID 5 — 128 КБ, для "
"RAID 0 хорошим начальным значением является 32 КБ. Для RAID 1 размер блока "
"не играет большой роли.</p>"

#. @param controller [Actions::Controllers::Md]
#: src/lib/y2partitioner/dialogs/md_options.rb:111
msgid "Parity Algorithm"
msgstr "Алгоритм чётности"

#: src/lib/y2partitioner/dialogs/md_options.rb:115
msgid ""
"<p><b>Parity Algorithm:</b> The parity algorithm to use with RAID 5/6. Left-"
"symmetric is the one that offers maximum performance on typical disks with "
"rotating platters.</p>"
msgstr ""
"<p><b>Алгоритм четности</b>: алгоритм четности для режимов RAID5/6. Лево-"
"симметричный дает наибольшую производительность в обычных дисках с "
"вращающимися пластинами.</p>"

#. @param controller [Actions::Controllers::Filesystem]
#: src/lib/y2partitioner/dialogs/mkfs_options.rb:39
msgid "Format Options:"
msgstr "Опции форматирования:"

#. TRANSLATORS: %{name} is replaced by a partition name (e.g. /dev/sda1)
#: src/lib/y2partitioner/dialogs/partition_move.rb:73
msgid "Move partition %{name} towards the beginning?"
msgstr "Сдвинуть раздел %{name} в начало?"

#. TRANSLATORS: %{name} is replaced by a partition name (e.g. /dev/sda1)
#: src/lib/y2partitioner/dialogs/partition_move.rb:76
msgid "Move partition %{name} towards the end?"
msgstr "Сдвинуть раздел %{name} в конец?"

#. TRANSLATORS: %{name} is replaced by a partition name (e.g. /dev/sda1)
#: src/lib/y2partitioner/dialogs/partition_move.rb:110
msgid "Move partition %{name}?"
msgstr "Сдвинуть раздел %{name}?"

#: src/lib/y2partitioner/dialogs/partition_move.rb:115
msgid "Towards the beginning"
msgstr "В начало"

#: src/lib/y2partitioner/dialogs/partition_move.rb:116
msgid "Towards the end"
msgstr "В конец"

#. @macro seeAbstractWidget
#: src/lib/y2partitioner/dialogs/partition_role.rb:71
msgid "Role"
msgstr "Роль"

#. @macro seeAbstractWidget
#: src/lib/y2partitioner/dialogs/partition_role.rb:76
msgid "<p>Choose the role of the device.</p>"
msgstr "<p>Выберите роль устройства.</p>"

#. @macro seeAbstractWidget
#: src/lib/y2partitioner/dialogs/partition_size.rb:88
msgid "New Partition Size"
msgstr "Новый размер раздела"

#: src/lib/y2partitioner/dialogs/partition_size.rb:92
msgid "Maximum Size (%1)"
msgstr "Максимальный размер (%1)"

#: src/lib/y2partitioner/dialogs/partition_size.rb:97
msgid "Custom Region"
msgstr "Другой регион"

#. helptext
#: src/lib/y2partitioner/dialogs/partition_size.rb:127
msgid ""
"<p>Choose the size for the new partition.</p>\n"
"<p>If a size is specified (any of the two first options in the form),\n"
"the start and end of the partition will be aligned to ensure optimal\n"
"performance and to minimize gaps. That may result in a slightly\n"
"smaller partition.</p>\n"
"<p>If a custom region is specified, the start and end will be honored\n"
"as closely as possible, with no performance optimizations. This is the\n"
"best option to create very small partitions.</p>"
msgstr ""
"<p>Выберите размер нового раздела.</p>\n"
"<p>Если раздел указан (выбран любой из первых двух параметров в форме),\n"
"начало и конец раздела будут установлены таким образом, чтобы обеспечить\n"
"оптимальную производительность и минимизировать разрывы. В результате\n"
"размер раздела может незначительно уменьшиться.</p>\n"
"<p>Если регион задан явным образом, система постарается учесть указанные\n"
"начало и конец без оптимизации производительности. Это лучший вариант\n"
"при создании очень маленьких разделов.</p>"

#. error popup, %1 and %2 are replaced by sizes
#: src/lib/y2partitioner/dialogs/partition_size.rb:229
msgid "The size entered is invalid. Enter a size between %1 and %2."
msgstr "Введённый размер неверен.Введите размер между %1 и %2."

#. we can't use IntField() since it overflows :-(
#: src/lib/y2partitioner/dialogs/partition_size.rb:272
msgid "Start Block"
msgstr "Начальный блок"

#: src/lib/y2partitioner/dialogs/partition_size.rb:273
msgid "End Block"
msgstr "Конечный блок"

#. TRANSLATORS: %{name} is replaced by a disk device name (e.g., /dev/sda)
#: src/lib/y2partitioner/dialogs/partition_table_clone.rb:48
msgid "Clone partition layout of %{name}"
msgstr "Клонировать таблицу разделов %{name}"

#. @return [String]
#: src/lib/y2partitioner/dialogs/partition_table_clone.rb:73
msgid "Available target disks:"
msgstr "Доступные целевые диски:"

#. Checks whether any device was selected
#.
#. @note A confirmation popup is shown when deleting devices is needed
#. for cloning into the selected devices.
#.
#. @return [Boolean]
#: src/lib/y2partitioner/dialogs/partition_table_clone.rb:90
msgid "Select a target disk for creating a clone"
msgstr "Выберите целевой диск для клонирования"

#. Help text
#.
#. @return [String]
#: src/lib/y2partitioner/dialogs/partition_table_clone.rb:113
msgid ""
"Select one or more (if available) hard disks that will have the same "
"partition layout as this disk"
msgstr ""
"Выберите один или несколько (при их наличии) жестких дисков с той же схемой "
"разделов, что и у этого диска"

#: src/lib/y2partitioner/dialogs/partition_table_clone.rb:115
msgid ""
"Disks marked with the sign '*' contain one or more partitions. After "
"cloning, these partitions will be deleted"
msgstr ""
"Диски, отмеченные знаком «*», уже содержат один или несколько разделов. "
"После клонирования эти разделы будут удалены."

#. Asks whether to remove devices holded by the selected devices
#.
#. @see ConfirmRecursiveDelete
#.
#. @return [Boolean]
#: src/lib/y2partitioner/dialogs/partition_table_clone.rb:184
msgid "Confirm deleting"
msgstr "Подтвердите удаление"

#: src/lib/y2partitioner/dialogs/partition_table_clone.rb:185
msgid ""
"The following devices will be deleted\n"
"and all data on them will be lost:"
msgstr ""
"Следующие устройства будут удалены,\n"
"и все данные на них будут потеряны:"

#: src/lib/y2partitioner/dialogs/partition_table_clone.rb:186
msgid "Really delete these devices?"
msgstr "Действительно удалить эти устройства?"

#. @macro seeAbstractWidget
#: src/lib/y2partitioner/dialogs/partition_table_type.rb:49
msgid "New Partition Table Type"
msgstr "Тип новой таблицы разделов"

#. helptext
#: src/lib/y2partitioner/dialogs/partition_table_type.rb:55
msgid "<p>Choose the type of the new partition table.</p>"
msgstr "<p>Выберите тип новой таблицы разделов.</p>"

#. radio button text for a partition table type
#: src/lib/y2partitioner/dialogs/partition_table_type.rb:61
msgid "&GPT"
msgstr "&GPT"

#: src/lib/y2partitioner/dialogs/partition_table_type.rb:62
msgid "&MS-DOS (Classic PC Style)"
msgstr "&MS-DOS (классический ПК)"

#: src/lib/y2partitioner/dialogs/partition_table_type.rb:63
msgid "&DASD"
msgstr "&DASD"

#. @macro seeAbstractWidget
#: src/lib/y2partitioner/dialogs/partition_type.rb:44
msgid "New Partition Type"
msgstr "Тип нового раздела"

#. helptext
#: src/lib/y2partitioner/dialogs/partition_type.rb:50
msgid "<p>Choose the partition type for the new partition.</p>"
msgstr "<p>Выберите тип раздела для нового раздела.</p>"

#. radio button text
#: src/lib/y2partitioner/dialogs/partition_type.rb:56
msgid "&Primary Partition"
msgstr "&Основной раздел"

#. radio button text
#: src/lib/y2partitioner/dialogs/partition_type.rb:58
msgid "&Extended Partition"
msgstr "Дополнительный разд&ел"

#. radio button text
#: src/lib/y2partitioner/dialogs/partition_type.rb:60
msgid "&Logical Partition"
msgstr "&Логический раздел"

#. Dialog to show the summary of changes performed by the user
#: src/lib/y2partitioner/dialogs/summary.rb:41
msgid "Expert Partitioner: Summary"
msgstr "Экспертная разметка: сводка"

#. Error when the size of the filesystem is too small for snapshots
#.
#. This check is only performed during installation.
#.
#. @see #small_size_for_snapshots?
#.
#. @param filesystem [Y2Storage::Filesystems::Base, nil]
#. @param new_size [Y2Storage::DiskSize, nil]
#.
#. @return [String, nil] nil if size is ok or no check is performed.
#: src/lib/y2partitioner/filesystem_errors.rb:67
msgid ""
"Your %{name} device is very small for snapshots.\n"
"We recommend to increase the size of the %{name} device\n"
"to at least %{min_size} or to disable snapshots."
msgstr ""
"Устройство %{name} слишком мало для снимков.\n"
"Мы рекомендуем увеличить размер устройства %{name}\n"
"не менее чем до %{min_size} либо отключить снимки."

#: src/lib/y2partitioner/filesystem_errors.rb:70
msgid "root"
msgstr "root"

#. All possible instances
#: src/lib/y2partitioner/filesystem_role.rb:50
msgid "Operating System"
msgstr "Операционная система"

#: src/lib/y2partitioner/filesystem_role.rb:51
msgid "Data and ISV Applications"
msgstr "Данные и приложения ISV"

#: src/lib/y2partitioner/filesystem_role.rb:52
msgid "Swap"
msgstr "Подкачка"

#: src/lib/y2partitioner/filesystem_role.rb:53
msgid "EFI Boot Partition"
msgstr "Загрузочный раздел EFI"

#: src/lib/y2partitioner/filesystem_role.rb:54
msgid "Raw Volume (unformatted)"
msgstr "Неразмеченный том (без форматирования)"

#. TRANSLATORS: Generic message when trying to unmount a device. %1 is replaced
#. by a mount point path (e.g., /home).
#: src/lib/y2partitioner/immediate_unmount.rb:130
msgid "The file system is currently mounted on %1."
msgstr "Файловая система смонтирована в %1."

#. TRANSLATORS: Actions explanation when continue is not allowed.
#: src/lib/y2partitioner/immediate_unmount.rb:158
msgid ""
"You can try to unmount it now or cancel.\n"
"Click Cancel unless you know exactly what you are doing."
msgstr ""
"Можете попробовать отмонтировать её сейчас или отменить операцию.\n"
"Нажмите «Отмена», если вы не уверены в своих действиях."

#. Buttons to show for the immediate unmount popup
#.
#. @return [Hash<Symbol, String>]
#: src/lib/y2partitioner/immediate_unmount.rb:171
msgid "Unmount"
msgstr "Отмонтировать"

#. TRANSLATORS: Error message when the device could not be unmounted
#: src/lib/y2partitioner/immediate_unmount.rb:196
msgid "The file system could not be unmounted"
msgstr "Невозможно отмонтировать файловую систему"

#. TRANSLATORS
#: src/lib/y2partitioner/setup_errors_presenter.rb:71
msgid "The system might not be able to boot:\n"
msgstr "Возможно, система не сможет загрузиться:\n"

#. TRANSLATORS
#: src/lib/y2partitioner/setup_errors_presenter.rb:82
msgid ""
"The system could not work properly because the following product "
"requirements were not fulfilled:\n"
msgstr ""
"Система не работает надлежащим образом, поскольку следующие требования не "
"удовлетворены:\n"

#. TRANSLATORS
#: src/lib/y2partitioner/setup_errors_presenter.rb:96
msgid ""
"The system cannot be installed because the following errors were found:\n"
msgstr ""
"Система не может быть установлена, поскольку обнаружены следующие ошибки:\n"

#. Title of the section listing the MD RAIDs
#.
#. @note This is defined in this class as the simplest way to avoid
#. dependency cycles in the Ruby requires. We might reconsider a more clean
#. approach in the future.
#.
#. @return [String]
#: src/lib/y2partitioner/ui_state.rb:46
msgid "RAID"
msgstr "RAID"

#. Title of the LVM section
#.
#. @note See note on {.md_raids_label} about why this looks misplaced.
#.
#. @return [String]
#: src/lib/y2partitioner/ui_state.rb:55
msgid "Volume Management"
msgstr "Управление томами"

#. TRANSLATORS: button label to add a new Bcache device
#: src/lib/y2partitioner/widgets/bcache_add_button.rb:38
msgid "Add Bcache..."
msgstr "Добавить Bcache…"

#. Specialized description for devices at backend of bcache
#. @return [String]
#: src/lib/y2partitioner/widgets/bcache_device_description.rb:46
msgid "Bcache Devices:"
msgstr "Устройства Bcache:"

#: src/lib/y2partitioner/widgets/bcache_device_description.rb:48
msgid "Backing Device: %s"
msgstr "Резервное устройство: %s"

#: src/lib/y2partitioner/widgets/bcache_device_description.rb:49
msgid "Caching UUID: %s"
msgstr "Кэширующий UUID: %s"

#: src/lib/y2partitioner/widgets/bcache_device_description.rb:50
msgid "Caching Device: %s"
msgstr "Кэширующее устройство: %s"

#: src/lib/y2partitioner/widgets/bcache_device_description.rb:51
msgid "Cache mode: %s"
msgstr "Режим кэширования: %s"

#. @macro seeAbstractWidget
#. @macro seeAbstractWidget
#. @macro seeAbstractWidget
#. @macro seeAbstractWidget
#. @macro seeAbstractWidget
#. @macro seeAbstractWidget
#: src/lib/y2partitioner/widgets/bcache_modify_button.rb:38
#: src/lib/y2partitioner/widgets/disk_modify_button.rb:38
#: src/lib/y2partitioner/widgets/lvm_lv_modify_button.rb:38
#: src/lib/y2partitioner/widgets/lvm_vg_modify_button.rb:37
#: src/lib/y2partitioner/widgets/md_modify_button.rb:39
#: src/lib/y2partitioner/widgets/partition_modify_button.rb:39
msgid "&Modify"
msgstr "Из&менить"

#. @see DeviceMenuButton#actions
#.
#. @return [Array<Hash>]
#: src/lib/y2partitioner/widgets/bcache_modify_button.rb:50
msgid "Edit Bcache..."
msgstr "Редактировать Bcache…"

#. @see DeviceMenuButton#actions
#.
#. @return [Array<Hash>]
#: src/lib/y2partitioner/widgets/bcache_modify_button.rb:55
#: src/lib/y2partitioner/widgets/disk_modify_button.rb:55
#: src/lib/y2partitioner/widgets/md_modify_button.rb:65
#: src/lib/y2partitioner/widgets/partition_table_button.rb:51
msgid "Create New Partition Table..."
msgstr "Создать новую таблицу разделов…"

#. TRANSLATORS: Device name information, where %s is replaced by the
#. kernel path to device
#. Attributes for describing a device when it is a volume group
#.
#. @return [Array<String>]
#. TRANSLATORS: Heading for a generic storage device
#. TRANSLATORS: String followed by name of the storage device
#: src/lib/y2partitioner/widgets/blk_device_attributes.rb:46
#: src/lib/y2partitioner/widgets/lvm_vg_description.rb:52
#: src/lib/y2partitioner/widgets/pages/stray_blk_device.rb:62
msgid "Device: %s"
msgstr "Устройство: %s"

#. TRANSLATORS: size information, where %s is replaced by a size (e.g., 10 GiB)
#: src/lib/y2partitioner/widgets/blk_device_attributes.rb:54
#: src/lib/y2partitioner/widgets/lvm_vg_description.rb:53
msgid "Size: %s"
msgstr "Размер: %s"

#. TRANSLATORS: Device udev path information, where %i is replaced by an index number
#. and %s is replaced by the path where the device is connected on motherboard
#: src/lib/y2partitioner/widgets/blk_device_attributes.rb:66
msgid "Device Path %i: %s"
msgstr "Путь к устройству %i: %s"

#. TRANSLATORS: Device udev path information, where %s is replaced by the path where
#. the device is connected on motherboard
#: src/lib/y2partitioner/widgets/blk_device_attributes.rb:71
msgid "Device Path: %s"
msgstr "Путь к устройству: %s"

#. TRANSLATORS: Device udev id information, where %i is replaced by an index number
#. and %s is replaced by the udev ID for the device
#: src/lib/y2partitioner/widgets/blk_device_attributes.rb:84
msgid "Device ID %i: %s"
msgstr "ID устройства %i: %s"

#. TRANSLATORS: Device udev id information, where %s is replaced by the udev ID
#. for the device
#: src/lib/y2partitioner/widgets/blk_device_attributes.rb:89
msgid "Device ID: %s"
msgstr "ID устройства: %s"

#. TRANSLATORS: Device encryption information, where %s is replaced by
#. 'Yes' when the device is encrypted or by 'No' otherwise
#: src/lib/y2partitioner/widgets/blk_device_attributes.rb:99
msgid "Encrypted: %s"
msgstr "Зашифровано: %s"

#. Values
#: src/lib/y2partitioner/widgets/blk_device_attributes.rb:99
#: src/lib/y2partitioner/widgets/btrfs_subvolumes_table.rb:108
#: src/lib/y2partitioner/widgets/md_description.rb:74
msgid "Yes"
msgstr "Да"

#: src/lib/y2partitioner/widgets/blk_device_attributes.rb:99
#: src/lib/y2partitioner/widgets/btrfs_subvolumes_table.rb:108
#: src/lib/y2partitioner/widgets/md_description.rb:74
msgid "No"
msgstr "Нет"

#. TRANSLATORS: Device vendor information, where %s is replaced by a device vendor
#: src/lib/y2partitioner/widgets/blk_device_attributes.rb:107
msgid "Vendor: %s"
msgstr "Производитель: %s"

#. TRANSLATORS: Device model information, where %s is replaced by a device model
#: src/lib/y2partitioner/widgets/blk_device_attributes.rb:115
msgid "Model: %s"
msgstr "Модель: %s"

#. TRANSLATORS: Device bus information, where %s is replaced by the computer bus
#. which the device is connected to (e.g., SATA or ATA)
#: src/lib/y2partitioner/widgets/blk_device_attributes.rb:124
msgid "Bus: %s"
msgstr "Шина: %s"

#. TRANSLATORS: Number of sectors in the device, where %s is replaced by a number
#: src/lib/y2partitioner/widgets/blk_device_attributes.rb:132
msgid "Number of Sectors: %i"
msgstr "Число секторов: %i"

#. TRANSLATORS: Device sector size information, where %s is replaced by
#. a size (e.g., 1 MiB)
#: src/lib/y2partitioner/widgets/blk_device_attributes.rb:141
msgid "Sector Size: %s"
msgstr "Размер сектора: %s"

#. TRANSLATORS: partition table type information, where %s is replaced by
#. a partition table type (e.g., GPT, MS-DOS)
#: src/lib/y2partitioner/widgets/blk_device_attributes.rb:153
msgid "Partition Table: %s"
msgstr "Таблица разделов: %s"

#. TRANSLATORS: Filesystem type information, where %s is replaced by
#. a filesystem type (e.g., VFAT, BTRFS)
#: src/lib/y2partitioner/widgets/blk_device_attributes.rb:163
msgid "File System: %s"
msgstr "Файловая система: %s"

#. TRANSLATORS: Mount point information, where %s is replaced by a mount point
#: src/lib/y2partitioner/widgets/blk_device_attributes.rb:171
msgid "Mount Point: %s"
msgstr "Точка монтирования: %s"

#. TRANSLATORS: note appended to mount point if mount point is not now mounted
#: src/lib/y2partitioner/widgets/blk_device_attributes.rb:173
msgid " (not mounted)"
msgstr " (не смонтирована)"

#. TRANSLATORS: Filesystem label information, where %s is replaced by the
#. label associated to the filesystem
#: src/lib/y2partitioner/widgets/blk_device_attributes.rb:194
msgid "Label: %s"
msgstr "Метка: %s"

#. TRANSLATORS: heading for the section about a block device
#. A volume group description is composed by the header "Device" and a list
#. of attributes
#.
#. @see #lvm_vg_description
#.
#. @return [String]
#: src/lib/y2partitioner/widgets/blk_device_description.rb:56
#: src/lib/y2partitioner/widgets/lvm_vg_description.rb:42
msgid "Device:"
msgstr "Устройство:"

#. TRANSLATORS: heading for the section about a filesystem on a block device
#: src/lib/y2partitioner/widgets/blk_device_description.rb:81
msgid "File System:"
msgstr "Файловая система:"

#. TRANSLATORS: button label for editing a block device
#. @see CWM::PushButton#Label
#: src/lib/y2partitioner/widgets/blk_device_edit_button.rb:40
#: src/lib/y2partitioner/widgets/btrfs_edit_button.rb:42
msgid "Edit..."
msgstr "Редактировать..."

#. TRANSLATORS: "F" stands for Format flag. Keep it short, ideally a single letter.
#: src/lib/y2partitioner/widgets/blk_devices_table.rb:72
msgid "F"
msgstr "Ф"

#. TRANSLATORS: table header, Device is physical name of block device, e.g. "/dev/sda1"
#: src/lib/y2partitioner/widgets/blk_devices_table.rb:101
msgid "Device"
msgstr "Устройство"

#. TRANSLATORS: table header, flag if device is encrypted. Keep it short,
#. ideally three letters. Keep in sync with Enc used later for format marker.
#: src/lib/y2partitioner/widgets/blk_devices_table.rb:116
msgid "Enc"
msgstr "Шифр"

#. TRANSLATORS: table header, file system type
#: src/lib/y2partitioner/widgets/blk_devices_table.rb:126
msgid "FS Type"
msgstr "Тип ФС"

#. TRANSLATORS: table header, disk or partition label. Can be empty.
#: src/lib/y2partitioner/widgets/blk_devices_table.rb:131
msgid "Label"
msgstr "Метка"

#. TRANSLATORS: table header, where is device mounted. Can be empty. E.g. "/" or "/home"
#. Synchronize the widget with the information from the controller
#: src/lib/y2partitioner/widgets/blk_devices_table.rb:136
#: src/lib/y2partitioner/widgets/format_and_mount.rb:575
msgid "Mount Point"
msgstr "Точка монтирования"

#. TRANSLATORS: table header, which sector is the first one for device. E.g. "0"
#: src/lib/y2partitioner/widgets/blk_devices_table.rb:141
msgid "Start"
msgstr "Начало"

#. TRANSLATORS: table header, which sector is the the last for device. E.g. "126"
#: src/lib/y2partitioner/widgets/blk_devices_table.rb:146
msgid "End"
msgstr "Конец"

#. Table icon for the device
#.
#. @see DEVICE_ICONS
#.
#. @param device [Y2Storage::BlkDevice]
#. @return [Yast::Term] icon
#. @macro seeAbstractWidget
#: src/lib/y2partitioner/widgets/blk_devices_table.rb:251
#: src/lib/y2partitioner/widgets/pages/bcaches.rb:46
msgid "Bcache"
msgstr "Bcache"

#: src/lib/y2partitioner/widgets/blk_devices_table.rb:252
#: src/lib/y2partitioner/widgets/blk_devices_table.rb:253
msgid "Disk"
msgstr "Диск"

#: src/lib/y2partitioner/widgets/blk_devices_table.rb:254
msgid "Multipath"
msgstr "Множественный путь"

#. @macro seeAbstractWidget
#: src/lib/y2partitioner/widgets/blk_devices_table.rb:255
#: src/lib/y2partitioner/widgets/pages/nfs_mounts.rb:47
msgid "NFS"
msgstr "NFS"

#: src/lib/y2partitioner/widgets/blk_devices_table.rb:256
msgid "BIOS RAID"
msgstr "BIOS RAID"

#: src/lib/y2partitioner/widgets/blk_devices_table.rb:257
msgid "MD RAID"
msgstr "MD RAID"

#: src/lib/y2partitioner/widgets/blk_devices_table.rb:258
msgid "PV"
msgstr "PV"

#: src/lib/y2partitioner/widgets/blk_devices_table.rb:259
msgid "LVM"
msgstr "LVM"

#: src/lib/y2partitioner/widgets/blk_devices_table.rb:260
msgid "LV"
msgstr "LV"

#: src/lib/y2partitioner/widgets/blk_devices_table.rb:261
msgid "Xen"
msgstr "Xen"

#: src/lib/y2partitioner/widgets/blk_devices_table.rb:263
msgid "Thin LV"
msgstr "Тонкий логический том"

#. Opens a dialog to manage the list of subvolumes of the selected device
#.
#. @note In case of there is no selected table row, it shows an error.
#: src/lib/y2partitioner/widgets/btrfs_edit_button.rb:52
msgid "There is no filesystem selected to edit."
msgstr "Нет файловых систем для редактирования."

#. FIXME: The help handle does not work without wizard
#.
#. This handle should belongs to the dialog
#. @see Dialogs::BtrfsSubvolumes
#: src/lib/y2partitioner/widgets/btrfs_subvolumes.rb:70
msgid "<p>Create and remove subvolumes from a Btrfs filesystem.</p>\n"
msgstr "<p>Создавайте и удаляйте служебные тома файловой системы Btrfs.</p>\n"

#. TRANSLATORS: button label to add a btrfs subvolume
#: src/lib/y2partitioner/widgets/btrfs_subvolumes_add_button.rb:44
msgid "Add..."
msgstr "Добавить..."

#. Shows a dialog to create a new subvolume
#.
#. The table is refreshed when a new subvolume is created
#: src/lib/y2partitioner/widgets/btrfs_subvolumes_add_button.rb:62
msgid "Mount point %s is shadowed."
msgstr "Точка монтирования %s замаскирована."

#. TRANSLATORS: button label to delete a btrfs subvolume
#: src/lib/y2partitioner/widgets/btrfs_subvolumes_delete_button.rb:45
msgid "Delete..."
msgstr "Удалить..."

#. Deletes a subvolume
#.
#. A confirmation popup is showed before deleting the subvolume.
#. An error message is presented when there is no selected table row.
#: src/lib/y2partitioner/widgets/btrfs_subvolumes_delete_button.rb:56
msgid "Nothing selected"
msgstr "Ничего не выбрано"

#. TRANSLATORS: %s is the path of the subvolume to be deleted
#: src/lib/y2partitioner/widgets/btrfs_subvolumes_delete_button.rb:60
msgid "Really delete subvolume %s?"
msgstr "Действительно удалить подтом %s?"

#. Builds the help, including columns help
#: src/lib/y2partitioner/widgets/btrfs_subvolumes_table.rb:52
msgid "<p>The table contains:</p>"
msgstr "<p>Таблица содержит:</p>"

#. Help
#: src/lib/y2partitioner/widgets/btrfs_subvolumes_table.rb:114
msgid "<b>Path</b> shows the subvolume path."
msgstr "<b>Путь</b> показывает путь к подтому."

#: src/lib/y2partitioner/widgets/btrfs_subvolumes_table.rb:118
msgid ""
"<b>noCoW</b> shows the subvolume noCoW attribute. If set, the subvolume "
"explicitly does not use Btrfs copy on write feature. Copy on write means "
"that when something is copied, the resource is shared without doing a real "
"copy. The shared resource is actually copied when first write operation is "
"performed. With noCoW, the resource is always copied during initialization. "
"This is useful when runtime performace is required, so there is no risk for "
"delaying copy when application is running."
msgstr ""
"<b>безКПЗ</b> показывает значение атрибута noCoW («без копирования при "
"записи»). Если задано, подтом не использует возможность Btrfs копировать при "
"записи. Копирование при записи означает, что когда что-то копируется, ресурс "
"разделяется без выполнения реального копирования. Общий ресурс копируется на "
"самом деле, когда выполняется первая операция записи. С noCoW ресурс всегда "
"копируется сразу. Это полезно, когда требуется хорошая производительность во "
"время выполнения, поскольку нет риска задержки копирования при выполнении "
"приложения."

#. @macro seeAbstractWidget
#. @see #columns_help
#: src/lib/y2partitioner/widgets/configurable_blk_devices_table.rb:136
msgid "<p>This view shows storage devices.</p><p>The overview contains:</p>"
msgstr "<p>Здесь показаны все устройства хранения.</p><p>Обзор содержит:</p>"

#. Translators: Configure menu in the initial Partitioner screen
#: src/lib/y2partitioner/widgets/configure.rb:93
msgid "Configure..."
msgstr "Настройка..."

#. Sorted list of actions
#: src/lib/y2partitioner/widgets/configure.rb:186
msgid "Configure &iSCSI..."
msgstr "Настроить &iSCSI..."

#: src/lib/y2partitioner/widgets/configure.rb:188
msgid "Configure &FCoE..."
msgstr "Настроить &FCoE…"

#: src/lib/y2partitioner/widgets/configure.rb:190
msgid "Configure &DASD..."
msgstr "Настроить &DASD..."

#: src/lib/y2partitioner/widgets/configure.rb:192
msgid "Configure &zFCP..."
msgstr "Настроить &zFCP..."

#: src/lib/y2partitioner/widgets/configure.rb:194
msgid "Configure &XPRAM..."
msgstr "Настроить &XPRAM..."

#. Texts for {#warning_text}
#.
#. Although all texts are almost identical, the whole literal strings
#. are indexed in this constant in order to reuse the existing
#. translations from yast2-storage
#: src/lib/y2partitioner/widgets/configure.rb:205
msgid ""
"Calling iSCSI configuration cancels all current changes.\n"
"Really call iSCSI configuration?"
msgstr ""
"Вызов настройки iSCSI отменит все текущие изменения.\n"
"Действительно вызвать настройку iSCSI?"

#: src/lib/y2partitioner/widgets/configure.rb:209
msgid ""
"Calling FCoE configuration cancels all current changes.\n"
"Really call FCoE configuration?"
msgstr ""
"Вызов настройки FCoE отменит все текущие изменения.\n"
"Действительно вызвать настройку FCoE?"

#: src/lib/y2partitioner/widgets/configure.rb:213
msgid ""
"Calling DASD configuration cancels all current changes.\n"
"Really call DASD configuration?"
msgstr ""
"Вызов настройки DASD отменит все текущие изменения.\n"
"Действительно вызвать настройку DASD?"

#: src/lib/y2partitioner/widgets/configure.rb:217
msgid ""
"Calling zFCP configuration cancels all current changes.\n"
"Really call zFCP configuration?"
msgstr ""
"Вызов настройки zFCP отменит все текущие изменения.\n"
"Действительно вызвать настройку zFCP?"

#: src/lib/y2partitioner/widgets/configure.rb:221
msgid ""
"Calling XPRAM configuration cancels all current changes.\n"
"Really call XPRAM configuration?"
msgstr ""
"Вызов настройки XPRAM отменит все текущие изменения.\n"
"Действительно вызвать настройку XPRAM?"

#. Checks whether there is a device on which to act
#.
#. @note An error popup is shown when there is no device.
#.
#. @return [Boolean]
#. Checks whether there is a device on which to act
#.
#. @note An error popup is shown when there is no device.
#.
#. @return [Boolean]
#: src/lib/y2partitioner/widgets/device_button.rb:102
#: src/lib/y2partitioner/widgets/device_menu_button.rb:145
msgid "No device selected"
msgstr "Устройство не выбрано"

#. TRANSLATORS: label for button to delete a device
#: src/lib/y2partitioner/widgets/device_delete_button.rb:42
msgid "Delete"
msgstr "Удалить"

#. Header to show in help
#.
#. @see #help
#.
#. @return [String]
#: src/lib/y2partitioner/widgets/device_description.rb:65
msgid ""
"<p>This view shows detailed information about the selected device.</p>\n"
"<p>The overview contains:</p>"
msgstr ""
"<p>Здесь показана детальная информация о выбранном устройстве.</p>\n"
"<p>Обзор содержит:</p>"

#. @macro seeAbstractWidget
#: src/lib/y2partitioner/widgets/device_graph_with_buttons.rb:90
msgid "Save as XML..."
msgstr "Сохранить как XML…"

#: src/lib/y2partitioner/widgets/device_graph_with_buttons.rb:92
msgid "Save as Graphviz..."
msgstr "Сохранить как Graphviz…"

#. TRANSLATORS: Error pop-up message
#: src/lib/y2partitioner/widgets/device_graph_with_buttons.rb:103
msgid "Saving graph file failed."
msgstr "Сбой сохранения карты."

#. TRANSLATORS: label for button for resizing a device
#: src/lib/y2partitioner/widgets/device_resize_button.rb:40
msgid "Resize..."
msgstr "Изменить размер..."

#. Checks whether the device supports resizing
#.
#. @note An error popup is shown when the device does not support resizing.
#.
#. @return [Boolean] true if the device supports resizing; false otherwise.
#: src/lib/y2partitioner/widgets/device_resize_button.rb:60
msgid ""
"Hard disks, BIOS RAIDs and multipath\n"
"devices cannot be resized."
msgstr ""
"Жёсткие диски, BIOS RAIDы и устройства\n"
"multipath не могут менять размер."

#. TRANSLATORS: %s is a disk size. E.g. "10.5 GiB"
#: src/lib/y2partitioner/widgets/devices_selection.rb:124
msgid "Resulting size: %s"
msgstr "Результат: %s"

#. TRANSLATORS: %s is a disk size. E.g. "10.5 GiB"
#: src/lib/y2partitioner/widgets/devices_selection.rb:128
msgid "Total size: %s"
msgstr "Полный размер: %s"

#: src/lib/y2partitioner/widgets/devices_selection.rb:135
msgid "Selected Devices:"
msgstr "Выбранные устройства:"

#: src/lib/y2partitioner/widgets/devices_selection.rb:139
msgid "Available Devices:"
msgstr "Доступные устройства:"

#. push button text
#: src/lib/y2partitioner/widgets/devices_selection.rb:159
msgid "Add"
msgstr "Добавить"

#. push button text
#: src/lib/y2partitioner/widgets/devices_selection.rb:165
msgid "Add All"
msgstr "Добавить все"

#. push button text
#: src/lib/y2partitioner/widgets/devices_selection.rb:172
msgid "Remove"
msgstr "Удалить"

#. push button text
#: src/lib/y2partitioner/widgets/devices_selection.rb:178
msgid "Remove All"
msgstr "Удалить все"

#. @return [Array<Array(Y2Storage::Region,String)>]
#. regions with labels, sorted by region start
#: src/lib/y2partitioner/widgets/disk_bar_graph.rb:37
msgid "Unpartitioned"
msgstr "Не размечено"

#. TRANSLATORS: heading for section about a disk device
#: src/lib/y2partitioner/widgets/disk_device_description.rb:51
msgid "Hard Disk:"
msgstr "Жёсткий диск:"

#. @see DeviceMenuButton#actions
#.
#. @return [Array<Hash>]
#: src/lib/y2partitioner/widgets/disk_modify_button.rb:50
msgid "Edit Hard Disk..."
msgstr "Редактировать жёсткий диск…"

#. help text for cryptofs
#: src/lib/y2partitioner/widgets/encrypt_password.rb:20
msgid ""
"<p>\n"
"You will need to enter your encryption password.\n"
"</p>\n"
"<p>\n"
"If the encrypted file system does not contain any system file and therefore "
"is\n"
"not needed for the update, you may select <b>Skip</b>. In this case, the\n"
"file system is not accessed during update.\n"
"</p>\n"
msgstr ""
"<p>\n"
"Потребуется ввести пароль шифрования.\n"
"</p>\n"
"<p>\n"
"Если шифрованная файловая система не содержит системных файлов\n"
"и не нуждается в обновлении, можно выбрать <b>Пропустить</b>. В этом случае\n"
"файловая система не доступна в течение обновления.\n"
"</p>\n"

#. @macro seeCustomWidget
#: src/lib/y2partitioner/widgets/encrypt_password.rb:55
msgid "Encryption Password"
msgstr "Пароль шифрования"

#. Label: get password for user root
#. Please use newline if label is longer than 40 characters
#: src/lib/y2partitioner/widgets/encrypt_password.rb:65
msgid "&Enter a Password for your File System:"
msgstr "Вв&едите пароль для файловой системы:"

#. Label: get same password again for verification
#. Please use newline if label is longer than 40 characters
#: src/lib/y2partitioner/widgets/encrypt_password.rb:73
msgid "Reenter the Password for &Verification:"
msgstr "&Введите пароль ещё раз для проверки:"

#. @macro seeAbstractWidget
#: src/lib/y2partitioner/widgets/format_and_mount.rb:101
msgid ""
"<p>First, choose whether the partition should be\n"
"formatted and the desired file system type.</p>"
msgstr ""
"<p>Прежде всего выберите, должен ли раздел быть\n"
"отформатирован и тип файловой системы.</p>"

#: src/lib/y2partitioner/widgets/format_and_mount.rb:105
msgid ""
"<p>If you want to encrypt all data on the\n"
"volume, select <b>Encrypt Device</b>. Changing the encryption on an "
"existing\n"
"volume will delete all data on it.</p>\n"
msgstr ""
"<p>Чтобы зашифровать все данные на томе, выберите\n"
"<b>Зашифровать устройство</b>. При изменении шифрования на существующем\n"
"томе будут удалены все данные на нем.</p>\n"

#: src/lib/y2partitioner/widgets/format_and_mount.rb:111
msgid ""
"<p>Then, choose whether the partition should\n"
"be mounted and enter the mount point (/, /boot, /home, /var, etc.).</p>"
msgstr ""
"<p>Затем выберите, должен ли раздел быть\n"
"примонтирован, и введите точку монтирования ( /, /boot, /home, /var и т.д.)</"
"p>"

#: src/lib/y2partitioner/widgets/format_and_mount.rb:121
msgid "Formatting Options"
msgstr "Опции форматирования"

#: src/lib/y2partitioner/widgets/format_and_mount.rb:129
msgid "Format device"
msgstr "Форматировать устройство"

#: src/lib/y2partitioner/widgets/format_and_mount.rb:137
msgid "Do not format device"
msgstr "Не форматировать устройство"

#. Synchronize the widget with the information from the controller
#: src/lib/y2partitioner/widgets/format_and_mount.rb:226
msgid "Mounting Options"
msgstr "Опции монтирования"

#: src/lib/y2partitioner/widgets/format_and_mount.rb:234
msgid "Mount device"
msgstr "Монтировать устройство"

#: src/lib/y2partitioner/widgets/format_and_mount.rb:242
msgid "Do not mount device"
msgstr "Не монтировать устройство"

#. TRANSLATORS: Error message when a device should be mounted by label but no label
#. is given.
#. TRANSLATORS: Error messagge when the label is not given.
#: src/lib/y2partitioner/widgets/format_and_mount.rb:292
#: src/lib/y2partitioner/widgets/fstab_options.rb:290
msgid "Provide a volume label to mount by label."
msgstr "Укажите метку тома для монтирования по метке."

#. Translators: popup text
#: src/lib/y2partitioner/widgets/format_and_mount.rb:314
msgid ""
"\n"
"You chose to install onto an existing partition that will not be\n"
"formatted. YaST cannot guarantee your installation will succeed,\n"
"particularly in any of the following cases:\n"
msgstr ""
"\n"
"Вы выбрали установку в существующий раздел, который не будет\n"
"отформатирован. YaST не может гарантировать правильную установку\n"
"в любом из следующих случаев:\n"

#. continued popup text
#: src/lib/y2partitioner/widgets/format_and_mount.rb:321
msgid ""
"- if this is an existing Btrfs partition\n"
"- if this partition already contains a Linux distribution that will be\n"
"overwritten\n"
"- if this partition does not yet contain a file system\n"
msgstr ""
"— Если это существующий раздел Btrfs.\n"
"— Если это раздел, уже содержащий дистрибутив Linux,\n"
"который будет перезаписан.\n"
"— Если этот раздел еще не содержит файловую систему.\n"

#. continued popup text
#: src/lib/y2partitioner/widgets/format_and_mount.rb:328
msgid ""
"If in doubt, better go back and mark this partition for\n"
"formatting, especially if it is assigned to one of the standard mount "
"points\n"
"like /, /boot, /opt or /var.\n"
msgstr ""
"Если сомневаетесь, лучше вернуться назад и пометить этот раздел\n"
"для форматирования — особенно если ему присвоены стандартные точки "
"монтирования,\n"
"такие как /, /boot, /opt или /var.\n"

#. continued popup text
#: src/lib/y2partitioner/widgets/format_and_mount.rb:334
msgid ""
"If you decide to format the partition, all data on it will be lost.\n"
"\n"
"Really skip formatting the partition?\n"
msgstr ""
"Если вы решите форматировать раздел, все данные на нем будут потеряны.\n"
"\n"
"Действительно пропустить форматирование раздела?\n"

#. Synchronize the widget with the information from the controller
#: src/lib/y2partitioner/widgets/format_and_mount.rb:439
msgid "Filesystem"
msgstr "Файловая система"

#. @macro seeAbstractWidget
#: src/lib/y2partitioner/widgets/format_and_mount.rb:508
msgid "Options..."
msgstr "Параметры…"

#. @param controller [Actions::Controllers::Filesystem]
#. Check box for enabling snapshots
#.
#. @return [WidgetTerm]
#: src/lib/y2partitioner/widgets/format_and_mount.rb:535
#: src/lib/y2storage/dialogs/guided_setup/select_filesystem/legacy.rb:73
#: src/lib/y2storage/dialogs/guided_setup/select_filesystem/volume_widget.rb:227
msgid "Enable Snapshots"
msgstr "Включить мгновенные состояния"

#. Validates not empty mount point
#. An error popup is shown when an empty mount point is entered.
#.
#. @return [Boolean] true if mount point is not empty
#: src/lib/y2partitioner/widgets/format_and_mount.rb:609
msgid "Empty mount point not allowed."
msgstr "Пустая точка монтирования не допускается."

#. Validates that mount point is unique in the whole system
#. An error popup is shown when the mount point already exists.
#.
#. @see #duplicated_mount_point?
#.
#. @return [Boolean] true if mount point is unique
#: src/lib/y2partitioner/widgets/format_and_mount.rb:622
msgid "This mount point is already in use. Select a different one."
msgstr "Эта точка монтирования уже используется, выберите другую."

#. Validates that the mount point does not shadow a subvolume that cannot be auto deleted
#. An error popup is shown when a subvolume is shadowed by the mount point.
#.
#. @return [Boolean] true if mount point does not shadow a subvolume
#: src/lib/y2partitioner/widgets/format_and_mount.rb:634
msgid "The Btrfs subvolume mounted at %s is shadowed."
msgstr "Подтом Btrfs, смонтированный в %s, замаскирован."

#. @param controller [Actions::Controllers::Filesystem]
#: src/lib/y2partitioner/widgets/format_and_mount.rb:687
msgid "Subvolume Handling"
msgstr "Обработка служебных томов"

#. @param controller [Actions::Controllers::Filesystem]
#: src/lib/y2partitioner/widgets/format_and_mount.rb:706
msgid "Encrypt Device"
msgstr "Зашифровать устройство"

#. FIXME: have generic check when new partition is created if it is valid
#. like e.g. if fs fits to partition, and others
#. size number is from bsc1065071#c5
#: src/lib/y2partitioner/widgets/format_and_mount.rb:733
msgid "Only devices bigger than 2 MiB can be encrypted."
msgstr "Зашифровать можно только устройства размером более 2 МиБ."

#. Inode Size format option
#: src/lib/y2partitioner/widgets/format_and_mount.rb:754
msgid "&Inode Size"
msgstr "Размер &инода"

#. Block Size format option
#. List of all options.
#.
#. @note
#. - :widget must correspond to a valid class name
#. - :validate can be missing, then no validation is done
#. - :error can be missing, then no validation is done
#. - there must be exactly one of :mkfs_option or :tune_option
#. - :help texts automatically get the :label text prepended as a title
#. - options will only appear in the final command line if the selected value
#. is different from the default value
#: src/lib/y2partitioner/widgets/format_and_mount.rb:772
#: src/lib/y2partitioner/widgets/mkfs_optiondata.rb:52
#: src/lib/y2partitioner/widgets/mkfs_optiondata.rb:182
msgid "Block &Size in Bytes"
msgstr "Ра&змер блока в байтах"

#. Synchronize the widget with the information from the controller
#: src/lib/y2partitioner/widgets/format_and_mount.rb:857
msgid "Partition &ID:"
msgstr "&ИД раздела:"

#. Push button that launch a dialog to set the fstab options
#: src/lib/y2partitioner/widgets/fstab_options.rb:151
msgid "Fstab Options..."
msgstr "Опции Fstab…"

#. Constructor
#.
#. @param controller [Actions::Controllers:Filesystem]
#. @param parent_widget [Widgets::FstabOptions]
#: src/lib/y2partitioner/widgets/fstab_options.rb:251
#: src/lib/y2partitioner/widgets/fstab_options.rb:388
msgid "Volume &Label"
msgstr "&Метка тома"

#. TRANSLATORS: Error message when the given label is already in use.
#: src/lib/y2partitioner/widgets/fstab_options.rb:305
msgid "This volume label is already in use. Select a different one."
msgstr "Эта метка тома уже используется, выберите другую."

#. Group of radio buttons to select the type of identifier to be used for
#. mouth the specific device (UUID, Label, Path...)
#: src/lib/y2partitioner/widgets/fstab_options.rb:364
msgid "Mount in /etc/fstab By"
msgstr "Монтировать в /etc/fstab по"

#. TODO: If some day we get more a more sophisticated UI for editing
#. subvolumes, don't always simply overwrite the subvolumes' mount_by
#. with whatever is set here - ask the user if this is desired.
#: src/lib/y2partitioner/widgets/fstab_options.rb:387
msgid "&Device Name"
msgstr "&Имя устройства"

#: src/lib/y2partitioner/widgets/fstab_options.rb:389
msgid "&UUID"
msgstr "&UUID"

#: src/lib/y2partitioner/widgets/fstab_options.rb:393
msgid "Device &ID"
msgstr "&ИД устройства"

#: src/lib/y2partitioner/widgets/fstab_options.rb:394
msgid "Device &Path"
msgstr "&Путь к устройству"

#. CheckBox to disable the automount option when starting up
#: src/lib/y2partitioner/widgets/fstab_options.rb:473
msgid "Do Not Mount at System &Start-up"
msgstr "Не монтировать при загрузке &системы"

#. CheckBox to enable the read only option ("ro")
#: src/lib/y2partitioner/widgets/fstab_options.rb:483
msgid "Mount &Read-Only"
msgstr "Монти&ровать только для чтения"

#: src/lib/y2partitioner/widgets/fstab_options.rb:487
msgid ""
"<p><b>Mount Read-Only:</b>\n"
"Writing to the file system is not possible. Default is false. During "
"installation\n"
"the file system is always mounted read-write.</p>"
msgstr ""
"<p><b>Монтировать только для чтения:</b>\n"
"Запись на файловую систему невозможна. По умолчанию отключено. Во время "
"установки\n"
"файловая система всегда монтируется на чтение и запись</p>"

#. CheckBox to enable the noatime option
#: src/lib/y2partitioner/widgets/fstab_options.rb:498
msgid "No &Access Time"
msgstr "Без времени последнего доступ&а"

#: src/lib/y2partitioner/widgets/fstab_options.rb:502
msgid ""
"<p><b>No Access Time:</b>\n"
"Access times are not updated when a file is read. Default is false.</p>\n"
msgstr ""
"<p><b>Без времени последнего доступа</b>\n"
"Время доступа при чтении файла не обновляется. По умолчанию отключено.</p>\n"

#. CheckBox to enable the user option which means allow to mount the
#. filesystem by an ordinary user
#: src/lib/y2partitioner/widgets/fstab_options.rb:513
msgid "Mountable by User"
msgstr "Монтируемый пользователем"

#: src/lib/y2partitioner/widgets/fstab_options.rb:517
msgid ""
"<p><b>Mountable by User:</b>\n"
"The file system may be mounted by an ordinary user. Default is false.</p>\n"
msgstr ""
"<p><b>Монтируемый пользователем:</b>\n"
"Файловая система может быть смонтирована обычным пользователем. По умолчанию "
"отключено.</p>\n"

#. CheckBox to enable the use of user quotas
#: src/lib/y2partitioner/widgets/fstab_options.rb:528
msgid "Enable &Quota Support"
msgstr "Включить поддержку &квот"

#: src/lib/y2partitioner/widgets/fstab_options.rb:532
msgid ""
"<p><b>Enable Quota Support:</b>\n"
"The file system is mounted with user quotas enabled.\n"
"Default is false.</p>"
msgstr ""
"<p><b>Включить поддержку квот:</b>\n"
"Файловая система монтируется с включёнными квотами для пользователей.\n"
"По умолчанию отключено.</p>"

#. CheckBox to enable access control lists (acl)
#: src/lib/y2partitioner/widgets/fstab_options.rb:572
msgid "&Access Control Lists (ACL)"
msgstr "Списки контроля доступ&а (ACL)"

#: src/lib/y2partitioner/widgets/fstab_options.rb:576
msgid ""
"<p><b>Access Control Lists (acl):</b>\n"
"Enable POSIX access control lists and thus more fine-grained user "
"permissions on the file system. See also man 5 acl.\n"
msgstr ""
"<p><b>Списки контроля доступа (acl):</b>\n"
"Включает POSIX-списки контроля доступа для более тонкой настройки разрешений "
"на файловой системе. См. также man 5 acl.\n"

#. CheckBox to enable extended user attributes (user_xattr)
#: src/lib/y2partitioner/widgets/fstab_options.rb:589
msgid "&Extended User Attributes"
msgstr "Дополнительны&е атрибуты пользователя"

#: src/lib/y2partitioner/widgets/fstab_options.rb:593
msgid ""
"<p><b>Extended User Attributes (user_xattr):</b>\n"
"Enable extended attributes (name:value pairs) on files and directories.\n"
"This is an extension to ACLs. See also man 7 xattr.\n"
msgstr ""
"<p><b>Расширенные атрибуты пользователя (user_xattr):</b>\n"
"Разрешить расширенные атрибуты (пары имя:значение) для файлов и каталогов.\n"
"Это расширение ACL. См. также man 7 xattr.\n"

#. ComboBox to specify the journal mode to use by the filesystem
#: src/lib/y2partitioner/widgets/fstab_options.rb:689
msgid "Data &Journaling Mode"
msgstr "Режим &журналирования данных"

#: src/lib/y2partitioner/widgets/fstab_options.rb:698
msgid "journal"
msgstr "журнал"

#: src/lib/y2partitioner/widgets/fstab_options.rb:699
msgid "ordered"
msgstr "по порядку"

#: src/lib/y2partitioner/widgets/fstab_options.rb:700
msgid "writeback"
msgstr "обратная запись"

#. journal options tend to break remounting root rw (bsc#1077859).
#. See also root_fstab_options() in lib/y2storage/filesystems/type.rb
#: src/lib/y2partitioner/widgets/fstab_options.rb:711
msgid ""
"<p><b>Data Journaling Mode:</b>\n"
"Specifies the journaling mode for file data.\n"
"<tt>journal</tt> -- All data is committed to the journal prior to being\n"
"written into the main file system. Highest performance impact.<br>\n"
"<tt>ordered</tt> -- All data is forced directly out to the main file system\n"
"prior to its metadata being committed to the journal. Medium performance "
"impact.<br>\n"
"<tt>writeback</tt> -- Data ordering is not preserved. No performance impact."
"</p>\n"
msgstr ""
"<p><b>Режим журналирования данных</b>\n"
"Определяет режим ведения журнала для файловых данных.\n"
"<tt>Журнал</tt> — все данные сохраняются в журнале перед тем, как они будут\n"
"записаны в основную файловую систему. Требуется высокое быстродействие.<br>\n"
"<tt>Последовательно</tt> — все данные направляются непосредственно в "
"основную файловую систему\n"
"перед тем, как метаданные будут записаны в журнал. Требуется умеренное "
"быстродействие.<br>\n"
"<tt>Отложенная запись</tt> — порядок данных не сохраняется. Не влияет на "
"производительность.</p>\n"

#. An input field that allows to set other options that are not handled by
#. specific widgets.
#: src/lib/y2partitioner/widgets/fstab_options.rb:740
msgid "Arbitrary Option &Value"
msgstr "Произ&вольное значение параметра"

#. Intentionally NOT filtering out only unhandled options: When the user
#. adds anything here that also has a corresponding checkbox or combo
#. box in this same dialog, the value here will win, and when entering
#. this dialog again the dedicated widget will take the value from
#. there, and it will be filtered out in this arbitrary options widget.
#.
#. So, when a user insists in adding "noauto,user" here, it is applied
#. correctly, but when entering the dialog again, the checkboxes pick up
#. those values and they won't show up in this field anymore.
#: src/lib/y2partitioner/widgets/fstab_options.rb:764
msgid ""
"<p><b>Arbitrary Option Value:</b> Enter any other mount options here, "
"separated with commas. Notice that this does not do any checking, so be "
"careful what you enter here!</p>"
msgstr ""
"<p><b>Произвольные параметры:</b> Введите любые опции монтирования через "
"запятую. Проверка ввода не осуществляется, будьте осторожны во время набора!"
"</p>"

#. Swap priority
#: src/lib/y2partitioner/widgets/fstab_options.rb:840
msgid "Swap &Priority"
msgstr "&Приоритет подкачки"

#: src/lib/y2partitioner/widgets/fstab_options.rb:849
msgid ""
"<p><b>Swap Priority:</b>\n"
"Enter the swap priority. Higher numbers mean higher priority.</p>\n"
msgstr ""
"<p><b>Приоритет подкачки:</b>\n"
"Введите приоритет подкачки. Чем больше значение, тем больше приоритет.</p>\n"

#. "iocharset=utf8" breaks VFAT case insensitivity (bsc#1080731).
#. See also boot_fstab_options() in lib/y2storage/filesystems/type.rb
#: src/lib/y2partitioner/widgets/fstab_options.rb:882
msgid "Char&set for File Names"
msgstr "Кодиро&вка имен файлов"

#: src/lib/y2partitioner/widgets/fstab_options.rb:886
msgid ""
"<p><b>Charset for File Names:</b>\n"
"Set the charset used for display of file names in Windows partitions.</p>\n"
msgstr ""
"<p><b>Кодировка имен файлов</b>\n"
"Установите кодировку, используемую для отображения имен файлов в разделе "
"Windows.</p>\n"

#. VFAT Codepage
#: src/lib/y2partitioner/widgets/fstab_options.rb:902
msgid "Code&page for Short FAT Names"
msgstr "Кодовая ст&раница для коротких имен FAT"

#: src/lib/y2partitioner/widgets/fstab_options.rb:906
msgid ""
"<p><b>Codepage for Short FAT Names:</b>\n"
"This codepage is used for converting to shortname characters on FAT file "
"systems.</p>\n"
msgstr ""
"<p><b>Кодовая страница для коротких имён FAT:</b>\n"
"Эта кодовая страница используется для преобразования в символы коротких имён "
"файловой системы FAT.</p>\n"

#. Checks whether the mount points of the selected fstab can be imported
#.
#. It shows a popup with the errors detected in the selected fstab.
#.
#. @see Actions::Controllers::Fstabs#selected_fstab_errors
#.
#. @return [Boolean]
#. so only warnings there
#. FIXME: improve Yast2::Popup to allow some text before the buttons
#: src/lib/y2partitioner/widgets/fstab_selector.rb:70
#: src/lib/y2partitioner/widgets/overview.rb:142
#: src/lib/y2storage/callbacks/sanitize.rb:54
msgid "Do you want to continue?"
msgstr "Продолжить?"

#. @return [String]
#: src/lib/y2partitioner/widgets/fstab_selector.rb:96
msgid ""
"<p>YaST has scanned your hard disks and found one or several existing Linux "
"systems with mount points. The old mount points are shown in the table.</p>"
msgstr ""
"<p>YaST просканировал ваши жёсткие диски и нашёл одну или более существующих "
"систем Linux с точками монтирования. Старые точки монтирования показаны в "
"таблице.</p>"

#. Button to go to the previous fstab file
#.
#. @return [Yast::UI::Term]
#: src/lib/y2partitioner/widgets/fstab_selector.rb:125
msgid "Show &Previous"
msgstr "Показать &предыдущее"

#. Button to go to the next fstab file
#.
#. @return [Yast::UI::Term]
#: src/lib/y2partitioner/widgets/fstab_selector.rb:132
msgid "Show &Next"
msgstr "Показать &следующее"

#. TRANSLATORS: %{device_name} is replaced by the name of a device (e.g., /dev/sda1)
#: src/lib/y2partitioner/widgets/fstab_selector.rb:216
msgid "/etc/fstab found on %{device_name} contains:"
msgstr "/etc/fstab, найденный на %{device_name}, содержит:"

#. helptexts for table column and overview entry
#: src/lib/y2partitioner/widgets/help.rb:17
msgid ""
"<b>BIOS ID</b> shows the BIOS ID of the hard\n"
"disk. This field can be empty."
msgstr ""
"<b>BIOS ID</b> показывает BIOS ID жёсткого\n"
"диска. Это поле может быть пустым."

#: src/lib/y2partitioner/widgets/help.rb:20
msgid ""
"<b>Bus</b> shows how the device is connected to\n"
"the system. This field can be empty, e.g. for multipath disks."
msgstr ""
"<b>Шина</b> показывает, как устройство присоединено к\n"
"системе. Это поле может быть пустым, например, для дисков multipath."

#: src/lib/y2partitioner/widgets/help.rb:23
msgid ""
"<b>Chunk Size</b> shows the chunk size for RAID\n"
"devices."
msgstr ""
"<b>Размер блока</b> показывает размер блока для\n"
"RAID-устройств."

#: src/lib/y2partitioner/widgets/help.rb:25
msgid ""
"<b>Cylinder Size</b> shows the size of the\n"
"cylinders of the hard disk."
msgstr ""
"<b>Размер цилиндра</b> показывает размер\n"
"цилиндров жёсткого диска."

#: src/lib/y2partitioner/widgets/help.rb:28
msgid "<b>Number of Sectors</b> shows how many sectors the hard disk has."
msgstr "<b>Число секторов</b> обозначает количество секторов на жестком диске."

#: src/lib/y2partitioner/widgets/help.rb:30
msgid ""
"<b>Sector Size</b> shows the size of the\n"
"sectors of the hard disk."
msgstr ""
"<b>Размер сектора</b> обозначает размер\n"
"секторов на жестком диске."

#: src/lib/y2partitioner/widgets/help.rb:32
msgid ""
"<b>Device</b> shows the kernel name of the\n"
"device."
msgstr ""
"<b>Устройство</b> показывает имя ядра\n"
"устройства."

#: src/lib/y2partitioner/widgets/help.rb:34
msgid ""
"<b>Partition Table</b> shows the partition table\n"
"type of the disk, e.g <tt>MS-DOS</tt> or <tt>GPT</tt>."
msgstr ""
"<b>Таблица разделов</b> показывает тип таблицы\n"
"разделов диска, например, <tt>MSDOS</tt> или <tt>GPT</tt>."

#: src/lib/y2partitioner/widgets/help.rb:37
msgid ""
"<b>Encrypted</b> shows whether the device is\n"
"encrypted."
msgstr ""
"<b>Зашифровано</b> показывает, зашифровано ли\n"
"устройство."

#: src/lib/y2partitioner/widgets/help.rb:39
msgid ""
"<b>End</b> shows the end block of\n"
"the partition."
msgstr "<b>Конец</b> показывает конечный блок раздела."

#: src/lib/y2partitioner/widgets/help.rb:41
msgid ""
"<b>LUN</b> shows the Logical Unit Number for\n"
"Fibre Channel disks."
msgstr ""
"<b>LUN</b> показывает номер логического устройства для\n"
"дисков Fibre Channel."

#: src/lib/y2partitioner/widgets/help.rb:43
msgid ""
"<b>Port ID</b> shows the port id for Fibre\n"
"Channel disks."
msgstr ""
"<b>ID порта</b> показывает id порта для\n"
"дисков Fibre Channel."

#: src/lib/y2partitioner/widgets/help.rb:45
msgid ""
"<b>WWPN</b> shows the World Wide Port Name for\n"
"Fibre Channel disks."
msgstr ""
"<b>WWPN</b> показывает World Wide Port Name для\n"
"дисков Fibre Channel."

#: src/lib/y2partitioner/widgets/help.rb:48
msgid ""
"<b>File Path</b> shows the path of the file for\n"
"an encrypted loop device."
msgstr ""
"<b>Путь к файлу</b> показывает путь к файлу для\n"
"зашифрованного петлевого устройства."

#: src/lib/y2partitioner/widgets/help.rb:51
msgid ""
"<b>Format</b> shows some flags: <tt>F</tt>\n"
"means the device is selected to be formatted."
msgstr ""
"<b>Формат</b> показывает некоторые флаги: <tt>Ф</tt>\n"
"означает, что устройство выбрано для форматирования."

#: src/lib/y2partitioner/widgets/help.rb:54
msgid "<b>Partition ID</b> shows the partition id."
msgstr "<b>ИД раздела</b> обозначаен ИД раздела."

#: src/lib/y2partitioner/widgets/help.rb:56
msgid "<b>FS Type</b> shows the file system type."
msgstr "<b>Тип ФС</b> показывает тип файловой системы."

#: src/lib/y2partitioner/widgets/help.rb:58
msgid ""
"<b>Label</b> shows the label of the file\n"
"system."
msgstr ""
"<b>Метка</b> показывает метку файловой\n"
"системы."

#: src/lib/y2partitioner/widgets/help.rb:60
msgid ""
"<b>Metadata</b> shows the LVM metadata type for\n"
"volume groups."
msgstr ""
"<b>Метаданные</b> показывают тип метаданных LVM для\n"
"групп томов."

#: src/lib/y2partitioner/widgets/help.rb:62
msgid "<b>Model</b> shows the device model."
msgstr "<b>Модель</b> показывает модель устройства."

#: src/lib/y2partitioner/widgets/help.rb:64
msgid ""
"<b>Mount by</b> indicates how the file system\n"
"is mounted: (Kernel) by kernel name, (Label) by file system label, (UUID) "
"by\n"
" file system UUID, (ID) by device ID, and (Path) by device path.\n"
msgstr ""
"<b>Монтировать по</b> указывает, как монтировать файловую систему:\n"
"(Ядро) по имени ядра, (Метка) по метке файловой системы, (UUID) по\n"
"UUID файловой системы, (ID) по ID устройства и (Путь) по пути устройства.\n"

#: src/lib/y2partitioner/widgets/help.rb:68
msgid ""
"<b>Mount Point</b> shows where the file system\n"
"is mounted."
msgstr ""
"<b>Точка монтирования</b> показывает, куда монтировать\n"
"файловую систему."

#: src/lib/y2partitioner/widgets/help.rb:70
msgid ""
"<b>Number of Cylinders</b> shows how many\n"
"cylinders the hard disk has."
msgstr ""
"<b>Количество цилиндров</b> показывает, сколько\n"
"цилиндров имеет жёсткий диск."

#: src/lib/y2partitioner/widgets/help.rb:73
msgid ""
"<b>Parity Algorithm</b> shows the parity\n"
"algorithm for RAID devices with RAID type 5, 6 or 10."
msgstr ""
"<b>Алгоритм четности</b> обозначает алгоритм\n"
"четности для устройств RAID типа RAID 5, 6 или 10."

#: src/lib/y2partitioner/widgets/help.rb:76
msgid ""
"<b>PE Size</b> shows the physical extent size\n"
"for LVM volume groups."
msgstr ""
"<b>Размер ФУ</b> показывает размер физического участка\n"
"для групп томов LVM."

#: src/lib/y2partitioner/widgets/help.rb:79
msgid "<b>RAID Version</b> shows the RAID version."
msgstr "<b>Версия RAID</b> показывает версию RAID."

#: src/lib/y2partitioner/widgets/help.rb:81
msgid ""
"<b>RAID Type</b> shows the RAID type, also\n"
"called RAID level, for RAID devices."
msgstr ""
"<b>Тип RAID</b> показывает тип RAID, также\n"
"называемый уровнем RAID, для устройств RAID."

#: src/lib/y2partitioner/widgets/help.rb:84
msgid "<b>Size</b> shows the size of the device."
msgstr "<b>Размер</b> показывает размер устройства."

#: src/lib/y2partitioner/widgets/help.rb:86
msgid ""
"<b>Start</b> shows the start block\n"
"of the partition."
msgstr "<b>Начало</b> показывает начальный блок раздела."

#: src/lib/y2partitioner/widgets/help.rb:88
msgid ""
"<b>Stripes</b> shows the stripe number for LVM\n"
"logical volumes and, if greater than one, the stripe size in parenthesis.\n"
msgstr ""
"<b>Полосы</b> показывают число полос логических\n"
"томов LVM и, если больше 1, в скобках размер полосы.\n"

#: src/lib/y2partitioner/widgets/help.rb:91
msgid ""
"<b>Type</b> gives a general overview about the\n"
"device type."
msgstr ""
"<b>Тип</b> даёт основной обзор\n"
"типа устройства."

#: src/lib/y2partitioner/widgets/help.rb:93
msgid ""
"<b>Device ID</b> shows the persistent device\n"
"IDs. This field can be empty."
msgstr ""
"<b>ID устройства</b> показывает постоянные ID\n"
"устройства. Это поле может быть пустым."

#: src/lib/y2partitioner/widgets/help.rb:96
msgid ""
"<b>Device Path</b> shows the persistent device\n"
"path. This field can be empty."
msgstr ""
"<b>Путь к устройству</b> показывает постоянный путь\n"
"к устройству. Это поле может быть пустым."

#: src/lib/y2partitioner/widgets/help.rb:99
msgid ""
"<b>Used By</b> shows if a device is used by\n"
"e.g. RAID or LVM. If not, this column is empty."
msgstr ""
"<b>Использовано</b> показывает, используется ли устройство\n"
"в RAID или LVM. Если нет, эта колонка будет пустой."

#: src/lib/y2partitioner/widgets/help.rb:102
msgid ""
"<b>UUID</b> shows the Universally Unique\n"
"Identifier of the file system."
msgstr ""
"<b>UUID</b> показывает абсолютно уникальный\n"
"идентификатор файловой системы."

#: src/lib/y2partitioner/widgets/help.rb:105
msgid "<b>Vendor</b> shows the device vendor."
msgstr "<b>Производитель</b> показывает производителя устройства."

#. help texts that are appended to the common help only in Mode.normal
#: src/lib/y2partitioner/widgets/help.rb:110
msgid ""
"A question mark (?) indicates that\n"
"the file system is not listed in <tt>/etc/fstab</tt>. It is either mounted\n"
"manually or by some automount system. When changing settings for this "
"volume\n"
"YaST will not update <tt>/etc/fstab</tt>.\n"
msgstr ""
"Вопросительный знак (?) означает, что\n"
"файловая система не указана в <tt>/etc/fstab</tt>. Она смонтирована\n"
"либо вручную, либо системой автомонтирования. При изменении параметров\n"
"этого тома средство установки YaST не будет обновлять <tt>/etc/fstab</tt>.\n"

#: src/lib/y2partitioner/widgets/help.rb:115
msgid ""
"An asterisk (*) after the mount point\n"
"indicates a file system that is currently not mounted (for example, because "
"it\n"
"has the <tt>noauto</tt> option set in <tt>/etc/fstab</tt>)."
msgstr ""
"Звездочка (*) после точки монтирования\n"
"указывает на файловую систему, которая ещё не смонтирована (например, из-за\n"
"установленной опции <tt>noauto</tt> в файле <tt>/etc/fstab</tt>)."

#. @macro seeAbstractWidget
#: src/lib/y2partitioner/widgets/import_mount_points_button.rb:36
msgid "Import Mount Points..."
msgstr "Импортировать точки монтирования..."

#. TRANSLATORS: table header, type of metadata
#: src/lib/y2partitioner/widgets/lvm_devices_table.rb:49
msgid "PE Size"
msgstr "Размер ФУ"

#. @macro seeAbstractWidget
#: src/lib/y2partitioner/widgets/lvm_logical_volumes_button.rb:41
msgid "&Logical Volumes"
msgstr "&Логические тома"

#. @see DeviceMenuButton#execute_action
#. @macro seeAbstractWidget
#: src/lib/y2partitioner/widgets/lvm_logical_volumes_button.rb:53
#: src/lib/y2partitioner/widgets/pages/lvm_vg.rb:124
msgid "Log&ical Volumes"
msgstr "Лог&ические тома"

#. @see DeviceMenuButton#actions
#.
#. @return [Array<Hash>]
#: src/lib/y2partitioner/widgets/lvm_logical_volumes_button.rb:66
msgid "Edit Logical Volumes..."
msgstr "Редактировать логические тома…"

#. TRANSLATORS: button label to add a logical volume
#: src/lib/y2partitioner/widgets/lvm_logical_volumes_button.rb:71
#: src/lib/y2partitioner/widgets/lvm_lv_add_button.rb:38
msgid "Add Logical Volume..."
msgstr "Добавить логический том…"

#: src/lib/y2partitioner/widgets/lvm_logical_volumes_button.rb:76
msgid "Delete Logical Volumes..."
msgstr "Удалить логические тома…"

#. TRANSLATORS: logical volume stripes information, where %s is replaces by
#. the stripes info
#: src/lib/y2partitioner/widgets/lvm_lv_attributes.rb:44
msgid "Stripes: %s"
msgstr "Полосы: %s"

#. TRANSLATORS: first %s is the number of LVM stripes and the second one is
#. the stripe size
#: src/lib/y2partitioner/widgets/lvm_lv_attributes.rb:55
msgid "%s (%s)"
msgstr "%s (%s)"

#. Richtext description of a logical volume
#.
#. A logical volume description is composed by the header "LVM" and a list of attributes.
#.
#. @return [String]
#. TRANSLATORS: heading for the section about a volume group
#: src/lib/y2partitioner/widgets/lvm_lv_description.rb:66
#: src/lib/y2partitioner/widgets/lvm_vg_description.rb:64
msgid "LVM:"
msgstr "LVM:"

#. @see DeviceMenuButton#actions
#: src/lib/y2partitioner/widgets/lvm_lv_modify_button.rb:46
msgid "Edit Logical Volume..."
msgstr "Редактировать логический том…"

#: src/lib/y2partitioner/widgets/lvm_lv_modify_button.rb:47
msgid "Resize Logical Volume..."
msgstr "Изменить размер логического тома…"

#. TRANSLATORS: label for button to delete all logical volumes
#. TRANSLATORS: label for button to delete all partitions
#: src/lib/y2partitioner/widgets/lvm_lvs_delete_button.rb:38
#: src/lib/y2partitioner/widgets/partitions_delete_button.rb:38
msgid "Delete All"
msgstr "Удалить всё"

#. TRANSLATORS: button label to add a LVM volume group
#: src/lib/y2partitioner/widgets/lvm_vg_add_button.rb:38
msgid "Add Volume Group..."
msgstr "Добавить группу томов…"

#. TRANSLATORS: Volume group extent size information, where %s is replaced by
#. a size (e.g., 8 KiB)
#: src/lib/y2partitioner/widgets/lvm_vg_description.rb:83
msgid "PE Size: %s"
msgstr "Размер PE: %s"

#. Constructor
#.
#. @param controller [Actions::Controllers::LvmVg]
#: src/lib/y2partitioner/widgets/lvm_vg_devices_selector.rb:46
msgid ""
"<p><b>Available Devices:</b> A list of available LVM physical volumes. If "
"this list is empty, you need to create partitions as \"Raw Volume "
"(unformatted)\" with partition ID \"Linux LVM\"in the \"Hard Disks\" view of "
"the partitioner.</p>"
msgstr ""
"<p><b>Доступные устройства</b>: список доступных физических томов LVM. Если "
"он пуст, в разделе жестких дисков программы разметки необходимо создать "
"разделы типа \"Неразмеченный том (без форматирования)\" с ИД раздела \"Linux "
"LVM\".</p>"

#: src/lib/y2partitioner/widgets/lvm_vg_devices_selector.rb:55
msgid ""
"<p><b>Selected Devices:</b> The physical volumes to create this volume group "
"from. If needed, you can always add more physical volumes later.</p>"
msgstr ""
"<p><b>Выбранные устройства</b>: физические тома, создаваемые на основе "
"данной группы томов. При необходимости позже можно будет добавить "
"дополнительные тома.</p>"

#. TRANSLATORS: Error message when no device is selected
#: src/lib/y2partitioner/widgets/lvm_vg_devices_selector.rb:123
msgid "Select at least one device."
msgstr "Выберите хотя бы одно устройство."

#. TRANSLATORS: Error message when the resulting volume group size is not
#. enough. %s is replaced by a size (e.g., 4 GiB).
#: src/lib/y2partitioner/widgets/lvm_vg_devices_selector.rb:139
msgid "The volume group size cannot be less than %s."
msgstr "Размер группы томов не может быть меньше %s."

#. TRANSLATORS: Error message when several physical volumes cannot be removed, where
#. %{pvs} is replaced by device names (e.g., /dev/sda1, /dev/sda2) and %{vg} is
#. replaced by the volume group name (e.g., system)
#: src/lib/y2partitioner/widgets/lvm_vg_devices_selector.rb:160
msgid ""
"Removing physical volumes %{pvs} from the volume group %{vg}\n"
"is not supported because the physical volumes may be already in use"
msgstr ""
"Удаление физических томов %{pvs} из группы томов %{vg}\n"
"не поддерживается, так как физические тома могут использоваться"

#. TRANSLATORS: Error message when a physical volume cannot be removed, where
#. %{pvs} is replaced by device name (e.g., /dev/sda1) and %{vg} is replaced
#. by the volume group name (e.g., system)
#: src/lib/y2partitioner/widgets/lvm_vg_devices_selector.rb:166
msgid ""
"Removing the physical volume %{pvs} from the volume group %{vg}\n"
"is not supported because the physical volume may be already in use"
msgstr ""
"Удаление физического тома %{pvs} из группы томов %{vg}\n"
"не поддерживается, так как физический том может использоваться"

#. @see DeviceMenuButton#actions
#.
#. @see Actions::ResizeLvmVg
#.
#. @return [Array<Hash>]
#: src/lib/y2partitioner/widgets/lvm_vg_modify_button.rb:51
msgid "Change Physical Volumes..."
msgstr "Изменить физические тома…"

#. TRANSLATORS: label for button to change the list of physical
#. volumes of an LVM VG
#. TRANSLATORS: label for button to edit used devices
#: src/lib/y2partitioner/widgets/lvm_vg_resize_button.rb:39
#: src/lib/y2partitioner/widgets/used_devices_edit_button.rb:40
msgid "Change..."
msgstr "Изменить…"

#. TRANSLATORS: button label to add a MD Raid
#: src/lib/y2partitioner/widgets/md_add_button.rb:38
msgid "Add RAID..."
msgstr "Добавить RAID-массив…"

#. TRANSLATORS: heading for section about RAID details
#: src/lib/y2partitioner/widgets/md_description.rb:51
msgid "RAID:"
msgstr "RAID:"

#. TRANSLATORS: RAID being active (assembled), where %s is replaced by
#. 'Yes' when the device is active or by 'No' otherwise
#: src/lib/y2partitioner/widgets/md_description.rb:74
msgid "Active: %s"
msgstr "Активен: %s"

#. TRANSLATORS: RAID type information, where %s is replaced by a
#. raid type (e.g., RAID0)
#: src/lib/y2partitioner/widgets/md_description.rb:83
msgid "RAID Type: %s"
msgstr "Тип RAID: %s"

#. TRANSLATORS: chunk size information of the MD RAID, where %s is replaced by
#. a size (e.g., 8 KiB)
#: src/lib/y2partitioner/widgets/md_description.rb:94
msgid "Chunk Size: %s"
msgstr "Размер блока: %s"

#. TRANSLATORS: parity algorithm information of a MD RAID, where %s is replaced by
#. the name of the parity strategy
#: src/lib/y2partitioner/widgets/md_description.rb:103
msgid "Partity algorithm: %s"
msgstr "Алгоритм чётности: %s"

#. @return [Y2Partitioner::Actions::Controllers::Md]
#: src/lib/y2partitioner/widgets/md_devices_selector.rb:136
msgid ""
"<p><b>Available Devices:</b> Unused disks and partitions that can be used "
"for a RAID. A disk can be used if it does not contain any partitions and no "
"filesystem directly on the disk. A partition can be used if it is not "
"mounted. It is recommended to use partition ID \"Linux RAID\" for those "
"partitions.</p>"
msgstr ""
"<p><b>Доступные устройства</b>: неиспользуемые диски и разделы, которые "
"можно использовать для RAID-массива. Диск можно использовать, если "
"непосредственно на нем нет разделов и файловой системы. Раздел можно "
"использовать, если он не смонтирован. Для таких разделов рекомендуется "
"указывать ИД \"Linux RAID\".</p>"

#: src/lib/y2partitioner/widgets/md_devices_selector.rb:147
msgid ""
"<p><b>Selected Devices:</b> The disks and partitions that are used for the "
"RAID. Different RAID levels have different requirements for the minimum "
"number of devices. </p>"
msgstr ""
"<p><b>Выбранные устройства</b>: диски и разделы, которые используются для "
"RAID-массива. Для различных уровней RAID действуют разные требования к "
"минимальному количеству устройств. </p>"

#. TRANSLATORS: %{raid_level} is a RAID level (e.g., RAID10) and %{min} is a number
#: src/lib/y2partitioner/widgets/md_devices_selector.rb:173
msgid "For %{raid_level}, select at least %{min} devices."
msgstr "Минимальное количество устройств для %{raid_level}: %{min}."

#. TRANSLATORS: button to move an item to the first position of a sorted list
#: src/lib/y2partitioner/widgets/md_devices_selector.rb:211
msgid "Top"
msgstr "Верх"

#. TRANSLATORS: button to move an item one position up in a sorted list
#: src/lib/y2partitioner/widgets/md_devices_selector.rb:214
msgid "Up"
msgstr "Вверх"

#. TRANSLATORS: button to move an item one position down in a sorted list
#: src/lib/y2partitioner/widgets/md_devices_selector.rb:217
msgid "Down"
msgstr "Вниз"

#. TRANSLATORS: button to move an item to the last position of a sorted list
#: src/lib/y2partitioner/widgets/md_devices_selector.rb:220
msgid "Bottom"
msgstr "Низ"

#. @see DeviceMenuButton#actions
#.
#. @see Actions::EditBlkDevice
#. @see Actions::EditMdDevices
#. @see Actions::CreatePartitionTable
#.
#. @return [Array<Hash>]
#: src/lib/y2partitioner/widgets/md_modify_button.rb:55
msgid "Edit RAID..."
msgstr "Редактировать RAID…"

#: src/lib/y2partitioner/widgets/md_modify_button.rb:60
msgid "Change Used Devices..."
msgstr "Изменить используемые устройства…"

#. help text, richtext format
#: src/lib/y2partitioner/widgets/mkfs_optiondata.rb:57
msgid ""
"Specify the block size in bytes. If 'auto' is selected the block size is "
"determined by the file system size and the expected use of the file system."
msgstr ""
"Укажите размер блока в байтах. Если выбрано 'auto', то размер блока "
"определяется размером файловой системы и ожидаемым использованием файловой "
"системы."

#: src/lib/y2partitioner/widgets/mkfs_optiondata.rb:67
#: src/lib/y2partitioner/widgets/mkfs_optiondata.rb:196
msgid "&Inode Size in Bytes"
msgstr "Ра&змер инода в байтах"

#. help text, richtext format
#: src/lib/y2partitioner/widgets/mkfs_optiondata.rb:72
msgid ""
"Specify the inode size in bytes.If 'auto' is selected the inode size is "
"determined by the file system size and will typically be 256."
msgstr ""
"Укажите размер инода в байтах. Если выбрано 'auto', то размер инода "
"определяется размером файловой системы и обычно будет 256."

#: src/lib/y2partitioner/widgets/mkfs_optiondata.rb:82
msgid "Bytes to &Inode Ratio"
msgstr "Отношение байт на &инод"

#. help text, richtext format
#: src/lib/y2partitioner/widgets/mkfs_optiondata.rb:87
msgid ""
"Specify the bytes to inode ratio. YaST creates an inode for every bytes-per-"
"inode bytes of space on the disk. The larger the bytes-per-inode ratio, the "
"fewer inodes will be created. Generally, this value should not be smaller "
"than the block size of the file system, since in that case more inodes would "
"be made than can ever be used. Note that this is not the size of the inode "
"itself."
msgstr ""
"Определите отношение байт/инод. YaST создаст инод для каждых &lt;байт-на-"
"инод&gt; байт места на диске. Чем больше соотношение байт/инод,\n"
"тем меньше инодов будет создано. Это значение не должно быть меньше размера "
"блока файловой системы, иначе будет создано больше инодов, чем может быть "
"использовано. Обратите внимание, что это не размер самого инода."

#: src/lib/y2partitioner/widgets/mkfs_optiondata.rb:100
msgid "Percentage of Blocks &Reserved for root"
msgstr "Процент блоков, зарезервированных для &root"

#: src/lib/y2partitioner/widgets/mkfs_optiondata.rb:106
msgid "Allowed are float numbers between 0 and 50."
msgstr "Разрешены числа с плавающей запятой от 0 до 50."

#. help text, richtext format
#: src/lib/y2partitioner/widgets/mkfs_optiondata.rb:110
msgid ""
"Specify the percentage of blocks reserved for the super user. Typically 5% "
"are reserved."
msgstr ""
"Укажите процент блоков, зарезервированных для суперпользователя. Обычно "
"резервируется 5%."

#: src/lib/y2partitioner/widgets/mkfs_optiondata.rb:119
msgid "Stride &Length in Blocks"
msgstr "Д&лина шага в блоках"

#: src/lib/y2partitioner/widgets/mkfs_optiondata.rb:125
msgid "Enter a number that is at least 1 or 'none'."
msgstr "Укажите число не меньше 1 или 'none'."

#. help text, richtext format
#: src/lib/y2partitioner/widgets/mkfs_optiondata.rb:129
msgid ""
"Set the the number of blocks in a RAID stripe. This is the number of blocks "
"read or written to disk before moving to the next disk (also referred to as "
"the chunk size). Valid values are numbers greater than 0, or 'none'."
msgstr ""
"Укажите число блоков в полосе RAID. Это число блоков, читаемых или "
"записываемых на диск перед переходом на следующий диск. Верными значениями "
"являются числа больше 0 или 'none'."

#: src/lib/y2partitioner/widgets/mkfs_optiondata.rb:140
msgid "Enable Regular &Checks"
msgstr "Включить регулярные &проверки"

#. help text, richtext format
#: src/lib/y2partitioner/widgets/mkfs_optiondata.rb:147
msgid ""
"Enable regular file system checks at booting. This option forces a file "
"system check after 30 system starts or 180 days, whichever comes first."
msgstr ""
"Включить регулярные проверки файловой системы при загрузке. Этот параметр "
"запускает проверку файловой системы после 30 запусков системы или каждые 180 "
"дней, смотря, что наступит раньше."

#: src/lib/y2partitioner/widgets/mkfs_optiondata.rb:157
msgid "&Directory Index Feature"
msgstr "Возможнос&ть индекса каталога"

#. help text, richtext format
#: src/lib/y2partitioner/widgets/mkfs_optiondata.rb:161
msgid "Enables use of hashed b-trees to speed up lookups in large directories."
msgstr ""
"Включает использование кэшированных b-деревьев для увеличение скорости "
"поиска в больших каталогах."

#: src/lib/y2partitioner/widgets/mkfs_optiondata.rb:169
msgid "&Use Journal"
msgstr "Использовать журнал"

#. help text, richtext format
#: src/lib/y2partitioner/widgets/mkfs_optiondata.rb:173
msgid ""
"Use journaling on filesystem (strongly advised). Only deactivate this when "
"you really know what you are doing."
msgstr ""
"Использовать журналирование файловой системы (настоятельно рекомендуется). "
"Отключайте это, только если точно понимаете, что вы делаете."

#. help text, richtext format
#: src/lib/y2partitioner/widgets/mkfs_optiondata.rb:187
msgid ""
"Specify the block size in bytes. If auto is selected, the standard block "
"size of 4096 is used."
msgstr ""
"Укажите размер блока в байтах. Если выбран авто, то используется стандартный "
"размер блока 4096."

#. help text, richtext format
#: src/lib/y2partitioner/widgets/mkfs_optiondata.rb:201
msgid ""
"Specify the inode size in bytes. If 'auto' is selected the inode size will "
"typically be 512."
msgstr ""
"Укажите размер инода в байтах. Если выбрано 'auto', размер инода будет 512."

#: src/lib/y2partitioner/widgets/mkfs_optiondata.rb:210
msgid "&Percentage of Inode Space"
msgstr "&Процент места под иноды"

#: src/lib/y2partitioner/widgets/mkfs_optiondata.rb:216
msgid "Choose a value between 0 and 100, or 'auto'."
msgstr "Выберите значение от 0 до 100 или 'auto'."

#. help text, richtext format
#: src/lib/y2partitioner/widgets/mkfs_optiondata.rb:220
msgid ""
"This option specifies the maximum percentage of space in the file system "
"that can be allocated to inodes. Choose a value between 0 and 100, or "
"'auto'. A value of 0 means that there are no restrictions on inode space."
msgstr ""
"Этот параметр определяет максимальный процент места на файловой системе, "
"занимаемый инодами. Выберите значение от 0 до 100 или 'auto'. 0 означает "
"отсутствие ограничений на место для инодов."

#: src/lib/y2partitioner/widgets/mkfs_optiondata.rb:231
msgid "Inodes &Aligned"
msgstr "Выр&авнивание инодов"

#. help text, richtext format
#: src/lib/y2partitioner/widgets/mkfs_optiondata.rb:235
msgid ""
"This option is used to specify whether inode allocation is aligned. By "
"default inodes are aligned as this is more efficient than unaligned access. "
"But this option can be used to turn off inode alignment when the filesystem "
"needs to be mountable by an old version of IRIX that does not have the inode "
"alignment feature."
msgstr ""
"Этот параметр указывает, выравнивать ли иноды при размещении. По умолчанию "
"иноды выравниваются, поскольку это обеспечивает более эффективный доступ. Но "
"данный параметр можно использовать для отключения выравнивания инодов, если "
"файловую систему нужно смонтировать в старой версии IRIX, не поддерживающей "
"выравнивание инодов."

#: src/lib/y2partitioner/widgets/mkfs_optiondata.rb:247
msgid "FAT &Size"
msgstr "Ра&змер FAT"

#. help text, richtext format
#: src/lib/y2partitioner/widgets/mkfs_optiondata.rb:252
msgid ""
"Specify the size of the file allocation tables entries (12, 16, or 32 bit). "
"If 'auto' is specified, a suitable value is chosen dependng on the file "
"system size. Note that choosing an unsuitable FAT size might result in an "
"error when creating the file system."
msgstr ""
"Укажите размер записей в таблицах размещения файлов (12, 16 или 32 бита). "
"Если указано 'auto', подходящее значение выбирается в зависимости от размера "
"файловой системы. Обратите внимание, что выбор неподходящего размера FAT "
"приведёт к ошибке при создании файловой системы."

#: src/lib/y2partitioner/widgets/mkfs_optiondata.rb:263
msgid "Number of &FATs"
msgstr "Количество &FAT"

#. help text, richtext format
#: src/lib/y2partitioner/widgets/mkfs_optiondata.rb:268
msgid "Specify the number of file allocation tables. The default is 2."
msgstr ""
"Укажите количество таблиц размещения файлов в файловой системе. По умолчанию "
"2."

#: src/lib/y2partitioner/widgets/mkfs_optiondata.rb:277
msgid "Root &Dir Entries"
msgstr "Записи корневого ка&талога"

#: src/lib/y2partitioner/widgets/mkfs_optiondata.rb:283
msgid "The minimum number of entries is 16."
msgstr "Минимальное число записей 16."

#. help text, richtext format
#: src/lib/y2partitioner/widgets/mkfs_optiondata.rb:287
msgid ""
"Select the number of entries available in the root directory. Choose a value "
"that is at least 16, or 'auto'. Note that the value is a lower limit and the "
"actual root directory may be larger."
msgstr ""
"Выберите число записей, доступных в корневом каталоге. Выберите значение не "
"меньше 16 или 'auto'. Обратите внимание, что это значение является нижним "
"пределом и реальный корневой каталог может быть больше."

#. @macro seeAbstractWidget
#: src/lib/y2partitioner/widgets/overview.rb:51
msgid "System View"
msgstr "Вид системы"

#. TRANSLATORS: Heading. String followed a device name like /dev/bcache0
#: src/lib/y2partitioner/widgets/pages/bcache.rb:64
msgid "Bcache: %s"
msgstr "Bcache: %s"

#. @macro seeAbstractWidget
#. @macro seeAbstractWidget
#. @macro seeAbstractWidget
#. @macro seeAbstractWidget
#: src/lib/y2partitioner/widgets/pages/bcache.rb:88
#: src/lib/y2partitioner/widgets/pages/disk.rb:130
#: src/lib/y2partitioner/widgets/pages/lvm_vg.rb:95
#: src/lib/y2partitioner/widgets/pages/md_raid.rb:96
msgid "&Overview"
msgstr "&Обзор"

#. @macro seeAbstractWidget
#: src/lib/y2partitioner/widgets/pages/btrfs.rb:20
msgid "Btrfs"
msgstr "Btrfs"

#. TRANSLATORS: Heading
#: src/lib/y2partitioner/widgets/pages/btrfs.rb:33
msgid "Btrfs Volumes"
msgstr "Тома Btrfs"

#. @macro seeAbstractWidget
#. TRANSLATORS: Heading for the expert partitioner page
#: src/lib/y2partitioner/widgets/pages/device_graph.rb:45
#: src/lib/y2partitioner/widgets/pages/device_graph.rb:64
msgid "Device Graphs"
msgstr "Графы устройств"

#. TRANSLATORS: label for a tab
#: src/lib/y2partitioner/widgets/pages/device_graph.rb:94
msgid "Planned Devices"
msgstr "Запланированные устройства"

#. TRANSLATORS: keep lines relatively short. Use \n if needed
#: src/lib/y2partitioner/widgets/pages/device_graph.rb:99
msgid ""
"Final result that will be committed to the system.\n"
"This graph is updated on every user action."
msgstr ""
"Итоговый результат для применения в системе.\n"
"Граф обновляется после каждого действия."

#. TRANSLATORS: label for a tab
#: src/lib/y2partitioner/widgets/pages/device_graph.rb:115
msgid "Current System Devices"
msgstr "Текущие устройства"

#. TRANSLATORS: keep lines relatively short. Use \n if needed
#: src/lib/y2partitioner/widgets/pages/device_graph.rb:120
msgid ""
"Layout of the current system, before any of the scheduled changes.\n"
"This graph is created at startup. Updated if devices are rescanned."
msgstr ""
"Раскладка текущей системы до запланированных изменений.\n"
"Этот граф создан при запуске. Обновляется при повторном сканировании."

#. TRANSLATORS: Heading. String followed by device name of hard disk
#: src/lib/y2partitioner/widgets/pages/disk.rb:68
msgid "Hard Disk: %s"
msgstr "Жесткий диск: %s"

#. @macro seeAbstractWidget
#: src/lib/y2partitioner/widgets/pages/disks.rb:45
msgid "Hard Disks"
msgstr "Жёсткие диски"

#. TRANSLATORS: Heading. String followed by name of partition
#: src/lib/y2partitioner/widgets/pages/lvm_lv.rb:63
msgid "Logical Volume: %s"
msgstr "Логического том: %s"

#. @macro seeCustomWidget
#: src/lib/y2partitioner/widgets/pages/lvm_vg.rb:70
msgid "Volume Group: %s"
msgstr "Группа томов: %s"

#. @macro seeAbstractWidget
#: src/lib/y2partitioner/widgets/pages/lvm_vg.rb:186
msgid "&Physical Volumes"
msgstr "&Физические тома"

#. @macro seeCustomWidget
#: src/lib/y2partitioner/widgets/pages/md_raid.rb:69
msgid "RAID: %s"
msgstr "RAID: %s"

#. TRANSLATORS: Heading for the expert partitioner page
#: src/lib/y2partitioner/widgets/pages/nfs_mounts.rb:62
msgid "Network File System (NFS)"
msgstr "Network File System (NFS)"

#. Translators: Help text for the list of NFS mounts
#: src/lib/y2partitioner/widgets/pages/nfs_mounts.rb:71
msgid ""
"<p><b>Server:</b> Host name or IP address of the NFS server.</p><p><b>Remote "
"Directory:</b> The directory on the NFS server.</p><p><b>Mount Point:</b> "
"The path in the local filesystem where the directory is mounted.</"
"p><p><b>NFS Type:</b> The filesystem type; typically \"nfs\".</"
"p><p><b>Options:</b> Mount options. See also \"man 5 nfs\".</p>"
msgstr ""
"<p><b>Сервер</b>: имя хоста или IP-адрес NFS-сервера.</p><p><b>Удаленный "
"каталог</b>: каталог на NFS-сервере.</p><p><b>Точка монтирования</b>: путь в "
"локальной файловой системе, по которому монтируется каталог.</p><p><b>Тип "
"NFS</b>: тип файловой системы; как правило, это nfs.</p><p><b>Параметры</b>: "
"параметры монтирования. См. также страницу \"man 5 nfs\".</p>"

#. TRANSLATORS: %s is the name of a package (i.g. 'yast2-nfs-client')
#: src/lib/y2partitioner/widgets/pages/nfs_mounts.rb:112
msgid "NFS configuration is not available. Check %s package installation."
msgstr "Настройка NFS недоступна. Проверьте, установлен ли пакет %s."

#. TRANSLATORS: Heading. String followed by name of partition
#: src/lib/y2partitioner/widgets/pages/partition.rb:67
msgid "Partition: %s"
msgstr "Раздел: %s"

#. @macro seeAbstractWidget
#. TRANSLATORS: Heading for the expert partitioner page
#: src/lib/y2partitioner/widgets/pages/settings.rb:42
#: src/lib/y2partitioner/widgets/pages/settings.rb:55
msgid "Settings"
msgstr "Настройки"

#. @macro seeAbstractWidget
#: src/lib/y2partitioner/widgets/pages/settings.rb:75
msgid "Default Mount by"
msgstr "Монтировать по умолчанию по"

#: src/lib/y2partitioner/widgets/pages/settings.rb:79
msgid ""
"<p><b>Default Mount by:</b> This is the method how newly created filesystems "
"are mounted.</p>"
msgstr ""
"<p><b>Монтировать по умолчанию по</b>: метод монтирования по умолчанию для "
"новых файловых систем.</p>"

#. @macro seeAbstractWidget
#. TRANSLATORS: Heading for the expert partitioner page
#: src/lib/y2partitioner/widgets/pages/summary.rb:42
#: src/lib/y2partitioner/widgets/pages/summary.rb:55
msgid "Installation Summary"
msgstr "Сводка по установке"

#. TRANSLATORS: Heading. String followed by the hostname
#: src/lib/y2partitioner/widgets/pages/system.rb:93
msgid "Available Storage on %s"
msgstr "Доступные устройства хранения на %s"

#. TRANSLATORS: label for button to add a partition
#: src/lib/y2partitioner/widgets/partition_add_button.rb:38
#: src/lib/y2partitioner/widgets/partitions_button.rb:73
msgid "Add Partition..."
msgstr "Добавить раздел..."

#. TRANSLATORS: Partition Identifier, where %s is replaced by the partition id (e.g., SWAP)
#: src/lib/y2partitioner/widgets/partition_description.rb:50
msgid "Partition ID: %s"
msgstr "Идентификатор раздела: %s"

#. @see DeviceMenuButton#actions
#: src/lib/y2partitioner/widgets/partition_modify_button.rb:47
msgid "Edit Partition..."
msgstr "Редактировать раздел…"

#: src/lib/y2partitioner/widgets/partition_modify_button.rb:48
msgid "Resize Partition..."
msgstr "Изменить размер раздела…"

#: src/lib/y2partitioner/widgets/partition_modify_button.rb:49
msgid "Move Partition..."
msgstr "Сдвинуть раздел…"

#. Button for moving a partition
#: src/lib/y2partitioner/widgets/partition_move_button.rb:36
msgid "Move..."
msgstr "Сдвинуть…"

#. TRANSLATORS: label for button to add a partition table
#: src/lib/y2partitioner/widgets/partition_table_add_button.rb:38
msgid "New Partition Table..."
msgstr "Создать таблицу разделов…"

#. @macro seeAbstractWidget
#: src/lib/y2partitioner/widgets/partition_table_button.rb:39
msgid "Partition Table"
msgstr "Таблица разделов"

#: src/lib/y2partitioner/widgets/partition_table_button.rb:56
#: src/lib/y2partitioner/widgets/partitions_button.rb:85
msgid "Clone Partitions to Other Devices..."
msgstr "Клонировать разделы на другие устройства…"

#. @macro seeAbstractWidget
#. @see DeviceMenuButton#execute_action
#. @macro seeAbstractWidget
#: src/lib/y2partitioner/widgets/partitions_button.rb:41
#: src/lib/y2partitioner/widgets/partitions_button.rb:53
#: src/lib/y2partitioner/widgets/partitions_tab.rb:55
msgid "&Partitions"
msgstr "&Разделы"

#. @see DeviceMenuButton#actions
#.
#. @return [Array<Hash>]
#: src/lib/y2partitioner/widgets/partitions_button.rb:68
msgid "Edit Partitions..."
msgstr "Редактировать раздел…"

#: src/lib/y2partitioner/widgets/partitions_button.rb:78
msgid "Delete Partitions..."
msgstr "Удалить разделы…"

#. Reprobes and updates devicegraphs for the partitioner. During
#. installation, a reactivation is performed before reprobing.
#.
#. @note A message is shown during the reprobing action.
#.
#. @raise [Y2Partitioner::ForcedAbortError] When there is an error during probing
#. and the user decides to abort, or probed devicegraph contains errors and the
#. user decides to not sanitize.
#: src/lib/y2partitioner/widgets/reprobe.rb:46
msgid "Rescanning disks..."
msgstr "Пересканирование дисков…"

#. TRANSLATORS: button label to rescan devices
#: src/lib/y2partitioner/widgets/rescan_devices_button.rb:42
msgid "Rescan Devices"
msgstr "Пересканировать устройства"

#. Shows a confirm message before reprobing
#.
#. @return [Symbol, nil]
#: src/lib/y2partitioner/widgets/rescan_devices_button.rb:63
msgid ""
"Re-scanning the storage devices will invalidate all the configuration\n"
"options set in the installer regarding storage, with no possibility\n"
"to withdraw.\n"
"That includes the result and settings of the guided setup as well as\n"
"the manual changes performed in the expert partitioner."
msgstr ""
"Повторное сканирование устройств хранения инвалидирует\n"
"все параметры настройки устройств хранения в установщике\n"
"без возможности отзыва.\n"
"В том числе результаты и настройки мастера установки, а также\n"
"ручные изменения в экспертной разметке."

#: src/lib/y2partitioner/widgets/rescan_devices_button.rb:69
msgid ""
"Re-scanning the storage devices will invalidate all the previous\n"
"changes with no possibility to withdraw."
msgstr ""
"Повторное сканирование устройств хранения инвалидирует\n"
"все предыдущие изменения без возможности отзыва."

#. Section of {#summary_text} about actions
#.
#. @return [String]
#: src/lib/y2partitioner/widgets/summary_text.rb:136
msgid "<p>No changes to partitioning.</p>"
msgstr "<p>Нет изменений в разметке</p>"

#. Reuse the exact string "Changes to partitioning" from the partitioner
#: src/lib/y2partitioner/widgets/summary_text.rb:138
#: src/lib/y2storage/dialogs/proposal.rb:141
msgid "<p>Changes to partitioning:</p>"
msgstr "<p>Изменения в разметке:</p>"

#. Section of {#summary_text} about packages to install
#.
#. @return [String]
#: src/lib/y2partitioner/widgets/summary_text.rb:147
msgid "<p>No packages need to be installed.</p>"
msgstr "<p>Нет пакетов для установки.</p>"

#: src/lib/y2partitioner/widgets/summary_text.rb:149
msgid "<p>Packages to install:</p>"
msgstr "<p>Пакеты для установки:</p>"

#. Help during installation
#.
#. @return [String]
#: src/lib/y2partitioner/widgets/summary_text.rb:157
msgid ""
"<p><b>Installation Summary:</b> This shows the actions that will be "
"performed when you confirm the installation. Until then, nothing is changed "
"on your system.</p>"
msgstr ""
"<p><b>Сводка по установке</b>: перечень действий, которые будут выполнены "
"после подтверждения установки. Пока этого не произойдет, в систему не будут "
"внесены никакие изменения.</p>"

#. Help in an installed system
#.
#. @return [String]
#: src/lib/y2partitioner/widgets/summary_text.rb:168
msgid ""
"<p><b>Installation Summary:</b> This shows the actions that will be "
"performed when you finish the partitioner. So far, nothing has been changed "
"yet on your system.</p>"
msgstr ""
"<p><b>Сводка по установке</b>: перечень действий, которые будут выполнены "
"после завершения работы программы разметки. До тех пор никакие изменения в "
"систему не вносятся.</p>"

#. @macro seeAbstractWidget
#: src/lib/y2partitioner/widgets/used_devices_tab.rb:42
msgid "&Used Devices"
msgstr "&Используемые устройства"

#. TRANSLATORS: pop-up message. %s is replaced for something like 'server:/path'
#: src/lib/y2partitioner/yast_nfs_client.rb:223
msgid ""
"Test mount of NFS share '%s' failed.\n"
"Save it anyway?"
msgstr ""
"Сбой пробного монтирования общего ресурса NFS %s.\n"
"Все равно сохранить?"

#. TRANSLATORS: %d is the amount of actions, %s an URL
#: src/lib/y2storage/actions_presenter.rb:142
msgid "%d subvolume actions (<a href=\"%s\">see details</a>)"
msgstr "Действия с подтомом %d (<a href=\"%s\">показать подробности</a>)"

#. TRANSLATORS: %d is the amount of actions, %s an URL
#: src/lib/y2storage/actions_presenter.rb:145
msgid "%d subvolume actions (<a href=\"%s\">hide details</a>)"
msgstr "Действия с подтомом %d (<a href=\"%s\">скрыть подробности</a>)"

#. Return the error message to be displayed
#.
#. @return [String] Error message
#. @see Issue#message
#: src/lib/y2storage/autoinst_issues/could_not_calculate_boot.rb:46
msgid ""
"Failed to calculate the requirements for booting. Your system might not boot "
"properly."
msgstr ""
"Не удалось рассчитать требования для загрузки. Система может не загрузиться."

#. Error message to be displayed
#.
#. @return [String] Error message
#. @see Issue#message
#: src/lib/y2storage/autoinst_issues/could_not_create_boot.rb:54
msgid ""
"AutoYaST cannot add a BIOS Boot partition to the described system. It is "
"strongly advised to use such a partition for booting from GPT devices. "
"Otherwise your system might not boot properly or might face problems in the "
"future."
msgstr ""
"AutoYaST не может добавить загрузочный раздел BIOS в описанную систему. "
"Настоятельно рекомендуется использовать такой раздел для загрузки с "
"устройств GPT, в противном случае система может не загрузиться либо могут "
"возникнуть проблемы впоследствии."

#: src/lib/y2storage/autoinst_issues/could_not_create_boot.rb:61
msgid ""
"Not possible to add the partitions recommended for booting the described "
"system. Your system might not boot properly."
msgstr ""
"Невозможно добавить рекомендуемые разделы для загрузки описанной системы. "
"Система может не загрузиться."

#. Return the error message to be displayed
#.
#. @return [String] Error message
#. @see Issue#message
#: src/lib/y2storage/autoinst_issues/exception.rb:63
msgid "A problem ocurred while creating the partitioning plan: %s"
msgstr "Возникла проблема при создании плана разделов: %s"

#. TRANSLATORS: 'value' is a generic value (number or string) 'attr' is an AutoYaST element
#. name; 'new_value_message' is a short explanation about what should be done with the value.
#: src/lib/y2storage/autoinst_issues/invalid_value.rb:71
msgid ""
"Invalid value '%{value}' for attribute '%{attr}' (%{new_value_message})."
msgstr ""
"Недопустимое значение %{value} атрибута %{attr} (%{new_value_message})."

#. TRANSLATORS: it refers to an AutoYaST profile section
#: src/lib/y2storage/autoinst_issues/invalid_value.rb:81
msgid "the section will be skipped"
msgstr "раздел будет пропущен"

#. TRANSLATORS: 'value' is the value for an AutoYaST element (a number or a string)
#: src/lib/y2storage/autoinst_issues/invalid_value.rb:84
msgid "replaced by '%{value}'"
msgstr "заменено значением %{value}"

#. Return the error message to be displayed
#.
#. @return [String] Error message
#. @see Issue#message
#: src/lib/y2storage/autoinst_issues/missing_reusable_device.rb:52
msgid "Reusable device not found"
msgstr "Устройство с возможностью повторного использования не найдено"

#. Return the error message to be displayed
#.
#. @return [String] Error message
#. @see Issue#message
#: src/lib/y2storage/autoinst_issues/missing_reusable_filesystem.rb:52
msgid "Could not find a reusable filesystem"
msgstr ""
"Не удалось найти файловую систему с возможностью повторного использования"

#. Return the error message to be displayed
#.
#. @return [String] Error message
#. @see Issue#message
#: src/lib/y2storage/autoinst_issues/missing_reuse_info.rb:53
msgid "Not enough information to locate a device to reuse"
msgstr ""
"Недостаточно информации для поиска устройства с возможностью повторного "
"использования"

#. Return the error message to be displayed
#.
#. @return [String] Error message
#. @see Issue#message
#: src/lib/y2storage/autoinst_issues/missing_root.rb:48
msgid "No root partition (/) was found."
msgstr "Корневой раздел (/) не найден."

#. TRANSLATORS: AutoYaST element
#: src/lib/y2storage/autoinst_issues/missing_value.rb:59
msgid "Missing element '%{attr}'"
msgstr "Отсутствует элемент %{attr}"

#. TRANSLATORS: kernel device name (eg. '/dev/sda1')
#: src/lib/y2storage/autoinst_issues/no_disk.rb:52
msgid "Disk '%s' was not found"
msgstr "Диск %s не найден"

#: src/lib/y2storage/autoinst_issues/no_disk.rb:54
msgid "Not suitable disk was found"
msgstr "Обнаружен неподходящий диск"

#. Return the error message to be displayed
#.
#. @return [String] Error message
#. @see Issue#message
#: src/lib/y2storage/autoinst_issues/no_disk_space.rb:46
msgid "Not enough disk space"
msgstr "Недостаточно места на диске"

#. TRANSLATORS: %{device} is the kernel device name (eg. '/dev/sda1').
#. TRANSLATORS: %{type} is the type of partition table specified in the profile (eg. 'gpt')
#: src/lib/y2storage/autoinst_issues/no_partitionable.rb:55
msgid ""
"The device '%{device}' cannot contain a partition table (%{type} requested)."
msgstr ""
"Устройство %{device} не может содержать таблицу разделов (тип в запросе: "
"%{type})."

#. TRANSLATORS: %{type} is the type of partition table specified in the profile (eg. 'gpt')
#: src/lib/y2storage/autoinst_issues/no_partitionable.rb:61
msgid ""
"No suitable device was found, none of the remaining devices can contain a "
"partition table (%s requested)."
msgstr ""
"Не найдено подходящих устройств; ни одно из оставшихся устройств не может "
"содержать таблицу разделов (запрошенный вариант: %s)."

#. Return the error message to be displayed
#.
#. @return [String] Error message
#. @see Issue#message
#: src/lib/y2storage/autoinst_issues/no_proposal.rb:46
msgid "Unable to propose a partitioning layout"
msgstr "Невозможно предложить схему разметки"

#. TRANSLATORS: %{diff} will be replaced by a size (eg. '4 GiB');
#. %{device_type} is a device type ('partitions' or 'logical volumes').
#: src/lib/y2storage/autoinst_issues/shrinked_planned_devices.rb:67
msgid ""
"Some additional space (%{diff}) was required for new %{device_type}. As a "
"consequence, the size of some devices will be adjusted as follows: "
msgstr ""
"Для нового устройства %{device_type} потребовалось дополнительное место "
"(%{diff}). Вследствие этого размер некоторых устройств будет изменен: "

#. TRANSLATORS: identifier: partition/logical volume (eg. /dev/sda1, /dev/system/root);
#. size and diff: disk space (eg. 5.00 GiB)
#: src/lib/y2storage/autoinst_issues/shrinked_planned_devices.rb:84
msgid "%{identifier} to %{size} (-%{diff})"
msgstr "%{identifier}: новый размер %{size} (-%{diff})"

#. @return [Hash<String, String>] Device types translations
#: src/lib/y2storage/autoinst_issues/shrinked_planned_devices.rb:108
msgid "partitions"
msgstr "разделы"

#: src/lib/y2storage/autoinst_issues/shrinked_planned_devices.rb:109
msgid "logical volumes"
msgstr "логические тома"

#. Error message to be displayed
#.
#. @return [String] Error message
#. @see Issue#message
#: src/lib/y2storage/autoinst_issues/surplus_partitions.rb:49
msgid ""
"The drive contains several partition sections, but only the first will be "
"considered."
msgstr ""
"Диск содержит несколько таблиц разделов, но будет учтен только первый из них."

#. TRANSLATORS: LVM thin pool name (eg. 'pool0')
#: src/lib/y2storage/autoinst_issues/thin_pool_not_found.rb:50
msgid "Thin pool '%s' was not found"
msgstr "\"Тонкий\" пул \"%s\" не найден"

#. TRANSLATORS: status when cache set is not attached to any bcache
#: src/lib/y2storage/bcache_cset.rb:69
msgid "Cache set (not attached)"
msgstr "Набор кэширования (не подключён)"

#. TRANSLATORS: %s contain list of devices for which cache act as cache.
#: src/lib/y2storage/bcache_cset.rb:72
msgid "Cache set (%s)"
msgstr "Набор кэширования (%s)"

#. All fatal boot errors detected in the setup, for example, when a / partition
#. is missing
#.
#. @note This method can be overloaded for derived classes.
#.
#. @see SetupError
#.
#. @return [Array<SetupError>]
#: src/lib/y2storage/boot_requirements_strategies/base.rb:100
msgid "There is no device mounted at '/'"
msgstr "Нет устройства, смонтированного в '/'"

#: src/lib/y2storage/boot_requirements_strategies/base.rb:106
msgid ""
"The device mounted at '/boot' does not have enough space to contain a kernel."
msgstr ""
"На устройстве, смонтированном по пути /boot, недостаточно места для ядра."

#. TRANSLATORS: error message
#: src/lib/y2storage/boot_requirements_strategies/base.rb:191
msgid ""
"Boot requirements cannot be determined because there is no '/' mount point"
msgstr ""
"Не удается определить требования к загрузке, так как отсутствует точка "
"подключения \"/\""

#. TRANSLATORS: error message
#: src/lib/y2storage/boot_requirements_strategies/legacy.rb:229
msgid "Boot disk has no partition table."
msgstr "Загрузочный диск не содержит таблицы разделов."

#. TRANSLATORS: error message; %s is a human readable disk size like 256 KiB
#: src/lib/y2storage/boot_requirements_strategies/legacy.rb:241
msgid ""
"Not enough space before the first partition to install the bootloader. Leave "
"at least %s."
msgstr ""
"Недостаточно места перед первым разделом для установки загрузчика. Оставьте "
"не менее %s."

#. TRANSLATORS: %s is a partition type, e.g. "BIOS Boot"
#: src/lib/y2storage/boot_requirements_strategies/legacy.rb:256
msgid "A partition of type %s is needed to install the bootloader."
msgstr "Для установки загрузчика необходим раздел типа %s."

#. Specific warning when the current setup is not supported
#.
#. @return [SetupError]
#: src/lib/y2storage/boot_requirements_strategies/legacy.rb:266
msgid ""
"Such a setup is not supported and may cause problems with the bootloader now "
"or in the future."
msgstr ""
"Такая конфигурация не поддерживается и может привести к проблемам с "
"загрузчиком сейчас или впоследствии."

#. Specific error when we are quite sure the current setup will not work
#.
#. @return [SetupError]
#: src/lib/y2storage/boot_requirements_strategies/legacy.rb:277
msgid "It will not be possible to install the bootloader."
msgstr "Установить загрузчик будет невозможно."

#. TRANSLATORS: %s is single or list of partitions that are too big.
#: src/lib/y2storage/boot_requirements_strategies/prep.rb:84
msgid "The following PReP partition is too big: %s. "
msgid_plural "The following PReP partitions are too big: %s."
msgstr[0] "Следующий раздел PReP слишком большой: %s. "
msgstr[1] "Следующие разделы PReP слишком большие: %s. "
msgstr[2] "Следующие разделы PReP слишком большие: %s. "

#. TRANSLATORS: %s is human readable partition size like 8 MiB.
#: src/lib/y2storage/boot_requirements_strategies/prep.rb:92
msgid ""
"Some firmwares can fail to load PReP partitions bigger than %s and thus "
"prevent booting."
msgstr ""
"Некоторые микропрограммы иногда не загружают разделы PReP размером более %s, "
"что препятствует загрузке."

#. Missing EFI does not need to be a fatal (e.g. when boot from network).
#. User just has to not select grub2-efi bootloader.
<<<<<<< HEAD
#: src/lib/y2storage/boot_requirements_strategies/uefi.rb:72
#, fuzzy
#| msgid "An extended partition cannot be edited"
=======
#: src/lib/y2storage/boot_requirements_strategies/uefi.rb:70
>>>>>>> d7a645bf
msgid "EFI System Partition cannot be encrypted."
msgstr "Невозможно зашифровать системный раздел EFI."

<<<<<<< HEAD
#: src/lib/y2storage/boot_requirements_strategies/uefi.rb:77
#, fuzzy
#| msgid "EFI System Partition"
=======
#: src/lib/y2storage/boot_requirements_strategies/uefi.rb:75
>>>>>>> d7a645bf
msgid "EFI System Partition cannot be on LVM."
msgstr "Системный раздел EFI не может располагаться на LVM."

<<<<<<< HEAD
#: src/lib/y2storage/boot_requirements_strategies/uefi.rb:84
#, fuzzy
#| msgid ""
#| "/boot/efi is in a software RAID. That setup is not guaranteed \n"
#| "to boot in all cases. Proceed only if you know the implications."
=======
#: src/lib/y2storage/boot_requirements_strategies/uefi.rb:82
>>>>>>> d7a645bf
msgid ""
"EFI System Partition is on a software RAID1. That setup is not guaranteed to "
"boot in all cases."
msgstr ""
"Системный раздел EFI находится в программном RAID1-массиве. При такой "
"конфигурации загрузка не гарантируется."

<<<<<<< HEAD
#: src/lib/y2storage/boot_requirements_strategies/uefi.rb:89
#, fuzzy
#| msgid "An extended partition cannot be moved."
=======
#: src/lib/y2storage/boot_requirements_strategies/uefi.rb:87
>>>>>>> d7a645bf
msgid "EFI System Partition cannot be on software RAID."
msgstr "Системный раздел EFI не может располагаться в программном RAID-массиве."

#. TRANSLATORS: error message
#: src/lib/y2storage/boot_requirements_strategies/zipl.rb:109
msgid ""
"Looks like the system is going to be installed on an LDL device.\n"
"Booting from such device is not supported."
msgstr ""
"Похоже, система будет установлена на устройстве LDL.\n"
"Загрузка с такого устройства не поддерживается."

#. TRANSLATORS: operation mode for cache. If you are not sure how to translate keep it as it is.
#: src/lib/y2storage/cache_mode.rb:37
msgid "Writethrough"
msgstr "Сквозная запись"

#. TRANSLATORS: operation mode for cache. If you are not sure how to translate keep it as it is.
#: src/lib/y2storage/cache_mode.rb:39
msgid "Writeback"
msgstr "Обратная запись"

#. TRANSLATORS: operation mode for cache. If you are not sure how to translate keep it as it is.
#: src/lib/y2storage/cache_mode.rb:41
msgid "Writearound"
msgstr "Обходная запись"

#. TRANSLATORS: operation mode for cache. If you are not sure how to translate keep it as it is.
#: src/lib/y2storage/cache_mode.rb:43
msgid "None"
msgstr "Нет"

#. Decides whether multipath should be activated
#.
#. The argument indicates whether libstorage-ng detected a multipath setup
#. in the system. Beware such detection is not reliable (see bsc#1082542).
#.
#. @param looks_like_real_multipath [Boolean] true if the system seems to
#. contain a Multipath
#. @return [Boolean]
#: src/lib/y2storage/callbacks/activate.rb:54
msgid ""
"The system seems to have multipath hardware.\n"
"Do you want to activate multipath?"
msgstr ""
"В системе есть оборудование multipath.\n"
"Хотите включить multipath?"

#. Callback to ask the user whether to retry or abort when the storage lock
#. cannot be acquired.
#.
#. @return [Boolean] true if the user decides to retry.
#: src/lib/y2storage/callbacks/initialize.rb:53
msgid "Accessing the Storage Subsystem Failed"
msgstr "Не удалось получить доступ к подсистеме хранения"

#. TRANSLATORS: %{name} is replaced by the name of a process (e.g., yast2)
#. and %{pid} by the pid of a process (e.g., 5032).
#: src/lib/y2storage/callbacks/initialize.rb:95
msgid ""
"The storage subsystem is locked by the application \"%{name}\" (%{pid}).\n"
"You must quit that application before you can continue.\n"
"\n"
"Would you like to abort or try again?"
msgstr ""
"Подсистема хранения заблокирована приложением \"%{name}\" (%{pid}).\n"
"Прежде чем продолжать, выйдите из этого приложения.\n"
"\n"
"Прервать процесс или повторить попытку?"

#: src/lib/y2storage/callbacks/initialize.rb:102
msgid ""
"The storage subsystem is locked by an unknown application.\n"
"You must quit that application before you can continue.\n"
"\n"
"Would you like to abort or try again?"
msgstr ""
"Подсистема хранения заблокирована неизвестным приложением.\n"
"Прежде чем продолжать, выйдите из этого приложения.\n"
"\n"
"Прервать процесс или повторить попытку?"

#. force the UTF-8 encoding to avoid Encoding::CompatibilityError exception (bsc#1096758)
#: src/lib/y2storage/callbacks/libstorage_callback.rb:79
#: src/lib/y2storage/dialogs/proposal.rb:303
msgid "Click below to see more details (English only)."
msgstr ""
"Щелкните ниже, чтобы просмотреть дополнительные сведения (только на "
"английском)."

#: src/lib/y2storage/callbacks/libstorage_callback.rb:80
msgid "Continue despite the error?"
msgstr "Продолжить, несмотря на ошибку?"

#. Human-readable description of the problem reported by libstorage-ng,
#. hopefully with some hint on how to resolve it or continue.
#.
#. A generic message is returned if no concrete problem can be identified.
#.
#. @see #error
#.
#. @param what [String] details coming from libstorage-ng
#. @return [String]
#: src/lib/y2storage/callbacks/libstorage_callback.rb:129
msgid "Unexpected situation found in the system."
msgstr "В системе возникла непредвиденная ситуация."

#. Human-readable description to use if the LVM tools report that the same
#. PV is found more than once.
#.
#. @see #error_description
#.
#. @return [String]
#: src/lib/y2storage/callbacks/libstorage_callback.rb:140
msgid "The same LVM physical volume was found in several devices.\n"
msgstr "Один физический том LVM обнаружен на нескольких устройствах.\n"

#. The user already tried LIBSTORAGE_MULTIPATH_AUTOSTART (and is not
#. using AutoYaST), there is nothing else we can advise.
#: src/lib/y2storage/callbacks/libstorage_callback.rb:145
msgid ""
"Maybe there are multipath devices in the system but multipath support\n"
"was not enabled.\n"
"\n"
msgstr ""
"В системе могу быть устройства multipath, однако поддержка multipath\n"
"не включена.\n"
"\n"

#: src/lib/y2storage/callbacks/libstorage_callback.rb:151
msgid "Use 'start_multipath' in the AutoYaST profile to enable multipath."
msgstr ""
"Чтобы активировать multipath, используйте параметр start_multipath в профиле "
"AutoYaST."

#: src/lib/y2storage/callbacks/libstorage_callback.rb:155
msgid ""
"If YaST didn't offer the opportunity to enable multipath in a previous "
"step,\n"
"try the 'LIBSTORAGE_MULTIPATH_AUTOSTART=ON' boot parameter.\n"
"More information at https://en.opensuse.org/SDB:Linuxrc"
msgstr ""
"Если система YaST не предложила вам включить multipath на предыдущем этапе,\n"
"попробуйте воспользоваться параметром загрузки "
"LIBSTORAGE_MULTIPATH_AUTOSTART=ON.\n"
"Дополнительные сведения: https://en.opensuse.org/SDB:Linuxrc"

#. Callback to report probed devicegraph errors to the user.
#.
#. It offers the user the possibility to sanitize the devicegraph.
#.
#. @param errors [Array<String>] Errors detected in probed devicegraph.
#. @return [Boolean] true if the user decides to sanitize the devicegraph.
#: src/lib/y2storage/callbacks/sanitize.rb:52
msgid "The following errors were detected in the system:"
msgstr "В системе обнаружены следующие ошибки:"

#. progress step title
#: src/lib/y2storage/clients/finish.rb:41
msgid "Saving file system configuration..."
msgstr "Сохранение настроек файловой системы..."

#. The user has changed partition settings using the Expert Partitioner.
#. Asking if these changes can be overwritten.
#: src/lib/y2storage/clients/inst_disk_proposal.rb:94
msgid ""
"Computing this proposal will overwrite manual changes \n"
"done so far. Continue with computing proposal?"
msgstr ""
"Использование этого предложения перезапишет изменения,\n"
"сделанные вручную. Продолжить использование предложения?"

#. Popup to alert the user about using the Partitioner
#.
#. @return [Symbol] user's answer (:continue, :cancel)
#: src/lib/y2storage/clients/inst_disk_proposal.rb:255
msgid ""
"This is for experts only.\n"
"You might lose support if you use this!\n"
"\n"
"Please refer to the manual to make sure your custom\n"
"partitioning meets the requirements of this product."
msgstr ""
"Только для экспертов.\n"
"При использовании этого можно лишиться поддержки!\n"
"\n"
"Сверьтесь с руководством, что ваша разметка\n"
"соответствует требованиям данного продукта."

#. Also run the storage client as default option if no id was
#. specified by the caller (bsc#1076732)
#: src/lib/y2storage/clients/partitions_proposal.rb:78
msgid "This is not enabled at this moment (event: %s)"
msgstr "Отключено в данный момент(событие: %s)"

#: src/lib/y2storage/clients/partitions_proposal.rb:89
msgid "Partitioning"
msgstr "Разметка"

#: src/lib/y2storage/clients/partitions_proposal.rb:90
msgid "&Partitioning"
msgstr "&Разметка"

#. Updates internal class state when it is necessary.
#.
#. A new actions presenter is created when the current staging revision
#. is different to the last saved revision.
#.
#. @see ActionsPresenter
#: src/lib/y2storage/clients/partitions_proposal.rb:143
#: src/lib/y2storage/clients/partitions_proposal.rb:145
msgid "No proposal possible with the current settings"
msgstr "Предложение с текущими параметрами невозможно"

#. Translators: Short description of the partitioning setup
#: src/lib/y2storage/clients/partitions_proposal.rb:160
msgid "Custom"
msgstr "Другое"

#. TODO: should be tested by some real OPS guy, I (JR) pick human wording from `man mdadm`
#: src/lib/y2storage/clients/partitions_proposal.rb:160
#: src/lib/y2storage/md_parity.rb:37
msgid "Default"
msgstr "По умолчанию"

#. TRANSLATORS: %{name} is the name of an LVM Volume Group (e.g., /dev/vg1)
#: src/lib/y2storage/devicegraph_sanitizer.rb:144
msgid ""
"The volume group %{name} is incomplete because some physical volumes are "
"missing.\n"
"If you continue, the volume group will be deleted later as part of the "
"installation\n"
"process. Moreover, incomplete volume groups are ignored by the partitioning "
"proposal\n"
"and are not visible in the Expert Partitioner."
msgstr ""
"Группа томов %{name} неполная, так как отсутствуют некоторые физические "
"тома.\n"
"Если продолжить, группа томов будет удалена в процессе установки.\n"
"Кроме того, неполные группы томов игнорируются при предложении разметки\n"
"и не видны в мастере экспертной разметки."

#. TRANSLATORS: %{name} is the name of an LVM Volume Group (e.g., /dev/vg1)
#: src/lib/y2storage/devicegraph_sanitizer.rb:153
msgid ""
"The volume group %{name} is incomplete because some physical volumes are "
"missing.\n"
"Incomplete volume groups are not visible in the Partitioner and will be "
"deleted at the\n"
"final step, when all the changes are performed in the system."
msgstr ""
"Группа томов %{name} неполная, так как отсутствуют некоторые физические "
"тома.\n"
"Неполные группы томов не отображаются в мастере разметки и удаляются на\n"
"завершающем этапе, когда изменения вносятся в систему."

#. Error message for missing bcache support on this platform
#.
#. @return [String]
#: src/lib/y2storage/devicegraph_sanitizer.rb:192
msgid "Bcache detected, but bcache is not supported on this platform!"
msgstr ""

#: src/lib/y2storage/devicegraph_sanitizer.rb:194
msgid ""
"This may or may not work. Use at your own risk.\n"
"The safe way is to remove this bcache manually\n"
"with command line tools and then restart YaST."
msgstr ""

#. Dialog to manage luks activation callbacks
#: src/lib/y2storage/dialogs/callbacks/activate_luks.rb:64
msgid "Encrypted Volume Activation"
msgstr "Включение шифрованного тома"

#: src/lib/y2storage/dialogs/callbacks/activate_luks.rb:68
msgid "Do you want to provide the encryption password?"
msgstr "Вы хотите ввести пароль шифрования?"

#: src/lib/y2storage/dialogs/callbacks/activate_luks.rb:69
msgid "Enter Encryption Password"
msgstr "Введите пароль шифрования"

#: src/lib/y2storage/dialogs/callbacks/activate_luks.rb:101
msgid ""
"The following device contains an encryption signature but the\n"
"password is not yet known."
msgstr ""
"Следующее устройство содержит отметку о шифровании,\n"
"но пароль пока неизвестен."

#: src/lib/y2storage/dialogs/callbacks/activate_luks.rb:110
msgid ""
"The password is needed if the device contains a system to be\n"
"updated or belongs to an LVM to be used during installation."
msgstr ""
"Пароль необходим, если на устройстве расположена\n"
"обновляемая система или LVM, используемая при установке."

#. Label for the given transport to be displayed in the dialogs
#.
#. @see #disk_type_labels
#.
#. @param transport [DataTransport]
#. @return [String] empty string if the transport is not worth mentioning
#: src/lib/y2storage/dialogs/guided_setup/base.rb:150
msgid "USB"
msgstr ""

#: src/lib/y2storage/dialogs/guided_setup/base.rb:152
msgid "IEEE 1394"
msgstr ""

#. Maximum number of disks that can be displayed at the same time with
#. the default interface. If that number is exceeded an alternative
#. interface with scroll is displayed.
#. Before skipping, settings should be assigned.
#: src/lib/y2storage/dialogs/guided_setup/select_disks.rb:58
#: src/lib/y2storage/dialogs/guided_setup/select_root_disk.rb:50
msgid "Select Hard Disk(s)"
msgstr "Выбор жёстких дисков"

#: src/lib/y2storage/dialogs/guided_setup/select_disks.rb:63
msgid "Select one or more (max %d) hard disks"
msgstr "Выберите один или больше (до %d) жёстких дисков"

#: src/lib/y2storage/dialogs/guided_setup/select_disks.rb:86
msgid "At least one disk must be selected"
msgstr "Выберите хотя бы один диск"

#: src/lib/y2storage/dialogs/guided_setup/select_disks.rb:92
msgid "At most %d disks can be selected"
msgstr "Максимальное число выбираемых дисков: %d"

#. Base class for the dialog to select filesystems.
#: src/lib/y2storage/dialogs/guided_setup/select_filesystem/base.rb:39
msgid "Filesystem Options"
msgstr "Опции файловой системы"

#. Dialog to select filesystems.
#. This is the simpler version for the legacy-style proposal settings that
#. support only a separate home volume.
#. See also SelectFilesystem::Ng.
#: src/lib/y2storage/dialogs/guided_setup/select_filesystem/legacy.rb:66
msgid "File System for Root Partition"
msgstr "Файловая система корневого раздела"

#. @see #proposed_term
#: src/lib/y2storage/dialogs/guided_setup/select_filesystem/legacy.rb:82
#: src/lib/y2storage/dialogs/guided_setup/select_filesystem/volume_widget.rb:200
msgid "Propose Separate Home Partition"
msgstr "Предложить отдельный домашний раздел"

#: src/lib/y2storage/dialogs/guided_setup/select_filesystem/legacy.rb:88
msgid "File System for Home Partition"
msgstr "Файловая система домашнего раздела"

#. TRANSLATORS: "Volume" refers to an LVM logical volume.
#: src/lib/y2storage/dialogs/guided_setup/select_filesystem/volume_widget.rb:133
msgid "Settings for the Root Volume"
msgstr "Параметры корневого тома"

#. TRANSLATORS: "Volume" refers to an LVM logical volume.
#: src/lib/y2storage/dialogs/guided_setup/select_filesystem/volume_widget.rb:136
msgid "Settings for the Home Volume"
msgstr "Параметры домашнего тома"

#. TRANSLATORS: "Volume" refers to an LVM logical volume.
#: src/lib/y2storage/dialogs/guided_setup/select_filesystem/volume_widget.rb:139
msgid "Settings for Swap Volume"
msgstr "Параметры тома подкачки"

#. TRANSLATORS: "Volume" refers to an LVM logical volume and
#. "Additional" implies it will be created but not mounted
#: src/lib/y2storage/dialogs/guided_setup/select_filesystem/volume_widget.rb:143
msgid "Settings for Additional Volume"
msgstr "Параметры дополнительного тома"

#. TRANSLATORS: "Volume" refers to a LVM logical volume. %s is a mount point.
#: src/lib/y2storage/dialogs/guided_setup/select_filesystem/volume_widget.rb:146
msgid "Settings for the %s Volume"
msgstr "Параметры тома %s"

#. @see #header_term
#: src/lib/y2storage/dialogs/guided_setup/select_filesystem/volume_widget.rb:154
msgid "Settings for the Root Partition"
msgstr "Параметры корневого раздела"

#: src/lib/y2storage/dialogs/guided_setup/select_filesystem/volume_widget.rb:156
msgid "Settings for the Home Partition"
msgstr "Параметры домашнего раздела"

#: src/lib/y2storage/dialogs/guided_setup/select_filesystem/volume_widget.rb:158
msgid "Settings for Swap Partition"
msgstr "Параметры раздела подкачки"

#. TRANSLATORS: "Additional" because it will be created but not mounted
#: src/lib/y2storage/dialogs/guided_setup/select_filesystem/volume_widget.rb:161
msgid "Settings for Additional Partition"
msgstr "Параметры дополнительного раздела"

#. TRANSLATORS: %s is a mount point (e.g. /var/lib)
#: src/lib/y2storage/dialogs/guided_setup/select_filesystem/volume_widget.rb:164
msgid "Settings for the %s Partition"
msgstr "Параметры раздела %s"

#. TRANSLATORS: "Volume" refers to a LVM logical volume.
#: src/lib/y2storage/dialogs/guided_setup/select_filesystem/volume_widget.rb:182
msgid "Propose Separate Home Volume"
msgstr "Предложить отдельный домашний том"

#. TRANSLATORS: "Volume" refers to a LVM logical volume.
#: src/lib/y2storage/dialogs/guided_setup/select_filesystem/volume_widget.rb:185
msgid "Propose Separate Swap Volume"
msgstr "Предложить отдельный том подкачки"

#. TRANSLATORS: "Volume" refers to an LVM logical volume and
#. "Additional" implies it will be created but not mounted
#: src/lib/y2storage/dialogs/guided_setup/select_filesystem/volume_widget.rb:189
msgid "Propose Additional Volume"
msgstr "Предложить дополнительный том"

#. TRANSLATORS: "Volume" refers to a LVM logical volume. %s is a mount point.
#: src/lib/y2storage/dialogs/guided_setup/select_filesystem/volume_widget.rb:192
msgid "Propose Separate %s Volume"
msgstr "Предложить отдельный том %s"

#: src/lib/y2storage/dialogs/guided_setup/select_filesystem/volume_widget.rb:202
msgid "Propose Separate Swap Partition"
msgstr "Предложить отдельный раздел подкачки"

#. TRANSLATORS: "Additional" because it will be created but not mounted
#: src/lib/y2storage/dialogs/guided_setup/select_filesystem/volume_widget.rb:205
msgid "Propose Additional Partition"
msgstr "Предложить дополнительный раздел"

#. TRANSLATORS: %s is a mount point (e.g. /var/lib)
#: src/lib/y2storage/dialogs/guided_setup/select_filesystem/volume_widget.rb:208
msgid "Propose Separate %s Partition"
msgstr "Предложить отдельный раздел %s"

#. Return a widget term for the volume's filesystem type.
#.
#. @return [WidgetTerm]
#: src/lib/y2storage/dialogs/guided_setup/select_filesystem/volume_widget.rb:220
msgid "File System Type"
msgstr "Тип файловой системы"

#. Check box for enlarging to RAM size
#.
#. @return [WidgetTerm]
#: src/lib/y2storage/dialogs/guided_setup/select_filesystem/volume_widget.rb:234
msgid "Enlarge to RAM Size for Suspend"
msgstr "Увеличить до размера ОЗУ для спящего режима"

#: src/lib/y2storage/dialogs/guided_setup/select_filesystem/volume_widget.rb:234
msgid "Enlarge to RAM size"
msgstr "Увеличить до размера ОЗУ"

#: src/lib/y2storage/dialogs/guided_setup/select_root_disk.rb:68
msgid "Please select a disk to use as the \"root\" partition (/)"
msgstr "Выберите диск для корневого раздела (/)"

#: src/lib/y2storage/dialogs/guided_setup/select_root_disk.rb:85
msgid "Choose what to do with existing Windows systems"
msgstr "Выберите, как поступить с существующими системами Windows"

#: src/lib/y2storage/dialogs/guided_setup/select_root_disk.rb:90
#: src/lib/y2storage/dialogs/guided_setup/select_root_disk.rb:107
#: src/lib/y2storage/dialogs/guided_setup/select_root_disk.rb:123
msgid "Do not modify"
msgstr "Не изменять"

#: src/lib/y2storage/dialogs/guided_setup/select_root_disk.rb:91
msgid "Resize if needed"
msgstr "При необходимости изменить размер"

#: src/lib/y2storage/dialogs/guided_setup/select_root_disk.rb:92
msgid "Resize or remove as needed"
msgstr "При необходимости изменить размер или удалить"

#: src/lib/y2storage/dialogs/guided_setup/select_root_disk.rb:93
#: src/lib/y2storage/dialogs/guided_setup/select_root_disk.rb:109
#: src/lib/y2storage/dialogs/guided_setup/select_root_disk.rb:125
msgid "Remove even if not needed"
msgstr "Удалить даже без необходимости"

#: src/lib/y2storage/dialogs/guided_setup/select_root_disk.rb:102
msgid "Choose what to do with existing Linux partitions"
msgstr "Выберите, как поступить с существующими системами Linux"

#: src/lib/y2storage/dialogs/guided_setup/select_root_disk.rb:108
#: src/lib/y2storage/dialogs/guided_setup/select_root_disk.rb:124
msgid "Remove if needed"
msgstr "При необходимости удалить"

#: src/lib/y2storage/dialogs/guided_setup/select_root_disk.rb:118
msgid "Choose what to do with other partitions"
msgstr "Выберите, как поступать с остальными разделами"

#: src/lib/y2storage/dialogs/guided_setup/select_root_disk.rb:133
msgid "Any disk"
msgstr "Любой диск"

#. @return [EncryptPasswordChecker]
#: src/lib/y2storage/dialogs/guided_setup/select_scheme.rb:68
msgid "Partitioning Scheme"
msgstr "Схема разметки"

#: src/lib/y2storage/dialogs/guided_setup/select_scheme.rb:74
msgid "Enable Logical Volume Management (LVM)"
msgstr "Включить управление логическими томами (LVM)"

#: src/lib/y2storage/dialogs/guided_setup/select_scheme.rb:76
msgid "Enable Disk Encryption"
msgstr "Включить шифрование дисков"

#: src/lib/y2storage/dialogs/guided_setup/select_scheme.rb:81
msgid "Password"
msgstr "Пароль"

#: src/lib/y2storage/dialogs/guided_setup/select_scheme.rb:87
msgid "Verify Password"
msgstr "Проверка пароля"

#  / yes-no popup contents
#. User has the last word to decide whether to use a weak password.
#: src/lib/y2storage/dialogs/guided_setup/select_scheme.rb:137
msgid "Really use this password?"
msgstr "Действительно использовать этот пароль?"

#. Constructor
#.
#. @param proposal [GuidedProposal]
#. @param devicegraph [Devicegraph]
#. @param excluded_buttons [Array<Symbol>] id of buttons that should not be shown
#: src/lib/y2storage/dialogs/proposal.rb:65
msgid "Cannot continue without a valid storage setup."
msgstr "Для продолжения необходима действительная конфигурация хранилища."

#: src/lib/y2storage/dialogs/proposal.rb:66
msgid "Please use \"Guided Setup\" or \"Expert Partitioner\"."
msgstr "Используйте мастер установки или экспертную разметку."

#. @see #actions_html
#: src/lib/y2storage/dialogs/proposal.rb:150
msgid "Initial layout proposed after adjusting the Guided Setup settings:"
msgstr "Начальная разметка, предлагаемая после дополнительных настроек:"

#. @see #actions_source_html
#: src/lib/y2storage/dialogs/proposal.rb:156
msgid "Layout configured manually using the Expert Partitioner."
msgstr "Разметка, настроенная вручную в экспертном режиме."

#. @see #actions_source_html
#: src/lib/y2storage/dialogs/proposal.rb:161
msgid ""
"Layout proposed by the Guided Setup with the settings provided by the user."
msgstr "Разметка с учётом настроек пользователя."

#. @see #actions_source_html
#: src/lib/y2storage/dialogs/proposal.rb:166
msgid "Initial layout proposed with the default Guided Setup settings."
msgstr ""
"Изначальная раскладка, предлагаемая в настройках мастера установки по "
"умолчанию."

#. Text for the summary in cases in which it was not possible to propose
#. a devicegraph
#.
#. @see #summary
#.
#. @return [String] HTML-formatted text
#: src/lib/y2storage/dialogs/proposal.rb:177
msgid ""
"Please, use \"Guided Setup\" to adjust the proposal settings or \"Expert "
"Partitioner\" to create a custom layout."
msgstr ""
"Используйте мастер установки для изменения параметров или экспертную "
"разметку для создания собственной схемы разметки."

#. Just in case the initial proposal is configured to never adjust any
#. setting automatically
#: src/lib/y2storage/dialogs/proposal.rb:191
msgid ""
"It was not possible to propose an initial partitioning layout based on the "
"default Guided Setup settings."
msgstr ""
"Не удалось автоматически предложить начальную разметку на основе текущих "
"параметров."

#: src/lib/y2storage/dialogs/proposal.rb:198
msgid ""
"It was not possible to propose an initial partitioning layout even after "
"adjusting the Guided Setup settings:"
msgstr ""
"Не удалось предложить вариант начальной разметки даже после настройки "
"параметров мастера установки:"

#: src/lib/y2storage/dialogs/proposal.rb:206
msgid ""
"The Guided Setup was not able to propose a layout using the provided "
"settings."
msgstr ""
"Не удалось автоматически предложить вариант разметки на основе указанных "
"настроек."

#: src/lib/y2storage/dialogs/proposal.rb:215
msgid "Suggested Partitioning"
msgstr "Предлагаемая разметка"

#. Button to open the Guided Setup
#.
#. @note This button might not be shown (see {#excluded_buttons}).
#.
#. @return [Yast::UI::Term]
#: src/lib/y2storage/dialogs/proposal.rb:226
msgid "&Guided Setup"
msgstr "&Мастер установки"

#. Button to open the Partitioner
#.
#. @note This button might not be shown (see {#excluded_buttons}).
#.
#. @return [Yast::UI::Term]
#: src/lib/y2storage/dialogs/proposal.rb:238
msgid "Start with &Current Proposal"
msgstr "Начать с те&кущего предложения"

#: src/lib/y2storage/dialogs/proposal.rb:242
msgid "Start with Existing &Partitions"
msgstr "Начать с сущ&ествующих разделов"

#: src/lib/y2storage/dialogs/proposal.rb:247
msgid "&Expert Partitioner"
msgstr "&Экспертная разметка"

#: src/lib/y2storage/dialogs/proposal.rb:262
msgid ""
"<p>\n"
"Your hard disks have been checked. The partition setup\n"
"displayed is proposed for your hard drive.</p>"
msgstr ""
"<p>\n"
"Жёсткие диски проверены. На экране отображён\n"
"предлагаемый вариант разметки диска.</p>"

#. TODO: the code capturing the exception and displaying the error pop-up
#. should not be directly in this dialog. It should be in some common
#. place ensuring we also catch the exception in other places where we
#. calculate/display the actiongraph (like the Expert Partitioner).
#. That should be part of a bigger effort in reporting invalid devicegraphs.
#. See https://trello.com/c/iMoOGVxg/
#: src/lib/y2storage/dialogs/proposal.rb:298
msgid ""
"An error was found in one of the devices in the system.\n"
"The information displayed may not be accurate and the\n"
"installation may fail if you continue."
msgstr ""
"На одном из устройств системы обнаружена ошибка.\n"
"Отображаемая информация может быть неточной,\n"
"и в случае продолжения установка может завершиться сбоем."

#. Password is considered strong when cracklib returns an empty message.
#: src/lib/y2storage/encrypt_password_checker.rb:85
msgid "The password is too simple:"
msgstr "Пароль слишком простой:"

#. @return [String, nil]
#: src/lib/y2storage/encrypt_password_checker.rb:96
msgid "A password is needed"
msgstr "Нужен пароль"

#. @return [String, nil]
#: src/lib/y2storage/encrypt_password_checker.rb:101
msgid "Password does not match"
msgstr "Пароли не совпадают"

#. @return [String, nil]
#: src/lib/y2storage/encrypt_password_checker.rb:110
msgid "The password must have at least %d characters."
msgstr "Длина пароля должна быть не менее %d символов."

#: src/lib/y2storage/encrypt_password_checker.rb:111
msgid ""
"The password may only contain the following characters:\n"
"0..9, a..z, A..Z, and any of \"@#* ,.;:._-+=!$%&/|?{[()]}^\\<>\"."
msgstr ""
"Для пароля можно использовать только следующие символы:\n"
"0…9, a…z, A…Z и любые из \"@#* ,.;:._-+=!$%&/|?{[()]}^\\<>\"."

#. Hash with the properties for each mount by type.
#.
#. Keys are the symbols representing the types and values are hashes that
#. can contain:
#. - `:name` for human string
#: src/lib/y2storage/filesystems/mount_by_type.rb:44
msgid "Device Name"
msgstr "Имя устройства"

#: src/lib/y2storage/filesystems/mount_by_type.rb:47
msgid "Device ID"
msgstr "ID устройства"

#: src/lib/y2storage/filesystems/mount_by_type.rb:50
msgid "Volume Label"
msgstr "Метка тома"

#: src/lib/y2storage/filesystems/mount_by_type.rb:53
msgid "Device Path"
msgstr "Путь к устройству"

#: src/lib/y2storage/filesystems/mount_by_type.rb:56
msgid "UUID"
msgstr "UUID"

#. Class to represent all the possible MD levels
#.
#. This is a wrapper for the Storage::MdLevel enum
#: src/lib/y2storage/md_level.rb:36 src/lib/y2storage/partition_id.rb:56
msgid "Unknown"
msgstr "Неизвестно"

#: src/lib/y2storage/md_level.rb:37
msgid "RAID0"
msgstr "RAID0"

#: src/lib/y2storage/md_level.rb:38
msgid "RAID1"
msgstr "RAID1"

#: src/lib/y2storage/md_level.rb:39
msgid "RAID4"
msgstr "RAID4"

#: src/lib/y2storage/md_level.rb:40
msgid "RAID5"
msgstr "RAID5"

#: src/lib/y2storage/md_level.rb:41
msgid "RAID6"
msgstr "RAID6"

#: src/lib/y2storage/md_level.rb:42
msgid "RAID10"
msgstr "RAID10"

#: src/lib/y2storage/md_level.rb:43
msgid "Container"
msgstr "Контейнер"

#: src/lib/y2storage/md_parity.rb:38
msgid "Left asymmetric"
msgstr "Асимметричный слева"

#: src/lib/y2storage/md_parity.rb:39
msgid "Left symmetric"
msgstr "Симметричный слева"

#: src/lib/y2storage/md_parity.rb:40
msgid "Right asymmetric"
msgstr "Асимметричный справа"

#: src/lib/y2storage/md_parity.rb:41
msgid "Right symmetric"
msgstr "Симметричный справа"

#: src/lib/y2storage/md_parity.rb:42
msgid "Parity first"
msgstr "Сначала чётность"

#: src/lib/y2storage/md_parity.rb:43
msgid "Parity last"
msgstr "Чётность в конце"

#. note parity with _6 suffix is for converting raid 5 to 6 and is only intermediate state
#: src/lib/y2storage/md_parity.rb:46
msgid "Left asymmetric RAID6"
msgstr "Асимметричный слева RAID6"

#: src/lib/y2storage/md_parity.rb:47
msgid "Left symmetric RAID6"
msgstr "Симметричный слева RAID6"

#: src/lib/y2storage/md_parity.rb:48
msgid "Right asymmetric RAID6"
msgstr "Асимметричный справа RAID6"

#: src/lib/y2storage/md_parity.rb:49
msgid "Right symmetric RAID6"
msgstr "Симметричный справа RAID6"

#: src/lib/y2storage/md_parity.rb:50
msgid "Parity first RAID6"
msgstr "RAID6 с чётностью в начале"

#: src/lib/y2storage/md_parity.rb:51
msgid "Parity last RAID6"
msgstr "RAID6 с чётностью в конце"

#: src/lib/y2storage/md_parity.rb:53
msgid "Two copies near"
msgstr "Две копии рядом"

#: src/lib/y2storage/md_parity.rb:54
msgid "Three copies near"
msgstr "Три копии рядом"

#: src/lib/y2storage/md_parity.rb:55
msgid "Two copies offset"
msgstr "Две копии с отступом"

#: src/lib/y2storage/md_parity.rb:56
msgid "Three copies offset"
msgstr "Три копии с отступом"

#: src/lib/y2storage/md_parity.rb:57
msgid "Two copies far"
msgstr "Две копии далеко"

#: src/lib/y2storage/md_parity.rb:58
msgid "Three copies far"
msgstr "Три копии далеко"

#. This message is not very informative, but the Package module does
#. not provide any more information.
#.
#. TRANSLATORS: error popup
#: src/lib/y2storage/package_handler.rb:169
msgid "Installing required packages failed."
msgstr "Сбой при установке требуемого пакета."

#. TRANSLATORS: error popup. %s is the list of affected packages.
#: src/lib/y2storage/package_handler.rb:177
msgid "Adding the following packages failed: %s"
msgstr "Сбой добавления следующих пакетов: %s"

#. Do not include 'Partition' in the name.
#: src/lib/y2storage/partition_id.rb:41
msgid "BIOS Boot"
msgstr "Загрузка BIOS"

#: src/lib/y2storage/partition_id.rb:42
msgid "Diagnostics"
msgstr "Диагностика"

#: src/lib/y2storage/partition_id.rb:43
msgid "DOS12"
msgstr "DOS12"

#: src/lib/y2storage/partition_id.rb:44
msgid "DOS16"
msgstr "DOS16"

#: src/lib/y2storage/partition_id.rb:45
msgid "DOS32"
msgstr "DOS32"

#: src/lib/y2storage/partition_id.rb:46
msgid "EFI System"
msgstr "Система EFI"

#: src/lib/y2storage/partition_id.rb:47
msgid "Extended"
msgstr "Расширенный"

#: src/lib/y2storage/partition_id.rb:48
msgid "Intel Rapid Start"
msgstr "Intel Rapid Start"

#: src/lib/y2storage/partition_id.rb:49
msgid "Linux Native"
msgstr "родной раздел Linux"

#: src/lib/y2storage/partition_id.rb:50
msgid "Linux LVM"
msgstr "Linux LVM"

#: src/lib/y2storage/partition_id.rb:51
msgid "Microsoft Reserved"
msgstr "Резерв Microsoft"

#: src/lib/y2storage/partition_id.rb:52
msgid "NTFS"
msgstr "NTFS"

#: src/lib/y2storage/partition_id.rb:53
msgid "PReP Boot"
msgstr "Загрузка PReP"

#: src/lib/y2storage/partition_id.rb:54
msgid "Linux RAID"
msgstr "Linux RAID"

#: src/lib/y2storage/partition_id.rb:55
msgid "Linux Swap"
msgstr "Linux Swap"

#: src/lib/y2storage/partition_id.rb:57
msgid "Windows Data"
msgstr "Данные Windows"

#. TRANSLATORS: %s is a mount point like "/home"
#: src/lib/y2storage/proposal/settings_adjustment.rb:102
msgid "do not propose a separate %s"
msgstr "не предлагать отдельный том %s"

#. TRANSLATORS: %s is a mount point like "/home"
#: src/lib/y2storage/proposal/settings_adjustment.rb:105
msgid "disable snapshots and RAM-based size adjustments for %s"
msgstr "отключить снимки и учёт размера ОЗУ для %s"

#. TRANSLATORS: %s is a mount point like "/home"
#: src/lib/y2storage/proposal/settings_adjustment.rb:108
msgid "do not enable snapshots for %s"
msgstr "не включать мгновенные состояния для %s"

#. TRANSLATORS: %s is a mount point like "/home"
#: src/lib/y2storage/proposal/settings_adjustment.rb:111
msgid "do not adjust size of %s based on RAM size"
msgstr "не менять размер %s в зависимости от размера ОЗУ"

#. @see #volume_description
#: src/lib/y2storage/proposal/settings_adjustment.rb:120
msgid "do not propose swap"
msgstr "не предлагать подкачку"

#: src/lib/y2storage/proposal/settings_adjustment.rb:122
msgid "do not enlarge swap to RAM size"
msgstr "Не увеличивать swap до размера ОЗУ"

#. rubocop:disable Metrics/LineLength
#: src/lib/y2storage/resize_info.rb:43
msgid "Resizing is not supported by this device."
msgstr "Изменение размера не поддерживается на этом устройстве."

#: src/lib/y2storage/resize_info.rb:44
msgid "Combined limitations of partition and filesystem prevent resizing."
msgstr ""
"Невозможно изменить размер из-за сочетания ограничений раздела и файловой "
"системы."

#: src/lib/y2storage/resize_info.rb:45
msgid "This filesystem does not support shrinking."
msgstr "Эта файловая система не поддерживает возможность уменьшения."

#: src/lib/y2storage/resize_info.rb:46
msgid "This filesystem does not support growing."
msgstr "Эта файловая система не поддерживает возможность увеличения."

#: src/lib/y2storage/resize_info.rb:47
msgid "Filesystem consistency check failed."
msgstr "Ошибка проверки файловой системы на согласованность."

#: src/lib/y2storage/resize_info.rb:48
msgid "This filesystem already has the minimum possible size."
msgstr "Размер этой файловой системы уже является минимальным возможным."

#: src/lib/y2storage/resize_info.rb:49
msgid "This filesystem already has the maximum possible size."
msgstr "Размер этой файловой системы уже является максимальным возможным."

#: src/lib/y2storage/resize_info.rb:50
msgid "The filesystem is full."
msgstr "Файловая система заполнена."

#: src/lib/y2storage/resize_info.rb:51
msgid "There is no space behind this partition."
msgstr "За этим разделом больше нет свободного места."

#: src/lib/y2storage/resize_info.rb:52
msgid "This partition already has the minimum possible size."
msgstr "Размер этого раздела уже является минимальным возможным."

#: src/lib/y2storage/resize_info.rb:53
msgid "Extended partitions cannot be resized."
msgstr "Невозможно изменить размер дополнительного раздела."

#: src/lib/y2storage/resize_info.rb:54
msgid "The partition on an implicit partition table cannot be resized."
msgstr ""
"Раздел находится в таблице неявных разделов, и изменить его размер нельзя."

#: src/lib/y2storage/resize_info.rb:55
msgid "Shrinking of this type of LVM logical volumes is not supported."
msgstr ""
"Возможность уменьшения логических томов LVM этого типа не поддерживается."

#: src/lib/y2storage/resize_info.rb:56
msgid "Resizing of this type of LVM logical volumes is not supported."
msgstr ""
"Возможность изменения размера логических томов LVM этого типа не "
"поддерживается."

#: src/lib/y2storage/resize_info.rb:57
msgid "No space left in the LVM volume group."
msgstr "Нет свободного места в группе томов LVM."

#: src/lib/y2storage/resize_info.rb:58
msgid "The LVM logical volume already has the minimum possible size."
msgstr "Размер логического тома LVM уже является минимальным возможным."

#: src/lib/y2storage/resize_info.rb:59
msgid "The LVM thin logical volume already has the maximum size."
msgstr ""
"Размер \"тонкого\" логического тома LVM уже является минимальным возможным."

#. One reason blocking a resize in (translated) text form.
#.
#. @return [String]
#: src/lib/y2storage/resize_info.rb:109
msgid "Unknown reason"
msgstr "Неизвестная причина"

#~ msgid "Empty backing device is not yet supported"
#~ msgstr "Пустое резервное устройство пока не поддерживается"

#~ msgid ""
#~ "Boot disk has no partition table and it is not possible to boot from it."
#~ "You can fix it by creating a partition table on the boot disk."
#~ msgstr ""
#~ "На загрузочном диске нет таблицы разделов, и с него невозможно "
#~ "загрузиться. Чтобы устранить эту проблему, создайте таблицу разделов на "
#~ "загрузочном диске."

#~ msgid "MBR gap size is not enough to correctly install bootloader"
#~ msgstr "Размер зазора MBR недостаточен для корректной установки загрузчика"

#~ msgid "Confirm Deleting Bcache with its Devices"
#~ msgstr "Подтвердите удаление Bcache с его устройствами"

#~ msgid "Delete bcache \"%{bcache}\" and the affected devices?"
#~ msgstr "Удалить bcache \"%{bcache}\" и связанные с ним устройства?"

#~ msgid "There are no partitions to delete on this disk"
#~ msgstr "На этом диске нет разделов для удаления"

#~ msgid ""
#~ "This device only contains an implicit partition that cannot be deleted."
#~ msgstr ""
#~ "Это устройство содержит только неявный раздел, который невозможно удалить."

#~ msgid "Confirm Deleting of All Partitions"
#~ msgstr "Подтвердите удаление всех разделов"

#~ msgid ""
#~ "The disk \"%{name}\" contains at least one partition.\n"
#~ "If you proceed, the following devices will be deleted:"
#~ msgstr ""
#~ "Диск %{name} содержит как минимум один раздел.\n"
#~ "Если вы продолжите, следующие устройства будут удалены:"

#~ msgid "Really delete all partitions on \"%{name}\"?"
#~ msgstr "Действительно удалить все разделы на диске %{name}?"

#~ msgid "Remove the logical volume %{name}?"
#~ msgstr "Удалить логический том %{name}?"

#~ msgid "Confirm Deleting RAID Used by LVM"
#~ msgstr "Подтвердите удаление RAID-массива, используемого LVM"

#~ msgid ""
#~ "The selected RAID is used by volume group \"%{name}\".\n"
#~ "To keep the system in a consistent state, the following volume group\n"
#~ "and its logical volumes will be deleted:"
#~ msgstr ""
#~ "Выбранный RAID-массив используется группой томов %{name}.\n"
#~ "Для сохранения непротиворечивости системы эта группа томов и\n"
#~ "все ее логические тома будут удалены:"

#~ msgid "Delete RAID \"%{md}\" and volume group \"%{lvm_vg}\"?"
#~ msgstr "Удалить RAID-массив %{md} и группу томов %{lvm_vg}?"

#~ msgid "Delete RAID \"%{md}\" and the affected devices?"
#~ msgstr "Удалить RAID-массив %{md} и связанные с ним устройства?"

#~ msgid "Confirm Deleting Partition Used by LVM"
#~ msgstr "Подтвердите удаление раздела, используемого LVM"

#~ msgid ""
#~ "The selected partition is used by volume group \"%{name}\".\n"
#~ "To keep the system in a consistent state, the following volume group\n"
#~ "and its logical volumes will be deleted:"
#~ msgstr ""
#~ "Выбранный раздел используется группой томов %{name}.\n"
#~ "Для сохранения непротиворечивости системы эта группа томов и\n"
#~ "все ее логические тома будут удалены:"

#~ msgid "Delete partition \"%{partition}\" and volume group \"%{lvm_vg}\"?"
#~ msgstr "Удалить раздел %{partition} и группу томов %{lvm_vg}?"

#~ msgid "Confirm Deleting Partition Used by RAID"
#~ msgstr "Подтвердите удаление раздела, используемого RAID"

#~ msgid ""
#~ "The selected partition belongs to RAID \"%{name}\".\n"
#~ "To keep the system in a consistent state, the following\n"
#~ "RAID device will be deleted:"
#~ msgstr ""
#~ "Выделенный раздел принадлежит RAID-массиву %{name}.\n"
#~ "Для сохранения непротиворечивости системы\n"
#~ "это RAID-устройство будет удалено:"

#~ msgid "Delete partition \"%{partition}\" and RAID \"%{md}\"?"
#~ msgstr "Удалить раздел %{partition} и RAID-массив %{md}?"

#~ msgid "Volume Group"
#~ msgstr "Группа томов"

#~ msgid "Resize RAID %s"
#~ msgstr "Изменить размер RAID %s"

#~ msgid "&Expert..."
#~ msgstr "&Эксперт..."

#~ msgid "Clone this Disk"
#~ msgstr "Клонировать этот диск"

#~ msgid "Create New Partition Table on %s"
#~ msgstr "Создать новую таблицу разделов на %s"

#~ msgid ""
#~ "This will delete all existing partitions on that device\n"
#~ "and all devices (LVM volume groups, RAIDs etc.)\n"
#~ "that use any of those partitions!"
#~ msgstr ""
#~ "Это приведёт к удалению всех существующих разделов\n"
#~ "на этом устройстве и всех устройствах, использующих\n"
#~ "эти разделы (группы томов LVM, RAID и т.д.)!"

#~ msgid "Move partition %{name} backward?"
#~ msgstr "Сдвинуть раздел %{name} назад?"

#~ msgid "Forward"
#~ msgstr "Вперёд"

#~ msgid "Backward"
#~ msgstr "Назад"

#~ msgid "Disk Label: %s"
#~ msgstr "Метка диска: %s"

#~ msgid "Hard Disks "
#~ msgstr "Жёсткие диски "

#~ msgid "Partition: "
#~ msgstr "Раздел: "

#~ msgid "Device Graph"
#~ msgstr "Граф устройств"

#~ msgid "No proposal possible"
#~ msgstr "Невозможно сделать предложение"

#~ msgid "No proposal possible."
#~ msgstr "Не могу сделать предложение."

#~ msgid "Cannot continue"
#~ msgstr "Не могу продолжить"

#~ msgid ""
#~ "'Password' and 'Retype password'\n"
#~ "do not match. Retype the password."
#~ msgstr ""
#~ "«Пароль» и «Повтор пароля» не\n"
#~ "совпадают. Повторите пароль."

#~ msgid "Crypt Files"
#~ msgstr "Шифрованные файлы"

#~ msgid "Device Mapper"
#~ msgstr "Device Mapper"

#~ msgid "Unused Devices"
#~ msgstr "Неиспользуемые устройства"

#~ msgid "Mount Graph"
#~ msgstr "Граф точек монтирования"

#~ msgid "Fstab options..."
#~ msgstr "Опции Fstab..."

#~ msgid "Mountable by user"
#~ msgstr "Монтируемый пользователем"

#~ msgid "tmpfs"
#~ msgstr "tmpfs"

#~ msgid ""
#~ "<p>\n"
#~ "TODO: this dialog is just temporary. Hopefully it will end up including "
#~ "help of each setup.</p>"
#~ msgstr ""
#~ "<p>\n"
#~ "TODO: это временный диалог. Надеюсь, потом в нём появится справка по "
#~ "каждому варианту настройки.</p>"

#~ msgid ""
#~ "<p>This view shows detailed information about the\n"
#~ "selected hard disk.</p><p>The overview contains:</p>"
#~ msgstr ""
#~ "<p>Здесь показана детальная информация\n"
#~ "о выбранном жёстком диске.</p><p>Обзор содержит:</p>"

#~ msgid "File system &ID:"
#~ msgstr "&ID файловой системы:"

#~ msgid ""
#~ "<p>This view shows detailed information about the\n"
#~ "selected logical volume.</p><p>The overview contains:</p>"
#~ msgstr ""
#~ "<p>Здесь показана детальная информация о\n"
#~ "выбранном логическом томе.</p><p>Обзор содержит:</p>"

#~ msgid ""
#~ "<p>This view shows detailed information about the\n"
#~ "selected volume group.</p><p>The overview contains:</p>"
#~ msgstr ""
#~ "<p>Здесь показана детальная информация о\n"
#~ "выбранной группе томов.</p><p>Обзор содержит:</p>"

#~ msgid ""
#~ "<p>This view shows detailed information about the\n"
#~ "selected partition.</p><p>The overview contains:</p>"
#~ msgstr ""
#~ "<p>Здесь показана детальная информация о\n"
#~ "выбранном разделе.</p><p>Обзор содержит:</p>"

#~ msgid "FS ID: %s"
#~ msgstr "ID ФС: %s"

#~ msgid "Initializing..."
#~ msgstr "Инициализация..."

#~ msgid "<p>Volumes are being detected.</p>"
#~ msgstr "<p>Идёт определение томов.</p>"

#~ msgid "Storage Configuration"
#~ msgstr "Настройка накопителей"

#~ msgid "List disks"
#~ msgstr "Список дисков"

#~ msgid "List partitions"
#~ msgstr "Список разделов"

#~ msgid "&Expert Partitioner..."
#~ msgstr "&Экспертная разметка…"

#~ msgid "&Create Partition Setup..."
#~ msgstr "&Создать разметку…"

#~ msgid ""
#~ "No automatic proposal possible.\n"
#~ "Specify mount points manually in the 'Partitioner' dialog."
#~ msgstr ""
#~ "Нет автоматического предложения.\n"
#~ "Определите точки монтирования вручную в диалоге разметки."

#~ msgid "Edit Proposal Settings"
#~ msgstr "Редактировать предлагаемые настройки"

#~ msgid ""
#~ "<p>\n"
#~ "To make only small adjustments to the proposed\n"
#~ "setup (like changing filesystem types), choose\n"
#~ "<b>%1</b> and modify the settings in the expert\n"
#~ "partitioner dialog.</p>\n"
#~ msgstr ""
#~ "<p>\n"
#~ "Если требуется сделать только небольшие изменения в предлагаемой\n"
#~ "разметке (например, изменить типы файловой системы), выберите\n"
#~ "<b>%1</b> и измените настройки в диалоговом окне\n"
#~ "экспертной разметки.</p>\n"

#~ msgid ""
#~ "<p>\n"
#~ "If the suggestion does not fit your needs, create\n"
#~ "your own partition setup starting with the partitions \n"
#~ "currently present on the disks. Select\n"
#~ "<b>%1</b>.\n"
#~ "This is also the option to choose for\n"
#~ "advanced configurations like RAID and encryption.</p>\n"
#~ msgstr ""
#~ "<p>\n"
#~ "Если предложение не соответствует вашим потребностям,\n"
#~ "создайте свою собственную разметку, исходя из уже\n"
#~ "имеющихся на дисках разделов. Выберите\n"
#~ "<b>%1</b>.\n"
#~ "Этот вариант можно использовать и для продвинутых\n"
#~ "конфигураций, таких как RAID и шифрование.</p>\n"

#~ msgid "Impossible to create the requested proposal."
#~ msgstr "Невозможно создать запрошенное предложение."

#~ msgid "Not enough space available to propose snapshots for root volume."
#~ msgstr "Недостаточно места для снимков корневого тома."

#~ msgid "Not enough space available to propose separate /home."
#~ msgstr "Недостаточно места для отдельного раздела /home."

#~ msgid "Nothing assigned as root filesystem. Cannot continue."
#~ msgstr "Не назначена корневая файловая система. Невозможно продолжить."

#~ msgid "Preparing disks..."
#~ msgstr "Подготовка дисков..."

#~ msgid "MB"
#~ msgstr "МБ"

#~ msgid ""
#~ "Windows\n"
#~ "Used\n"
#~ "%1 "
#~ msgstr ""
#~ "Windows\n"
#~ "использовано\n"
#~ "%1 "

#~ msgid ""
#~ "Windows\n"
#~ "Free\n"
#~ "%1 "
#~ msgstr ""
#~ "Windows\n"
#~ "Свободно\n"
#~ "%1 "

#~ msgid ""
#~ "Linux\n"
#~ "%1 "
#~ msgstr ""
#~ "Linux\n"
#~ "%1 "

#~ msgid "Windows Free (%1)"
#~ msgstr "Windows: свободно (%1)"

#~ msgid "Linux (%1)"
#~ msgstr "Linux (%1)"

#~ msgid ""
#~ "<p>\n"
#~ "Choose the new size for your Windows partition.\n"
#~ "</p>"
#~ msgstr ""
#~ "<p>\n"
#~ "Выберите новый размер раздела Windows.\n"
#~ "</p>"

#~ msgid ""
#~ "\n"
#~ "<p>\n"
#~ "The actual resizing will not be performed until after you confirm all "
#~ "your\n"
#~ "settings in the last installation dialog. Until then your Windows\n"
#~ "partition will remain untouched.\n"
#~ "</p>\n"
#~ msgstr ""
#~ "\n"
#~ "<p>\n"
#~ "Сам процесс изменения размера не будет выполнен, пока вы не\n"
#~ "подтвердите все установки в последнем диалоге установки.\n"
#~ "До этого момента ваш Windows-раздел будет оставаться нетронутым.\n"
#~ "</p>\n"

#~ msgid ""
#~ "\n"
#~ "<p>\n"
#~ "To skip resizing your Windows partition, press\n"
#~ "<b>Back</b>.\n"
#~ "</p>\n"
#~ msgstr ""
#~ "\n"
#~ "<p>\n"
#~ "Чтобы пропустить изменение размера Windows-раздела, нажмите\n"
#~ "<b>Назад</b>.\n"
#~ "</p>\n"

#~ msgid "Now"
#~ msgstr "Сейчас"

#~ msgid "After Installation"
#~ msgstr "После установки"

#~ msgid ""
#~ "\n"
#~ "<p>\n"
#~ "The upper bar graph displays the current situation.\n"
#~ "The lower bar graph displays the situation after the installation (after\n"
#~ "the partition resize).\n"
#~ "</p>\n"
#~ msgstr ""
#~ "\n"
#~ "<p>\n"
#~ "Верхняя полоса показывает текущее положение,\n"
#~ "а нижняя показывает ситуацию после установки (после\n"
#~ "изменения размера раздела).\n"
#~ "</p>\n"

#~ msgid ""
#~ "\n"
#~ "<p>\n"
#~ "Drag the slider or enter a numeric value in either\n"
#~ "input field to adjust the suggested values.\n"
#~ "</p>\n"
#~ msgstr ""
#~ "\n"
#~ "<p>\n"
#~ "Потяните ползунок или введите числовое значение в\n"
#~ "поле ввода для изменения предложенных значений.\n"
#~ "</p>\n"

#~ msgid ""
#~ "\n"
#~ "<p>\n"
#~ "Within the space you reserve for Linux, partitions will automatically be\n"
#~ "created as necessary.\n"
#~ "</p>"
#~ msgstr ""
#~ "\n"
#~ "<p>\n"
#~ "В пространстве, которое вы выделили под Linux, при необходимости\n"
#~ "будут автоматически созданы разделы.\n"
#~ "</p>"

#~ msgid "Windows Used"
#~ msgstr "Windows: использовано"

#~ msgid "Free"
#~ msgstr "Свободно"

#~ msgid "Linux"
#~ msgstr "Linux"

#~ msgid ""
#~ "\n"
#~ "<p>Enter a value for the size of your <b>Linux</b> installation.\n"
#~ "The partitions will automatically be created within this range\n"
#~ "as required for &product;.\n"
#~ "</p>\n"
#~ msgstr ""
#~ "\n"
#~ "<p>Введите значение для размера вашей установки <b>Linux</b>.\n"
#~ "Разделы будут созданы автоматически в пределах указанного размера,\n"
#~ "как требуется для &product;.\n"
#~ "</p>\n"

#~ msgid ""
#~ "\n"
#~ "<p>\n"
#~ "<b>Windows Used</b> is the size of the space your Windows partition "
#~ "uses.\n"
#~ "</p>\n"
#~ msgstr ""
#~ "\n"
#~ "<p>\n"
#~ "<b>Windows: использовано</b> — это размер места, используемого разделом "
#~ "Windows.\n"
#~ "</p>\n"

#~ msgid ""
#~ "\n"
#~ "<p><b>Free</b> indicates the current free space (before the Linux\n"
#~ "installation) on the partition.\n"
#~ "</p>"
#~ msgstr ""
#~ "\n"
#~ "<p><b>Свободно</b> показывает текущее свободное место\n"
#~ "(до установки Linux) в разделе.\n"
#~ "</p>"

#~ msgid ""
#~ "An error has occurred.\n"
#~ "\n"
#~ "The space available on the Windows partition is not sufficient for\n"
#~ "the minimum Linux installation.\n"
#~ "\n"
#~ "To install Linux, boot Windows first and uninstall some \n"
#~ "applications or delete data to free space.\n"
#~ "\n"
#~ "You need at least %1 MB of free space on the\n"
#~ "Windows device, including Windows workspace and\n"
#~ "space for %2.\n"
#~ msgstr ""
#~ "Произошла ошибка.\n"
#~ "\n"
#~ "На разделе Windows недостаточно места для минимальной установки Linux.\n"
#~ "\n"
#~ "Чтобы установить Linux, сначала загрузите Windows и удалите некоторые\n"
#~ "приложения или данные, чтобы освободить место.\n"
#~ "\n"
#~ "Необходимо как минимум %1 МБ свободного пространства на\n"
#~ "устройстве Windows, включая рабочее пространство Windows и\n"
#~ "пространство для %2.\n"

#~ msgid ""
#~ "Checking the file system of your Windows partition\n"
#~ "for consistency.\n"
#~ "\n"
#~ "Depending on the size of your Windows partition\n"
#~ "and the amount of space used, this may take a while.\n"
#~ "\n"
#~ msgstr ""
#~ "Проверка файловой системы раздела Windows\n"
#~ "на совместимость.\n"
#~ "\n"
#~ "В зависимости от размера раздела Windows\n"
#~ "и объема использованного пространства это может занять некоторое время.\n"
#~ "\n"

#~ msgid ""
#~ "An error has occurred.\n"
#~ "\n"
#~ "Your Windows partition has errors in the file system.\n"
#~ "\n"
#~ "Boot Windows and clear those errors by running\n"
#~ "scandisk and defrag.\n"
#~ "\n"
#~ "If the problem occurs again next time, resize your\n"
#~ "Windows partition by other means.\n"
#~ msgstr ""
#~ "Произошла ошибка.\n"
#~ "\n"
#~ "В файловой системе раздела Windows имеются ошибки.\n"
#~ "\n"
#~ "Загрузите Windows и устраните ошибки, запустив программы\n"
#~ "scandisk и defrag.\n"
#~ "\n"
#~ "Если проблема повторится, измените размер\n"
#~ "раздела Windows другими способами.\n"

#~ msgid "The available space is not sufficient for an installation."
#~ msgstr "Доступного места недостаточно для установки."

#~ msgid ""
#~ "An internal error has occurred.\n"
#~ "\n"
#~ "\t      You cannot shrink your Windows partition during\n"
#~ "\t      installation. Your hard disk has not been altered.\n"
#~ "\n"
#~ "\t      Abort the installation now and shrink your\n"
#~ "\t      Windows partition by other means.\n"
#~ "\t      "
#~ msgstr ""
#~ "Произошла внутренняя ошибка.\n"
#~ "\n"
#~ "\t        Вы не можете уменьшить ваш раздел Windows во время\n"
#~ "\t        установки. Ваш жёсткий диск не был изменён.\n"
#~ "\n"
#~ "\t        Прервите установку сейчас и уменьшите ваш раздел\n"
#~ "\t        Windows любым другим способом.\n"
#~ "\t      "

#~ msgid ""
#~ "Your system can only be configured with the custom partitioning option."
#~ msgstr "Система может быть настроена только с пользовательской разметкой."

#~ msgid ""
#~ "An error has occurred.\n"
#~ "\n"
#~ "The Windows version on your system is \n"
#~ "not compatible with the resizing tool.\n"
#~ "Shrinking your Windows partition is not possible.\n"
#~ "\n"
#~ "Choose a different disk or abort the installation and\n"
#~ "shrink your Windows partition by other means.\n"
#~ msgstr ""
#~ "Произошла ошибка.\n"
#~ "\n"
#~ "Установленная версия Windows \n"
#~ "несовместима с утилитой изменения размера.\n"
#~ "Невозможно уменьшить раздел Windows.\n"
#~ "\n"
#~ "Выберите другой диск или прервите установку и\n"
#~ "уменьшите раздел Windows другими способами.\n"

#~ msgid ""
#~ "The Windows version of your system could not be determined.\n"
#~ "\n"
#~ "It is therefore not possible to shrink your Windows partition.\n"
#~ "\n"
#~ "Choose a different disk or abort the installation and\n"
#~ "shrink your Windows partition by other means.\n"
#~ msgstr ""
#~ "Невозможно определить версию Windows в системе.\n"
#~ "\n"
#~ "Поэтому уменьшение раздела Windows невозможно.\n"
#~ "\n"
#~ "Выберите другой диск или прервите установку и\n"
#~ "уменьшите размер раздела Windows любым другим способом.\n"

#~ msgid ""
#~ "You selected to shrink your Windows partition.\n"
#~ "In the next dialog, specify the amount of\n"
#~ "Windows space that should be freed for %1.\n"
#~ "\n"
#~ "A data backup is strongly recommended\n"
#~ "because data must be reorganized. \n"
#~ "Under rare circumstances, this could fail.\n"
#~ "\n"
#~ "Only continue if you have successfully run\n"
#~ "the Windows system applications scandisk and defrag.\n"
#~ "\n"
#~ "Really shrink your Windows partition?\n"
#~ msgstr ""
#~ "Вы решили уменьшить размер раздела Windows.\n"
#~ "В следующем диалоге задайте объём свободного\n"
#~ "места Windows, освобождаемого для %1.\n"
#~ "\n"
#~ "Мы настоятельно рекомендуем сделать резервное\n"
#~ "копирование, т.к. данные будут перекомпоновываться.\n"
#~ "В некоторых случаях это может привести к потере данных.\n"
#~ "\n"
#~ "Вы должны продолжать, только если вы успешно\n"
#~ "запускали \"scandisk\" и \"defrag\" в системе Windows.\n"
#~ "\n"
#~ "Вы действительно хотите уменьшить размер раздела Windows?\n"

#~ msgid "&Shrink Windows"
#~ msgstr "Уменьшить Window&s"

#~ msgid ""
#~ "You selected to delete your Windows partition completely.\n"
#~ "\n"
#~ "All data on this partition will be lost in the process.\n"
#~ "\n"
#~ "Really delete your Windows partition?\n"
#~ msgstr ""
#~ "Выбрано полное удаление раздела Windows.\n"
#~ "\n"
#~ "В результате все данные этого раздела будут утеряны.\n"
#~ "\n"
#~ "Действительно удалить раздел Windows?\n"

#~ msgid "&Delete Windows"
#~ msgstr "У&далить Windows"

#~ msgid ""
#~ "Too few partitions are marked for removal or \n"
#~ "the disk is too small. \n"
#~ "To install Linux, select more partitions to \n"
#~ "remove or select a larger disk."
#~ msgstr ""
#~ "Слишком мало разделов отмечено для удаления\n"
#~ "или диск слишком мал.\n"
#~ "Чтобы установить Linux, выберите больше разделов для\n"
#~ "удаления или выберите диск большего размера."

#~ msgid "Available &Disks"
#~ msgstr "&Доступные диски"

#~ msgid "&Custom Partitioning (for experts)"
#~ msgstr "Пользователь&ская разметка (для экспертов)"

#~ msgid ""
#~ "No disks found. Try using the update CD, if available, for installation."
#~ msgstr ""
#~ "Диски не найдены. Попробуйте использовать для установки CD обновления, "
#~ "если он доступен."

#~ msgid ""
#~ "<p>\n"
#~ "All hard disks automatically detected on your system\n"
#~ "are shown here. Select the hard disk on which to install &product;.\n"
#~ "</p>\n"
#~ msgstr ""
#~ "<p>\n"
#~ "Здесь показаны все автоматически обнаруженные диски в вашей системе.\n"
#~ "Выберите тот, на который будет установлен &product;.\n"
#~ "</p>\n"

#~ msgid ""
#~ "<p>\n"
#~ "You may select later which part of the disk is used for &product;.\n"
#~ "</p>\n"
#~ msgstr ""
#~ "<p>\n"
#~ "Позже вы можете выбрать, какая часть диска будет использована для "
#~ "&product;.\n"
#~ "</p>\n"

#~ msgid ""
#~ "\n"
#~ "<p>\n"
#~ "The <b>Custom Partitioning</b> option for experts allows full\n"
#~ "control over partitioning the hard disks and assigning\n"
#~ "partitions to mount points when installing &product;.\n"
#~ "</p>\n"
#~ msgstr ""
#~ "\n"
#~ "<p>\n"
#~ "Настройка для экспертов <b>Пользовательская разметка</b> даёт\n"
#~ "полный контроль над разметкой жёстких дисков и присвоением разделам\n"
#~ "точек монтирования при установке &product;.\n"
#~ "</p>\n"

#~ msgid "Preparing Hard Disk"
#~ msgstr "Подготовка жёсткого диска"

#~ msgid "Select one of the options to continue."
#~ msgstr "Выберите один из вариантов для продолжения."

#~ msgid "Disk %1 is in use by %2"
#~ msgstr "Диск %1 используется %2"

#~ msgid "Activate multipath?"
#~ msgstr "Включить multipath?"

#~ msgid ""
#~ "No snapshots possible.\n"
#~ "Please use larger root partition."
#~ msgstr ""
#~ "Снимки невозможны.\n"
#~ "Используйте корневой раздел большего размера."

#~ msgid ""
#~ "The /home partition will not be formatted. After installation,\n"
#~ "ensure that ownerships of home directories are set properly."
#~ msgstr ""
#~ "Раздел /home не будет отформатирован. После установки убедитесь,\n"
#~ "что домашним каталогам заданы правильные владельцы."

#~ msgid "Standard"
#~ msgstr "Стандарт"

#~ msgid ""
#~ "The current selection is invalid:\n"
#~ "%1"
#~ msgstr ""
#~ "Текущий выбор неверен:\n"
#~ "%1"

#~ msgid "&%1:    %2, unassigned"
#~ msgstr "&%1:    %2, не назначен"

#~ msgid ""
#~ "Disk Areas to Use\n"
#~ "to Install %1\n"
#~ msgstr ""
#~ "Использовать\n"
#~ "для установки %1\n"

#~ msgid "Use &Entire Hard Disk"
#~ msgstr "Использовать в&есь диск"

#~ msgid ""
#~ "There are no partitions on this disk yet.\n"
#~ "The entire disk will be used for %1."
#~ msgstr ""
#~ "На этом диске ещё нет разделов.\n"
#~ "Весь диск будет использован для %1."

#~ msgid ""
#~ "This disk appears to be used by Windows.\n"
#~ "There is not enough space to install Linux."
#~ msgstr ""
#~ "Похоже, диск используется Windows.\n"
#~ "Недостаточно места для установки Linux."

#~ msgid "&Delete Windows Completely"
#~ msgstr "Полностью у&далить Windows"

#~ msgid ""
#~ "<p>\n"
#~ "Select where on your hard disk to install &product;.\n"
#~ "</p>\n"
#~ msgstr ""
#~ "<p>\n"
#~ "Выберите место на жёстком диске для установки &product;.\n"
#~ "</p>\n"

#~ msgid ""
#~ "<p>\n"
#~ "Use either the <b>entire hard disk</b> or one or more of the\n"
#~ "partitions or free regions shown.\n"
#~ "</p>\n"
#~ msgstr ""
#~ "<p>\n"
#~ "Используйте либо <b>весь жёсткий диск</b>, либо один\n"
#~ "и более разделов или свободных областей.\n"
#~ "</p>\n"

#~ msgid ""
#~ "<p>\n"
#~ "Notice: If you select a region that is not shown as <i>free</i>, you\n"
#~ "might loose existing data on your hard disk. This could also affect\n"
#~ "other operating systems.\n"
#~ "</p>"
#~ msgstr ""
#~ "<p>\n"
#~ "Замечание: Если вы выбрали область, которая не обозначена как\n"
#~ "<i>свободная</i>, то возможна потеря данных. Также это\n"
#~ "может повлиять на работу других операционных систем.\n"
#~ "</p>"

#~ msgid ""
#~ "<p>\n"
#~ "<b><i>The marked regions will be deleted. All data there will be\n"
#~ "lost. </i></b> There will be no way to recover this data.\n"
#~ "</p>\n"
#~ msgstr ""
#~ "<p>\n"
#~ "<b><i>Отмеченные области будут удалены, а данные, находящиеся там,\n"
#~ "утеряны.</i></b> Восстановить эти данные будет невозможно.\n"
#~ "</p>\n"

#~ msgid "Installing on:"
#~ msgstr "Установка на:"

#~ msgid ""
#~ "<p>\n"
#~ "The selected hard disk is probably used by Windows. There is not enough\n"
#~ "space for &product;. You can either <b>delete Windows completely</b> or\n"
#~ "<b>shrink</b> it to get enough free space.\n"
#~ "</p>"
#~ msgstr ""
#~ "<p>\n"
#~ "Выбранный жёсткий диск, возможно, используется Windows. Недостаточно\n"
#~ "места для &product;. Вы должны или <b> полностью удалить Windows</b>,\n"
#~ "или <b>уменьшить</b> раздел для получения свободного места.\n"
#~ "</p>"

#~ msgid ""
#~ "<p>\n"
#~ "If you delete Windows, all data on this partition will be "
#~ "<b>irreversibly\n"
#~ "lost</b> in the installation. When shrinking Windows, we <b>strongly\n"
#~ "recommend a data backup</b>, because the data must be reorganized.\n"
#~ "This may fail under rare circumstances.\n"
#~ "</p>\n"
#~ msgstr ""
#~ "<p>\n"
#~ "Если вы удалите Windows, все данные на этом разделе будут "
#~ "<b>безвозвратно\n"
#~ "утеряны</b> во время установки. При уменьшении раздела Windows, мы\n"
#~ "<b>настоятельно рекомендуем сделать резервную копию</b>, т.к. данные\n"
#~ "будут реорганизованы. В редких случаях это может привести к краху.\n"
#~ "</p>\n"

#~ msgid "Propose Separate &Home Partition"
#~ msgstr "Предложить отдельный &домашний раздел"

#~ msgid "Create &LVM Based Proposal"
#~ msgstr "Создать предложение на базе &LVM"

#~ msgid "Encrypt Volume Group"
#~ msgstr "Зашифровать группу томов"

#~ msgid "Proposal type"
#~ msgstr "Тип предложения"

#~ msgid ""
#~ "You have not assigned a root partition for\n"
#~ "installation. This does not work. Assign the root mount point \"/\" to a\n"
#~ "partition.\n"
#~ "\n"
#~ "Really use this setup?\n"
#~ msgstr ""
#~ "Вы не назначили корневой раздел для установки.\n"
#~ "Это не сработает. Присвойте разделу корневую точку\n"
#~ "монтирования \"/\"\n"
#~ "\n"
#~ "Действительно использовать эти настройки?\n"

#~ msgid ""
#~ "You tried to mount a FAT partition to one of the following mount\n"
#~ "points: /, /usr, /home, /opt or /var. This will very likely cause "
#~ "problems.\n"
#~ "Use a Linux file system, such as ext3 or ext4, for these mount points.\n"
#~ "\n"
#~ "Really use this setup?\n"
#~ msgstr ""
#~ "Вы попытались смонтировать FAT-раздел в одну из следующих точек "
#~ "монтирования:\n"
#~ "/, /usr, /home, /opt или /var. Скорее всего, это приведёт к проблемам.\n"
#~ "Используйте файловую систему Linux, такую как ext3 или ext4, для этих "
#~ "точек монтирования.\n"
#~ "\n"
#~ "Действительно использовать эти настройки?\n"

#~ msgid ""
#~ "You tried to mount a FAT partition to the\n"
#~ "mount point /boot. This will very likely cause problems. Use a Linux "
#~ "file\n"
#~ "system, such as ext3 or ext4, for this mount point.\n"
#~ "\n"
#~ "Really use this setup?\n"
#~ msgstr ""
#~ "Вы попытались смонтировать FAT-раздел в точку монтирования /boot.\n"
#~ "Скорее всего, это приведёт к проблемам. Используйте файловую систему\n"
#~ "Linux, такую как ext3 или ext4, для этой точки монтирования.\n"
#~ "\n"
#~ "Действительно использовать эти настройки?\n"

#~ msgid ""
#~ "You have mounted a partition with Btrfs to the\n"
#~ "mount point /boot. This will very likely cause problems. Use a Linux "
#~ "file\n"
#~ "system, such as ext3 or ext4, for this mount point.\n"
#~ "\n"
#~ "Really use this setup?\n"
#~ msgstr ""
#~ "Вы смонтировали раздел с btrfs в точку монтирования /boot.\n"
#~ "Скорее всего, это приведёт к проблемам. Используйте файловую систему\n"
#~ "Linux, такую как ext3 или ext4, для этой точки монтирования.\n"
#~ "\n"
#~ "Действительно использовать эти настройки?\n"

#~ msgid ""
#~ "Warning:\n"
#~ "Your system needs a boot partition, either with type 0x41 PReP/CHRP\n"
#~ "on MS-DOS or type 0x00 GPT PReP Boot on GPT.\n"
#~ "Please, consider creating one.\n"
#~ "\n"
#~ "Really use this setup?\n"
#~ msgstr ""
#~ "Внимание!\n"
#~ "Вашей системе необходим загрузочный раздел типа 0x41 PReP/CHRP\n"
#~ "для MS-DOS или 0x00 GPT PReP Boot для GPT.\n"
#~ "Рекомендуем создать его.\n"
#~ "\n"
#~ "Продолжить установку с текущими параметрами?\n"

#~ msgid ""
#~ "Warning:\n"
#~ "Your boot partition ends above cylinder %1.\n"
#~ "Your BIOS does not seem able to boot\n"
#~ "partitions above cylinder %1.\n"
#~ "With the current setup, your %2\n"
#~ "installation might not be directly bootable.\n"
#~ "\n"
#~ "Really use this setup?\n"
#~ msgstr ""
#~ "Внимание:\n"
#~ "Загрузочный раздел заканчивается дальше цилиндра %1.\n"
#~ "Ваш BIOS может не загрузить\n"
#~ "разделы дальше цилиндра %1.\n"
#~ "С текущими настройками ваша установка %2\n"
#~ "может не загружаться.\n"
#~ "\n"
#~ "Действительно использовать эти настройки?\n"

#~ msgid ""
#~ "Warning:\n"
#~ "Your boot partition is smaller than %1.\n"
#~ "We recommend to increase the size of /boot.\n"
#~ "\n"
#~ "Really keep this size of the boot partition?\n"
#~ msgstr ""
#~ "Предупреждение:\n"
#~ "Загрузочный раздел меньше %1.\n"
#~ "Мы рекомендуем увеличить размер /boot.\n"
#~ "\n"
#~ "Использовать указанный размер загрузочного раздела?\n"

#~ msgid ""
#~ "Warning: There is no partition of type bios_grub present.\n"
#~ "Such a partition is recommended (required with Btrfs) when Grub2 is\n"
#~ "installed in the MBR of a GPT disk. It must be unformatted and\n"
#~ "approximately 1MB large.\n"
#~ "Really use this setup?\n"
#~ msgstr ""
#~ "Предупреждение: отсутствует раздел типа bios_grub.\n"
#~ "Такой раздел рекомендуется (для Btrfs необходим), когда Grub2\n"
#~ "установлен в MBR GPT-диска . Он должен быть не отформатирован\n"
#~ "и иметь размер около 1 МБ.\n"
#~ "Использовать эти настройки?\n"

#~ msgid ""
#~ "Warning: There is no partition mounted as /boot.\n"
#~ "To boot from your hard disk, a small /boot partition\n"
#~ "(approx. %1) is required.  Consider creating one\n"
#~ "with type 0x41 PReP/CHRP on MS-DOS or type 0x00 GPT\n"
#~ "PReP Boot on GPT.\n"
#~ "\n"
#~ "Really use the setup without /boot partition?\n"
#~ msgstr ""
#~ "Внимание! Отсутствует раздел, подключенный с параметром /boot.\n"
#~ "Для загрузки с жесткого диска необходим небольшой раздел /boot\n"
#~ "(размером примерно %1). Рекомендуем создать его\n"
#~ "с типом 0x41 PReP/CHRP\n"
#~ "для MS-DOS или 0x00 GPT PReP Boot для GPT.\n"
#~ "\n"
#~ "Продолжить установку с текущими параметрами без раздела /boot?\n"

#~ msgid ""
#~ "Warning: According to your setup, you intend to\n"
#~ "boot your machine from the root partition (/), which, unfortunately,\n"
#~ "has an end cylinder above %1. Your BIOS does not seem capable\n"
#~ "of booting partitions beyond the %1 cylinder boundary,\n"
#~ "which means your %2 installation will not be\n"
#~ "directly bootable.\n"
#~ "\n"
#~ "Really use this setup?\n"
#~ msgstr ""
#~ "Предупреждение: Согласно установкам вы назначили загрузку системы с\n"
#~ "корневого раздела (/), который, к сожалению,\n"
#~ "имеет конечный цилиндр дальше %1. Ваш BIOS не сможет\n"
#~ "грузиться с раздела, заканчивающегося за цилиндром %1.\n"
#~ "Это означает, что ваша установка %2 не будет загружаться напрямую.\n"
#~ "\n"
#~ "Действительно использовать эти настройки?\n"

#~ msgid ""
#~ "Warning: Some subvolumes of the root filesystem are shadowed by\n"
#~ "mount points of other filesystem. This could lead to problems.\n"
#~ "%s\n"
#~ "Really use this setup?\n"
#~ msgstr ""
#~ "Предупреждение: Некоторые подтома корневой файловой системы "
#~ "перекрываются\n"
#~ "точками монтирования других файловых систем. Это может привести к "
#~ "проблемам.\n"
#~ "%s\n"
#~ "Использовать эти настройки?\n"

#~ msgid ""
#~ "Warning: With your current setup, your %1\n"
#~ "installation might not be directly bootable, because\n"
#~ "your files below \"/boot\" are on a software RAID device.\n"
#~ "The boot loader setup sometimes fails in this configuration.\n"
#~ "\n"
#~ "Really use this setup?\n"
#~ msgstr ""
#~ "Предупреждение: Согласно текущим настройкам ваша установка %1,\n"
#~ "возможно, не сможет загружаться напрямую, т.к.\n"
#~ "ваши файлы в разделе \"/boot\" находятся на программном RAID.\n"
#~ "Иногда загрузчик не работает в такой конфигурации.\n"
#~ "\n"
#~ "Действительно использовать эти настройки?\n"

#~ msgid ""
#~ "Warning: With your current setup, your %2 installation\n"
#~ "will encounter problems when booting, because you have no\n"
#~ "FAT partition mounted on %1.\n"
#~ "\n"
#~ "This will cause severe problems with the normal boot setup.\n"
#~ "\n"
#~ "If you do not know exactly what you are doing, use a normal\n"
#~ "FAT partition for your files below %1.\n"
#~ "\n"
#~ "Really use this setup?\n"
#~ msgstr ""
#~ "Предупреждение: Согласно текущим настройкам у установки %2\n"
#~ "возникнут проблемы при загрузке, т.к. вы не примонтировали\n"
#~ "FAT-раздел к %1.\n"
#~ "\n"
#~ "Это создаст проблемы при настройке обычной загрузки.\n"
#~ "\n"
#~ "Если вы точно не знаете, что делаете, используйте обычный\n"
#~ "FAT-раздел для ваших файлов в %1.\n"
#~ "\n"
#~ "Действительно использовать эти настройки?\n"

#~ msgid ""
#~ "Warning: With your current setup, your %2 installation will\n"
#~ "encounter problems when booting, because you have no \n"
#~ "separate %1 partition on your RAID disk.\n"
#~ "\n"
#~ "This will cause severe problems with the normal boot setup.\n"
#~ "\n"
#~ "If you do not know exactly what you are doing, use a normal\n"
#~ "partition for your files below %1.\n"
#~ "\n"
#~ "Really use this setup?\n"
#~ msgstr ""
#~ "Внимание: Согласно текущим настройкам у вашей установки %2\n"
#~ "возникнут проблемы при загрузке, т.к. у вас нет отдельного\n"
#~ "раздела %1 на вашем RAID-диске.\n"
#~ "\n"
#~ "Это создаст проблемы при настройке обычной загрузки.\n"
#~ "\n"
#~ "Если вы точно не знаете, что вы делаете, используйте обычный\n"
#~ "раздел для ваших файлов ниже %1.\n"
#~ "\n"
#~ "Действительно использовать эти настройки?\n"

#  / yes-no popup contents
#~ msgid "Really use this setup?"
#~ msgstr "Действительно использовать эти настройки?"

#~ msgid ""
#~ "\n"
#~ "You have not assigned a swap partition. In most cases, we highly "
#~ "recommend \n"
#~ "to create and assign a swap partition.\n"
#~ "Swap partitions on your system are listed in the main window with the\n"
#~ "type \"Linux Swap\". An assigned swap partition has the mount point \"swap"
#~ "\".\n"
#~ "You can assign more than one swap partition, if desired.\n"
#~ "\n"
#~ "Really use the setup without swap partition?\n"
#~ msgstr ""
#~ "\n"
#~ "Вы не назначили раздел подкачки. В большинстве случаев мы настоятельно\n"
#~ "рекомендуем создать раздел подкачки.\n"
#~ "Созданные разделы подкачки отображены в главном окне с типом \"Linux Swap"
#~ "\".\n"
#~ "Назначенный раздел подкачки имеет точку монтирования \"swap\".\n"
#~ "При желании вы можете определить больше одного раздела подкачки.\n"
#~ "\n"
#~ "Действительно использовать эти настройки без раздела подкачки?\n"

#~ msgid ""
#~ "The selected device belongs to the RAID (%1).\n"
#~ "Remove it from the RAID before editing it.\n"
#~ msgstr ""
#~ "Выбранное устройство принадлежит дисковому массиву RAID (%1).\n"
#~ "Перед редактированием его следует удалить из RAID.\n"

#~ msgid ""
#~ "The selected device belongs to a volume group (%1).\n"
#~ "Remove it from the volume group before editing it.\n"
#~ msgstr ""
#~ "Выбранное устройство принадлежит группе томов (%1).\n"
#~ "Перед редактированием его следует удалить из группы томов.\n"

#~ msgid ""
#~ "The selected device is used by volume (%1).\n"
#~ "Remove the volume before editing it.\n"
#~ msgstr ""
#~ "Выделенный раздел используется томом (%1).\n"
#~ "Удалите том перед правкой.\n"

#~ msgid ""
#~ "The device (%2) belongs to the RAID (%1).\n"
#~ "Remove it from the RAID before deleting it.\n"
#~ msgstr ""
#~ "Устройство (%2) принадлежит RAID (%1).\n"
#~ "Исключите его из RAID перед удалением.\n"

#~ msgid ""
#~ "The device (%2) is used by %1.\n"
#~ "Remove %1 before deleting it.\n"
#~ msgstr ""
#~ "Устройство (%2) используется %1.\n"
#~ "Удалите %1 до удаления устройства.\n"

#~ msgid ""
#~ "The device (%1) cannot be removed since it is a logical partition and \n"
#~ "another logical partition with a higher number is in use.\n"
#~ msgstr ""
#~ "Устройство (%1) не может быть удалено, т.к. это логический раздел и\n"
#~ "используется другой логический раздел с б<b>о</b>льшим номером.\n"

#~ msgid ""
#~ "The selected extended partition contains partitions which are currently "
#~ "mounted:\n"
#~ "%1\n"
#~ "We *strongly* recommend to unmount these partitions before you delete the "
#~ "extended partition.\n"
#~ "Choose Cancel unless you know exactly what you are doing.\n"
#~ msgstr ""
#~ "Выбранный дополнительный раздел содержит смонтированные разделы:\n"
#~ "%1\n"
#~ "Мы *настоятельно* рекомендуем отмонтировать эти разделы до удаления "
#~ "дополнительного раздела.\n"
#~ "Выберите «Отмена», если вы не знаете точно, что делаете.\n"

#~ msgid ""
#~ "\n"
#~ "The selected extended partition contains at least one LVM partition\n"
#~ "assigned to a volume group. Remove all\n"
#~ "partitions from their respective volume groups\n"
#~ "before deleting the extended partition.\n"
#~ msgstr ""
#~ "\n"
#~ "Выбранный дополнительный раздел содержит по крайней мере один раздел "
#~ "LVM,\n"
#~ "входящий в группу томов. Удалите все разделы из соответствующих\n"
#~ "групп томов перед удалением дополнительного раздела.\n"

#~ msgid ""
#~ "\n"
#~ "The selected extended partition contains at least one partition\n"
#~ "that is part of a RAID system. Unassign the\n"
#~ "partitions from their respective RAID systems before\n"
#~ "deleting the extended partition.\n"
#~ msgstr ""
#~ "\n"
#~ "Выбранный дополнительный раздел содержит по крайне мере один раздел, "
#~ "являющийся\n"
#~ "частью RAID. Удалите все разделы из соответствующих систем\n"
#~ "RAID перед удалением дополнительного раздела.\n"

#~ msgid ""
#~ "\n"
#~ "The selected extended partition contains at least one partition\n"
#~ "that is in use. Remove the used volume before\n"
#~ "deleting the extended partition.\n"
#~ msgstr ""
#~ "\n"
#~ "Выбранный дополнительный раздел содержит как минимум один\n"
#~ "используемый раздел. Перед удалением дополнительного раздела\n"
#~ "необходимо удалить используемый том.\n"

#~ msgid "Enter your Password for the Encrypted File System."
#~ msgstr "Введите пароль для зашифрованной файловой системы."

#~ msgid "Do not forget what you enter here!"
#~ msgstr "Не забудьте то, что вы здесь ввели!"

#~ msgid "Empty password allowed."
#~ msgstr "Пустой пароль разрешён."

#~ msgid "Password for Encrypted File System on %1"
#~ msgstr "Пароль для зашифрованной файловой системы на %1"

#~ msgid ""
#~ "Enter your encryption password for\n"
#~ "device %1 mounted on %2.\n"
#~ msgstr ""
#~ "Введите свой пароль шифрования для\n"
#~ "устройства %1, смонтированного в %2.\n"

#~ msgid "Enter your Password for the Encrypted File System"
#~ msgstr "Введите пароль для зашифрованной файловой системы"

#~ msgid "&Skip"
#~ msgstr "Пропу&стить"

#~ msgid ""
#~ "The first and the second version\n"
#~ "of the password do not match!\n"
#~ "Try again.\n"
#~ msgstr ""
#~ "Первый и второй пароль\n"
#~ "не совпадают!\n"
#~ "Попробуйте снова.\n"

#~ msgid ""
#~ "You did not enter a password.\n"
#~ "Try again.\n"
#~ msgstr ""
#~ "Вы не ввели пароль\n"
#~ "Попробуйте снова.\n"

#~ msgid ""
#~ "The password must have at least %1 characters.\n"
#~ "Try again.\n"
#~ msgstr ""
#~ "Длина пароля должна быть не менее %1 символов.\n"
#~ "Попробуйте снова.\n"

#~ msgid "No floating point number."
#~ msgstr "Не является числом с плавающей точкой."

#~ msgid "File system options:"
#~ msgstr "Опции файловой системы:"

#~ msgid ""
#~ "The character '/' is no longer permitted in a volume label.\n"
#~ "Change your volume label so that it does not contain this character.\n"
#~ msgstr ""
#~ "Символ '/' больше нельзя использовать как метку тома.\n"
#~ "Измените метку тома, чтобы она не содержала этот символ.\n"

#~ msgid ""
#~ "<p><b>Mount in /etc/fstab by:</b>\n"
#~ "Normally, a file system to mount is identified in /etc/fstab\n"
#~ "by the device name. This identification can be changed so the file "
#~ "system \n"
#~ "to mount is found by searching for a UUID or a volume label. Not all "
#~ "file \n"
#~ "systems can be mounted by UUID or a volume label. If an option is "
#~ "disabled, \n"
#~ "this is not possible.\n"
#~ msgstr ""
#~ "<p><b>Монтирование в /etc/fstab по:</b>\n"
#~ "Обычно, файловые системы для монтирования определяются в /etc/fstab\n"
#~ "по имени устройства. Идентификация может быть изменена так, чтобы "
#~ "файловая система\n"
#~ "для монтирования могла быть найдена по UUID или метке тома. Не все "
#~ "файловые системы\n"
#~ "могут монтироваться по UUID или метке тома. Если опция отключена, то это "
#~ "не возможно.\n"

#~ msgid ""
#~ "<p><b>Volume Label:</b>\n"
#~ "The name entered in this field is used as the volume label. This usually "
#~ "makes sense only \n"
#~ "when you activate the option for mounting by volume label.\n"
#~ "A volume label cannot contain the / character or spaces.\n"
#~ msgstr ""
#~ "<p><b>Метка тома:</b>\n"
#~ "Имя, указанное в этом поле, используется в качестве метки тома. Обычно "
#~ "это имеет смысл\n"
#~ "только в случае, если активирован параметр монтирования по метке тома.\n"
#~ "В метке тома нельзя использовать символ / или пробелы.\n"

#~ msgid ""
#~ "\n"
#~ "Maximum volume label length for the selected file system\n"
#~ "is %1. Your volume label has been truncated to this size.\n"
#~ msgstr ""
#~ "\n"
#~ "Максимальная длина метки тома для выбранной файловой системы\n"
#~ "составляет %1. Указанная метка тома была обрезана до этой длины.\n"

#~ msgid "File &System"
#~ msgstr "Файловая &система"

#~ msgid "O&ptions..."
#~ msgstr "&Параметры…"

#~ msgid "&Encrypt Device"
#~ msgstr "&Зашифровать устройство"

#~ msgid "Format"
#~ msgstr "Форматировать"

#~ msgid "Do &not format"
#~ msgstr "&Не форматировать"

#~ msgid "&Format"
#~ msgstr "&Форматировать"

#~ msgid "Fs&tab Options"
#~ msgstr "Опции Fs&tab"

#~ msgid "&Mount Point"
#~ msgstr "Точка &монтирования"

#~ msgid ""
#~ "\n"
#~ "The selected partition (%1) is currently mounted on %2.\n"
#~ "If you change parameters (such as the mount point or the file system "
#~ "type),\n"
#~ "your Linux installation might be damaged.\n"
#~ "\n"
#~ "Unmount the partition if possible. If you are unsure,\n"
#~ "we recommend to abort. Do not proceed unless you know\n"
#~ "exactly what you are doing.\n"
#~ "\n"
#~ "Continue?\n"
#~ msgstr ""
#~ "\n"
#~ "Выбранный раздел (%1) сейчас смонтирован в %2.\n"
#~ "Если вы измените параметры (такие как точку монтирования или\n"
#~ "тип файловой системы), ваша установка Linux может быть\n"
#~ "повреждена.\n"
#~ "\n"
#~ "Если вы можете размонтировать раздел, сделайте это сейчас. Если\n"
#~ "вы не уверены, прервите установку. Не продолжайте, если не знаете\n"
#~ "точно, что вы делаете.\n"
#~ "\n"
#~ "Продолжить?\n"

#~ msgid ""
#~ "\n"
#~ "The file system on the partition cannot be shrunk by YaST2.\n"
#~ "Only fat, ext2, ext3, ext4, and reiser allow shrinking of a file system."
#~ msgstr ""
#~ "\n"
#~ "Файловая система в разделе не может быть уменьшена YaST2.\n"
#~ "Уменьшение возможно только для файловых систем fat, ext2, ext3, ext4 и "
#~ "reiser."

#~ msgid ""
#~ "\n"
#~ "The file system on the logical volume cannot be shrunk by YaST2.\n"
#~ "Only fat, ext2, ext3, ext4, and reiser allow shrinking of a file system."
#~ msgstr ""
#~ "\n"
#~ "Файловая система на логическом томе не может быть уменьшена YaST2.\n"
#~ "Уменьшение возможно только для файловых систем fat, ext2, ext3, ext4 и "
#~ "reiser."

#~ msgid "You risk losing data if you shrink this logical volume."
#~ msgstr "Вы рискуете потерять данные, если уменьшите этот логический том."

#~ msgid "Continue?"
#~ msgstr "Продолжить?"

#~ msgid ""
#~ "\n"
#~ "The file system on the selected partition cannot be extended by YaST2.\n"
#~ "Only fat, ext2, ext3, ext4, xfs, and reiser allow extending a file system."
#~ msgstr ""
#~ "\n"
#~ "Файловая система на выбранном разделе не может быть расширена YaST2.\n"
#~ "Можно расширять только файловые системы fat, ext2, ext3, ext4, xfs и "
#~ "reiser."

#~ msgid ""
#~ "\n"
#~ "The file system on the selected logical volume cannot be extended by "
#~ "YaST2.\n"
#~ "Only fat, ext2, ext3, ext4, xfs, and reiser allow extending a file system."
#~ msgstr ""
#~ "\n"
#~ "Файловая система на выбранном логическом томе не может быть расширена "
#~ "YaST2.\n"
#~ "Можно расширять только файловые системы fat, ext2, ext3, ext4, xfs и "
#~ "reiser."

#~ msgid "Continue resizing?"
#~ msgstr "Продолжить изменение размера?"

#~ msgid "You decreased a partition with a reiser file system on it."
#~ msgstr "Вы уменьшили раздел с файловой системой reiser."

#~ msgid "You decreased a logical volume with a reiser file system on it."
#~ msgstr "Вы уменьшили логический том с файловой системой reiser."

#~ msgid ""
#~ "\n"
#~ "It is possible to shrink a reiser file system, but this feature is not\n"
#~ "very thoroughly tested. A backup of your data is recommended.\n"
#~ "\n"
#~ "Shrink the file system now?"
#~ msgstr ""
#~ "\n"
#~ "Можно уменьшить файловую систему reiser, однако последствия\n"
#~ "недостаточно изучены. Рекомендуется сделать резервное копирование "
#~ "данных.\n"
#~ "\n"
#~ "Уменьшить файловую систему?"

#~ msgid ""
#~ "The selected device contains partitions that are currently mounted:\n"
#~ "%1\n"
#~ "We *strongly* recommended to unmount these partitions before deleting the "
#~ "partition table.\n"
#~ "Choose Cancel unless you know exactly what you are doing.\n"
#~ msgstr ""
#~ "Выбранное устройство содержит смонтированные разделы:\n"
#~ "%1\n"
#~ "Мы *настоятельно* рекомендуем отмонтировать эти разделы до удаления "
#~ "таблицы разделов.\n"
#~ "Выберите «Отмена», если вы не знаете точно, что делаете.\n"

#~ msgid ""
#~ "\n"
#~ "The selected device contains at least one LVM partition\n"
#~ "assigned to a volume group. Remove all\n"
#~ "partitions from their respective volume groups\n"
#~ "before deleting the device.\n"
#~ msgstr ""
#~ "\n"
#~ "Выбранное устройство содержит как минимум один раздел LVM,\n"
#~ "входящий в группу томов. Удалите все разделы\n"
#~ "из соответствующих групп томов,\n"
#~ "перед удалением устройства.\n"

#~ msgid ""
#~ "\n"
#~ "The selected device contains at least one partition\n"
#~ "that is part of a RAID system. Unassign the\n"
#~ "partitions from their respective RAID systems before\n"
#~ "deleting the device.\n"
#~ msgstr ""
#~ "\n"
#~ "Выбранное устройство содержит как минимум один раздел,\n"
#~ "являющийся частью RAID-системы. Уберите разделы из\n"
#~ "соответствующих RAID-систем перед удалением\n"
#~ "устройства.\n"

#~ msgid ""
#~ "\n"
#~ "The selected device contains at least one partition\n"
#~ "that is used by another volume. Delete the volume using it\n"
#~ "before deleting the device.\n"
#~ msgstr ""
#~ "\n"
#~ "Выбранное устройство содержит как минимум один раздел,\n"
#~ "используемый другим томом. Удалите использующий его том\n"
#~ "перед удалением устройства.\n"

#~ msgid ""
#~ "<p>Enable automatic snapshots for a Btrfs filesystem with snapper.</p>"
#~ msgstr ""
#~ "<p>Включить автоматические снимки файловой системы Btrfs с помощью "
#~ "snapper.</p>"

#~ msgid "Existing Subvolumes:"
#~ msgstr "Существующие подтома:"

#~ msgid "New Subvolume"
#~ msgstr "Новый подтом"

#~ msgid "Add new"
#~ msgstr "Добавить новый"

#~ msgid "Empty subvolume name not allowed."
#~ msgstr "Пустое имя подтома не допускается."

#~ msgid ""
#~ "Only subvolume names starting with \"%1\" currently allowed!\n"
#~ "Automatically prepending \"%1\" to name of subvolume."
#~ msgstr ""
#~ "Разрешены только имена подтомов, начинающиеся с \"%1\"!\n"
#~ "Приставка \"%1\" добавлена к имени подтома автоматически."

#~ msgid "Subvolume name %1 already exists."
#~ msgstr "Имя подтома %1 уже существует."

#~ msgid "Modifications done so far in this dialog will be lost."
#~ msgstr "Изменения, произведённые в диалоге, будут утеряны."

#~ msgid ""
#~ "<p>\n"
#~ "Create an encrypted file system.\n"
#~ "</p>\n"
#~ msgstr ""
#~ "<p>\n"
#~ "Создать шифрованную файловую систему.\n"
#~ "</p>\n"

#~ msgid ""
#~ "<p>\n"
#~ "Access an encrypted file system.\n"
#~ "</p>\n"
#~ msgstr ""
#~ "<p>\n"
#~ "Доступ к шифрованной файловой системе.\n"
#~ "</p>\n"

#~ msgid ""
#~ "<p>\n"
#~ "Keep in mind that this file system is only protected when it is not\n"
#~ "mounted. Once it is mounted, it is as secure as every other\n"
#~ "Linux file system.\n"
#~ "</p>\n"
#~ msgstr ""
#~ "<p>\n"
#~ "Запомните, что эта файловая система защищена, только когда\n"
#~ "не смонтирована! Когда она смонтирована, она так же\n"
#~ "безопасна, как и любая другая файловая система linux.\n"
#~ "</p>\n"

#~ msgid ""
#~ "<p>\n"
#~ "This mount point corresponds to a temporary filesystem like /tmp or /var/"
#~ "tmp.\n"
#~ "If you leave the encryption password empty, the system will create\n"
#~ "a random password at system startup for you. This means, you will lose "
#~ "all\n"
#~ "data on these filesystems at system shutdown.\n"
#~ "</p>\n"
#~ msgstr ""
#~ "<p>\n"
#~ "Эта точка монтирования соответствует временной файловой системе, такой "
#~ "как /tmp или /var/tmp.\n"
#~ "Если вы оставите пароль шифрования пустым, при запуске система\n"
#~ "автоматически создаст случайный пароль. Это означает, что после "
#~ "завершения\n"
#~ "работы системы все данные в этих файловых системах будут утеряны.\n"
#~ "</p>\n"

#~ msgid ""
#~ "<p>\n"
#~ "If you forget your password, you will lose access to the data on your "
#~ "file system.\n"
#~ "Choose your password carefully. A combination of letters and numbers\n"
#~ "is recommended. To ensure the password was entered correctly,\n"
#~ "enter it twice.\n"
#~ "</p>\n"
#~ msgstr ""
#~ "<p>\n"
#~ "Если вы забудете ваш пароль, вы потеряете доступ к данным файловой\n"
#~ "системы! Выбирайте пароль осторожно. Рекомендуется комбинация букв и\n"
#~ "цифр. Чтобы удостовериться, что пароль был введён правильно,\n"
#~ "введите его дважды.\n"
#~ "</p>\n"

#~ msgid ""
#~ "<p>\n"
#~ "You must distinguish between uppercase and lowercase. A password should "
#~ "have at\n"
#~ "least %1 characters and, as a rule, not contain any special characters\n"
#~ "(e.g., letters with accents or umlauts).\n"
#~ "</p>\n"
#~ msgstr ""
#~ "<p>\n"
#~ "Необходимо учитывать различия между прописными и строчными буквами. "
#~ "Пароль должен состоять как\n"
#~ "минимум из %1 символов и, как правило, не должен содержать специальные "
#~ "символы (например, буквы с ударениями или умляуты).\n"
#~ "  </p>\n"

#~ msgid ""
#~ "<p>\n"
#~ "Possible characters are\n"
#~ "<tt>%1</tt>, blanks, uppercase and lowercase\n"
#~ "letters (<tt>A-Za-Z</tt>), and digits <tt>0</tt> to <tt>9</tt>.\n"
#~ "</p>\n"
#~ msgstr ""
#~ "<p>\n"
#~ "Допустимы символы\n"
#~ "<tt>%1</tt>, пробелы, буквы в верхнем и нижнем регистре\n"
#~ "(<tt>A-Za-Z</tt>) и цифры от <tt>0</tt> до <tt>9</tt>.\n"
#~ "</p>\n"

#~ msgid ""
#~ "<p>\n"
#~ "Do not forget this password!\n"
#~ "</p>"
#~ msgstr ""
#~ "<p>\n"
#~ "Не забудьте этот пароль!\n"
#~ "</p>"

#~ msgid ""
#~ "<p>\n"
#~ "You will need to enter your encryption password.\n"
#~ "</p>\n"
#~ msgstr ""
#~ "<p>\n"
#~ "Вам будет нужно ввести свой пароль шифрования.\n"
#~ "</p>\n"

#~ msgid ""
#~ "<p>\n"
#~ "If the encrypted file system does not contain any system file and "
#~ "therefore is\n"
#~ "not needed for the update, you may select <b>Skip</b>. In this case, the\n"
#~ "file system is not accessed during update.\n"
#~ "</p>\n"
#~ msgstr ""
#~ "<p>\n"
#~ "Если шифрованная файловая система не содержит системных файлов\n"
#~ "и не нуждается в обновлении, можно выбрать <b>Пропустить</b>. В этом "
#~ "случае\n"
#~ "файловая система не доступна в течение обновления.\n"
#~ "</p>\n"

#~ msgid ""
#~ "Warning: With your current setup, your installation\n"
#~ "will encounter problems when booting, because the disk on which  \n"
#~ "your /boot partition is located does not contain a GPT disk label.\n"
#~ "\n"
#~ "It will probably not be possible to boot such a setup.\n"
#~ "\n"
#~ "If you need to use this disk for installation, you should destroy \n"
#~ "the disk label in the expert partitioner.\n"
#~ msgstr ""
#~ "Предупреждение: Согласно текущим настройкам ваша установка\n"
#~ "будет испытывать проблемы при загрузке, т.к. диск, на котором находится\n"
#~ "раздел /boot, не содержит GPT-метки диска .\n"
#~ "\n"
#~ "Возможно, такую установку не удастся загрузить.\n"
#~ "\n"
#~ "Если этот диск необходимо использовать для инсталляции, удалите\n"
#~ "метку диска в экспертных настройках.\n"

#~ msgid ""
#~ "Warning: Your system states that it requires an EFI \n"
#~ "boot setup. Since the selected disk does not contain a \n"
#~ "GPT disk label YaST will create a GPT label on this disk.\n"
#~ "\n"
#~ "You need to mark all partitions on this disk for removal.\n"
#~ msgstr ""
#~ "Внимание: Ваша система утверждает, что необходима установка\n"
#~ "загрузчика EFI. Так как выбранный диск не содержит\n"
#~ "метки диска GPT, YaST создаст эту метку автоматически.\n"
#~ "\n"
#~ "Вам нужно отметить все разделы этого диска для удаления.\n"

#~ msgid "You cannot use the mount point \"%1\" for LVM.\n"
#~ msgstr "Вы не можете использовать точку монтирования \"%1\" для LVM.\n"

#~ msgid "You cannot use the mount point %1 for RAID."
#~ msgstr "Вы не можете использовать точку монтирования %1 для RAID."

#~ msgid ""
#~ "You have selected to not automatically mount at start-up a file system\n"
#~ "that may contain files that the system needs to work properly.\n"
#~ "\n"
#~ "This may cause problems.\n"
#~ "\n"
#~ "Really do this?\n"
#~ msgstr ""
#~ "Вы выбрали не монтировать автоматически при загрузке файловую систему,\n"
#~ "которая может содержать файлы, необходимые для правильной работы "
#~ "системы.\n"
#~ "\n"
#~ "Это может привести к проблемам.\n"
#~ "\n"
#~ "Действительно сделать это?\n"

#~ msgid ""
#~ "You have set a file system as mountable by users. The file system\n"
#~ "may contain files that need to be executable.\n"
#~ "\n"
#~ "This usually causes problems.\n"
#~ "\n"
#~ "Really do this?\n"
#~ msgstr ""
#~ "Вы настроили файловую систему как монтируемую пользователями. Файловая\n"
#~ "система может содержать файлы, которым нужно быть исполняемыми.\n"
#~ "\n"
#~ "Это обычно приводит к проблемам.\n"
#~ "\n"
#~ "Действительно сделать это?\n"

#  translators: error message
#~ msgid "Mount point must not be empty."
#~ msgstr "Точка монтирования не должна быть пустой."

#~ msgid "Swap devices must have swap as mount point."
#~ msgstr "Устройства подкачки должны иметь точку монтирования swap."

#~ msgid "Only swap devices may have swap as mount point."
#~ msgstr "Только устройства подкачки могут иметь точку монтирования swap."

#~ msgid ""
#~ "FAT filesystem used for system mount point (/, /usr, /opt, /var, /home).\n"
#~ "This is not possible."
#~ msgstr ""
#~ "Файловая система FAT использована для системной точки монтирования (/, /"
#~ "usr, /opt, /var, /home).\n"
#~ "Это невозможно."

#~ msgid ""
#~ "Invalid character in mount point. Do not use \"`'!\"%#\" in a mount point."
#~ msgstr ""
#~ "Неверный символ в точке монтирования. Не используйте \"`'!\"%#\" в точке "
#~ "монтирования."

#~ msgid ""
#~ "You cannot use any of the following mount points:\n"
#~ "/bin, /dev, /etc, /lib, /lib64, /lost+found, /mnt, /proc, /sbin, /sys,\n"
#~ "/var/adm/mnt\n"
#~ msgstr ""
#~ "Нельзя использовать любую из следующих точек монтирования:\n"
#~ "/bin, /dev, /etc, /lib, /lib64, /lost+found, /mnt, /proc, /sbin, /sys,\n"
#~ "/var/adm/mnt\n"

#~ msgid "Your mount point must start with a \"/\" "
#~ msgstr "Точка монтирования должна начинаться с \"/\" "

#~ msgid ""
#~ "It is not allowed to assign the mount point swap\n"
#~ "to a device without a swap file system."
#~ msgstr ""
#~ "Не разрешается назначать точку монтирования swap\n"
#~ "устройству без файловой системы swap."

#~ msgid ""
#~ "Your partition is too small to use %1.\n"
#~ "The size you entered (after rounding up) is %2.\n"
#~ "The minimum size for this file system is %3.\n"
#~ msgstr ""
#~ "Раздел слишком мал для использования %1.\n"
#~ "Введённый размер (после округления) %2.\n"
#~ "Минимальный размер для этой файловой системы %3.\n"

#~ msgid ""
#~ "It is not allowed to assign a mount point\n"
#~ "to a device with nonexistent or unknown file system."
#~ msgstr ""
#~ "Не разрешается назначать точку монтирования устройству\n"
#~ "с несуществующей или неизвестной файловой системой."

#~ msgid ""
#~ "\n"
#~ "WARNING:\n"
#~ "\n"
#~ "This file system is not supported in %1;.\n"
#~ "It is completely untested and might not be well-integrated \n"
#~ "in the system.  Do not report bugs against this file system \n"
#~ "if it does not work properly or at all.\n"
#~ "\n"
#~ "Really use this file system?\n"
#~ msgstr ""
#~ "\n"
#~ "ВНИМАНИЕ:\n"
#~ "\n"
#~ "Эта файловая система не поддерживается в %1;.\n"
#~ "Она совсем не тестировалась и может неправильно интегрироваться\n"
#~ "в систему. Не сообщайте об ошибках в этой файловой системе,\n"
#~ "если она работает неправильно или не работает совсем.\n"
#~ "\n"
#~ "Действительно использовать эту файловую систему?\n"

#~ msgid "It is not possible to resize the file system while it is mounted."
#~ msgstr "Невозможно изменить размер файловой системы, пока она смонтирована."

#~ msgid "Provide Crypt &Passwords..."
#~ msgstr "Указать &пароль шифрования…"

#~ msgid "Configure &Multipath..."
#~ msgstr "Настроить &Multipath..."

#~ msgid "Available Storage on %1"
#~ msgstr "Доступные устройства хранения %1"

#~ msgid ""
#~ "<p>This view shows all storage devices\n"
#~ "available.</p>"
#~ msgstr ""
#~ "<p>Здесь показаны все доступные\n"
#~ "устройства хранения.</p>"

#~ msgid ""
#~ "<p>By double clicking a table entry,\n"
#~ "you navigate to the view with detailed information about the\n"
#~ "device.</p>\n"
#~ msgstr ""
#~ "<p>Двойным кликом на записи таблицы\n"
#~ "вы переключитесь на вид с детальной информацией об устройстве.</p>\n"

#~ msgid ""
#~ "<p>By selecting a table entry you can\n"
#~ "navigate to the view with detailed information about the device.</p>"
#~ msgstr ""
#~ "<p>Выделив запись таблицы, вы переключитесь\n"
#~ "на вид с детальной информацией об устройстве.</p>"

#~ msgid ""
#~ "Rescaning disks cancels all current changes.\n"
#~ "Really rescan disks?"
#~ msgstr ""
#~ "Пересканирование дисков отменит все текущие изменения.\n"
#~ "Действительно пересканировать диски?"

#~ msgid ""
#~ "Calling multipath configuration cancels all current changes.\n"
#~ "Really call multipath configuration?\n"
#~ msgstr ""
#~ "Вызов настройки multipath отменит все текущие изменения.\n"
#~ "Действительно вызвать настройку multipath?\n"

#~ msgid "Edit Btrfs %1"
#~ msgstr "Редактировать btrfs %1"

#~ msgid "<p>Change the devices that are used by the Btrfs volume.</p>"
#~ msgstr "<p>Измените устройства, используемые томом Btrfs.</p>"

#~ msgid "Unused Devices:"
#~ msgstr "Неиспользуемые устройства:"

#~ msgid "Resize Btrfs Volume %1"
#~ msgstr "Изменить размер тома btrfs %1"

#~ msgid "No Btrfs device selected."
#~ msgstr "Не выбрано Btrfs-устройство."

#~ msgid ""
#~ "The Btrfs %1 is in use. It cannot be\n"
#~ "edited. To edit %1, make sure it is not used."
#~ msgstr ""
#~ "Btrfs %1 используется и не может быть отредактировано.\n"
#~ "Для редактирования %1 убедитесь, что он не используется."

#~ msgid "Failed to remove some physical devices."
#~ msgstr "Не удалось удалить некоторые физические устройства."

#~ msgid "Edit"
#~ msgstr "Редактировать"

#~ msgid "<p>This view shows all Btrfs volumes.</p>"
#~ msgstr "<p>Здесь показаны все тома Btrfs.</p>"

#~ msgid ""
#~ "<p>This view shows detailed information about the\n"
#~ "selected Btrfs volume.</p>\n"
#~ msgstr ""
#~ "<p>Здесь показана детальная информация о выбранном томе Btrfs.</p>\n"

#~ msgid ""
#~ "<p>This view shows all devices used by the\n"
#~ "selected Btrfs volume.</p>\n"
#~ msgstr ""
#~ "<p>Здесь показаны все устройства, используемые выбранным томом Btrfs.</"
#~ "p>\n"

#~ msgid "Btrfs Device: %1"
#~ msgstr "Устройство btrfs: %1"

#~ msgid "Format partition"
#~ msgstr "Форматировать раздел"

#~ msgid "Do not format partition"
#~ msgstr "Не форматировать раздел"

#~ msgid "Do not mount partition"
#~ msgstr "Не монтировать раздел"

#~ msgid "Mount partition"
#~ msgstr "Монтировать раздел"

#~ msgid "Crypt files must be encrypted."
#~ msgstr "Файлы шифра должны быть зашифрованы."

#~ msgid ""
#~ "You chose to create the crypt file, but did not specify\n"
#~ "that it should be formatted. This does not make sense.\n"
#~ "\n"
#~ "Also check the format option.\n"
#~ msgstr ""
#~ "Вы выбрали создать шифрованный файл, но не указали, что\n"
#~ "его следует форматировать. Это не имеет смысла.\n"
#~ "\n"
#~ "Проверьте также опцию формата.\n"

#~ msgid "Crypt files require a mount point."
#~ msgstr "Файлам шифра нужна точка монтирования."

#~ msgid "Tmpfs requires a mount point."
#~ msgstr "Tmpfs нужна точка монтирования."

#~ msgid ""
#~ "<p>\n"
#~ "Keep in mind that this file system is only protected when it is not\n"
#~ "mounted. Once it is mounted, it is as secure as every other\n"
#~ "Linux file system.\n"
#~ "</p>"
#~ msgstr ""
#~ "<p>\n"
#~ "Запомните, что эта файловая система защищена, только когда\n"
#~ "не смонтирована! Когда она смонтирована, она так же\n"
#~ "безопасна, как и любая другая файловая система Linux.\n"
#~ "</p>"

#~ msgid ""
#~ "<p>\n"
#~ "The file system used for this volume is swap. You can leave the "
#~ "encryption \n"
#~ "password empty, but then the swap device cannot be used for hibernating\n"
#~ "(suspend to disk).\n"
#~ "</p>\n"
#~ msgstr ""
#~ "<p>\n"
#~ "Файловая система, используемая на этом томе — swap. Вы можете оставить "
#~ "пароль\n"
#~ "шифрования пустым, но тогда устройство подкачки не может быть "
#~ "использовано для\n"
#~ "гибернации (засыпания на диск).\n"
#~ "</p>\n"

#~ msgid "All data stored on the volume will be lost!"
#~ msgstr "Все данные, хранящиеся на этом томе, будут потеряны!"

#~ msgid ""
#~ "\n"
#~ "You cannot resize the selected partition because the file system\n"
#~ "on this partition does not support resizing.\n"
#~ msgstr ""
#~ "\n"
#~ "Размер выбранного раздела изменить нельзя, поскольку файловая система\n"
#~ "этого раздела не поддерживает изменение размера.\n"

#~ msgid ""
#~ "Partition %1 cannot be resized\n"
#~ "because the filesystem seems to be inconsistent.\n"
#~ msgstr ""
#~ "Не удаётся изменить размер раздела %1,\n"
#~ "так как нарушена целостность файловой системы.\n"

#~ msgid "Output of %1"
#~ msgstr "Вывод %1"

#~ msgid "Edit DM %1"
#~ msgstr "Редактировать DM %1"

#~ msgid "No DM device selected."
#~ msgstr "Не выбрано DM-устройство."

#~ msgid ""
#~ "The DM %1 is in use. It cannot be\n"
#~ "edited. To edit %1, make sure it is not used."
#~ msgstr ""
#~ "DM %1 используется и не может быть отредактировано.\n"
#~ "Для редактирования %1 убедитесь, что оно не используется."

#~ msgid "Device Mapper (DM)"
#~ msgstr "Device Mapper (DM)"

#~ msgid ""
#~ "<p>This view shows all Device Mapper devices except for those already \n"
#~ "included in some other view. Therefore multipath disks,\n"
#~ "BIOS RAIDs and LVM logical volumes are not shown here.</p>\n"
#~ msgstr ""
#~ "<p>Здесь показаны все устройства Device Mapper, кроме уже включённых\n"
#~ "в какой-нибудь другой вид. Поэтому диски multipath,\n"
#~ "BIOS RAIDы и логические тома LVM здесь не показаны.</p>\n"

#~ msgid ""
#~ "<p>This view shows detailed information about the\n"
#~ "selected Device Mapper device.</p>"
#~ msgstr ""
#~ "<p>Здесь показана детальная информация о\n"
#~ "выбранном устройстве Device Mapper.</p>"

#~ msgid ""
#~ "<p>This view shows all devices used by the\n"
#~ "selected Device Mapper device.</p>"
#~ msgstr ""
#~ "<p>Здесь показаны все устройства, используемые\n"
#~ "выбранным устройством Device Mapper.</p>"

#~ msgid "DM Device: %1"
#~ msgstr "Устройство DM: %1"

#~ msgid "Add RAID"
#~ msgstr "Добавить RAID"

#~ msgid "Save Device Graph..."
#~ msgstr "Сохранить карту устройств…"

#~ msgid "<p>This view shows a graph of devices.</p>"
#~ msgstr "<p>Здесь показана карта устройств.</p>"

#~ msgid "<p>This view shows a graph of mount points.</p>"
#~ msgstr "<p>Здесь показана карта точек монтирования.</p>"

#~ msgid "Start Cylinder"
#~ msgstr "Начальный цилиндр"

#~ msgid "End Cylinder"
#~ msgstr "Конечный цилиндр"

#~ msgid "Add Partition on %1"
#~ msgstr "Добавить раздел на %1"

#~ msgid "Edit Partition %1"
#~ msgstr "Редактировать раздел %1"

#~ msgid "Cannot create partition table on LDL formatted DASD."
#~ msgstr "Невозможно создать таблицу разделов на LDL-форматированном DASD."

#~ msgid "Select new partition table type for %1."
#~ msgstr "Выберите новый тип таблицы разделов для %1."

#~ msgid ""
#~ "Really create new partition table on %1? This will delete all data\n"
#~ "on %1 and all RAIDs and Volume Groups using partitions on %1."
#~ msgstr ""
#~ "Действительно создать новую таблицу разделов на %1? Это удалит все "
#~ "данные\n"
#~ "на %1 и всех RAIDах и группах томов, использующих разделы на %1."

#~ msgid "No disk selected."
#~ msgstr "Не выбран диск."

#~ msgid "Really delete BIOS RAID %1?"
#~ msgstr "Действительно удалить BIOS RAID %1?"

#~ msgid "Really delete Partitioned RAID %1?"
#~ msgstr "Действительно удалить размеченный RAID %1?"

#~ msgid "It is not possible to create a partition on %1."
#~ msgstr "Невозможно создать раздел на %1."

#~ msgid "No partition selected."
#~ msgstr "Не выбран раздел."

#~ msgid ""
#~ "The partition %1 is in use. It cannot be\n"
#~ "edited. To edit %1, make sure it is not used."
#~ msgstr ""
#~ "Раздел %1 используется. Он не может быть отредактирован.\n"
#~ "Для редактирования %1 убедитесь, что он не используется."

#~ msgid ""
#~ "The partition %1 is in use. It cannot be\n"
#~ "resized. To resize %1, make sure it is not used."
#~ msgstr ""
#~ "Раздел %1 используется. Его размер не может быть изменён.\n"
#~ "Для изменения размера%1 убедитесь, что он не используется."

#~ msgid ""
#~ "Running dasdfmt deletes all data on the disk.\n"
#~ "Really execute dasdfmt on disk %1?\n"
#~ msgstr ""
#~ "Запуск dasdfmt удаляет все данные на диске.\n"
#~ "Действительно запустить dasdfmt на диске %1?\n"

#~ msgid ""
#~ "The disk is no longer marked for dasdfmt.\n"
#~ "\n"
#~ "Partitions currently present on this disk are again\n"
#~ "displayed.\n"
#~ msgstr ""
#~ "Диск более не помечен для dasdfmt.\n"
#~ "\n"
#~ "Существующие на нём разделы опять\n"
#~ "отображаются.\n"

#~ msgid "Add Partition"
#~ msgstr "Добавить раздел"

#~ msgid "Move"
#~ msgstr "Сдвинуть"

#~ msgid "Resize"
#~ msgstr "Изменить размер"

#~ msgid ""
#~ "<p>This view shows all hard disks including\n"
#~ "iSCSI disks, BIOS RAIDs and multipath disks and their partitions.</p>\n"
#~ msgstr ""
#~ "<p>Здесь показаны все жёсткие диски, включая\n"
#~ "диски iSCSI, BIOS RAIDы, диски multipath и их разделы.</p>\n"

#~ msgid "Health Test (SMART)..."
#~ msgstr "Проверка исправности (SMART)..."

#~ msgid "Properties (hdparm)..."
#~ msgstr "Свойства (hdparm)..."

#~ msgid ""
#~ "<p>This view shows detailed information about the\n"
#~ "selected hard disk.</p>"
#~ msgstr ""
#~ "<p>Здесь показана детальная информация\n"
#~ "о выбранном жёстком диске.</p>"

#~ msgid "SMART is not available for this disk."
#~ msgstr "SMART недоступен для этого диска."

#~ msgid "hdparm is not available for this disk."
#~ msgstr "hdparm недоступен для этого диска."

#~ msgid "Execute dasd&fmt on the DASD Device"
#~ msgstr "Запустить dasd&fmt на устройстве DASD"

#~ msgid ""
#~ "<p>This view shows all partitions of the selected\n"
#~ "hard disk. If the hard disk is used by e.g. BIOS RAID or multipath, no\n"
#~ "partitions are shown here.</p>\n"
#~ msgstr ""
#~ "<p>Здесь показаны все разделы выбранного\n"
#~ "жёсткого диска. Если жёсткий диск используется в BIOS RAID или "
#~ "multipath,\n"
#~ "то разделы здесь не показываются.</p>\n"

#~ msgid ""
#~ "<p>This view shows all devices used by the\n"
#~ "selected hard disk. The view is only available for BIOS RAIDs, "
#~ "partitioned\n"
#~ "software RAIDs and multipath disks.</p>\n"
#~ msgstr ""
#~ "<p>Здесь показаны все устройства, используемые\n"
#~ "выбранным жёстким диском. Вид доступен только для BIOS RAIDов,\n"
#~ "размеченных программных RAIDов и дисков multipath.</p>\n"

#~ msgid "Hard Disk: %1"
#~ msgstr "Жесткий диск: %1"

#~ msgid ""
#~ "<p>This view shows detailed information about the\n"
#~ "selected partition.</p>"
#~ msgstr ""
#~ "<p>Здесь показана детальная информация о\n"
#~ "выбранном разделе.</p>"

#~ msgid ""
#~ "<p>You can choose whether the existing system\n"
#~ "volumes, e.g. / and /usr, will be formatted during the\n"
#~ "installation. Non-system volumes, e.g. /home, will not be formatted.</p>"
#~ msgstr ""
#~ "<p>Вы можете выбрать, форматировать ли существующие\n"
#~ "системные тома, например, / и /usr, во время установки.\n"
#~ "Несистемные тома, например, /home, отформатированы не будут.</p>"

#~ msgid "No previous system with mount points was detected."
#~ msgstr "Предыдущей системы с точками монтирования обнаружено не было."

#  progress step label
#~ msgid "Wrong Password Provided."
#~ msgstr "Введён неверный пароль."

#~ msgid "Really delete %1?"
#~ msgstr "Действительно удалить %1?"

#~ msgid ""
#~ "\n"
#~ "Should the loop file %1 also be removed?\n"
#~ msgstr ""
#~ "\n"
#~ "Следует ли также удалить петлевой файл %1 ?\n"

#~ msgid "Unallocated"
#~ msgstr "Незанято"

#~ msgid "<p>No changes to storage settings.</p>"
#~ msgstr "<p>Нет изменений в настройках устройств хранения.</p>"

#~ msgid "<p>Storage settings:</p>"
#~ msgstr "<p>Настройки устройств хранения:</p>"

#~ msgid ""
#~ "\n"
#~ "<p><b>Path Name of Loop File:</b><br>This must be an absolute path to the "
#~ "file\n"
#~ "containing the data for the encrypted loop device to set up.</p>\n"
#~ msgstr ""
#~ "\n"
#~ "<p><b>Путь к петлевому файлу:</b><br> Это должен быть абсолютный путь к "
#~ "файлу,\n"
#~ "содержащему данные для устанавливаемого шифрованного петлевого устройства."
#~ "</p>\n"

#~ msgid ""
#~ "\n"
#~ "<p><b>Create Loop File:</b><br>If this is checked, the file will be "
#~ "created\n"
#~ "with the size given in the next field. <b>NOTE:</b> If the file already\n"
#~ "exists, all data in it is lost.</p>\n"
#~ msgstr ""
#~ "\n"
#~ "<p><b>Создать петлевой файл:</b><br>Если это отмечено, будет создан \n"
#~ "файл с размером, указанным в следующем поле. <b>ЗАМЕТЬТЕ:</b> Если \n"
#~ "файл уже существует, все данные в нем будут потеряны.</p>\n"

#~ msgid ""
#~ "\n"
#~ "<p><b>Size:</b><br>This is the size of the loop file.  The file system\n"
#~ "created in the encrypted loop device will have this size.</p>\n"
#~ msgstr ""
#~ "\n"
#~ "<p><b>Размер:</b><br>Это размер петлевого файла. Файловая система,\n"
#~ "созданная в зашифрованном петлевом устройстве, будет иметь этот размер.</"
#~ "p>\n"

#~ msgid ""
#~ "\n"
#~ "<p><b>NOTE:</b> During installation, YaST cannot carry out consistency\n"
#~ "checks of file size and path names because the file system is not\n"
#~ "accessible. It will be created at the end of the installation. Be\n"
#~ "careful when providing the size and path name.</p>\n"
#~ msgstr ""
#~ "\n"
#~ "<p><b>ПРИМЕЧАНИЕ:</b>При установке YaST не может проверить "
#~ "непротиворечивость\n"
#~ "размера файла и путей, так как файловая система недоступна.\n"
#~ "Она будет создана в конце установки.\n"
#~ "Будьте осторожны при введении размера и пути.</p>\n"

#~ msgid "Path Name of Loop File"
#~ msgstr "Путь к петлевому файлу"

#~ msgid "Browse..."
#~ msgstr "Обзор..."

#~ msgid "Create Loop File"
#~ msgstr "Создать петлевой файл"

#~ msgid ""
#~ "The file name \"%1\" is invalid.\n"
#~ "Use an absolute path name.\n"
#~ msgstr ""
#~ "Имя файла \"%1\" не верно.\n"
#~ "Используйте абсолютный путь к файлу.\n"

#~ msgid "The size entered is invalid. Enter a size of at least %1."
#~ msgstr "Введённый размер неверен. Введите размер как минимум %1."

#~ msgid ""
#~ "The file name \"%1\" does not exist\n"
#~ "and the flag for create is off. Either use an existing file or activate\n"
#~ "the create flag."
#~ msgstr ""
#~ "Файл с именем \"%1\" не существует\n"
#~ "и флаг для создания выключен. Либо используйте существующий файл, либо \n"
#~ "активируйте флаг."

#~ msgid "Add Crypt File"
#~ msgstr "Добавить шифрованный файл"

#~ msgid "Edit Crypt File %1"
#~ msgstr "Редактировать шифрованный файл %1"

#~ msgid "No crypt file selected."
#~ msgstr "Не выбран шифрованный файл."

#~ msgid ""
#~ "The Crypt File %1 is in use. It cannot be\n"
#~ "edited. To edit %1, make sure it is not used."
#~ msgstr ""
#~ "Шифрованный файл %1 используется. Он не может быть отредактирован.\n"
#~ "Для редактирования %1 убедитесь, что он не используется."

#~ msgid "Add Crypt File..."
#~ msgstr "Добавить шифрованный файл..."

#~ msgid "<p>This view shows all crypt files.</p>"
#~ msgstr "<p>Здесь показаны все шифрованные файлы.</p>"

#~ msgid "Crypt File: %1"
#~ msgstr "Шифрованный файл: %1"

#~ msgid ""
#~ "<p>This view shows detailed information of the\n"
#~ "selected crypt file.</p>"
#~ msgstr ""
#~ "<p>Здесь показана детальная информация о\n"
#~ "выбранном шифрованном файле.</p>"

#~ msgid "The name for the volume group is longer than 128 characters."
#~ msgstr "Имя группы томов длиннее 128 символов."

#~ msgid "The name for the volume group must not start with a \"-\"."
#~ msgstr "Имя группы томов не должно начинаться с \"-\"."

#~ msgid ""
#~ "The name for the logical volume contains illegal characters. Allowed\n"
#~ "are alphanumeric characters, \".\", \"_\", \"-\" and \"+\"."
#~ msgstr ""
#~ "Имя логического тома содержит недопустимые символы.\n"
#~ "Разрешены буквы, цифры, \".\", \"_\", \"-\" и \"+\"."

#~ msgid ""
#~ "A logical volume named \"%1\" already exists\n"
#~ "in volume group \"%2\"."
#~ msgstr ""
#~ "Логический том с именем \"%1\" уже существует\n"
#~ "в группе томов \"%2\"."

#~ msgid ""
#~ "<p>Enter the name and physical extent size of the new volume group.</p>"
#~ msgstr "<p>Введите имя и физический размер новой группы томов.</p>"

#~ msgid "<p>Select the physical volumes the volume group should contain.</p>"
#~ msgstr ""
#~ "<p>Выберите физические тома, которые должна содержать группа томов.</p>"

#~ msgid "Available Physical Volumes:"
#~ msgstr "Доступные физические тома:"

#~ msgid "Selected Physical Volumes:"
#~ msgstr "Выбранные физические тома:"

#~ msgid "<p>Change the devices that are used for the volume group.</p>"
#~ msgstr "<p>Измените устройства, используемые для группы томов.</p>"

#~ msgid ""
#~ "<p>Enter the size as well as the number and size\n"
#~ "of stripes for the new logical volume. The number of stripes cannot be "
#~ "higher\n"
#~ "than the number of physical volumes of the volume group.</p>"
#~ msgstr ""
#~ "<p>Укажите размер, а также количество и размер полос\n"
#~ "для нового логического тома. Количество полос не может быть выше\n"
#~ "количества физических томов в группе томов.</p>"

#~ msgid ""
#~ "<p>So called <b>Thin Volumes</b> can created\n"
#~ "with arbitrary volume size. The space required is taken on demand from "
#~ "the \n"
#~ "assigned <b>Thin Pool</b>. So one can create Thin Volume of a size "
#~ "larger\n"
#~ "than the Thin Pool. Of course when there is really data written to a "
#~ "Thin\n"
#~ "Volume, the assigned Thin Pool must be able to meet this space "
#~ "requirement.\n"
#~ "Thin Volumes cannot have a Stripe Count."
#~ msgstr ""
#~ "<p>Так называемые <b>тонкие тома</b> можно создавать произвольного "
#~ "размера.\n"
#~ "Необходимое место берётся при необходимости из назначенного <b>тонкого "
#~ "пула</b>.\n"
#~ "Поэтому можно создать тонкий том с размером больше, чем пул. Разумеется, "
#~ "при\n"
#~ "реальной записи данных на тонкий том в назначенном пуле должно быть "
#~ "достаточно\n"
#~ "места. Токие тома не имеют счётчика полос."

#~ msgid "Add Logical volume %1 on %2"
#~ msgstr "Добавить логический том %1 к %2"

#~ msgid ""
#~ "<p>You can declare the logical volume as a <b>Normal Volume</b>.\n"
#~ "This is the default and means plain LVM Volumes like all volumes were "
#~ "before the feature of <b>Thin Provisioning</b> existed.\n"
#~ "If in doubt this is most probably the right choice</p>"
#~ msgstr ""
#~ "<p>Вы можете указать, что логический том является <b>нормальным томом</"
#~ "b>.\n"
#~ "Это значение по умолчанию и означает простые LVM-тома, какими они были до "
#~ "существования <b>Тонкого распределения</b>.\n"
#~ "Если вы сомневаетесь, то это вероятнее всего правильный вариант.</p>"

#~ msgid ""
#~ "<p>You can declare the logical volume as a <b>Thin Pool</b>.\n"
#~ "This means <b>Thin Volumes</b> allocate their needed space on demand from "
#~ "such a pool.</p>"
#~ msgstr ""
#~ "<p>Вы можете указать, что логический том является <b>тонким пулом</b>.\n"
#~ "Это означает, что при необходимости <b>тонкие тома</b> будут "
#~ "резервировать на нём место.</p>"

#~ msgid ""
#~ "<p>You can declare the logical volume as a <b>Thin Volume</b>.\n"
#~ "This means the volume allocates needed space on demand from a <b>Thin "
#~ "Pool</b>.</p>"
#~ msgstr ""
#~ "<p>Вы можете указать, что логический том является <b>тонким томом</b>.\n"
#~ "Это означает, что том будет при необходимости резервировать место из "
#~ "<b>тонкого пула</b>.</p>"

#~ msgid "Add Logical Volume on %1"
#~ msgstr "Добавить логический том к %1"

#~ msgid "Edit Logical Volume %1 on %2"
#~ msgstr "Редактировать логический том %1 в %2"

#~ msgid "No volume group selected."
#~ msgstr "Группа томов не выбрана."

#~ msgid "Really delete the volume group \"%1\"?"
#~ msgstr "Действительно удалить группу томов \"%1\"?"

#~ msgid "Deleting volume group \"%1\" failed."
#~ msgstr "Сбой удаления группы томов \"%1\"."

#~ msgid "No logical volume selected."
#~ msgstr "Логический том не выбран."

#~ msgid ""
#~ "The volume %1 is in use. It cannot be\n"
#~ "edited. To edit %1, make sure it is not used."
#~ msgstr ""
#~ "Том %1 используется и не может быть отредактирован.\n"
#~ "Для редактирования %1 убедитесь, что он не используется."

#~ msgid ""
#~ "<p>This view shows all LVM volume groups and\n"
#~ "their logical volumes.</p>"
#~ msgstr ""
#~ "<p>Здесь показаны все группы томов LVM и\n"
#~ "их логические тома.</p>"

#~ msgid ""
#~ "<p>This view shows detailed information about the\n"
#~ "selected volume group.</p>"
#~ msgstr ""
#~ "<p>Здесь показана детальная информация о\n"
#~ "выбранной группе томов.</p>"

#~ msgid ""
#~ "<p>This view shows all logical volumes of the\n"
#~ "selected volume group.</p>"
#~ msgstr ""
#~ "<p>Здесь показаны все логические тома\n"
#~ "выбранной группы томов.</p>"

#~ msgid ""
#~ "<p>This view shows all physical volumes used by\n"
#~ "the selected volume group.</p>"
#~ msgstr ""
#~ "<p>Здесь показаны все физические тома,\n"
#~ "используемые выбранной группой томов.</p>"

#~ msgid "Volume Group: %1"
#~ msgstr "Группа томов: %1"

#~ msgid "Logical Volume: %1"
#~ msgstr "Логического том: %1"

#~ msgid ""
#~ "<p>This view shows detailed information about the\n"
#~ "selected logical volume.</p>"
#~ msgstr ""
#~ "<p>Здесь показана детальная информация о\n"
#~ "выбранном логическом томе.</p>"

#~ msgid "<p>Here you can see the partitioning summary.</p>"
#~ msgstr "<p>Тут вы видите обзор разметки.</p>"

#~ msgid ": Summary"
#~ msgstr ": Заключение"

#~ msgid "For %1, select at least %2 device."
#~ msgstr "Для %1 выберите хотя бы %2 устройство."

#~ msgid "<p>Select the RAID type for the new RAID.</p>"
#~ msgstr "<p>Выберите тип RAID для нового RAIDа.</p>"

#~ msgid ""
#~ "<p>Add partitions to your RAID. According to\n"
#~ "the RAID type, the usable disk size is the sum of these partitions "
#~ "(RAID0), the size\n"
#~ "of the smallest partition (RAID 1), or (N-1)*smallest partition (RAID 5)."
#~ "</p>\n"
#~ msgstr ""
#~ "<p><b>Добавить разделы в RAID.</b> В зависимости от\n"
#~ "типа RAID, размер диска — это сумма этих разделов (RAID0), размер\n"
#~ "наименьшего раздела (RAID 1) или (N-1)*наименьший раздел (RAID 5).</p>\n"

#~ msgid ""
#~ "<p>Generally, the partitions should be on different drives,\n"
#~ "to get the redundancy and performance you want.</p>\n"
#~ msgstr ""
#~ "<p>Обычно разделы должны быть на разных дисках,\n"
#~ "чтобы получить необходимую избыточность и производительность..</p>\n"

#~ msgid "Parity Algorithm:"
#~ msgstr "Алгоритм чётности:"

#~ msgid ""
#~ "For further details regarding the parity \n"
#~ "algorithm please look at the man page for mdadm (man mdadm).\n"
#~ msgstr ""
#~ "Более подробные сведения об алгоритмах чётности \n"
#~ "приведены на странице руководства mdadm (man mdadm).\n"

#~ msgid "Parity &Algorithm"
#~ msgstr "&Алгоритм чётности"

#~ msgid "RAID Options"
#~ msgstr "Опции RAID"

#~ msgid "<p>Change the devices that are used for the RAID.</p>"
#~ msgstr "<p>Измените устройства, используемые для RAID.</p>"

#~ msgid "Add RAID %1"
#~ msgstr "Добавить RAID %1"

#~ msgid "Edit RAID %1"
#~ msgstr "Редактировать RAID %1"

#~ msgid ""
#~ "\n"
#~ "Raid %1 cannot be modified because it is in inactive state.\n"
#~ "This normally means the subset of raid devices is too small\n"
#~ "for the raid to be usable.\n"
#~ msgstr ""
#~ "\n"
#~ "Невозможно изменить raid %1, поскольку он неактивен.\n"
#~ "Обычно это означает, что подмножество устройств raid слишком\n"
#~ "мало для использования raid.\n"

#~ msgid "No RAID selected."
#~ msgstr "Не выбран RAID."

#~ msgid ""
#~ "The RAID %1 is in use. It cannot be\n"
#~ "edited. To edit %1, make sure it is not used."
#~ msgstr ""
#~ "RAID %1 используется. Он не может быть отредактирован.\n"
#~ "Для редактирования %1 убедитесь, что он не используется."

#~ msgid "<p>This view shows all RAIDs except BIOS RAIDs.</p>"
#~ msgstr "<p>Здесь показаны все RAIDы, кроме BIOS RAIDов.</p>"

#~ msgid ""
#~ "<p>This view shows detailed information about the\n"
#~ "selected RAID.</p>"
#~ msgstr ""
#~ "<p>Здесь показана детальная информация\n"
#~ "о выбранном RAID.</p>"

#~ msgid ""
#~ "<p>This view shows all devices used by the\n"
#~ "selected RAID.</p>"
#~ msgstr ""
#~ "<p>Здесь показаны все устройства, используемые\n"
#~ "выбранным RAID.</p>"

#~ msgid "RAID: %1"
#~ msgstr "RAID: %1"

#~ msgid "Mount by"
#~ msgstr "Монтировать по"

#~ msgid "Used by"
#~ msgstr "Используется"

#~ msgid "Cylinder information"
#~ msgstr "Информация о цилиндрах"

#~ msgid "Fibre Channel information"
#~ msgstr "Информация Fibre Channel"

#~ msgid "Encryption"
#~ msgstr "Шифрование"

#~ msgid "Optimal"
#~ msgstr "Оптимально"

#~ msgid "Cylinder"
#~ msgstr "По цилиндрам"

#~ msgid "Default File System"
#~ msgstr "Файловая система по умолчанию"

#~ msgid "Alignment of Newly Created Partitions"
#~ msgstr "Выравнивание создаваемых разделов"

#~ msgid "Show Storage Devices by"
#~ msgstr "Показывать устройства хранения по"

#~ msgid "Visible Information on Storage Devices"
#~ msgstr "Видимая информация об устройствах хранения"

#~ msgid ""
#~ "<p>This view shows general storage\n"
#~ "settings:</p>"
#~ msgstr ""
#~ "<p>Здесь показаны основные настройки\n"
#~ "хранения:</p>"

#~ msgid ""
#~ "<p><b>Default Mount by</b> gives the mount by\n"
#~ "method for newly created file systems. <i>Device Name</i> uses the "
#~ "kernel\n"
#~ "device name, which is not persistent. <i>Device ID</i> and <i>Device "
#~ "Path</i>\n"
#~ "use names generated by udev from hardware information. These should be\n"
#~ "persistent but unfortunately this is not always true. Finally <i>UUID</i> "
#~ "and\n"
#~ "<i>Volume Label</i> use the file systems UUID and label.</p>\n"
#~ msgstr ""
#~ "<p><b>Монтировать по умолчанию по</b> задаёт метод монтирования для\n"
#~ "создаваемых файловых систем. <i>Имя устройства</i> использует имя\n"
#~ "устройства в ядре, которое не является постоянным. <i>ID устройства</i>\n"
#~ "и <i>Путь к устройству</i> используют имена, сгенерированные udev из\n"
#~ "сведений об оборудовании. Они должны оставаться постоянными, но,\n"
#~ "к сожалению, это не всегда так. Наконец, <i>UUID</i> и\n"
#~ "<i>Метка тома</i> используют UUID и метку файловых систем.</p>\n"

#~ msgid ""
#~ "<p><b>Default File System</b> gives the file\n"
#~ "system type for newly created file systems.</p>\n"
#~ msgstr ""
#~ "<p><b>Файловая система по умолчанию</b> задаёт тип\n"
#~ "файловой системы для новых файловых систем.</p>\n"

#~ msgid ""
#~ "<p><b>Alignment of Newly Created Partitions</b>\n"
#~ "determines how created partitions are aligned. <b>cylinder</b> is the "
#~ "traditional alignment at cylinder boundaries of the disk. <b>optimal</b> "
#~ "aligns the \n"
#~ "partitions for best performance according to hints provided by the "
#~ "Linux \n"
#~ "kernel or tries to be compatible with Windows Vista and Win 7.</p>\n"
#~ msgstr ""
#~ "<p><b>Выравнивание создаваемых разделов</b>\n"
#~ "определяет, как выравниваются создаваемые разделы. <b>По цилиндрам</b> — "
#~ "это\n"
#~ "традиционный способ выравнивания по границам цилиндров диска. "
#~ "<b>Оптимально</b>\n"
#~ "выравнивает разделы для наилучшей производительности согласно подсказкам "
#~ "от ядра\n"
#~ "Linux или пытается быть совместимым с Windows Vista и Win 7.</p>\n"

#~ msgid ""
#~ "<p><b>Show Storage Devices by</b> controls\n"
#~ "the name displayed for hard disks in the navigation tree.</p>"
#~ msgstr ""
#~ "<p><b>Показывать устройства хранения по</b> управляет\n"
#~ "именами жёстких дисков, отображаемые в дереве навигации.</p>"

#~ msgid ""
#~ "<p><b>Visible Information On Storage\n"
#~ "Devices</b> allows to hide information in the tables and overview.</p>"
#~ msgstr ""
#~ "<p><b>Видимая информация об устройствах хранения</b>\n"
#~ "позволяет скрывать информацию в таблицах и обзоре.</p>"

#~ msgid "<p>This view shows the installation summary.</p>"
#~ msgstr "<p>Здесь показан отчёт об установке.</p>"

#~ msgid "Add tmpfs Mount"
#~ msgstr "Смонтировать tmpfs"

#~ msgid "No tmpfs device selected."
#~ msgstr "Не выбрано tmpfs-устройство."

#~ msgid ""
#~ "\n"
#~ "Really delete tmpfs mounted to %1"
#~ msgstr ""
#~ "\n"
#~ "Действительно удалить tmpfs, смонтированную в %1"

#~ msgid "tmpfs Volumes"
#~ msgstr "Тома tmpfs"

#~ msgid "<p>This view shows all tmpfs volumes.</p>"
#~ msgstr "<p>Здесь показаны все тома tmpfs.</p>"

#~ msgid ""
#~ "<p>This view shows detailed information about the\n"
#~ "selected tmpfs volume.</p>\n"
#~ msgstr ""
#~ "<p>Здесь показана детальная информация о выбранном томе tmpfs.</p>\n"

#~ msgid "tmpfs mounted at %1"
#~ msgstr "tmpfs смонтирована в %1"

#~ msgid "Rescan"
#~ msgstr "Пересканировать"

#~ msgid ""
#~ "<p>This view shows devices that have no mount\n"
#~ "point assigned to them, disks that are unpartitioned and volume groups "
#~ "that\n"
#~ "have no logical volumes.</p>"
#~ msgstr ""
#~ "<p>Здесь показаны устройства без назначенной\n"
#~ "точки монтирования, неразмеченные диски и группы томов\n"
#~ "без логических томов.</p>"

#~ msgid ""
#~ "Rescanning unused devices cancels\n"
#~ "all current changes. Really rescan unused devices?"
#~ msgstr ""
#~ "Пересканирование неиспользуемых устройств отменит\n"
#~ "все изменения. Действительно пересканировать неиспользуемые устройства?"

#~ msgid ""
#~ "A logical volume with the requested size could \n"
#~ "not be created.\n"
#~ msgstr ""
#~ "Невозможно создать логический том\n"
#~ "требуемого размера.\n"

#~ msgid "Try reducing the stripe count of the volume."
#~ msgstr "Попробуйте уменьшить число полос на томе."

#~ msgid "You can only remove logical volumes."
#~ msgstr "Вы можете только удалить логические тома."

#~ msgid ""
#~ "There is at least one snapshot active for this volume.\n"
#~ "Remove the snapshot first."
#~ msgstr ""
#~ "Для этого тома есть снимки.\n"
#~ "Сначала удалите их."

#~ msgid ""
#~ "There is at least one thin volume using this pool.\n"
#~ "Remove the thin volume first."
#~ msgstr ""
#~ "Этот пул уже используется другим тонким томом.\n"
#~ "Сначала удалите этот тонкий том."

#~ msgid "Total size: %1"
#~ msgstr "Полный размер: %1"

#~ msgid "Resulting size: %1"
#~ msgstr "Результат: %1"

#~ msgid "Class"
#~ msgstr "Класс"

#~ msgid "Classify"
#~ msgstr "Назначить классы"

#~ msgid "File %1 is not a regular file!"
#~ msgstr "Файл %1 не является обычным файлом!"

#~ msgid "File %1 is too big!"
#~ msgstr "Файл %1 слишком большой!"

#~ msgid ""
#~ "Pattern file has invalid format!\n"
#~ "\n"
#~ "The file needs to contain lines with a regular expression and a class "
#~ "name\n"
#~ "per line. Example:"
#~ msgstr ""
#~ "Неверный формат файла шаблона!\n"
#~ "\n"
#~ "Файл должен содержать строки с регулярным выражением и именем класса в\n"
#~ "каждой строке. Пример:"

#~ msgid "Detected following pattern lines:"
#~ msgstr "Обнаружены следующие строки шаблонов:"

#~ msgid "Ok to match devices to classes with these patterns?"
#~ msgstr "Назначить классы устройствам по этим шаблонам?"

#~ msgid ""
#~ "<p>This dialog is for defining classes for the raid devices\n"
#~ "contained in the raid. Available classes are A, B, C, D and E but for "
#~ "many cases\n"
#~ "fewer classes are needed (e.g. only A and B). </p>"
#~ msgstr ""
#~ "<p>Это диалог для назначения классов устройствам raid.\n"
#~ "Доступны классы A, B, C, D и E, но во многих случаях\n"
#~ "нужно меньшее их количество (например, только A и B).</p>"

#~ msgid ""
#~ "<p>You can put a device into a class by right-clicking on the\n"
#~ "device and choosing the appropriate class from context menu. By pressing "
#~ "the \n"
#~ "Ctrl  or Shift key you can select multiple devices and put them into a "
#~ "class in\n"
#~ "one step. One can also use the buttons labeled \"%1\" to \"%2\" to put "
#~ "currently \n"
#~ "selected devices into this class.</p>"
#~ msgstr ""
#~ "<p>Вы можете назначить класс устройству, кликнув на нём правой кнопкой "
#~ "мыши\n"
#~ "и выбрав нужный класс из контекстного меню. Нажимая клавиши Ctrl или "
#~ "Shift,\n"
#~ "вы можете выбрать несколько устройств и назначить класс сразу всем.\n"
#~ "Также можно использовать клавиши \"%1\"—\"%2\" для назначения класса "
#~ "всем\n"
#~ "выбранным устройствам.</p>"

#~ msgid ""
#~ "<p>After choosing classes for devices you can order the \n"
#~ "devices by pressing one of the buttons labeled \"%1\" or \"%2\"."
#~ msgstr ""
#~ "<p>После выбора классов для устройств вы можете изменить \n"
#~ "порядок устройств кнопками \"%1\" или \"%2\"."

#~ msgid ""
#~ "<b>Sorted</b> puts all devices of class A before all devices\n"
#~ "of class B and so on."
#~ msgstr ""
#~ "<b>Сортировать</b> расположит все устройства класса A перед всеми "
#~ "устройствами класса B и так далее."

#~ msgid ""
#~ "<b>Interleaved</b> uses first device of class A, then first device of \n"
#~ "class B, then all the following classes with assigned devices. Then the \n"
#~ "second device of class A, the second device of class B, and so on will "
#~ "follow."
#~ msgstr ""
#~ "<b>Чередовать</b> использует первое устройство класса A, затем первое\n"
#~ "устройство класса B и так далее до исчерпания классов с назначенными "
#~ "устройствами.\n"
#~ "Потом второе устройство класса A, второе устройство класса B и так далее."

#~ msgid ""
#~ "All devices without a class are sorted to the end of devices list.\n"
#~ "When you leave the pop-up the current order of the devices is used as "
#~ "the \n"
#~ "order in the RAID to be created.</p>"
#~ msgstr ""
#~ "Все устройства без класса помещаются в конец списка устройств.\n"
#~ "При выходе из диалога текущий порядок устройств используется для\n"
#~ "создания RAID.</p>"

#~ msgid ""
#~ "By pressing button \"<b>%1</b>\" you can select a file that contains\n"
#~ "lines with a regular expression and a class name (e.g. \"sda.*  A\"). All "
#~ "devices that match \n"
#~ "the regular expression will be put into the class on this line. The "
#~ "regular expression is \n"
#~ "matched against the kernel name (e.g. /dev/sda1), \n"
#~ "the udev path name (e.g. /dev/disk/by-path/pci-0000:00:1f.2-scsi-0:0:0:0-"
#~ "part1) and the\n"
#~ "the udev id (e.g. /dev/disk/by-id/ata-ST3500418AS_9VMN8X8L-part1). \n"
#~ "The first match finally determines the class if a devices name matches "
#~ "more then one\n"
#~ "regular expression.</p>"
#~ msgstr ""
#~ "При нажатии кнопки \"<b>%1</b>\" вы можете выбрать файл, содержащий "
#~ "строки\n"
#~ "с регулярными выражениями и именами классов (например, \"sda.*  A\"). "
#~ "Всем\n"
#~ "устройствам, соответствующим регулярному выражению, будет назначен "
#~ "указанный\n"
#~ "в строке класс. Соответствие регулярному выражению проверяется для имени "
#~ "ядра\n"
#~ "(т.е. /dev/sda1), пути udev (т.е. /dev/disk/by-path/pci-0000:00:1f.2-"
#~ "scsi-0:0:0:0-part1)\n"
#~ "и udev id (т.е. /dev/disk/by-id/ata-ST3500418AS_9VMN8X8L-part1).\n"
#~ "При совпадении с несколькими регулярными выражениями класс определяется "
#~ "по первому\n"
#~ "из них.</p>"

#~ msgid "Pattern File"
#~ msgstr "Файл шаблона"

#~ msgid "Tmpfs &Size"
#~ msgstr "Ра&змер tmpfs"

#~ msgid ""
#~ "Invalid Size specified. Use number followed by K, M, G or %.\n"
#~ "Value must be above 100k or between 1% and 200%. Try again."
#~ msgstr ""
#~ "Указан неверный размер. Введите число и размерность: K, M, G или %.\n"
#~ "Значение должно быть больше 100 кБ или между 1% и 200%. Попробуйте ещё "
#~ "раз."

#~ msgid "Value must be between 1% and 200%. Try again."
#~ msgstr "Значение должно быть между 1% и 200%. Попробуйте ещё раз."

#~ msgid ""
#~ "<p><b>Tmpfs Size:</b>\n"
#~ "Size may be either entered as a number followed by K,M,G for Kilo-, Mega- "
#~ "or Gigabyte or\n"
#~ "as a number followed by a percent sign meaning percentage of memory.</p>"
#~ msgstr ""
#~ "<p><b>Размер tmpfs:</b>\n"
#~ "Размер указывается числом, после которого ставится одна из букв K,M,G "
#~ "(кило-, мега- или гигабайты, соответственно) или знак процента для "
#~ "указания размера в процентах от общего объёма памяти.</p>"

#~ msgid "Value must be between 0 and 32767. Try again."
#~ msgstr "Значение должно быть между 0 и 32767. Попробуйте заново."

#~ msgid ""
#~ "<p><b>Do Not Mount at System Start-up:</b>\n"
#~ "The file system is not automatically mounted when the system starts.\n"
#~ "An entry in /etc/fstab is created and the file system is mounted\n"
#~ "with the appropriate options when the command <tt>mount &lt;mount "
#~ "point&gt;</tt>\n"
#~ "is entered (&lt;mount point&gt; is the directory to which the file system "
#~ "is mounted). Default is false.</p>\n"
#~ msgstr ""
#~ "<p><b>Не монтировать при загрузке системы:</b>\n"
#~ "Файловая система не будет автоматически монтироваться при загрузке "
#~ "системы.\n"
#~ "Создается запись в /etc/fstab и файловая система монтируется с "
#~ "соответствующей настройкой\n"
#~ "при выполнении команды <tt>mount &lt;mount point&gt;</tt>\n"
#~ "(&lt;mount point&gt; — это каталог, куда монтируется файловая система).\n"
#~ "По умолчанию отключено.</p>\n"

#~ msgid ""
#~ "<p><b>Extended User Attributes:</b>\n"
#~ "Allow extended user attributes on the file system.</p>\n"
#~ msgstr ""
#~ "<p><b>Дополнительные атрибуты пользователя:</b>\n"
#~ "Разрешаются дополнительные атрибуты пользователя на файловой системе.</"
#~ "p>\n"

#~ msgid ""
#~ "Invalid characters in arbitrary option value. Do not use spaces or tabs. "
#~ "Try again."
#~ msgstr ""
#~ "Неверные символы в значении параметра. Не используйте \"`'!\"%#\", "
#~ "пробелы и табуляцию. Попробуйте ещё раз."

#~ msgid ""
#~ "<p><b>Arbitrary Option Value:</b>\n"
#~ "In this field, type any legal mount option allowed in the fourth field "
#~ "of /etc/fstab.\n"
#~ "Multiple options are separated by commas.</p>\n"
#~ msgstr ""
#~ "<p><b>Значения произвольных опций:</b>\n"
#~ "введите в это поле любой допустимый параметр монтирования, разрешённый в "
#~ "четвертом поле / etc/fstab.\n"
#~ "Если параметров несколько, разделите их запятыми.</p>\n"

#~ msgid ""
#~ "<p><b>FAT Size:</b>\n"
#~ "Specifies the type of file allocation tables used (12, 16, or 32-bit). If "
#~ "auto is specified, YaST will automatically select the value most suitable "
#~ "for the file system size.</p>\n"
#~ msgstr ""
#~ "<p><b>Размер FAT:</b>\n"
#~ "Указывает тип таблиц размещения файлов (12-, 16- или 32-битные). Если "
#~ "указано auto, YaST автоматически выберет значение, наиболее подходящее "
#~ "для размера файловой системы.</p>\n"

#~ msgid ""
#~ "<p><b>Root Dir Entries:</b>\n"
#~ "Select the number of entries available in the root directory.</p>\n"
#~ msgstr ""
#~ "<p><b>Записи корневого каталога</b>\n"
#~ "Укажите количество записей, доступных в корневом каталоге.</p>\n"

#~ msgid "Hash &Function"
#~ msgstr "Hash-&функция"

#~ msgid ""
#~ "<p><b>Hash Function:</b>\n"
#~ "This specifies the name of the hash function to use to sort the file "
#~ "names in directories.</p>\n"
#~ msgstr ""
#~ "<p><b>Hash-функция</b>\n"
#~ "Укажите имя hash-функции, которая будет сортировать имена файлов в "
#~ "каталогах. Выберите одну из указанных ниже.</p>\n"

#~ msgid "FS &Revision"
#~ msgstr "Ве&рсия FS"

#~ msgid ""
#~ "<p><b>FS Revision:</b>\n"
#~ "This option defines the reiserfs format revision to use. '3.5' is for "
#~ "backwards compatibility with kernels of the 2.2.x series. '3.6' is more "
#~ "recent, but can only be used with kernel versions greater than or equal "
#~ "to 2.4.</p>\n"
#~ msgstr ""
#~ "<p><b>Версия FS:</b>\n"
#~ "Эта опция определяет версию форматирования reiserfs. '3.5' это для "
#~ "обратной совместимости с ядром серии 2.2.x. '3.6' используется более "
#~ "часто, но может быть использовано только с ядром версии большей или "
#~ "равной 2.4.</p>\n"

#~ msgid ""
#~ "<p><b>Inode Size:</b>\n"
#~ "This option specifies the inode size of the file system.</p>\n"
#~ msgstr ""
#~ "<p><b>Размер инода:</b>\n"
#~ "Эта опция определяет размер инода файловой системы.</p>\n"

#~ msgid ""
#~ "<p><b>Percentage of Inode Space:</b>\n"
#~ "The option \"Percentage of Inode Space\" specifies the maximum percentage "
#~ "of space in the file system that can be allocated to inodes.</p>\n"
#~ msgstr ""
#~ "<p><b>Процент места под иноды:</b>\n"
#~ "Опция \"Процент места под иноды\" определяет максимальный процент места в "
#~ "файловой системе, которое может быть занято под иноды.</p>\n"

#~ msgid ""
#~ "<p><b>Inode Aligned:</b>\n"
#~ "The option \"Inode Aligned\" is used to specify whether inode allocation "
#~ "is or\n"
#~ "is not aligned. By default inodes are aligned, which\n"
#~ "is usually more efficient than unaligned access.</p>\n"
#~ msgstr ""
#~ "<p><b>Выравнивание инодов:</b>\n"
#~ "Опция \"Выравнивание инодов\" используется, чтобы определить, нужно или "
#~ "нет\n"
#~ "выравнивать иноды. По умолчанию иноды выравниваются, так как доступ к\n"
#~ "выравненным инодам обычно более эффективен, чем к невыравненным.</p>\n"

#~ msgid "&Log Size in Megabytes"
#~ msgstr "Размер журна&ла в мегабайтах"

#~ msgid ""
#~ "The \"Log Size\" value is incorrect.\n"
#~ "Enter a value greater than zero.\n"
#~ msgstr ""
#~ "Значение размера журнала неверно.\n"
#~ "Введите значение больше нуля.\n"

#~ msgid ""
#~ "<p><b>Log Size</b>\n"
#~ "Set the log size (in megabytes). If auto, the default is 40% of the "
#~ "aggregate size.</p>\n"
#~ msgstr ""
#~ "<p><b>Размер журнала</b>\n"
#~ "Укажите размер журнала (в мегабайтах). Если задан автоматический, то "
#~ "используется 40% от среднего размера.</p>\n"

#~ msgid "Invoke Bad Blocks List &Utility"
#~ msgstr "Запустить &утилиту просмотра плохих секторов"

#~ msgid ""
#~ "The \"Stride Length in Blocks\" value is invalid.\n"
#~ "Select a value greater than 1.\n"
#~ msgstr ""
#~ "Неверное значение для длины шага в блоках.\n"
#~ "Введите значение больше 1.\n"

#~ msgid ""
#~ "<p><b>Stride Length in Blocks:</b>\n"
#~ "Set RAID-related options for the file system. Currently, the only "
#~ "supported\n"
#~ "argument is 'stride', which takes the number of blocks in a\n"
#~ "RAID stripe as its argument.</p>\n"
#~ msgstr ""
#~ "<p><b>Длина шага в блоках:</b>\n"
#~ "Установите параметр для файловой системы, имеющий отношение к RAID. В "
#~ "настоящее время\n"
#~ "поддерживаемым аргументом является только 'stride', который берет число "
#~ "блоков в\n"
#~ "связке RAID как аргумент.</p>\n"

#~ msgid ""
#~ "The \"Percentage of Blocks Reserved for root\" value is incorrect.\n"
#~ "Allowed are float numbers no larger than 99 (e.g. 0.5).\n"
#~ msgstr ""
#~ "Значение процента блоков, зарезервированных для root, неверно.\n"
#~ "Разрешены вещественные числа не больше 99 (например, 0,5).\n"

#~ msgid ""
#~ "<p><b>Percentage of Blocks Reserved for root:</b> Specify the percentage "
#~ "of blocks reserved for the super user. The default is computed so that "
#~ "normally 1 Gig is reserved. Upper limit for reserved default is 5.0, "
#~ "lowest reserved default is 0.1.</p>"
#~ msgstr ""
#~ "<p><b>Процент блоков, зарезервированных для root:</b> Укажите процент "
#~ "блоков зарезервированных для суперпользователя. Значение по умолчанию "
#~ "вычисляется таким образом, что резервируется 1 ГБ. Верхний предел "
#~ "вычисляемого значения по умолчанию — 5.0, нижний — 0.1.</p>"

#~ msgid ""
#~ "<p><b>Disable Regular Checks:</b>\n"
#~ "Disable regular file system check at booting.</p>\n"
#~ msgstr ""
#~ "<p><b>Отключить регулярные проверки:</b>\n"
#~ "Отключает регулярные проверки файловой системы при загрузке системы.</p>\n"

#~ msgid "Operation not permitted on disk %{device}.\n"
#~ msgstr "Операция не разрешена на диске %{device}.\n"

#~ msgid ""
#~ "\n"
#~ "It's not supported by the partitioning tool parted to change\n"
#~ "the partition table on your disk %{device}\n"
#~ "(the disk is LDL formatted).\n"
#~ "\n"
#~ "You can use the partitions on disk %{device} as they are or\n"
#~ "format them and assign mount points, but you cannot add,\n"
#~ "resize, or remove partitions from that disk here.\n"
#~ msgstr ""
#~ "\n"
#~ "Инструмент разметки parted не поддерживает изменение\n"
#~ "таблицы разделов на вашем диске %{device}\n"
#~ "(диск отформатирован в LDL).\n"
#~ "\n"
#~ "Вы можете использовать разделы на диске %{device} как они есть или\n"
#~ "отформатировать их и назначить точки монтирования, но вы не\n"
#~ "можете добавить, изменять размер или удалять разделы\n"
#~ "с этого диска здесь.\n"

#~ msgid ""
#~ "\n"
#~ "The partitioning on your disk %{device} is either not readable or not \n"
#~ "supported by the partitioning tool parted used to change the\n"
#~ "partition table.\n"
#~ "\n"
#~ "You can use the partitions on disk %{device} as they are or\n"
#~ "format them and assign mount points, but you cannot add, edit, \n"
#~ "resize, or remove partitions from that disk here.\n"
#~ msgstr ""
#~ "\n"
#~ "Разметка вашего диска %{device} либо нечитаема, либо не\n"
#~ "поддерживается инструментом разбиения parted,\n"
#~ "используемым для изменения таблицы разделов.\n"
#~ "\n"
#~ "Вы можете использовать разделы на диске %{device} как они есть или\n"
#~ "отформатировать их и назначить точки монтирования, но вы не\n"
#~ "можете добавить, редактировать, изменять размер или\n"
#~ "удалять разделы с этого диска здесь.\n"

#~ msgid ""
#~ "\n"
#~ "The disk %{device} does not contain a partition table but for\n"
#~ "compatibility the kernel has automatically generated a\n"
#~ "partition spanning almost the entire disk.\n"
#~ "\n"
#~ "You can use the partition on disk %{device} as it is or\n"
#~ "format it and assign a mount point, but you cannot resize\n"
#~ "or remove the partition from that disk here.\n"
#~ msgstr ""
#~ "\n"
#~ "На диске %{device} нет таблицы разделов, но в целях совместимости\n"
#~ "ядро автоматически создало раздел, занимающий весь диск.\n"
#~ "\n"
#~ "Вы можете использовать раздел на диске %{device} как есть или\n"
#~ "отформатировать его и назначить точку монтирования, но вы\n"
#~ "не сможете изменить размер или удалить этот раздел с диска.\n"

#~ msgid ""
#~ "\n"
#~ "\n"
#~ "You can initialize the disk partition table to a sane state in the "
#~ "Expert\n"
#~ "Partitioner by selecting \"Expert\"->\"Create New Partition Table\", \n"
#~ "but this will destroy all data on all partitions of this disk.\n"
#~ msgstr ""
#~ "\n"
#~ "\n"
#~ "Вы можете инициализировать таблицу разделов в обычное состояние в\n"
#~ "Экспертной разметке, выбрав «Эксперт»->«Создать новую таблицу разделов»,\n"
#~ "но это удалит все данные на всех разделах этого диска.\n"

#~ msgid ""
#~ "\n"
#~ "\n"
#~ "Safely ignore this message if you do not intend to use \n"
#~ "this disk during installation.\n"
#~ msgstr ""
#~ "\n"
#~ "\n"
#~ "Вы можете проигнорировать это сообщение, если вы не собираетесь "
#~ "использовать\n"
#~ "этот диск при установке.\n"

#~ msgid "Resize Not Possible:"
#~ msgstr "Изменение размера невозможно:"

#~ msgid ""
#~ "Could not set encryption.\n"
#~ "System error code is %1.\n"
#~ "\n"
#~ "The encryption password provided could be incorrect.\n"
#~ msgstr ""
#~ "Не могу включить шифрование.\n"
#~ "Код системной ошибки: %1\n"
#~ "\n"
#~ "Возможно неправильный пароль шифрования.\n"

#~ msgid ""
#~ "The first and the second version\n"
#~ "of the password do not match.\n"
#~ "Try again."
#~ msgstr ""
#~ "Первый и второй пароль\n"
#~ "не совпадают!\n"
#~ "Попробуйте снова."

#~ msgid ""
#~ "The password may only contain the following characters:\n"
#~ "0..9, a..z, A..Z, and any of \"@#* ,.;:._-+=!$%&/|?{[()]}^\\<>\".\n"
#~ "Try again."
#~ msgstr ""
#~ "Для пароля можно использовать только следующие символы:\n"
#~ "0…9, a…z, A…Z и любые из \"@#* ,.;:._-+=!$%&/|?{[()]}^\\<>\".\n"
#~ "Попробуйте ещё раз."

#~ msgid "&Enter Encryption Password:"
#~ msgstr "&Введите пароль шифрования:"

#~ msgid "Provide Password"
#~ msgstr "Введите пароль"

#~ msgid "The following encrypted volumes are already available."
#~ msgstr "Доступны следующие зашифрованные тома."

#~ msgid ""
#~ "The following volumes contain an encryption signature but the \n"
#~ "passwords are not yet known.\n"
#~ "The passwords need to be known if the volumes are needed either \n"
#~ "during an update or if they contain an encrypted LVM physical volume."
#~ msgstr ""
#~ "Следующие тома зашифрованы, но пароли пока неизвестны.\n"
#~ "Эти пароли нужно знать, если эти тома нужны при обновлении\n"
#~ "либо содержат зашифрованный физический том LVM."

#~ msgid ""
#~ "Enter encryption password for any of the\n"
#~ "devices in the locked devices list.\n"
#~ "Password will be tried for all devices."
#~ msgstr ""
#~ "Введите пароль для любого устройства\n"
#~ "из списка заблокированных.\n"
#~ "Пароль будет опробован на всех устройствах."

#~ msgid "There are no encrypted volume to unlock."
#~ msgstr "Нет зашифрованных томов для разблокирования."

#~ msgid "Provide password for any of the following devices:"
#~ msgstr "Введите пароль для любого из этих устройств:"

#~ msgid "Provide password for the following device:"
#~ msgstr "Введите пароль для этого устройства:"

#~ msgid "Trying to unlock encrypted volumes..."
#~ msgstr "Разблокирование зашифрованных томов..."

#~ msgid "Password did not unlock any volume."
#~ msgstr "Пароль не подошёл ни к одному тому."

#~ msgid "IDE Disk"
#~ msgstr "Диск IDE"

#~ msgid "SCSI Disk"
#~ msgstr "Диск SCSI"

#~ msgid "DM RAID"
#~ msgstr "DM RAID"

#~ msgid ""
#~ "Partitions cannot be created since other partitions on the disk are used."
#~ msgstr ""
#~ "Невозможно создать разделы, т.к. используются другие разделы этого диска."

#~ msgid ""
#~ "\n"
#~ "Device %1 cannot be modified because it contains activated swap\n"
#~ "that is needed to run the installation.\n"
#~ msgstr ""
#~ "\n"
#~ "Устройство %1 не может быть изменено, так как содержит активный раздел "
#~ "подкачки,\n"
#~ "который необходим для запуска установки.\n"

#~ msgid ""
#~ "\n"
#~ "Device %1 cannot be modified because it contains the installation\n"
#~ "data needed to perform the installation.\n"
#~ msgstr ""
#~ "\n"
#~ "Устройство %1 не может быть изменено, так как содержит данные установки,\n"
#~ "необходимые для осуществления установки.\n"

#~ msgid ""
#~ "\n"
#~ "Device %1 cannot be removed because it contains activated swap\n"
#~ "that is needed to run the installation.\n"
#~ msgstr ""
#~ "\n"
#~ "Устройство %1 не может быть удалено, так как содержит активный раздел "
#~ "подкачки,\n"
#~ "который необходим для запуска установки.\n"

#~ msgid ""
#~ "\n"
#~ "Device %1 cannot be removed because it contains the installation\n"
#~ "data needed to perform the installation.\n"
#~ msgstr ""
#~ "\n"
#~ "Устройство %1 не может быть удалено, так как содержит данные установки,\n"
#~ "необходимые для осуществления установки.\n"

#~ msgid ""
#~ "\n"
#~ "Device %1 cannot be removed because this would indirectly change\n"
#~ "device %2, which contains activated swap that is needed to run \n"
#~ "the installation.\n"
#~ msgstr ""
#~ "\n"
#~ "Устройство %1 не может быть удалено, так как это может косвенно изменить\n"
#~ "устройство %2, которое содержит активный раздел подкачки, необходимый \n"
#~ "для запуска установки.\n"

#~ msgid ""
#~ "\n"
#~ "Device %1 cannot be removed because this would indirectly change\n"
#~ "device %2, which contains data needed to perform the installation.\n"
#~ msgstr ""
#~ "\n"
#~ "Устройство %1 не может быть удалено, так как это может косвенно изменить\n"
#~ "устройство %2, которое содержит данные, необходимые для осуществления "
#~ "установки.\n"

#~ msgid ""
#~ "\n"
#~ "Partition %1 cannot be removed since other partitions on the\n"
#~ "disk %2 are used.\n"
#~ msgstr ""
#~ "\n"
#~ "Раздел %1 не может быть удалён, т.к. используются другие разделы\n"
#~ "диска %2.\n"

#~ msgid "Nothing assigned as root filesystem!"
#~ msgstr "Не назначена корневая файловая система!"

#~ msgid "Installation will most certainly fail fatally!"
#~ msgstr "Установка точно завершится неудачно!"

#~ msgid "Adding the following resolvables failed: %1"
#~ msgstr "Сбой добавления пакетов разрешения зависимостей: %1"

#~ msgid "Failure occurred during the following action:"
#~ msgstr "Сбой при исполнении следующего действия:"

#~ msgid "System error code was: %1"
#~ msgstr "Системный код ошибки: %1"

#~ msgid "&Enter Password for Device %1:"
#~ msgstr "&Введите пароль для устройства %1:"

#~ msgid "FS ID"
#~ msgstr "ID ФС"

#~ msgid "Disk Label"
#~ msgstr "Метка диска"

#~ msgid "Metadata"
#~ msgstr "Метаданные"

#~ msgid "RAID Version"
#~ msgstr "Версия RAID"

#~ msgid "Vendor"
#~ msgstr "Производитель"

#~ msgid "Model"
#~ msgstr "Модель"

#~ msgid ""
#~ "<b>End Cylinder</b> shows the end cylinder of\n"
#~ "the partition."
#~ msgstr ""
#~ "<b>Конечный цилиндр</b> показывает конечный\n"
#~ "цилиндр раздела."

#~ msgid ""
#~ "<b>Mount by</b> indicates how the file system\n"
#~ "is mounted: (Kernel) by kernel name, (Label) by file system label, (UUID) "
#~ "by\n"
#~ "file system UUID, (ID) by device ID, and (Path) by device path.\n"
#~ msgstr ""
#~ "<b>Монтировать по</b> указывает, как монтировать файловую систему:\n"
#~ "(Ядро) по имени ядра, (Метка) по метке файловой системы, (UUID) по\n"
#~ "UUID файловой системы, (ID) по ID устройства и (Путь) по пути "
#~ "устройства.\n"

#~ msgid ""
#~ "<b>Start Cylinder</b> shows the start cylinder\n"
#~ "of the partition."
#~ msgstr ""
#~ "<b>Начальный цилиндр</b> показывает начальный\n"
#~ "цилиндр раздела."

#~ msgid ""
#~ "<b>Stripes</b> shows the stripe number for LVM\n"
#~ "logical volumes and, if greater than one, the stripe size  in "
#~ "parenthesis.\n"
#~ msgstr ""
#~ "<b>Полосы</b> показывают число полос логических\n"
#~ "томов LVM и, если больше 1, в скобках размер полосы.\n"

#~ msgid ""
#~ "<b>Device ID</b> shows the persistent device\n"
#~ "IDs. This field can be empty.\n"
#~ msgstr ""
#~ "<b>ID устройства</b> показывает постоянные ID\n"
#~ "устройства. Это поле может быть пустым.\n"

#~ msgid ""
#~ "<b>Used By</b> shows if a device is used by\n"
#~ "e.g. RAID or LVM. If not, this column is empty.\n"
#~ msgstr ""
#~ "<b>Использовано</b> показывает, используется ли устройство\n"
#~ "в RAID или LVM. Если нет, эта колонка будет пустой.\n"

#~ msgid "Device: %1"
#~ msgstr "Устройство: %1"

#~ msgid "Size: %1"
#~ msgstr "Размер: %1"

#~ msgid "DISK %1"
#~ msgstr "ДИСК %1"

#~ msgid "Type: %1"
#~ msgstr "Тип: %1"

#~ msgid "Format: %1"
#~ msgstr "Формат: %1"

#~ msgid "Encrypted: %1"
#~ msgstr "Зашифровано: %1"

#~ msgid "File System: %1"
#~ msgstr "Файловая система: %1"

#~ msgid "Mount Point: %1"
#~ msgstr "Точка монтирования: %1"

#~ msgid "Mount by: %1"
#~ msgstr "Монтировать по: %1"

#~ msgid "Used by %1: %2"
#~ msgstr "Используется на %1: %2"

#~ msgid "UUID: %1"
#~ msgstr "UUID: %1"

#~ msgid "Label: %1"
#~ msgstr "Метка: %1"

#~ msgid "Device Path: %1"
#~ msgstr "Путь к устройству: %1"

#~ msgid "Device ID %1: %2"
#~ msgstr "ID устройства %1: %2"

#~ msgid "BIOS ID: %1"
#~ msgstr "BIOS ID: %1"

#~ msgid "Disk Label: %1"
#~ msgstr "Метка диска: %1"

#~ msgid "Vendor: %1"
#~ msgstr "Производитель: %1"

#~ msgid "Model: %1"
#~ msgstr "Модель: %1"

#~ msgid "Bus: %1"
#~ msgstr "Шина: %1"

#~ msgid "Metadata: %1"
#~ msgstr "Метаданные: %1"

#~ msgid "PE Size: %1"
#~ msgstr "Размер ФУ: %1"

#~ msgid "Stripes: %1"
#~ msgstr "Полосы: %1"

#~ msgid "RAID Version: %1"
#~ msgstr "Версия RAID: %1"

#~ msgid "RAID Type: %1"
#~ msgstr "Тип RAID: %1"

#~ msgid "Chunk Size: %1"
#~ msgstr "Размер блока: %1"

#~ msgid "Parity Algorithm: %1"
#~ msgstr "Алгоритм чётности: %1"

#~ msgid "Cylinder Size: %1"
#~ msgstr "Размер цилиндра: %1"

#~ msgid "Start Cylinder: %1"
#~ msgstr "Начальный цилиндр: %1"

#~ msgid "End Cylinder: %1"
#~ msgstr "Конечный цилиндр: %1"

#~ msgid "FS ID: %1"
#~ msgstr "ID ФС: %1"

#~ msgid "File Path: %1"
#~ msgstr "Путь к файлу: %1"

#~ msgid "WWPN: %1"
#~ msgstr "WWPN: %1"

#~ msgid "LUN: %1"
#~ msgstr "LUN: %1"

#~ msgid "Port ID: %1"
#~ msgstr "ID порта: %1"

#~ msgid "Fibre Channel:"
#~ msgstr "Fibre Channel:"

#~ msgid "<p>The overview contains:</p>"
#~ msgstr "<p>Обзор содержит:</p>"

#~ msgid ""
#~ "Resize impossible due to inconsistent file system. Try checking file "
#~ "system under Windows."
#~ msgstr ""
#~ "Изменение размера невозможно из-за противоречивости файловой системы. "
#~ "Попробуйте проверить файловую систему в Windows."

#~ msgid "Proposal Settings"
#~ msgstr "Предлагаемые настройки"

#~ msgid ""
#~ "<p>Choose <b>Partition-based Proposal</b> if you don't want to use LVM.\n"
#~ "Choose <b>LVM-based Proposal</b> for plain LVM and <b>Encrypted LVM-"
#~ "based\n"
#~ "Proposal</b> if you want your system to be encrypted.</p>"
#~ msgstr ""
#~ "<p>Выберите <b>Предложение на основе разделов</b>, если не хотите "
#~ "использовать LVM.\n"
#~ "Выберите <b>Предложение на основе LVM</b>, чтобы использовать простой "
#~ "LVM, либо\n"
#~ "<b>Предложение на основе LVM с шифрованием</b>, если хотите зашифровать "
#~ "систему.</p>"

#~ msgid ""
#~ "<p>The filesystem for the root partition can be selected with the\n"
#~ "corresponding combo box. With the filesystem BtrFS the proposal can\n"
#~ "enable automatic snapshots with snapper. This will also increase the\n"
#~ "size for the root partition.</p>"
#~ msgstr ""
#~ "<p>Файловую систему корневого раздела можно выбрать из выпадающего меню.\n"
#~ "В случае BtrFS будет предложено включить автоматические снимки в "
#~ "snapper.\n"
#~ "Это также увеличит размер корневого раздела.</p>"

#~ msgid ""
#~ "<p>The proposal can create a separate home partition. The filesystem for\n"
#~ "the home partition can be selected with the corresponding combo box.</p>"
#~ msgstr ""
#~ "<p>В предложении может быть создан отдельный домашний раздел. Файловую\n"
#~ "систему домашнего раздела можно выбрать в соответствующем выпадающем меню."
#~ "</p>"

#~ msgid ""
#~ "<p>The swap partition can be made large enough to be used to suspend\n"
#~ "the system to disk in most cases.</p>"
#~ msgstr ""
#~ "<p>В большинстве случаев раздел подкачки можно сделать достаточно "
#~ "большим, чтобы использовать «засыпание на диск».</p>"

#~ msgid "Enter your password for the proposal encryption."
#~ msgstr "Введите пароль для шифровки предложения."

#~ msgid "Password:"
#~ msgstr "Пароль:"

#~ msgid "Reenter the password for verification:"
#~ msgstr "Введите пароль ещё раз для проверки:"

#~ msgid "&Partition-based Proposal"
#~ msgstr "&Предложение на основе разделов"

#~ msgid "&LVM-based Proposal"
#~ msgstr "Предложение на основе &LVM"

#~ msgid "&Encrypted LVM-based Proposal"
#~ msgstr "Пр&едложение на основе LVM с шифрованием"

#~ msgid "Default Mount-by:"
#~ msgstr "Метод монтирования по умолчанию:"

#~ msgid "Default File System:"
#~ msgstr "Файловая система по умолчанию:"

#~ msgid "Show Storage Devices by:"
#~ msgstr "Показывать устройства хранения по:"

#~ msgid "Partition Alignment:"
#~ msgstr "Выравнивание разделов:"

#~ msgid "Visible Information on Storage Devices:"
#~ msgstr "Видимая информация об устройствах хранения:"

#~ msgid "first root filesystem"
#~ msgstr "начальная корневая файловая система"

#~ msgid "Guided Setup"
#~ msgstr "Руководство по настройке"

#~ msgid "Expert partitioner"
#~ msgstr "Экспертная разметка"

#~ msgid "Create Partition"
#~ msgstr "Создать раздел"

#~ msgid "Maximum Size (TODO)"
#~ msgstr "Максимальный размер (TODO)"

#~ msgid "Select new partition table type for %s."
#~ msgstr "Выберите тип новой таблицы разделов для %s."

#~ msgid "Commit"
#~ msgstr "Записать"

#~ msgid "Create..."
#~ msgstr "Создать…"

#~ msgid "Format..."
#~ msgstr "Форматировать…"

#~ msgid "MD RAIDs"
#~ msgstr "MD RAIDы"

#~ msgid "LVM VGs"
#~ msgstr "LVM VG"

#~ msgid "LUKSes"
#~ msgstr "LUKSы"

#~ msgid "Bcache Csets"
#~ msgstr "Кэш-устройства Bcache"

#~ msgid "Filesystems"
#~ msgstr "Файловые системы"

#~ msgid "Device Graph (probed)"
#~ msgstr "Граф устройств (опрошенных)"

#~ msgid "Device Graph (staging)"
#~ msgstr "Граф устройств (подготовка)"

#~ msgid "Action Graph"
#~ msgstr "Граф действий"

#~ msgid "Action List"
#~ msgstr "Список действий"

#~ msgid "Installation Steps"
#~ msgstr "Стадии установки"

#~ msgid "Storage"
#~ msgstr "Хранилище"

#~ msgid "LUKS: %s"
#~ msgstr "Контейнер LUKS: %s"

#~ msgid "LVM LV: %s"
#~ msgstr "Том LVM LV: %s"

#~ msgid "&LVM LVs"
#~ msgstr "&LVM LV"

#~ msgid "&LVM PVs"
#~ msgstr "&LVM PV"

#~ msgid "LVM VG: %s"
#~ msgstr "Группа LVM VG: %s"

#~ msgid "MD RAID: %s"
#~ msgstr "Массив MD RAID: %s"

#~ msgid "Storage ID"
#~ msgstr "ID хранилища"

#~ msgid "Icon"
#~ msgstr "Значок"

#~ msgid "VG Name"
#~ msgstr "Имя группы томов"

#~ msgid "LV Name"
#~ msgstr "Имя логического тома"

#~ msgid "Block Device Name"
#~ msgstr "Имя блочного устройства"

#~ msgid "Transport"
#~ msgstr "Транспорт"

#~ msgid "Mount By"
#~ msgstr "Монтировать по"

#~ msgid "RAID Level"
#~ msgstr "Уровень RAID"

#~ msgid "Spare"
#~ msgstr "Резервный"

#~ msgid "Faulty"
#~ msgstr "Сбойный"

#~ msgid "Continue installation without a valid proposal?"
#~ msgstr "Продолжить установку без вменяемого предложения?"

#, fuzzy
#~| msgid "Suggested Partitioning"
#~ msgid "Guided Partitioning Setup"
#~ msgstr "Предлагаемая разметка"

#, fuzzy
#~| msgid "&Partitions"
#~ msgid "Partition-based"
#~ msgstr "&Разделы"

#~ msgid "Partitioner"
#~ msgstr "Разметка"

#~ msgid ""
#~ "<p>This view shows all Btrfs filesystems.</p><p>The table contains:</p>"
#~ msgstr ""
#~ "<p>Здесь показаны все файловые системы Btrfs.</p><p>Таблица содержит:</p>"

#~ msgid ""
#~ "The %{type} \"%{name}\" contains at least one another device.\n"
#~ "If you proceed, the following devices will be deleted:"
#~ msgstr ""
#~ "%{type} \"%{name}\" содержит хотя бы одно другое устройство.\n"
#~ "Если вы продолжите, следующие устройства будут удалены:"

#~ msgid "Really delete all devices on \"%s\"?"
#~ msgstr "Действительно удалить все устройства на \"%s\"?"

#~ msgid "There are no partitions to edit."
#~ msgstr "Нет разделов для редактирования."

#~ msgid ""
#~ "<p>This view shows hard disks and its partitions.</p><p>The overview "
#~ "contains:</p>"
#~ msgstr ""
#~ "<p>Здесь показаны жёсткие диски и их разделы.</p><p>Обзор содержит:</p>"

#~ msgid ""
#~ "<p>This view shows all logical volumes of the\n"
#~ "selected volume group.</p><p>The overview contains:</p>"
#~ msgstr ""
#~ "<p>Здесь показаны все логические тома\n"
#~ "выбранной группы томов.</p><p>Обзор содержит:</p>"

#~ msgid ""
#~ "<p>This view shows all LVM volume groups and\n"
#~ "their logical volumes.</p><p>The overview contains:</p>"
#~ msgstr ""
#~ "<p>Здесь показаны все группы томов LVM и\n"
#~ "их логические тома.</p><p>Обзор содержит:</p>"

#~ msgid ""
#~ "<p><p>This view shows all devices used by the\n"
#~ "selected RAID.</p>"
#~ msgstr ""
#~ "<p><p>Здесь показаны все устройства, используемые\n"
#~ "выбранным RAID.</p>"

#~ msgid ""
#~ "<p>This view shows all physical volumes used by\n"
#~ "the selected volume group.</p><p>The overview contains:</p>"
#~ msgstr ""
#~ "<p>Здесь показаны все физические тома,\n"
#~ "используемые выбранной группой томов.</p><p>Обзор содержит:</p>"

#~ msgid ""
#~ "You have assigned an encrypted file system to a partition\n"
#~ "with one of the following mount points: \"/\", \"/usr\", \"/boot\",\n"
#~ "/var\".  This is not possible. Change the mount point or use a\n"
#~ "nonloopbacked file system.\n"
#~ msgstr ""
#~ "Зашифрованная файловая система назначена разделу\n"
#~ "с одной из следующих точек монтирования: \"/\", \"/usr\", \"/boot\",\n"
#~ "/var\".  Это невозможно. Измените точку монтирования или используйте\n"
#~ "файловую систему без обратной петли.\n"

#~ msgid "Log"
#~ msgstr "Журнал"

#~ msgid "Contents of %1:"
#~ msgstr "Содержание %1:"

#~ msgid "Update"
#~ msgstr "Обновить"

#~ msgid "This view shows the content of %1."
#~ msgstr "Здесь показано содержимое %1."

#~ msgid ""
#~ "Warning:\n"
#~ "Your system needs a boot partition with type 0x41 PReP/CHRP.\n"
#~ "Please, consider creating one.\n"
#~ "\n"
#~ "Really use this setup?\n"
#~ msgstr ""
#~ "Предупреждение:\n"
#~ "Вашей системе необходим загрузочный раздел с типом 0x41 PReP/CHRP.\n"
#~ "Создайте такой раздел.\n"
#~ "\n"
#~ "Действительно использовать эти настройки?\n"

#~ msgid ""
#~ "Warning: There is no partition mounted as /boot.\n"
#~ "To boot from your hard disk, a small /boot partition\n"
#~ "(approx. %1) is required.  Consider creating one\n"
#~ "with type 0x41 PReP/CHRP.\n"
#~ "\n"
#~ "Really use the setup without /boot partition?\n"
#~ msgstr ""
#~ "Предупреждение: Нет раздела, монтируемого как /boot.\n"
#~ "Если вы хотите загружаться с жёсткого диска, требуется\n"
#~ "небольшой раздел /boot (примерно %1). Создайте такой\n"
#~ "раздел с типом 0x41 PReP/CHRP.\n"
#~ "\n"
#~ "Действительно использовать настройки без раздела /boot?\n"

#~ msgid "&Import Partition Setup..."
#~ msgstr "&Импортировать разметку"

#~ msgid "File &system"
#~ msgstr "Файловая &система"

#~ msgid "Encr&ypt Volume Group"
#~ msgstr "За&шифровать группу томов "

#~ msgid ""
#~ "<p>To create an LVM-based proposal, choose the corresponding button. The\n"
#~ "LVM-based proposal can be encrypted.</p>\n"
#~ msgstr ""
#~ "<p>Для создания предложения на базе LVM выберите соответствующую кнопку.\n"
#~ "Разделы предложения на базе LVM можно зашифровать.</p>\n"

#~ msgid "No unsaved changes exist."
#~ msgstr "Нет несохранённых изменений."

#~ msgid " Do you really want to execute these changes?"
#~ msgstr "Вы действительно хотите сделать эти изменения?"

#~ msgid "&Apply"
#~ msgstr "&Применить"

#~ msgid ""
#~ "Warning: With your current setup, your %1 installation\n"
#~ "will encounter problems when booting, because you have no \"boot\"\n"
#~ "partition and your \"root\" partition is an LVM logical volume.\n"
#~ "This does not work.\n"
#~ "\n"
#~ "If you do not know exactly what you are doing, use a normal\n"
#~ "partition for your files below /boot.\n"
#~ "\n"
#~ "Really use this setup?\n"
#~ msgstr ""
#~ "Предупреждение: Согласно текущим настройкам, у установки %1\n"
#~ "будут проблемы при загрузке, т.к. отсутствует загрузочный раздел,\n"
#~ "а корневой раздел является логическим томом LVM.\n"
#~ "Такая конфигурация не работает.\n"
#~ "\n"
#~ "\n"
#~ "Если вы точно не знаете что делаете, используйте обычный\n"
#~ "раздел для ваших файлов в /boot.\n"
#~ "\n"
#~ "Действительно использовать эти настройки?\n"

#~ msgid "&Edit Partition Setup..."
#~ msgstr "Р&едактировать разметку..."

#~ msgid ""
#~ "<p>\n"
#~ "To import the mount points from an existing Linux\n"
#~ "system choose <b>%1</b>. You can still make modification\n"
#~ "afterwards in the expert partitioner dialog.</p>\n"
#~ msgstr ""
#~ "<p>\n"
#~ "Для импорта точек монтирования из существующей системы Linux\n"
#~ "выберите <b>%1</b>. Вы сможете внести изменения позже\n"
#~ "в диалоге экспертной разметки.</p>\n"

#~ msgid "Use &Btrfs as Default File System"
#~ msgstr "Использовать &Btrfs как файловую систему по умолчанию"

#~ msgid "Disk partitioner"
#~ msgstr "Средство управления разделами"

#~ msgid "Command line interface for the partitioner module is not available."
#~ msgstr "Интерфейс командной строки для модуля разметки недоступен."

#~ msgid ""
#~ "You have mounted a partition with Btrfs to the\n"
#~ "mount point /. This will very likely cause problems. Use a Linux file "
#~ "system,\n"
#~ "such as ext3 or ext4, for this mount point or an extra partition for /"
#~ "boot.\n"
#~ "\n"
#~ "Really use this setup?\n"
#~ msgstr ""
#~ "Вы смонтировали раздел с btrfs в точку монтирования /. Скорее всего, это\n"
#~ "приведёт к проблемам. Используйте файловую систему Linux, такую как ext3\n"
#~ "или ext4, для этой точки монтирования или отдельный раздел для /boot.\n"
#~ "\n"
#~ "Действительно использовать эти настройки?\n"

#~ msgid "Export Device Graph..."
#~ msgstr "Экспорт карты устройств..."

#~ msgid "Export Mount Graph..."
#~ msgstr "Экспорт карты точек монтирования..."

#~ msgid "Illegal file system ID."
#~ msgstr "Неверный ID файловой системы."

#~ msgid "Failed to remove some devices."
#~ msgstr "Не удалось удалить некоторые устройства."

#~ msgid ""
#~ "The selected device is currently mounted on %1.\n"
#~ "It is *strongly* recommended to unmount it manually\n"
#~ "before deleting it.\n"
#~ "\n"
#~ "Click Cancel unless you know exactly what you are doing.\n"
#~ "\n"
#~ "If you proceed, YaST2 will try unmounting before deleting it.\n"
#~ msgstr ""
#~ "Выбранное устройство примонтировано к  %1.\n"
#~ "*Настоятельно* рекомендуется отмонтировать этот раздел вручную\n"
#~ "перед удалением.\n"
#~ "\n"
#~ "Нажмите 'Отмена', если вы не знаете точно, что делаете.\n"
#~ "\n"
#~ "Если вы продолжите, YaST2 попытается отмонтировать его перед удалением.\n"

#~ msgid ""
#~ "Unmount of %1 failed.\n"
#~ "Remove the device anyway?\n"
#~ msgstr ""
#~ "Не удалось отмонтировать %1.\n"
#~ "Все равно удалить устройство?\n"

#~ msgid "&Retry umount"
#~ msgstr "Повто&рить umount"

#~ msgid "Don't forget what you enter here!"
#~ msgstr "Не забудьте то, что вы здесь ввели!"

#~ msgid "Enter your password for the encrypted file system"
#~ msgstr "Введите пароль для зашифрованной файловой системы"

#~ msgid ""
#~ "The first and the second version\n"
#~ "of the password do not match!\n"
#~ "Please try again."
#~ msgstr ""
#~ "Первый и второй пароль\n"
#~ "не совпадают!\n"
#~ "Попробуйте снова."

#~ msgid ""
#~ "<p><b>Mount in /etc/fstab By:</b>\n"
#~ "Normally, a file system to mount is identified in /etc/fstab\n"
#~ "by the device name. This identification can be changed so the file system "
#~ "to mount\n"
#~ "is found by searching for a UUID or a volume label. Not all file systems "
#~ "can be\n"
#~ "mounted by UUID or a volume label. If an option is disabled, it is not "
#~ "possible.\n"
#~ msgstr ""
#~ "<p><b>Способ записи в /etc/fstab:</b>\n"
#~ "Обычно монтируемая файловая система записывается в /etc/fstab по имени "
#~ "устройства.\n"
#~ "Однако, можно сделать такую запись, чтобы монтируемая файловая система "
#~ "была\n"
#~ "результатом поиска UUID или метки тома. Не все файловые системы можно\n"
#~ "монтировать по UUID или метке тома. Если параметр отключён, это "
#~ "невозможно.\n"

#~ msgid "&Device name"
#~ msgstr "Название устройс&тва"

#~ msgid "Volume &label"
#~ msgstr "&Метка тома"

#~ msgid "Fstab options:"
#~ msgstr "Опции fstab:"

#~ msgid ""
#~ "\n"
#~ "The file system is currently mounted on %1.\n"
#~ "It is not possible to resize the file system while it is mounted.\n"
#~ "\n"
#~ "Unmount the file system and retry resizing.\n"
#~ msgstr ""
#~ "\n"
#~ "Файловая система смонтирована к %1.\n"
#~ "Невозможно изменение размера файловой системы, пока она смонтирована.\n"
#~ "\n"
#~ "Отмонтируйте файловую системы и повторите изменение размера.\n"

#~ msgid ""
#~ "<p>\n"
#~ "This mount point corresponds to a temporary filesystem like /tmp or /var/"
#~ "tmp.\n"
#~ "You may leave the crypt password empty. If you do this, the system will "
#~ "create \n"
#~ "a random password at system startup for you. This means, you will lose "
#~ "all \n"
#~ "data on these filesystems at system shutdown.\n"
#~ "</p>\n"
#~ msgstr ""
#~ "<p>\n"
#~ "Эта точка монтирования соответствует временной файловой системе, такой "
#~ "как /tmp или /var/tmp.\n"
#~ "Пароль шифрования можно оставить пустым. В этом случае при запуске "
#~ "система\n"
#~ "автоматически создаст случайный пароль. Это означает, что после "
#~ "завершения\n"
#~ "работы системы все данные в этих файловых системах будут утеряны.\n"
#~ "</p>\n"

#~ msgid "No BTRFS device selected."
#~ msgstr "Не выбрано устройство BTRFS."

#~ msgid ""
#~ "Partition %1 cannot be resized\n"
#~ "because the filesystem seems to be inconsistent"
#~ msgstr ""
#~ "Не удаётся изменить размер раздела %1\n"
#~ "из-за противоречивости файловой системы"

#~ msgid "BTRFS"
#~ msgstr "BTRFS"

#~ msgid "TMPFS"
#~ msgstr "TMPFS"

#~ msgid "Visible Information On Storage Devices"
#~ msgstr "Видимая информация об устройствах хранения"

#~ msgid "No TMPFS device selected."
#~ msgstr "Не выбрано устройство TMPFS."

#~ msgid "<p>This view shows all TMPFS volumes.</p>"
#~ msgstr "<p>Здесь показаны все тома TMPFS.</p>"

#~ msgid ""
#~ "<p>This view shows detailed information about the\n"
#~ "selected TMPFS volume.</p>"
#~ msgstr ""
#~ "<p>Здесь показана детальная информация о\n"
#~ "выбранном томе TMPFS.</p>"

#~ msgid "Used By"
#~ msgstr "Используется"

#~ msgid "Default Filesystem:"
#~ msgstr "Файловая система по умолчанию:"

#~ msgid "&LVM Based"
#~ msgstr "На основе &LVM"

#~ msgid "<P>To use these mount points, <BR>press <B>Yes</B>.</P>"
#~ msgstr ""
#~ "<P>Чтобы использовать эти точки монтирования, <BR>нажмите кнопку <B>Да</"
#~ "B>.</P> "

#~ msgid "<P>To ignore these mount points, <BR> press <B>No</B>.</P>"
#~ msgstr ""
#~ "<P>Чтобы игнорировать эти точки монтирования, <BR> нажмите кнопку <B>Нет</"
#~ "B>.</P>"

#~ msgid ""
#~ "Would you like to use these mount points\n"
#~ "for your new installation?"
#~ msgstr ""
#~ "Хотите ли вы использовать эти точки\n"
#~ "монтирования для новой установки?"

#~ msgid ""
#~ "A previous system with the following mount points was detected:\n"
#~ "/etc/fstab found on %1"
#~ msgstr ""
#~ "Была обнаружена старая система со следующими точками монтирования:\n"
#~ "/etc/fstab найден на %1"

#~ msgid "Device      "
#~ msgstr "Устройство      "

#~ msgid "Mount       "
#~ msgstr "Монтировать      "

#~ msgid "Detecting encryption type..."
#~ msgstr "Определение типа шифрования..."<|MERGE_RESOLUTION|>--- conflicted
+++ resolved
@@ -11,23 +11,17 @@
 msgstr ""
 "Project-Id-Version: storage.ru\n"
 "Report-Msgid-Bugs-To: \n"
-<<<<<<< HEAD
 "POT-Creation-Date: 2019-02-15 02:29+0000\n"
-"PO-Revision-Date: 2018-10-27 18:05+0000\n"
-"Last-Translator: Alex Minton <alex239@gmail.com>\n"
-=======
-"POT-Creation-Date: 2019-01-19 02:29+0000\n"
 "PO-Revision-Date: 2019-01-31 14:23+0000\n"
 "Last-Translator: Nikita Maynagashev <maynagashev@palex.ru>\n"
->>>>>>> d7a645bf
 "Language-Team: Russian <https://l10n.opensuse.org/projects/yast-storage/"
 "master/ru/>\n"
 "Language: ru\n"
 "MIME-Version: 1.0\n"
 "Content-Type: text/plain; charset=UTF-8\n"
 "Content-Transfer-Encoding: 8bit\n"
-"Plural-Forms: nplurals=3; plural=n%10==1 && n%100!=11 ? 0 : n%10>=2 && n%10<="
-"4 && (n%100<10 || n%100>=20) ? 1 : 2;\n"
+"Plural-Forms: nplurals=3; plural=n%10==1 && n%100!=11 ? 0 : n%10>=2 && n"
+"%10<=4 && (n%100<10 || n%100>=20) ? 1 : 2;\n"
 "X-Generator: Weblate 3.3\n"
 
 #. TRANSLATORS: Error message.
@@ -699,7 +693,6 @@
 msgid "Backing Device"
 msgstr "Резервное устройство"
 
-<<<<<<< HEAD
 #. TRANSLATORS: %{label} is replaced by the label of the option to select a backing device.
 #: src/lib/y2partitioner/dialogs/bcache.rb:206
 #, fuzzy
@@ -707,18 +700,14 @@
 #| "<b>%s</b> is the device that will be used as backing device for bcache.It "
 #| "will define the available space of bcache. The Device will be formatted "
 #| "so any previous content will be wiped out."
-=======
-#. TRANSLATORS: %s stands for name of option
-#: src/lib/y2partitioner/dialogs/bcache.rb:117
->>>>>>> d7a645bf
 msgid ""
 "<p><b>%{label}</b> is the device that will be used as backing device for "
 "bcache.It will define the size of the resulting bcache device. The device "
 "will be formatted so any previous content will be wiped out.</p>"
 msgstr ""
-"%s — это резервное устройство для bcache. Оно определит доступное для bcache "
-"пространство. Устройство будет отформатировано, так что все содержимое будет "
-"стерто."
+"<b>%s</b> — это резервное устройство для bcache. Оно определит доступное для "
+"bcache пространство. Устройство будет отформатировано, так что всё "
+"содержимое будет удалено."
 
 #. Value can be an empty string if there is no items
 #: src/lib/y2partitioner/dialogs/bcache.rb:233
@@ -734,7 +723,6 @@
 msgid "Caching Device"
 msgstr "Кэширующее устройство"
 
-<<<<<<< HEAD
 #. TRANSLATORS: %{label} is replaced by the label of the option to select a caching device.
 #: src/lib/y2partitioner/dialogs/bcache.rb:269
 #, fuzzy
@@ -743,10 +731,6 @@
 #| "should be faster and usually is smaller than the backing device, but it "
 #| "is not required. The device will be formatted so any previous content "
 #| "will be wiped out."
-=======
-#. TRANSLATORS: %s stands for name of option
-#: src/lib/y2partitioner/dialogs/bcache.rb:196
->>>>>>> d7a645bf
 msgid ""
 "<p><b>%{label}</b> is the device that will be used as caching device for "
 "bcache.It should be faster and usually is smaller than the backing device, "
@@ -755,9 +739,9 @@
 "bcache later, it is recommended to setup your slow devices as bcache backing "
 "devices without a cache. You can add a caching device later.</p>"
 msgstr ""
-"%s — это кэширующее устройство для bcache. Оно должно работать быстрее и "
-"быть меньше резервного, но это не обязательно. Устройство будет "
-"отформатировано, так что все содержимое будет стерто."
+"<b>%s</b> — это кэширующее устройство для bcache. Оно должно работать "
+"быстрее и быть меньше резервного, но это не обязательно. Устройство будет "
+"отформатировано, так что всё содержимое будет стёрто."
 
 #: src/lib/y2partitioner/dialogs/bcache.rb:287
 msgid "Without caching"
@@ -783,17 +767,6 @@
 "sequential read or write, otherwise that would result in intensive "
 "overwriting on the cache device.</li></p>"
 msgstr ""
-"%s — режим работы bcache. В настоящее время поддерживается четыре режима.<ul>"
-" <li><i>Сквозная запись</i> — кэшируются операции чтения, запись выполняется "
-"параллельно на оба устройства. В случае сбоя кэширующего устройства данные "
-"не теряются. Это режим по умолчанию.</li><li><i>Образная запись</i> — "
-"кэшируются операции чтения и записи. Это повышает производительность при "
-"записи.</li><li><i>Обходная запись</i> — кэшируются операции чтения, новое "
-"содержимое записывается только на резервное устройство.</li><li><i>Нет</i> — "
-"кэширование не выполняется ни для чтения, ни для записи. Этот режим в "
-"основном предназначен для временного отключения кэширования перед крупной "
-"последовательностью операций чтения или записи, которая в противном случае "
-"привела бы к интенсивной перезаписи данных на кэширующем устройстве.</li>"
 
 #. TRANSLATORS: dialog title, where %{name} is the name of a partition
 #. (e.g. /dev/sda1) or LVM logical volume (e.g. /dev/system/home)
@@ -4129,35 +4102,15 @@
 
 #. Missing EFI does not need to be a fatal (e.g. when boot from network).
 #. User just has to not select grub2-efi bootloader.
-<<<<<<< HEAD
 #: src/lib/y2storage/boot_requirements_strategies/uefi.rb:72
-#, fuzzy
-#| msgid "An extended partition cannot be edited"
-=======
-#: src/lib/y2storage/boot_requirements_strategies/uefi.rb:70
->>>>>>> d7a645bf
 msgid "EFI System Partition cannot be encrypted."
 msgstr "Невозможно зашифровать системный раздел EFI."
 
-<<<<<<< HEAD
 #: src/lib/y2storage/boot_requirements_strategies/uefi.rb:77
-#, fuzzy
-#| msgid "EFI System Partition"
-=======
-#: src/lib/y2storage/boot_requirements_strategies/uefi.rb:75
->>>>>>> d7a645bf
 msgid "EFI System Partition cannot be on LVM."
 msgstr "Системный раздел EFI не может располагаться на LVM."
 
-<<<<<<< HEAD
 #: src/lib/y2storage/boot_requirements_strategies/uefi.rb:84
-#, fuzzy
-#| msgid ""
-#| "/boot/efi is in a software RAID. That setup is not guaranteed \n"
-#| "to boot in all cases. Proceed only if you know the implications."
-=======
-#: src/lib/y2storage/boot_requirements_strategies/uefi.rb:82
->>>>>>> d7a645bf
 msgid ""
 "EFI System Partition is on a software RAID1. That setup is not guaranteed to "
 "boot in all cases."
@@ -4165,15 +4118,10 @@
 "Системный раздел EFI находится в программном RAID1-массиве. При такой "
 "конфигурации загрузка не гарантируется."
 
-<<<<<<< HEAD
 #: src/lib/y2storage/boot_requirements_strategies/uefi.rb:89
-#, fuzzy
-#| msgid "An extended partition cannot be moved."
-=======
-#: src/lib/y2storage/boot_requirements_strategies/uefi.rb:87
->>>>>>> d7a645bf
 msgid "EFI System Partition cannot be on software RAID."
-msgstr "Системный раздел EFI не может располагаться в программном RAID-массиве."
+msgstr ""
+"Системный раздел EFI не может располагаться в программном RAID-массиве."
 
 #. TRANSLATORS: error message
 #: src/lib/y2storage/boot_requirements_strategies/zipl.rb:109
@@ -5186,8 +5134,53 @@
 msgid "Unknown reason"
 msgstr "Неизвестная причина"
 
+#~ msgid ""
+#~ "%s is the device that will be used as backing device for bcache.It will "
+#~ "define the available space of bcache. The Device will be formatted so any "
+#~ "previous content will be wiped out."
+#~ msgstr ""
+#~ "%s — это резервное устройство для bcache. Оно определит доступное для "
+#~ "bcache пространство. Устройство будет отформатировано, так что все "
+#~ "содержимое будет стерто."
+
 #~ msgid "Empty backing device is not yet supported"
 #~ msgstr "Пустое резервное устройство пока не поддерживается"
+
+#~ msgid ""
+#~ "%s is the device that will be used as caching device for bcache.It should "
+#~ "be faster and usually is smaller than the backing device, but it is not "
+#~ "required. The device will be formatted so any previous content will be "
+#~ "wiped out."
+#~ msgstr ""
+#~ "%s — это кэширующее устройство для bcache. Оно должно работать быстрее и "
+#~ "быть меньше резервного, но это не обязательно. Устройство будет "
+#~ "отформатировано, так что все содержимое будет стерто."
+
+#~ msgid ""
+#~ "%s is the operating mode for bcache. There are currently four supported "
+#~ "modes.<ul> <li><i>Writethrough</i> reading operations are cached, writing "
+#~ "is done in parallel to both devices. No data is lost in case of failure "
+#~ "of the caching device. This is the default mode.</li><li><i>Writeback</i> "
+#~ "both reading and writing operations are cached. This result in better "
+#~ "performance when writing.</li><li><i>Writearound</i> reading is cached, "
+#~ "new content is written only to the backing device.</li><li><i>None</i> "
+#~ "means cache is neither used for reading nor for writing. This is useful "
+#~ "mainly for temporarily disabling the cache before any big sequential read "
+#~ "or write, otherwise that would result in intensive overwriting on the "
+#~ "cache device.</li>"
+#~ msgstr ""
+#~ "%s — режим работы bcache. В настоящее время поддерживается четыре режима."
+#~ "<ul> <li><i>Сквозная запись</i> — кэшируются операции чтения, запись "
+#~ "выполняется параллельно на оба устройства. В случае сбоя кэширующего "
+#~ "устройства данные не теряются. Это режим по умолчанию.</"
+#~ "li><li><i>Образная запись</i> — кэшируются операции чтения и записи. Это "
+#~ "повышает производительность при записи.</li><li><i>Обходная запись</i> — "
+#~ "кэшируются операции чтения, новое содержимое записывается только на "
+#~ "резервное устройство.</li><li><i>Нет</i> — кэширование не выполняется ни "
+#~ "для чтения, ни для записи. Этот режим в основном предназначен для "
+#~ "временного отключения кэширования перед крупной последовательностью "
+#~ "операций чтения или записи, которая в противном случае привела бы к "
+#~ "интенсивной перезаписи данных на кэширующем устройстве.</li>"
 
 #~ msgid ""
 #~ "Boot disk has no partition table and it is not possible to boot from it."
