--- conflicted
+++ resolved
@@ -11,33 +11,21 @@
 msgstr ""
 "Project-Id-Version: storage.ru\n"
 "Report-Msgid-Bugs-To: \n"
-<<<<<<< HEAD
 "POT-Creation-Date: 2019-03-07 02:29+0000\n"
-"PO-Revision-Date: 2019-01-31 14:23+0000\n"
-"Last-Translator: Nikita Maynagashev <maynagashev@palex.ru>\n"
-=======
-"POT-Creation-Date: 2019-02-15 02:29+0000\n"
 "PO-Revision-Date: 2019-03-01 06:29+0000\n"
 "Last-Translator: Alex Minton <alex239@gmail.com>\n"
->>>>>>> a6b1fbc6
 "Language-Team: Russian <https://l10n.opensuse.org/projects/yast-storage/"
 "master/ru/>\n"
 "Language: ru\n"
 "MIME-Version: 1.0\n"
 "Content-Type: text/plain; charset=UTF-8\n"
 "Content-Transfer-Encoding: 8bit\n"
-"Plural-Forms: nplurals=3; plural=n%10==1 && n%100!=11 ? 0 : n%10>=2 && n%10<="
-"4 && (n%100<10 || n%100>=20) ? 1 : 2;\n"
+"Plural-Forms: nplurals=3; plural=n%10==1 && n%100!=11 ? 0 : n%10>=2 && n"
+"%10<=4 && (n%100<10 || n%100>=20) ? 1 : 2;\n"
 "X-Generator: Weblate 3.3\n"
 
 #. TRANSLATORS: Error message.
-<<<<<<< HEAD
 #: src/lib/y2partitioner/actions/add_bcache.rb:61
-#, fuzzy
-#| msgid "There are not enough suitable unused devices to create a RAID."
-=======
-#: src/lib/y2partitioner/actions/add_bcache.rb:83
->>>>>>> a6b1fbc6
 msgid "There are not enough suitable unused devices to create a Bcache."
 msgstr "Недостаточно подходящих неиспользуемых устройств для создания Bcache."
 
@@ -745,16 +733,7 @@
 msgstr "Резервное устройство"
 
 #. TRANSLATORS: %{label} is replaced by the label of the option to select a backing device.
-<<<<<<< HEAD
 #: src/lib/y2partitioner/dialogs/bcache.rb:210
-#, fuzzy
-#| msgid ""
-#| "<b>%s</b> is the device that will be used as backing device for bcache.It "
-#| "will define the available space of bcache. The Device will be formatted "
-#| "so any previous content will be wiped out."
-=======
-#: src/lib/y2partitioner/dialogs/bcache.rb:206
->>>>>>> a6b1fbc6
 msgid ""
 "<p><b>%{label}</b> is the device that will be used as backing device for "
 "bcache.It will define the size of the resulting bcache device. The device "
@@ -781,17 +760,7 @@
 msgstr "Кэширующее устройство"
 
 #. TRANSLATORS: %{label} is replaced by the label of the option to select a caching device.
-<<<<<<< HEAD
 #: src/lib/y2partitioner/dialogs/bcache.rb:273
-#, fuzzy
-#| msgid ""
-#| "<b>%s</b> is the device that will be used as caching device for bcache.It "
-#| "should be faster and usually is smaller than the backing device, but it "
-#| "is not required. The device will be formatted so any previous content "
-#| "will be wiped out."
-=======
-#: src/lib/y2partitioner/dialogs/bcache.rb:269
->>>>>>> a6b1fbc6
 msgid ""
 "<p><b>%{label}</b> is the device that will be used as caching device for "
 "bcache.It should be faster and usually is smaller than the backing device, "
@@ -5388,6 +5357,19 @@
 msgstr "Неизвестная причина"
 
 #~ msgid ""
+#~ "The bcache shares its cache set with other devices.\n"
+#~ "This can result in unreachable space if done without detaching.\n"
+#~ "Detaching can take a very long time in some situations."
+#~ msgstr ""
+#~ "Набор кэширования bcache используется совместно с другими устройствами.\n"
+#~ "Это может привести к потере доступа к определенному пространству, если не "
+#~ "выполнить отключение.\n"
+#~ "Иногда отключение занимает очень длительное время."
+
+#~ msgid "Cache mode: %s"
+#~ msgstr "Режим кэширования: %s"
+
+#~ msgid ""
 #~ "%s is the device that will be used as backing device for bcache.It will "
 #~ "define the available space of bcache. The Device will be formatted so any "
 #~ "previous content will be wiped out."
@@ -5536,6 +5518,9 @@
 #~ msgid "Clone this Disk"
 #~ msgstr "Клонировать этот диск"
 
+#~ msgid "Create New Partition Table on %s"
+#~ msgstr "Создать новую таблицу разделов на %s"
+
 #~ msgid ""
 #~ "This will delete all existing partitions on that device\n"
 #~ "and all devices (LVM volume groups, RAIDs etc.)\n"
@@ -7391,6 +7376,13 @@
 #~ "<p>Здесь показаны все устройства Device Mapper, кроме уже включённых\n"
 #~ "в какой-нибудь другой вид. Поэтому диски multipath,\n"
 #~ "BIOS RAIDы и логические тома LVM здесь не показаны.</p>\n"
+
+#~ msgid ""
+#~ "<p>This view shows detailed information about the\n"
+#~ "selected Device Mapper device.</p>"
+#~ msgstr ""
+#~ "<p>Здесь показана детальная информация о\n"
+#~ "выбранном устройстве Device Mapper.</p>"
 
 #~ msgid ""
 #~ "<p>This view shows all devices used by the\n"
@@ -8103,6 +8095,13 @@
 #~ "<p>Здесь показаны устройства без назначенной\n"
 #~ "точки монтирования, неразмеченные диски и группы томов\n"
 #~ "без логических томов.</p>"
+
+#~ msgid ""
+#~ "Rescanning unused devices cancels\n"
+#~ "all current changes. Really rescan unused devices?"
+#~ msgstr ""
+#~ "Пересканирование неиспользуемых устройств отменит\n"
+#~ "все изменения. Действительно пересканировать неиспользуемые устройства?"
 
 #~ msgid ""
 #~ "A logical volume with the requested size could \n"
