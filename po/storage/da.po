--- conflicted
+++ resolved
@@ -16,16 +16,11 @@
 msgstr ""
 "Project-Id-Version: storage\n"
 "Report-Msgid-Bugs-To: \n"
-<<<<<<< HEAD
 "POT-Creation-Date: 2018-03-16 16:46+0100\n"
-"PO-Revision-Date: 2018-03-08 19:01+0000\n"
-=======
-"POT-Creation-Date: 2018-03-14 02:30+0000\n"
 "PO-Revision-Date: 2018-03-21 18:01+0000\n"
->>>>>>> a8ef149e
 "Last-Translator: scootergrisen <scootergrisen@gmail.com>\n"
-"Language-Team: Danish <https://l10n.opensuse.org/projects/yast-"
-"storage/master/da/>\n"
+"Language-Team: Danish <https://l10n.opensuse.org/projects/yast-storage/"
+"master/da/>\n"
 "Language: da\n"
 "MIME-Version: 1.0\n"
 "Content-Type: text/plain; charset=UTF-8\n"
@@ -328,17 +323,10 @@
 
 #. Confirmation when the device is a LVM thin pool and there is any thin volume over it
 #.
-<<<<<<< HEAD
 #. @see ConfirmRecursiveDelete#confirm_recursive_delete
 #.
 #. @return [Boolean]
 #: src/lib/y2partitioner/actions/delete_lvm_lv.rb:82
-#, fuzzy
-#| msgid "Confirm Deleting of Volume Group"
-=======
-#. @see DeleteDevice#confirm_recursive_delete
-#: src/lib/y2partitioner/actions/delete_lvm_lv.rb:75
->>>>>>> a8ef149e
 msgid "Confirm Deleting of LVM Thin Pool"
 msgstr "Bekræft sletning af LVM Thin Pool"
 
@@ -419,13 +407,7 @@
 
 #. TRANSLATORS: md is the name of the md raid to be deleted (e.g., /dev/md/md1),
 #. and vg is the name of the volume group to be deleted (e.g., /dev/system)
-<<<<<<< HEAD
 #: src/lib/y2partitioner/actions/delete_md.rb:72
-#, fuzzy
-#| msgid "Delete partition \"%1\" and volume group \"%2\" now?"
-=======
-#: src/lib/y2partitioner/actions/delete_md.rb:68
->>>>>>> a8ef149e
 msgid "Delete RAID \"%{md}\" and volume group \"%{lvm_vg}\"?"
 msgstr "Vil du slette RAID'en \"%{md}\" og diskområdegruppen \"%{lvm_vg}\"?"
 
@@ -491,13 +473,7 @@
 
 #. TRANSLATORS: partition is the name of the partition to be deleted (e.g., /dev/sda1),
 #. and md_raid is the name of the raid to be deleted (e.g., /dev/md/md1)
-<<<<<<< HEAD
 #: src/lib/y2partitioner/actions/delete_partition.rb:113
-#, fuzzy
-#| msgid "Delete partition \"%1\" and RAID \"%2\" now?"
-=======
-#: src/lib/y2partitioner/actions/delete_partition.rb:92
->>>>>>> a8ef149e
 msgid "Delete partition \"%{partition}\" and RAID \"%{md}\"?"
 msgstr "Vil du slette partitionen \"%{partition}\" og RAID'en \"%{md}\"?"
 
@@ -546,15 +522,7 @@
 "Det kan ikke redigeres."
 
 #. TRANSLATORS: %{name} is replaced by a device name (e.g., /dev/sda1).
-<<<<<<< HEAD
 #: src/lib/y2partitioner/actions/resize_blk_device.rb:103
-#, fuzzy
-#| msgid ""
-#| "The RAID %1 is in use. It cannot be\n"
-#| "resized. To resize %1, make sure it is not used."
-=======
-#: src/lib/y2partitioner/actions/resize_blk_device.rb:101
->>>>>>> a8ef149e
 msgid ""
 "The device %{name} is in use. It cannot be\n"
 "resized. To resize %{name}, make sure it is not used."
@@ -8938,6 +8906,9 @@
 #~ msgid "A logical partition can be created.\n"
 #~ msgstr "En logisk partition kan oprettes.\n"
 
+#~ msgid "A logical partition cannot be created."
+#~ msgstr "En logisk partition kan ikke oprettes."
+
 #~ msgid "An extended partition can be created.\n"
 #~ msgstr "En udvidet partition kan oprettes.\n"
 
