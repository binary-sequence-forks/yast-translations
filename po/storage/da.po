# translation of storage.da.po_[QBXEmc].po to
# translation of storage.po to
# translation of storage.da.po to
# translation of storage.da.po to
# Danish message file for YaST2 (@memory@).
# Copyright (C) 2002, 2003, 2004 SuSE Linux AG.
# Copyright (C) 2002 SuSE GmbH.
#
# Olav Pettershagen <olav.pet@online.no>, 2004.
# Olav Pettershagen <olav.pettershagen@trysil.online.no>, 2004.
# Keld Simonsen <keld@dkuug.dk>, 2004.
# Martin Moeller <martin@martinm-76.dk>, 2005, 2006.
# Martin Schlander <suse@linuxin.dk>, 2006, 2007.
# Ib Larsen <i.la@tele2adsl.dk>, 2006.
# Jan Madsen <jan.madsen.pt@gmail.com>, 2008.
# Martin Schlander <mschlander@opensuse.org>, 2008, 2009, 2010, 2011, 2012, 2013, 2014.
# Jan Madsen <jan-portugal@opensuse.org>, 2009.
msgid ""
msgstr ""
"Project-Id-Version: storage\n"
"Report-Msgid-Bugs-To: \n"
<<<<<<< HEAD
"POT-Creation-Date: 2017-07-14 02:29+0000\n"
"PO-Revision-Date: 2017-07-01 22:28+0000\n"
"Last-Translator: scootergrisen <scootergrisen@gmail.com>\n"
"Language-Team: Danish <https://l10n.opensuse.org/projects/yast-storage/"
"master/da/>\n"
=======
"POT-Creation-Date: 2017-07-11 02:29+0000\n"
"PO-Revision-Date: 2017-07-16 14:33+0000\n"
"Last-Translator: scootergrisen Required Fields <scootergrisen@gmail.com>\n"
"Language-Team: Danish <https://l10n.opensuse.org/projects/yast-"
"storage/master/da/>\n"
>>>>>>> ac1869c4
"Language: da\n"
"MIME-Version: 1.0\n"
"Content-Type: text/plain; charset=UTF-8\n"
"Content-Transfer-Encoding: 8bit\n"
"Plural-Forms: nplurals=2; plural=n != 1;\n"
"X-Generator: Weblate 2.13.1\n"

#. @param options [Y2Partitioner::FormatMount::Options]
#: src/lib/y2partitioner/dialogs/encrypt_password.rb:19
#, fuzzy
#| msgid "&Enter encryption password:"
msgid "Encryption password for %s"
msgstr "&Angiv krypteringsadgangskode:"

#. @param options [Y2Partitioner::FormatMount::Options]
#: src/lib/y2partitioner/dialogs/fstab_options.rb:18
msgid "Fstab Options:"
msgstr "Fstab-tilvalg:"

#. @return [Y2Storage::DeviceGraph] device graph with all changes done in dialog
#: src/lib/y2partitioner/dialogs/main.rb:22
#, fuzzy
#| msgid "&Partitions"
msgid "Partitioner"
msgstr "&Partitioner"

#. dialog title
#. dialog title
#. dialog title
#: src/lib/y2partitioner/dialogs/partition_role.rb:28
#: src/lib/y2partitioner/dialogs/partition_size.rb:33
#: src/lib/y2partitioner/dialogs/partition_type.rb:76
msgid "Add Partition on %1"
msgstr "Tilføj partition på %1"

#. @macro seeAbstractWidget
#: src/lib/y2partitioner/dialogs/partition_role.rb:47
msgid "Role"
msgstr "Rolle"

#. @macro seeAbstractWidget
#: src/lib/y2partitioner/dialogs/partition_role.rb:52
msgid "<p>Choose the role of the device.</p>"
msgstr "<p>Vælg enhedens rolle.</p>"

#: src/lib/y2partitioner/dialogs/partition_role.rb:57
msgid "Operating System"
msgstr "Operativsystem"

#: src/lib/y2partitioner/dialogs/partition_role.rb:58
msgid "Data and ISV Applications"
msgstr "Data og ISV-programmer"

#: src/lib/y2partitioner/dialogs/partition_role.rb:59
msgid "Swap"
msgstr "Swap"

#: src/lib/y2partitioner/dialogs/partition_role.rb:60
msgid "EFI Boot Partition"
msgstr "EFI-bootpartition"

#: src/lib/y2partitioner/dialogs/partition_role.rb:61
msgid "Raw Volume (unformatted)"
msgstr "Råt diskområde (uformateret)"

#. @macro seeAbstractWidget
#: src/lib/y2partitioner/dialogs/partition_size.rb:162
msgid "New Partition Size"
msgstr "Størrelsen for ny partition"

#: src/lib/y2partitioner/dialogs/partition_size.rb:166
msgid "Maximum Size (%1)"
msgstr "Maksimal størrelse (%1)"

#: src/lib/y2partitioner/dialogs/partition_size.rb:170
msgid "Custom Size"
msgstr "Brugerdefineret størrelse"

#: src/lib/y2partitioner/dialogs/partition_size.rb:171
msgid "Custom Region"
msgstr "Brugerdefineret område"

#. @macro seeAbstractWidget
#. TRANSLATORS: table header, size of block device e.g. "8.00 GiB"
#. TRANSLATORS: table header, size of block device e.g. "8.00 GiB"
#. TRANSLATORS: table header, size of block device e.g. "8.00 GiB"
#. TRANSLATORS: table header, size of block device e.g. "8.00 GiB"
#. TRANSLATORS: table header, size of block device e.g. "8.00 GiB"
#: src/lib/y2partitioner/dialogs/partition_size.rb:261
#: src/lib/y2partitioner/widgets/disk_table.rb:55
#: src/lib/y2partitioner/widgets/lvm_lv_table.rb:54
#: src/lib/y2partitioner/widgets/lvm_table.rb:54
#: src/lib/y2partitioner/widgets/md_raid_table.rb:58
#: src/lib/y2partitioner/widgets/used_devices_table.rb:50
msgid "Size"
msgstr "Størrelse"

#. error popup, %1 and %2 are replaced by sizes
#: src/lib/y2partitioner/dialogs/partition_size.rb:284
msgid "The size entered is invalid. Enter a size between %1 and %2."
msgstr "Den angivne størrelse er ugyldig. Angiv en størrelse mellem %1 og %2."

#. FIXME: libyui widget overflow :-(
#: src/lib/y2partitioner/dialogs/partition_size.rb:337
#, fuzzy
#| msgid "Start"
msgid "Start Block"
msgstr "Start"

#: src/lib/y2partitioner/dialogs/partition_size.rb:338
msgid "End Block"
msgstr ""

#. TODO: a better description why
#. error popup
#: src/lib/y2partitioner/dialogs/partition_size.rb:367
msgid "The region entered is invalid."
msgstr "Det angivne område er ugyldigt."

#. @macro seeAbstractWidget
#: src/lib/y2partitioner/dialogs/partition_type.rb:23
msgid "New Partition Type"
msgstr "Type af ny partition"

#. helptext
#: src/lib/y2partitioner/dialogs/partition_type.rb:29
msgid "<p>Choose the partition type for the new partition.</p>"
msgstr "<p>Vælg partitionstype for den nye partition.</p>"

#. radio button text
#: src/lib/y2partitioner/dialogs/partition_type.rb:39
msgid "&Primary Partition"
msgstr "&Primær partition"

#. radio button text
#: src/lib/y2partitioner/dialogs/partition_type.rb:41
msgid "&Extended Partition"
msgstr "&Udvidet partition"

#. radio button text
#: src/lib/y2partitioner/dialogs/partition_type.rb:43
msgid "&Logical Partition"
msgstr "&Logisk partition"

<<<<<<< HEAD
#. FIXME: move to Wizard
#: src/lib/y2partitioner/sequences/add_partition.rb:81
msgid "It is not possible to create a partition on %1."
msgstr "Det er ikke muligt at oprette en partition på %1."

#. FIXME: move to Wizard
#: src/lib/y2partitioner/sequences/edit_blk_device.rb:54
#, fuzzy
#| msgid "An extended partition cannot be edited."
msgid "An extended partition cannot be edited"
msgstr "En udvidet partition kan ikke redigeres."

#. TRANSLATORS: here device stands for kernel path to device
#: src/lib/y2partitioner/widgets/blk_device_attributes.rb:24
#: src/lib/y2partitioner/widgets/lvm_vg_description.rb:59
#, fuzzy
#| msgid "Device: %1"
msgid "Device: %s"
msgstr "Enhed: %1"

#. TRANSLATORS: size of partition
#: src/lib/y2partitioner/widgets/blk_device_attributes.rb:31
#: src/lib/y2partitioner/widgets/lvm_vg_description.rb:60
#, fuzzy
#| msgid "Size: %1"
msgid "Size: %s"
msgstr "Størrelse: %1"
=======
#. Class to represent all the possible partition ids
#.
#. This is a wrapper for the Storage::ID enum
#: src/lib/y2storage/partition_id.rb:39
msgid "DOS12"
msgstr "DOS12"

#: src/lib/y2storage/partition_id.rb:40
msgid "DOS16"
msgstr "DOS16"

#: src/lib/y2storage/partition_id.rb:41
msgid "DOS32"
msgstr "DOS32"

#: src/lib/y2storage/partition_id.rb:42
msgid "Linux Swap"
msgstr "Linux swap"
>>>>>>> ac1869c4

#. TRANSLATORS: Device path is where on motherboard is device connected,
#. %i is number when there are more paths
#: src/lib/y2partitioner/widgets/blk_device_attributes.rb:42
#, fuzzy
#| msgid "Device Path: %1"
msgid "Device Path %i: %s"
msgstr "Enhedssti: %1"

#. TRANSLATORS: Device path is where on motherboard is device connected
#: src/lib/y2partitioner/widgets/blk_device_attributes.rb:46
#, fuzzy
#| msgid "Device Path: %1"
msgid "Device Path: %s"
msgstr "Enhedssti: %1"

<<<<<<< HEAD
#. TRANSLATORS: Device ID is udev ID for device,
#. %i is number when there are more paths
#: src/lib/y2partitioner/widgets/blk_device_attributes.rb:58
#, fuzzy
#| msgid "Device ID %1: %2"
msgid "Device ID %i: %s"
msgstr "Enheds-id %1: %2"

#. TRANSLATORS: Device ID is udev ID for device,
#: src/lib/y2partitioner/widgets/blk_device_attributes.rb:62
#, fuzzy
#| msgid "Device ID %1: %2"
msgid "Device ID: %s"
msgstr "Enheds-id %1: %2"

#. Information if device is encrypted
#. @return [String]
#: src/lib/y2partitioner/widgets/blk_device_attributes.rb:69
#, fuzzy
#| msgid "Encrypted: %1"
msgid "Encrypted: %s"
msgstr "Krypteret: %1"

#: src/lib/y2partitioner/widgets/blk_device_attributes.rb:69
msgid "Yes"
msgstr "Ja"

#: src/lib/y2partitioner/widgets/blk_device_attributes.rb:69
msgid "No"
msgstr "Nej"

#. TRANSLATORS: heading for section about Filesystem on device
#: src/lib/y2partitioner/widgets/blk_device_attributes.rb:75
msgid "File System:"
msgstr "Filsystem:"

#. TRANSLATORS: File system and its type as human string
#: src/lib/y2partitioner/widgets/blk_device_attributes.rb:84
#, fuzzy
#| msgid "File System: %1"
msgid "File System: %s"
msgstr "Filsystem: %1"

#. TRANSLATORS: File system and its type as human string
#: src/lib/y2partitioner/widgets/blk_device_attributes.rb:86
#, fuzzy
#| msgid "Mount Point: %1"
msgid "Mount Point: %s"
msgstr "Monteringspunkt: %1"

#. TRANSLATORS: Label associated with file system
#: src/lib/y2partitioner/widgets/blk_device_attributes.rb:88
#, fuzzy
#| msgid "Label: %1"
msgid "Label: %s"
msgstr "Mærkat: %1"

#. @macro seeAbstractWidget
#: src/lib/y2partitioner/widgets/blk_devices_page.rb:22
msgid "Hard Disks"
msgstr "Harddiske"

#. TRANSLATORS: Heading. String followed by name of partition
#: src/lib/y2partitioner/widgets/blk_devices_page.rb:36
#, fuzzy
#| msgid "Hard Disks"
msgid "Hard Disks "
msgstr "Harddiske"

#. @param device
#. @param table [Y2Partitioner::Widgets::BlkDevicesTable]
#: src/lib/y2partitioner/widgets/delete_disk_partition_button.rb:25
msgid "Delete..."
msgstr "Slet..."

#: src/lib/y2partitioner/widgets/delete_disk_partition_button.rb:32
#, fuzzy
#| msgid "No DM device selected."
msgid "No device selected"
msgstr "Ingen DM-enhed valgt."

#
#. TRANSLATORS %s is device to be deleted
#: src/lib/y2partitioner/widgets/delete_disk_partition_button.rb:58
#, fuzzy
#| msgid "Really delete %1?"
msgid "Really delete %s?"
msgstr "Vil du virkelig slette %1?"
=======
#: src/lib/y2storage/partition_id.rb:45
msgid "Linux RAID"
msgstr "Linux RAID"

#: src/lib/y2storage/partition_id.rb:46
msgid "EFI System Partition"
msgstr "EFI-systempartition"

#: src/lib/y2storage/partition_id.rb:47
msgid "BIOS Boot Partition"
msgstr "BIOS-bootpartition"

#: src/lib/y2storage/partition_id.rb:48
msgid "PReP Boot Partition"
msgstr "PReP-bootpartition"

#: src/lib/y2storage/partition_id.rb:49
msgid "NTFS"
msgstr "NTFS"

#: src/lib/y2storage/partition_id.rb:50
msgid "Extended"
msgstr "Udvidet"

#: src/lib/y2storage/partition_id.rb:51
msgid "Windows Data Partition"
msgstr "Windows-datapartition"

#: src/lib/y2storage/partition_id.rb:52
msgid "Microsoft Reserved Partition"
msgstr "Microsoft reserveret partition"

#
#: src/lib/y2storage/partition_id.rb:53
msgid "Diagnostics Partition"
msgstr "Diagnostik partition"
>>>>>>> ac1869c4

#: src/lib/y2partitioner/widgets/delete_disk_partition_button.rb:63
msgid "Confirm Deleting of All Partitions"
msgstr "Bekræft sletning af alle partitioner"

#. TRANSLATORS: type stands for type of device and name is its identifier
#: src/lib/y2partitioner/widgets/delete_disk_partition_button.rb:65
#, fuzzy
#| msgid ""
#| "The disk \"%1\" contains at least one partition.\n"
#| "If you proceed, the following partitions will be deleted:"
msgid ""
"The %{type} \"%{name}\" contains at least one another device.\n"
"If you proceed, the following devices will be deleted:"
msgstr ""
"Disken \"%1\" indeholder mindst én partition.\n"
"Hvis du fortsætter slettes følgende partitioner:"

#: src/lib/y2partitioner/widgets/delete_disk_partition_button.rb:68
msgid "disk"
msgstr ""

#: src/lib/y2partitioner/widgets/delete_disk_partition_button.rb:68
#, fuzzy
#| msgid "&Partitions"
msgid "partition"
msgstr "&Partitioner"

#: src/lib/y2partitioner/widgets/delete_disk_partition_button.rb:69
#, fuzzy
#| msgid "Really delete all partitions on \"%1\"?"
msgid "Really delete all devices on \"%s\"?"
msgstr "Vil du virkelig slette alle partitioner på \"%1\"?"

#. FIXME: FreeDiskSpace#region returns
#. Storage::Region, not Y2Storage::Region
#: src/lib/y2partitioner/widgets/disk_bar_graph.rb:23
msgid "Unpartitioned"
msgstr "Ikke-partitioneret"

#. @macro seeAbstractWidget
#: src/lib/y2partitioner/widgets/disk_description.rb:30
#, fuzzy
#| msgid ""
#| "<p>This view shows detailed information about the\n"
#| "selected hard disk.</p>"
msgid ""
"<p>This view shows detailed information about the\n"
"selected hard disk.</p><p>The overview contains:</p>"
msgstr ""
"<p>Denne visning viser detaljeret information om den\n"
"valgte harddisk.</p>"

#. TODO: consider using e.g. erb for this kind of output
#. for erb examples see
#. https://github.com/yast/yast-registration/blob/master/src/data/registration/certificate_summary.erb
#. https://github.com/yast/yast-registration/blob/327ab34c020a89f8b7e3f4bff55deea82e457237/src/lib/registration/helpers.rb#L165
#. TRANSLATORS: heading for section about device
#. TODO: consider using e.g. erb for this kind of output
#. TRANSLATORS: heading for section about device
#. TODO: consider using e.g. erb for this kind of output
#. for erb examples see
#. https://github.com/yast/yast-registration/blob/master/src/data/registration/certificate_summary.erb
#. https://github.com/yast/yast-registration/blob/327ab34c020a89f8b7e3f4bff55deea82e457237/src/lib/registration/helpers.rb#L165
#. TRANSLATORS: heading for section about device
#. TODO: consider using e.g. erb for this kind of output
#. for erb examples see
#. https://github.com/yast/yast-registration/blob/master/src/data/registration/certificate_summary.erb
#. https://github.com/yast/yast-registration/blob/327ab34c020a89f8b7e3f4bff55deea82e457237/src/lib/registration/helpers.rb#L165
#. TRANSLATORS: heading for section about device
#. TODO: consider using e.g. erb for this kind of output
#. TRANSLATORS: heading for section about device
#: src/lib/y2partitioner/widgets/disk_description.rb:51
#: src/lib/y2partitioner/widgets/lvm_lv_description.rb:51
#: src/lib/y2partitioner/widgets/lvm_vg_description.rb:43
#: src/lib/y2partitioner/widgets/md_description.rb:51
#: src/lib/y2partitioner/widgets/partition_description.rb:49
msgid "Device:"
msgstr "Enhed:"

#. TRANSLATORS: heading for section about Hard Disk details
#: src/lib/y2partitioner/widgets/disk_description.rb:54
msgid "Hard Disk:"
msgstr "Harddisk:"

#. TRANSLATORS: Disk Vendor
#: src/lib/y2partitioner/widgets/disk_description.rb:62
#, fuzzy
#| msgid "Vendor: %1"
msgid "Vendor: %s"
msgstr "Producent: %1"

#. TRANSLATORS: Disk Model
#: src/lib/y2partitioner/widgets/disk_description.rb:64
#, fuzzy
#| msgid "Model: %1"
msgid "Model: %s"
msgstr "Model: %1"

#. TODO: to_human_string for Y2Storage::DataTransport
#. TRANSLATORS: Computer bus which the device is connected to e.g. SATA or ATA.
#: src/lib/y2partitioner/widgets/disk_description.rb:67
#, fuzzy
#| msgid "Bus: %1"
msgid "Bus: %s"
msgstr "Bus: %1"

#. TRANSLATORS: disk partition table label
#: src/lib/y2partitioner/widgets/disk_description.rb:69
#, fuzzy
#| msgid "Disk Label: %1"
msgid "Disk Label: %s"
msgstr "Diskmærkat: %1"

#. @macro seeCustomWidget
#: src/lib/y2partitioner/widgets/disk_page.rb:41
#, fuzzy
#| msgid "Hard Disk: %1"
msgid "Hard Disk: %s"
msgstr "Harddisk: %1"

#. @macro seeAbstractWidget
#. @macro seeAbstractWidget
#. @macro seeAbstractWidget
#: src/lib/y2partitioner/widgets/disk_page.rb:61
#: src/lib/y2partitioner/widgets/lvm_vg_page.rb:55
#: src/lib/y2partitioner/widgets/md_raid_page.rb:56
msgid "&Overview"
msgstr "&Oversigt"

#. Y2Storage::Disk
#: src/lib/y2partitioner/widgets/disk_page.rb:82
msgid "Add..."
msgstr "Tilføj..."

#. Constructor
#.
#. @param disk [Y2Storage::Disk]
#. @param table [Y2Partitioner::Widgets::BlkDevicesTable]
#. do we need this in every little tiny class?
#: src/lib/y2partitioner/widgets/disk_page.rb:104
#: src/lib/y2partitioner/widgets/partition_page.rb:26
msgid "Edit..."
msgstr "Redigér..."

#: src/lib/y2partitioner/widgets/disk_page.rb:109
#, fuzzy
#| msgid "There are no partitions to delete on this disk."
msgid "There are no partitions to edit."
msgstr "Der er ingen partitioner at slette på denne disk."

#. @macro seeAbstractWidget
#: src/lib/y2partitioner/widgets/disk_page.rb:141
msgid "&Partitions"
msgstr "&Partitioner"

#. TRANSLATORS: table header, Device is physical name of block device
#. like partition or disk e.g. "/dev/sda1"
#. TRANSLATORS: table header, Device is physical name of block device
#. like partition or disk e.g. "/dev/sda1"
#. TRANSLATORS: table header, Device is physical name of block device
#. like partition or disk e.g. "/dev/sda1"
#. TRANSLATORS: table header, Device is physical name of block device
#. like partition or disk e.g. "/dev/sda1"
#. TRANSLATORS: table header, Device is physical name of block device
#. like partition or disk e.g. "/dev/sda1"
#: src/lib/y2partitioner/widgets/disk_table.rb:53
#: src/lib/y2partitioner/widgets/lvm_lv_table.rb:52
#: src/lib/y2partitioner/widgets/lvm_table.rb:52
#: src/lib/y2partitioner/widgets/md_raid_table.rb:56
#: src/lib/y2partitioner/widgets/used_devices_table.rb:48
msgid "Device"
msgstr "Enhed"

#. TRANSLATORS: table header, flag if device is encrypted. Keep it short,
#. ideally three letters. Keep in sync with Enc used later for format marker.
#. TRANSLATORS: table header, flag if device is encrypted. Keep it short,
#. ideally three letters. Keep in sync with Enc used later for format marker.
#. TRANSLATORS: table header, flag if device is encrypted. Keep it short,
#. ideally three letters. Keep in sync with Enc used later for format marker.
#. TRANSLATORS: table header, flag if device is encrypted. Keep it short,
#. ideally three letters. Keep in sync with Enc used later for format marker.
#. TRANSLATORS: table header, flag if device is encrypted. Keep it short,
#. ideally three letters. Keep in sync with Enc used later for format marker.
#: src/lib/y2partitioner/widgets/disk_table.rb:59
#: src/lib/y2partitioner/widgets/lvm_lv_table.rb:58
#: src/lib/y2partitioner/widgets/lvm_table.rb:58
#: src/lib/y2partitioner/widgets/md_raid_table.rb:62
#: src/lib/y2partitioner/widgets/used_devices_table.rb:54
msgid "Enc"
msgstr "Krypt."

#. TRANSLATORS: table header, type of disk or partition. Can be longer. E.g. "Linux swap"
#. TRANSLATORS: table header, type of disk or partition. Can be longer. E.g. "Linux swap"
#. TRANSLATORS: table header, type of disk or partition. Can be longer. E.g. "Linux swap"
#. TRANSLATORS: table header, type of disk or partition. Can be longer. E.g. "Linux swap"
#. TRANSLATORS: table header, type of disk or partition. Can be longer. E.g. "Linux swap"
#: src/lib/y2partitioner/widgets/disk_table.rb:61
#: src/lib/y2partitioner/widgets/lvm_lv_table.rb:60
#: src/lib/y2partitioner/widgets/lvm_table.rb:60
#: src/lib/y2partitioner/widgets/md_raid_table.rb:64
#: src/lib/y2partitioner/widgets/used_devices_table.rb:56
msgid "Type"
msgstr "Type"

#. TRANSLATORS: table header, Files system type. Can be empty E.g. "BtrFS"
#. TRANSLATORS: table header, Files system type. Can be empty E.g. "BtrFS"
#. TRANSLATORS: table header, Files system type. Can be empty E.g. "BtrFS"
#. TRANSLATORS: table header, Files system type. Can be empty E.g. "BtrFS"
#: src/lib/y2partitioner/widgets/disk_table.rb:63
#: src/lib/y2partitioner/widgets/lvm_lv_table.rb:62
#: src/lib/y2partitioner/widgets/lvm_table.rb:62
#: src/lib/y2partitioner/widgets/md_raid_table.rb:66
msgid "FS Type"
msgstr "FS-type"

#. TRANSLATORS: table header, disk or partition label. Can be empty.
#. TRANSLATORS: table header, disk or partition label. Can be empty.
#. TRANSLATORS: table header, disk or partition label. Can be empty.
#. TRANSLATORS: table header, disk or partition label. Can be empty.
#: src/lib/y2partitioner/widgets/disk_table.rb:65
#: src/lib/y2partitioner/widgets/lvm_lv_table.rb:64
#: src/lib/y2partitioner/widgets/lvm_table.rb:64
#: src/lib/y2partitioner/widgets/md_raid_table.rb:68
msgid "Label"
msgstr "Mærkat"

#. TRANSLATORS: table header, where is device mounted. Can be empty. E.g. "/" or "/home"
#. MountPoint selector
#. FIXME: Implement validate, verifying if the mount_point is in use.
#. TRANSLATORS: table header, where is device mounted. Can be empty. E.g. "/" or "/home"
#. TRANSLATORS: table header, where is device mounted. Can be empty. E.g. "/" or "/home"
#. TRANSLATORS: table header, where is device mounted. Can be empty. E.g. "/" or "/home"
#: src/lib/y2partitioner/widgets/disk_table.rb:67
#: src/lib/y2partitioner/widgets/format_and_mount.rb:321
#: src/lib/y2partitioner/widgets/lvm_lv_table.rb:66
#: src/lib/y2partitioner/widgets/lvm_table.rb:66
#: src/lib/y2partitioner/widgets/md_raid_table.rb:70
msgid "Mount Point"
msgstr "Monteringspunkt"

#. TRANSLATORS: table header, which sector is the first one for device. E.g. "0"
#: src/lib/y2partitioner/widgets/disk_table.rb:69
msgid "Start"
msgstr "Start"

#. TRANSLATORS: table header, which sector is the the last for device. E.g. "126"
#: src/lib/y2partitioner/widgets/disk_table.rb:71
msgid "End"
msgstr "Slut"

#. @macro seeAbstractWidget
#: src/lib/y2partitioner/widgets/disk_table.rb:79
msgid ""
"<p>This view shows hard disks and its partitions.</p><p>The overview "
"contains:</p>"
msgstr ""

#. help text for cryptofs
#: src/lib/y2partitioner/widgets/encrypt_password.rb:17
#, fuzzy
#| msgid ""
#| "<p>\n"
#| "If the encrypted file system does not contain any system file and "
#| "therefore is\n"
#| "not needed for the update, you may select <b>Skip</b>. In this case, the\n"
#| "file system is not accessed during update.\n"
#| "</p>\n"
msgid ""
"<p>\n"
"You will need to enter your encryption password.\n"
"</p>\n"
"<p>\n"
"If the encrypted file system does not contain any system file and therefore "
"is\n"
"not needed for the update, you may select <b>Skip</b>. In this case, the\n"
"file system is not accessed during update.\n"
"</p>\n"
msgstr ""
"<p>\n"
"Hvis det krypterede filsystem ikke indeholder nogen systemfil, og derfor "
"ikke er\n"
"nødvendigt for opdateringen, kan du vælge <b>Spring over</b>. I så fald "
"tilgås\n"
"filsystemet ikke under opdateringen .\n"
"</p>\n"

#: src/lib/y2partitioner/widgets/encrypt_password.rb:35
msgid ""
"'Password' and 'Retype password'\n"
"do not match. Retype the password."
msgstr ""

#: src/lib/y2partitioner/widgets/encrypt_password.rb:49
#, fuzzy
#| msgid "Enter Encryption Password"
msgid "Encryption Password"
msgstr "Angiv krypteringsadgangskode"

#. Label: get password for user root
#. Please use newline if label is longer than 40 characters
#: src/lib/y2partitioner/widgets/encrypt_password.rb:59
msgid "&Enter a Password for your File System:"
msgstr "&Angiv en adgangskode til dit filsystem:"

#. Label: get same password again for verification
#. Please use newline if label is longer than 40 characters
#: src/lib/y2partitioner/widgets/encrypt_password.rb:67
msgid "Reenter the Password for &Verification:"
msgstr "Gentag adgangskoden til &verifikation:"

#. It disable the format option if the current filesystem is not
#. formattable or the selected partition does not allow format
#: src/lib/y2partitioner/widgets/format_and_mount.rb:66
msgid ""
"<p>First, choose whether the partition should be\n"
"formatted and the desired file system type.</p>"
msgstr ""
"<p>Vælg først om partitionen skal formateres,\n"
"samt den ønskede type af filsystem.</p>"

#: src/lib/y2partitioner/widgets/format_and_mount.rb:70
msgid ""
"<p>If you want to encrypt all data on the\n"
"volume, select <b>Encrypt Device</b>. Changing the encryption on an "
"existing\n"
"volume will delete all data on it.</p>\n"
msgstr ""
"<p>Hvis du vil kryptere alle data på \n"
"diskområdet, vælg da <b>Kryptér enhed</b>. Ændring af krypteringen på et "
"eksisterende diskområde vil slette alle data på det.</p>\n"

#: src/lib/y2partitioner/widgets/format_and_mount.rb:76
msgid ""
"<p>Then, choose whether the partition should\n"
"be mounted and enter the mount point (/, /boot, /home, /var, etc.).</p>"
msgstr ""
"<p>Angiv derefter om partitionen skal monteres\n"
"og angiv monteringspunkt ( /, /boot, /home, /var osv.).</p>"

#: src/lib/y2partitioner/widgets/format_and_mount.rb:86
msgid "Formatting Options"
msgstr "Formateringstilvalg"

#: src/lib/y2partitioner/widgets/format_and_mount.rb:94
#, fuzzy
#| msgid "Format"
msgid "Format device"
msgstr "Formatér"

#: src/lib/y2partitioner/widgets/format_and_mount.rb:102
#, fuzzy
#| msgid "Do &not format"
msgid "Do not format device"
msgstr "Formatér &ikke"

#. Mount options for {Y2Storage::BlkDevice}
#: src/lib/y2partitioner/widgets/format_and_mount.rb:182
msgid "Mounting Options"
msgstr "Monteringstilvalg"

#: src/lib/y2partitioner/widgets/format_and_mount.rb:190
#, fuzzy
#| msgid "DM Device: %1"
msgid "Mount device"
msgstr "DM-enhed: %1"

#: src/lib/y2partitioner/widgets/format_and_mount.rb:198
#, fuzzy
#| msgid "Do not mount partition"
msgid "Do not mount device"
msgstr "Montér ikke partition"

#. BlkDevice Filesystem selector
#: src/lib/y2partitioner/widgets/format_and_mount.rb:263
#, fuzzy
#| msgid "File &System"
msgid "Filesystem"
msgstr "Fil&system"

#. Push Button that launches a dialog to set speficic options for the
#. selected filesystem
#: src/lib/y2partitioner/widgets/format_and_mount.rb:297
#, fuzzy
#| msgid "O&ptions..."
msgid "Options..."
msgstr "Til&valg..."

#. Encryption selector
#: src/lib/y2partitioner/widgets/format_and_mount.rb:346
#, fuzzy
#| msgid "&Encrypt Device"
msgid "Encrypt Device"
msgstr "&Kryptér enhed"

#
#. Inode Size format option
#: src/lib/y2partitioner/widgets/format_and_mount.rb:372
msgid "&Inode Size"
msgstr "&Inode-størrelse"

#. Block Size format option
#: src/lib/y2partitioner/widgets/format_and_mount.rb:389
msgid "Block &Size in Bytes"
msgstr "Blok&størrelse i bytes"

#
#. FIXME: initialize with the correct value
#: src/lib/y2partitioner/widgets/format_and_mount.rb:424
msgid "File system &ID:"
msgstr "Filsystem-&id:"

#. Push button that launch a dialog for set the fstab options
#: src/lib/y2partitioner/widgets/fstab_options.rb:77
#, fuzzy
#| msgid "Fs&tab Options..."
msgid "Fstab options..."
msgstr "Fs&tab-tilvalg..."

#
#. Input field to set the partition Label
#: src/lib/y2partitioner/widgets/fstab_options.rb:145
#: src/lib/y2partitioner/widgets/fstab_options.rb:183
msgid "Volume &Label"
msgstr "Disk&områdemærket"

#. Group of radio buttons to select the type of identifier to be used for
#. mouth the specific device (UUID, Label, Path...)
#: src/lib/y2partitioner/widgets/fstab_options.rb:163
msgid "Mount in /etc/fstab by"
msgstr "Montér i /etc/fstab ved"

#: src/lib/y2partitioner/widgets/fstab_options.rb:182
msgid "&Device Name"
msgstr "&Enhedsnavn"

#: src/lib/y2partitioner/widgets/fstab_options.rb:184
msgid "&UUID"
msgstr "&UUID"

#: src/lib/y2partitioner/widgets/fstab_options.rb:188
msgid "Device &ID"
msgstr "Enheds-&id"

#: src/lib/y2partitioner/widgets/fstab_options.rb:189
msgid "Device &Path"
msgstr "Enheds&sti"

#. CheckBox to disable the automount option when starting up
#: src/lib/y2partitioner/widgets/fstab_options.rb:262
msgid "Do Not Mount at System &Start-up"
msgstr "Montér ikke ved system&opstart"

#. CheckBox to enable the read only option ("ro")
#: src/lib/y2partitioner/widgets/fstab_options.rb:272
msgid "Mount &Read-Only"
msgstr "Montér &som skrivebeskyttet"

#: src/lib/y2partitioner/widgets/fstab_options.rb:276
msgid ""
"<p><b>Mount Read-Only:</b>\n"
"Writing to the file system is not possible. Default is false. During "
"installation\n"
"the file system is always mounted read-write.</p>"
msgstr ""
"<p><b>Monter som skrivebeskyttet:</b>\n"
"Det er ikke muligt at skrive til filsystemet. Standardværdien er falsk. "
"Under installation\n"
"monteres filsystemet altid som læse-skrive.</p>"

#. CheckBox to enable the noatime option
#: src/lib/y2partitioner/widgets/fstab_options.rb:287
msgid "No &Access Time"
msgstr "Ingen &adgangstid"

#: src/lib/y2partitioner/widgets/fstab_options.rb:291
msgid ""
"<p><b>No Access Time:</b>\n"
"Access times are not updated when a file is read. Default is false.</p>\n"
msgstr ""
"<p><b>Ingen adgangstid:</b>\n"
"Adgangstiderne opdateres ikke når en fil læses. Standardværdien er falsk.</"
"p>\n"

#. CheckBox to enable the user option which means allow to mount the
#. filesystem by an ordinary user
#: src/lib/y2partitioner/widgets/fstab_options.rb:302
#, fuzzy
#| msgid "Mountable by User"
msgid "Mountable by user"
msgstr "Kan monteres af bruger"

#
#: src/lib/y2partitioner/widgets/fstab_options.rb:306
msgid ""
"<p><b>Mountable by User:</b>\n"
"The file system may be mounted by an ordinary user. Default is false.</p>\n"
msgstr ""
"<p><b>Kan monteres af bruger:</b>\n"
"Filsystemet kan monteres af en almindelig bruger. Standardværdien er falsk.</"
"p>\n"

#. CheckBox to enable the use of user quotas
#: src/lib/y2partitioner/widgets/fstab_options.rb:317
msgid "Enable &Quota Support"
msgstr "Aktivér &kvote-understøttelse"

#
#: src/lib/y2partitioner/widgets/fstab_options.rb:321
msgid ""
"<p><b>Enable Quota Support:</b>\n"
"The file system is mounted with user quotas enabled.\n"
"Default is false.</p>\n"
msgstr ""
"<p><b>Aktivér kvote-understøttelse:</b>\n"
"Filsystemet monteres med bruger-kvoter aktiveret.\n"
"Standardværdien er falsk.</p>\n"

#. ComboBox to specify the journal mode to use by the filesystem
#: src/lib/y2partitioner/widgets/fstab_options.rb:346
msgid "Data &Journaling Mode"
msgstr "Data&journaliseringstilstand"

#: src/lib/y2partitioner/widgets/fstab_options.rb:357
#, fuzzy
#| msgid "&No Journal"
msgid "journal"
msgstr "&Ingen journal"

#: src/lib/y2partitioner/widgets/fstab_options.rb:358
msgid "ordered"
msgstr ""

#: src/lib/y2partitioner/widgets/fstab_options.rb:359
msgid "writeback"
msgstr ""

#: src/lib/y2partitioner/widgets/fstab_options.rb:364
msgid ""
"<p><b>Data Journaling Mode:</b>\n"
"Specifies the journaling mode for file data.\n"
"<tt>journal</tt> -- All data is committed to the journal prior to being\n"
"written into the main file system. Highest performance impact.<br>\n"
"<tt>ordered</tt> -- All data is forced directly out to the main file system\n"
"prior to its metadata being committed to the journal. Medium performance "
"impact.<br>\n"
"<tt>writeback</tt> -- Data ordering is not preserved. No performance impact."
"</p>\n"
msgstr ""
"<p><b>Datajournaliseringstilstand:</b>\n"
"Angiver journaliseringstilstanden for fildata.\n"
"<tt>journal</tt> -- Alle data gemmes i journalen, inden de\n"
" skrives til hovedfilsystemet. Størst indvirkning på ydelsen.<br>\n"
"<tt>ordered</tt> -- Alle data skrives direkte til hovedfilsystemet,\n"
"før metadata gemmes i journalen. Medium indvirkning på ydelsen.<br>\n"
"<tt>writeback</tt> -- Datarækkefølge gemmes ikke. Ingen indvirkning på "
"ydelsen.</p>\n"

#. Custom widget that allows to enable ACL and the use of extended
#. attributes
#.
#. TODO: FIXME: Pending implementation, currently it is only draw
#: src/lib/y2partitioner/widgets/fstab_options.rb:385
msgid "&Access Control Lists (ACL)"
msgstr "&Adgangskontrollister (ACL)"

#
#: src/lib/y2partitioner/widgets/fstab_options.rb:386
msgid "&Extended User Attributes"
msgstr "&Udvidede brugerattributter"

#. A input field that allows to set other options that are not handled by
#. specific widgets
#.
#. TODO: FIXME: Pending implementation, currently it is only draw, all the options
#. that it is responsable of should be defined, removing them if not set or
#. supported by the current filesystem.
#: src/lib/y2partitioner/widgets/fstab_options.rb:407
msgid "Arbitrary Option &Value"
msgstr "Tilfældig &tilvalgsværdi"

#. Swap priority
#: src/lib/y2partitioner/widgets/fstab_options.rb:439
msgid "Swap &Priority"
msgstr "Swap-&prioritet"

#: src/lib/y2partitioner/widgets/fstab_options.rb:449
msgid ""
"<p><b>Swap Priority:</b>\n"
"Enter the swap priority. Higher numbers mean higher priority.</p>\n"
msgstr ""
"<p><b>Swap-prioritet:</b>\n"
"Angiv swap-prioriteten. Et højere tal betyder højere prioritet.</p>\n"

#. VFAT IOCharset
#: src/lib/y2partitioner/widgets/fstab_options.rb:480
msgid "Char&set for file names"
msgstr "Tegn&sæt for filnavne"

#: src/lib/y2partitioner/widgets/fstab_options.rb:484
msgid ""
"<p><b>Charset for File Names:</b>\n"
"Set the charset used for display of file names in Windows partitions.</p>\n"
msgstr ""
"<p><b>Tegnsæt for filnavne:</b>\n"
"Vælg tegnsættet, der benyttes til visning af filnavne på Windows-partitioner."
"</p>\n"

#. VFAT Codepage
#: src/lib/y2partitioner/widgets/fstab_options.rb:515
msgid "Code&page for short FAT names"
msgstr "Tegn&kodningstabel for korte FAT-navne"

#: src/lib/y2partitioner/widgets/fstab_options.rb:519
msgid ""
"<p><b>Codepage for Short FAT Names:</b>\n"
"This codepage is used for converting to shortname characters on FAT file "
"systems.</p>\n"
msgstr ""
"<p><b>Tegnkodningstabel for korte FAT-navne:</b>\n"
"Denne tegnkodningstabel benyttes til konvertering til kortnavns-tegn i FAT-"
"filsystemer.</p>\n"

#. helptexts for table column and overview entry
#: src/lib/y2partitioner/widgets/help.rb:17
msgid ""
"<b>BIOS ID</b> shows the BIOS ID of the hard\n"
"disk. This field can be empty."
msgstr ""
"<b>BIOS-id</b> viser harddiskens BIOS-id\n"
"Dette felt kan være tomt."

#: src/lib/y2partitioner/widgets/help.rb:20
msgid ""
"<b>Bus</b> shows how the device is connected to\n"
"the system. This field can be empty, e.g. for multipath disks."
msgstr ""
"<b>Bus</b> viser, hvordan enheden er tilsluttet til\n"
"systemet. Dette felt kan være tomt, f.eks. for multipath-diske."

#: src/lib/y2partitioner/widgets/help.rb:23
msgid ""
"<b>Chunk Size</b> shows the chunk size for RAID\n"
"devices."
msgstr ""
"<b>Fragmentstørrelse</b> viser fragmentstørrelsen for\n"
"RAID-enheder."

#: src/lib/y2partitioner/widgets/help.rb:25
msgid ""
"<b>Cylinder Size</b> shows the size of the\n"
"cylinders of the hard disk."
msgstr ""
"<b>Cylinderstørrelse</b> viser størrelsen på \n"
"harddiskens cylindre."

#: src/lib/y2partitioner/widgets/help.rb:28
msgid ""
"<b>Sector Size</b> shows the size of the\n"
"sectors of the hard disk."
msgstr ""
"<b>Sektorstørrelse</b> viser størrelsen på \n"
"harddiskens sektorer."

#: src/lib/y2partitioner/widgets/help.rb:30
msgid ""
"<b>Device</b> shows the kernel name of the\n"
"device."
msgstr ""
"<b>Enhed</b> viser enhedens\n"
"kernenavn."

#: src/lib/y2partitioner/widgets/help.rb:32
msgid ""
"<b>Disk Label</b> shows the partition table\n"
"type of the disk, e.g <tt>MSDOS</tt> or <tt>GPT</tt>."
msgstr ""
"<b>Mærkat</b> viser typen af partitionstabel\n"
"for disken, f.eks. <tt>MSDOS</tt> eller <tt>GPT</tt>."

#: src/lib/y2partitioner/widgets/help.rb:35
msgid ""
"<b>Encrypted</b> shows whether the device is\n"
"encrypted."
msgstr ""
"<b>Krypteret</b> viser om enheden\n"
" er krypteret."

#: src/lib/y2partitioner/widgets/help.rb:37
msgid ""
"<b>End Cylinder</b> shows the end cylinder of\n"
"the partition."
msgstr ""
"<b>Slutcylinder</b> viser paritionens \n"
"slutcylinder."

#: src/lib/y2partitioner/widgets/help.rb:39
msgid ""
"<b>LUN</b> shows the Logical Unit Number for\n"
"Fibre Channel disks."
msgstr ""
"<b>LUN</b> viser det logiske enhedsnummer for \n"
"fiberkanal-diske."

#: src/lib/y2partitioner/widgets/help.rb:41
msgid ""
"<b>Port ID</b> shows the port id for Fibre\n"
"Channel disks."
msgstr ""
"<b>Port-id</b> viser port-id for\n"
"fiberkanal-diske."

#: src/lib/y2partitioner/widgets/help.rb:43
msgid ""
"<b>WWPN</b> shows the World Wide Port Name for\n"
"Fibre Channel disks."
msgstr ""
"<b>WWPN</b> viser World Wide Port-navnet for\n"
"fiberkanal-diske."

#: src/lib/y2partitioner/widgets/help.rb:46
msgid ""
"<b>File Path</b> shows the path of the file for\n"
"an encrypted loop device."
msgstr ""
"<b>Filsti</b> viser stien til filen for \n"
"en krypteret løkkeenhed."

#: src/lib/y2partitioner/widgets/help.rb:49
msgid ""
"<b>Format</b> shows some flags: <tt>F</tt>\n"
"means the device is selected to be formatted."
msgstr ""
"<b>Formatér</b> viser nogle flag: <tt>F</tt>\n"
"betyder at partitionen er markeret til formatering."

#: src/lib/y2partitioner/widgets/help.rb:52
msgid "<b>FS ID</b> shows the file system id."
msgstr "<b>FS-id</b> viser filsystem-id."

#: src/lib/y2partitioner/widgets/help.rb:54
msgid "<b>FS Type</b> shows the file system type."
msgstr "<b>FS-type</b> viser typen af filsystem."

#: src/lib/y2partitioner/widgets/help.rb:56
msgid ""
"<b>Label</b> shows the label of the file\n"
"system."
msgstr ""
"<b>Mærkat</b> viser filsystemets\n"
"mærkat."

#: src/lib/y2partitioner/widgets/help.rb:58
msgid ""
"<b>Metadata</b> shows the LVM metadata type for\n"
"volume groups."
msgstr ""
"<b>Metadata</b> viser typen af LVM-metadata for\n"
"diskområdegrupper."

#: src/lib/y2partitioner/widgets/help.rb:60
msgid "<b>Model</b> shows the device model."
msgstr "<b>Model</b> viser enhedsmodellen."

#: src/lib/y2partitioner/widgets/help.rb:62
#, fuzzy
#| msgid ""
#| "<b>Mount by</b> indicates how the file system\n"
#| "is mounted: (Kernel) by kernel name, (Label) by file system label, (UUID) "
#| "by\n"
#| "file system UUID, (ID) by device ID, and (Path) by device path.\n"
msgid ""
"<b>Mount by</b> indicates how the file system\n"
"is mounted: (Kernel) by kernel name, (Label) by file system label, (UUID) "
"by\n"
" file system UUID, (ID) by device ID, and (Path) by device path.\n"
msgstr ""
"<b>Montér via</b> indikerer, hvordan filsystemet \n"
"monteres: (Kerne) via kernenavn, (Mærkat) via mærkat, (UUID) via \n"
"filsystemets UUID, (id) via enheds-id og (Sti) via enhedssti.\n"

#: src/lib/y2partitioner/widgets/help.rb:66
msgid ""
"<b>Mount Point</b> shows where the file system\n"
"is mounted."
msgstr ""
"<b>Monteringspunkt</b> viser, hvor filsystemet\n"
"monteres."

#: src/lib/y2partitioner/widgets/help.rb:68
msgid ""
"<b>Number of Cylinders</b> shows how many\n"
"cylinders the hard disk has."
msgstr ""
"<b>Antal cylindre</b> viser, hvor mange \n"
"cylindre harddisken har."

#: src/lib/y2partitioner/widgets/help.rb:71
msgid ""
"<b>Parity Algorithm</b> shows the parity\n"
"algorithm for RAID devices with RAID type 5, 6 or 10."
msgstr ""
"<b>Partitetsalgoritme</b> viser paritetsalgoritmen\n"
"for RAID-enheder med RAID type 5, 6 eller 10."

#: src/lib/y2partitioner/widgets/help.rb:74
msgid ""
"<b>PE Size</b> shows the physical extent size\n"
"for LVM volume groups."
msgstr ""
"<b>Str. af FU</b> viser størrelsen af den fysiske udstrækning\n"
"for LVM diskområdegrupper."

#: src/lib/y2partitioner/widgets/help.rb:77
msgid "<b>RAID Version</b> shows the RAID version."
msgstr "<b>RAID-version</b> viser RAID-versionen."

#: src/lib/y2partitioner/widgets/help.rb:79
msgid ""
"<b>RAID Type</b> shows the RAID type, also\n"
"called RAID level, for RAID devices."
msgstr ""
"<b>RAID-type</b> viser typen af RAID, også \n"
"kaldet RAID-niveauet, for RAID-enheder."

#: src/lib/y2partitioner/widgets/help.rb:82
msgid "<b>Size</b> shows the size of the device."
msgstr "<b>Størrelse</b> viser enhedens størrelse."

#: src/lib/y2partitioner/widgets/help.rb:84
msgid ""
"<b>Start Cylinder</b> shows the start cylinder\n"
"of the partition."
msgstr ""
"<b>Startcylinder</b> viser partitionens \n"
"startcylinder."

#: src/lib/y2partitioner/widgets/help.rb:86
#, fuzzy
#| msgid ""
#| "<b>Stripes</b> shows the stripe number for LVM\n"
#| "logical volumes and, if greater than one, the stripe size  in "
#| "parenthesis.\n"
msgid ""
"<b>Stripes</b> shows the stripe number for LVM\n"
"logical volumes and, if greater than one, the stripe size in parenthesis.\n"
msgstr ""
"<b>Striber</b> Viser antallet af striber for LVM\n"
"logiske diskområder, og hvis den er større end en, vises stribestørrelsen i "
"parentes.\n"

#: src/lib/y2partitioner/widgets/help.rb:89
msgid ""
"<b>Type</b> gives a general overview about the\n"
"device type."
msgstr ""
"<b>Type</b> giver en generel oversigt over\n"
"enhedstypen."

#: src/lib/y2partitioner/widgets/help.rb:91
#, fuzzy
#| msgid ""
#| "<b>Device ID</b> shows the persistent device\n"
#| "IDs. This field can be empty.\n"
msgid ""
"<b>Device ID</b> shows the persistent device\n"
"IDs. This field can be empty."
msgstr ""
"<b>Enheds-id</b> viser de vedvarende enheds-id'er\n"
"Dette felt kan være tomt.\n"

#: src/lib/y2partitioner/widgets/help.rb:94
msgid ""
"<b>Device Path</b> shows the persistent device\n"
"path. This field can be empty."
msgstr ""
"<b>Enhedssti</b> viser den vedvarende enhedssti\n"
"Dette felt kan være tomt."

#: src/lib/y2partitioner/widgets/help.rb:97
#, fuzzy
#| msgid ""
#| "<b>Used By</b> shows if a device is used by\n"
#| "e.g. RAID or LVM. If not, this column is empty.\n"
msgid ""
"<b>Used By</b> shows if a device is used by\n"
"e.g. RAID or LVM. If not, this column is empty."
msgstr ""
"<b>Brugt af</b> viser om en enhed bruges af\n"
"f.eks. RAID eller LVM. Hvis ikke, er denne kolonne tom.\n"

#: src/lib/y2partitioner/widgets/help.rb:100
msgid ""
"<b>UUID</b> shows the Universally Unique\n"
"Identifier of the file system."
msgstr ""
"<b>UUID</b> viser filsystemets universale\n"
"unikke identifikator."

#: src/lib/y2partitioner/widgets/help.rb:103
msgid "<b>Vendor</b> shows the device vendor."
msgstr "<b>Producent</b> viser enhedens producent."

#. help texts that are appended to the common help only in Mode.normal
#: src/lib/y2partitioner/widgets/help.rb:108
msgid ""
"A question mark (?) indicates that\n"
"the file system is not listed in <tt>/etc/fstab</tt>. It is either mounted\n"
"manually or by some automount system. When changing settings for this "
"volume\n"
"YaST will not update <tt>/etc/fstab</tt>.\n"
msgstr ""
"Et spørgsmålstegn (?) indikerer at\n"
"filsystemet ikke er indført i <tt>/etc/fstab</tt>. Det er enten manuelt\n"
"monteret eller via et automontér-system. Når dette diskområdes "
"indstillinger\n"
"ændres opdaterer YaST ikke <tt>/etc/fstab</tt>.\n"

#: src/lib/y2partitioner/widgets/help.rb:113
msgid ""
"An asterisk (*) after the mount point\n"
"indicates a file system that is currently not mounted (for example, because "
"it\n"
"has the <tt>noauto</tt> option set in <tt>/etc/fstab</tt>)."
msgstr ""
"En stjerne (*) efter et monteringspunkt \n"
"indikerer et filsystem, der ikke er monteret i øjeblikket (f.eks. fordi "
"det \n"
"har tilvalget <tt>noauto</tt> sat i <tt>/etc/fstab</tt>)."

#. TRANSLATORS: first %s is number of LVM stripes
#. and the second one is for size of stripe
#: src/lib/y2partitioner/widgets/lvm_lv_attributes.rb:20
msgid "%s (%s)"
msgstr ""

#. @macro seeAbstractWidget
#: src/lib/y2partitioner/widgets/lvm_lv_description.rb:32
#, fuzzy
#| msgid ""
#| "<p>This view shows detailed information about the\n"
#| "selected logical volume.</p>"
msgid ""
"<p>This view shows detailed information about the\n"
"selected logical volume.</p><p>The overview contains:</p>"
msgstr ""
"<p>Denne visning viser detaljeret information om det\n"
"valgte logiske diskområde.</p>"

#. TRANSLATORS: heading for section about Hard Disk details
#: src/lib/y2partitioner/widgets/lvm_lv_description.rb:53
#: src/lib/y2partitioner/widgets/lvm_vg_description.rb:46
msgid "LVM:"
msgstr "LVM:"

#. TRANSLATORS: value for number of LVM stripes
#: src/lib/y2partitioner/widgets/lvm_lv_description.rb:68
#, fuzzy
#| msgid "Stripes: %1"
msgid "Stripes: %s"
msgstr "Striber: %1"

#. TRANSLATORS: Heading. String followed by name of partition
#: src/lib/y2partitioner/widgets/lvm_lv_page.rb:33
#, fuzzy
#| msgid "Logical Volume: %1"
msgid "Logical Volume: %s"
msgstr "Logisk diskområde: %1"

#. TRANSLATORS: table header, number of LVM LV stripes
#. TRANSLATORS: table header, number of LVM LV stripes
#: src/lib/y2partitioner/widgets/lvm_lv_table.rb:68
#: src/lib/y2partitioner/widgets/lvm_table.rb:70
msgid "Stripes"
msgstr "Striber"

#. @macro seeAbstractWidget
#: src/lib/y2partitioner/widgets/lvm_lv_table.rb:76
#, fuzzy
#| msgid ""
#| "<p>This view shows all logical volumes of the\n"
#| "selected volume group.</p>"
msgid ""
"<p>This view shows all logical volumes of the\n"
"selected volume group.</p><p>The overview contains:</p>"
msgstr ""
"<p>Denne visning viser alle logiske diskområder i den\n"
"valgte diskområdegruppe.</p>"

#. @macro seeAbstractWidget
#. TRANSLATORS: Heading
#: src/lib/y2partitioner/widgets/lvm_page.rb:19
#: src/lib/y2partitioner/widgets/lvm_page.rb:32
msgid "Volume Management"
msgstr "Diskområdehåndtering"

#. @macro seeAbstractWidget
#: src/lib/y2partitioner/widgets/lvm_pv_table.rb:33
msgid ""
"<p>This view shows all physical volumes used by\n"
"the selected volume group.</p>"
msgstr ""
"<p>Denne visning viser alle fysiske diskområder, som bruges\n"
"af den valgte diskområdegruppe.</p>"

#. TRANSLATORS: table header, type of metadata
#: src/lib/y2partitioner/widgets/lvm_table.rb:68
msgid "PE Size"
msgstr "Str. af FU"

#. @macro seeAbstractWidget
#: src/lib/y2partitioner/widgets/lvm_table.rb:78
#, fuzzy
#| msgid ""
#| "<p>This view shows all LVM volume groups and\n"
#| "their logical volumes.</p>"
msgid ""
"<p>This view shows all LVM volume groups and\n"
"their logical volumes.</p><p>The overview contains:</p>"
msgstr ""
"<p>Denne visning viser alle LVM diskområdegrupper og\n"
"deres logiske diskområder.</p>"

#. @macro seeAbstractWidget
#: src/lib/y2partitioner/widgets/lvm_vg_description.rb:27
#, fuzzy
#| msgid ""
#| "<p>This view shows detailed information about the\n"
#| "selected volume group.</p>"
msgid ""
"<p>This view shows detailed information about the\n"
"selected volume group.</p><p>The overview contains:</p>"
msgstr ""
"<p>Denne visning viser detaljeret information om den\n"
"valgte diskområdegruppe.</p>"

#. TRANSLATORS: Physical Extend size
#: src/lib/y2partitioner/widgets/lvm_vg_description.rb:53
#, fuzzy
#| msgid "PE Size: %1"
msgid "PE Size: %s"
msgstr "Størrelse af FU: %1"

#. @macro seeCustomWidget
#: src/lib/y2partitioner/widgets/lvm_vg_page.rb:34
#, fuzzy
#| msgid "Volume Group: %1"
msgid "Volume Group: %s"
msgstr "Diskområdegruppe: %1"

#. @macro seeAbstractWidget
#: src/lib/y2partitioner/widgets/lvm_vg_page.rb:75
#, fuzzy
#| msgid "&Logical Volumes"
msgid "Log&ical Volumes"
msgstr "&Logiske diskområder"

#. @macro seeAbstractWidget
#: src/lib/y2partitioner/widgets/lvm_vg_page.rb:97
msgid "&Physical Volumes"
msgstr "&Fysiske diskområder"

#. @macro seeAbstractWidget
#: src/lib/y2partitioner/widgets/md_description.rb:30
#, fuzzy
#| msgid ""
#| "<p>This view shows detailed information about the\n"
#| "selected RAID.</p>"
msgid ""
"<p>This view shows detailed information about the\n"
"selected RAID.</p><p>The overview contains:</p>"
msgstr ""
"<p>Denne visning viser detaljeret information om det\n"
"valgte RAID.</p>"

#. TRANSLATORS: heading for section about Hard Disk details
#: src/lib/y2partitioner/widgets/md_description.rb:54
msgid "RAID:"
msgstr "RAID:"

#. TRANSLATORS: Type of RAID
#: src/lib/y2partitioner/widgets/md_description.rb:62
#, fuzzy
#| msgid "RAID Type: %1"
msgid "RAID Type: %s"
msgstr "RAID-type: %1"

#. TRANSLATORS: chunk size of md raid
#. according to mdadm(8): chunk size "is only meaningful for RAID0, RAID4,
#. RAID5, RAID6, and RAID10"
#: src/lib/y2partitioner/widgets/md_description.rb:66
#, fuzzy
#| msgid "Chunk Size: %1"
msgid "Chunk Size: %s"
msgstr "Fragmentstørrelse: %1"

#. TRANSLATORS: parity algorithm of md raid
#: src/lib/y2partitioner/widgets/md_description.rb:69
#, fuzzy
#| msgid "Parity Algorithm: %1"
msgid "Partity algorithm: %s"
msgstr "Paritetsalgoritme: %1"

#. @macro seeCustomWidget
#: src/lib/y2partitioner/widgets/md_raid_page.rb:32
#, fuzzy
#| msgid "RAID: %1"
msgid "RAID: %s"
msgstr "RAID: %1"

#. @macro seeAbstractWidget
#: src/lib/y2partitioner/widgets/md_raid_page.rb:76
msgid "&Used Devices"
msgstr "Br&ugte enheder"

#. TRANSLATORS: table header, type of md raid.
#: src/lib/y2partitioner/widgets/md_raid_table.rb:72
msgid "RAID Type"
msgstr "RAID-type"

#. TRANSLATORS: table header, chunk size of md raid
#: src/lib/y2partitioner/widgets/md_raid_table.rb:74
msgid "Chunk Size"
msgstr "Fragmentstørrelse"

#. @macro seeAbstractWidget
#: src/lib/y2partitioner/widgets/md_raid_table.rb:82
#, fuzzy
#| msgid "<p>This view shows all RAIDs except BIOS RAIDs.</p>"
msgid ""
"<p>This view shows all RAIDs except BIOS RAIDs.</p><p>The overview contains:"
"</p>"
msgstr "<p>Denne visning viser alle RAIDs undtagen BIOS RAIDs.</p>"

#. @macro seeAbstractWidget
#. TRANSLATORS: Heading
#: src/lib/y2partitioner/widgets/md_raids_page.rb:21
#: src/lib/y2partitioner/widgets/md_raids_page.rb:34
msgid "RAID"
msgstr "RAID"

#. @macro seeAbstractWidget
#: src/lib/y2partitioner/widgets/md_used_devices_table.rb:30
#, fuzzy
#| msgid ""
#| "<p>This view shows all devices used by the\n"
#| "selected RAID.</p>"
msgid ""
"<p><p>This view shows all devices used by the\n"
"selected RAID.</p>"
msgstr ""
"<p>Denne visning viser alle enheder, som bruges af \n"
"det valgte RAID.</p>"

#. @macro seeAbstractWidget
#: src/lib/y2partitioner/widgets/overview.rb:41
msgid "System View"
msgstr "Systemvisning"

#. TODO: only if there is graph support UI.HasSpecialWidget(:Graph)
#: src/lib/y2partitioner/widgets/overview.rb:66
msgid "Device Graph"
msgstr "Enhedsdiagram"

#. TODO: only if there is graph support UI.HasSpecialWidget(:Graph)
#: src/lib/y2partitioner/widgets/overview.rb:68
msgid "Mount Graph"
msgstr "Monteringsdiagram"

#: src/lib/y2partitioner/widgets/overview.rb:69
msgid "Installation Summary"
msgstr "Installationsoversigt"

#: src/lib/y2partitioner/widgets/overview.rb:70
msgid "Settings"
msgstr "Indstillinger"

#. TODO: real subtree
#: src/lib/y2partitioner/widgets/overview.rb:150
msgid "Crypt Files"
msgstr "Krypteringsfiler"

#. TODO: real subtree
#: src/lib/y2partitioner/widgets/overview.rb:155
msgid "Device Mapper"
msgstr "Device mapper"

#: src/lib/y2partitioner/widgets/overview.rb:159
msgid "NFS"
msgstr "NFS"

#: src/lib/y2partitioner/widgets/overview.rb:163
msgid "Btrfs"
msgstr "Btrfs"

#: src/lib/y2partitioner/widgets/overview.rb:167
msgid "tmpfs"
msgstr "tmpfs"

#: src/lib/y2partitioner/widgets/overview.rb:171
msgid "Unused Devices"
msgstr "Ubrugte enheder"

#. @macro seeAbstractWidget
#: src/lib/y2partitioner/widgets/partition_description.rb:31
#, fuzzy
#| msgid ""
#| "<p>This view shows detailed information about the\n"
#| "selected partition.</p>"
msgid ""
"<p>This view shows detailed information about the\n"
"selected partition.</p><p>The overview contains:</p>"
msgstr ""
"<p>Denne visning viser detaljeret information om den\n"
"valgte partition.</p>"

#. TRANSLATORS: acronym for Filesystem Identifier
#: src/lib/y2partitioner/widgets/partition_description.rb:63
#, fuzzy
#| msgid "FS ID: %1"
msgid "FS ID: %s"
msgstr "FS-id: %1"

#. TRANSLATORS: Heading. String followed by name of partition
#: src/lib/y2partitioner/widgets/partition_page.rb:72
#, fuzzy
#| msgid "Partition: %1"
msgid "Partition: "
msgstr "Partition: %1"

#. Help without specification what is exactly device holding blk_device. Should be defined in
#. Specific child.
#. @macro seeAbstractWidget
#: src/lib/y2partitioner/widgets/used_devices_table.rb:65
#, fuzzy
#| msgid ""
#| "<p>This view shows all physical volumes used by\n"
#| "the selected volume group.</p>"
msgid ""
"<p>This view shows all physical volumes used by\n"
"the selected volume group.</p><p>The overview contains:</p>"
msgstr ""
"<p>Denne visning viser alle fysiske diskområder, som bruges\n"
"af den valgte diskområdegruppe.</p>"

#. Class to represent all the possible MD levels
#.
#. This is a wrapper for the Storage::MdLevel enum
#: src/lib/y2storage/md_level.rb:36 src/lib/y2storage/partition_id.rb:54
msgid "Unknown"
msgstr "Ukendt"

#: src/lib/y2storage/md_level.rb:37
msgid "RAID0"
msgstr "RAID0"

#: src/lib/y2storage/md_level.rb:38
msgid "RAID1"
msgstr "RAID1"

#: src/lib/y2storage/md_level.rb:39
msgid "RAID5"
msgstr "RAID5"

#: src/lib/y2storage/md_level.rb:40
msgid "RAID6"
msgstr "RAID6"

#: src/lib/y2storage/md_level.rb:41
msgid "RAID10"
msgstr "RAID10"

#. TODO: should be tested by some real OPS guy, I (JR) pick human wording from `man mdadm`
#: src/lib/y2storage/md_parity.rb:37
msgid "Default"
msgstr "Standard"

#: src/lib/y2storage/md_parity.rb:38
msgid "Left asymmetric"
msgstr "Venstre asymetrisk"

#: src/lib/y2storage/md_parity.rb:39
msgid "Left symmetric"
msgstr "Venstre symetrisk"

#: src/lib/y2storage/md_parity.rb:40
msgid "Right asymmetric"
msgstr "Højre asymetrisk"

#: src/lib/y2storage/md_parity.rb:41
msgid "Right symmetric"
msgstr "Højre symetrisk"

#: src/lib/y2storage/md_parity.rb:42
msgid "Parity first"
msgstr "Paritet først"

#: src/lib/y2storage/md_parity.rb:43
msgid "Parity last"
msgstr "Paritet sidst"

#. note parity with _6 suffix is for converting raid 5 to 6 and is only intermediate state
#: src/lib/y2storage/md_parity.rb:46
msgid "Left asymmetric RAID6"
msgstr "Venstre asymetrisk RAID6"

#: src/lib/y2storage/md_parity.rb:47
msgid "Left symmetric RAID6"
msgstr "Venstre symetrisk RAID6"

#: src/lib/y2storage/md_parity.rb:48
msgid "Right asymmetric RAID6"
msgstr "Højre asymetrisk RAID6"

#: src/lib/y2storage/md_parity.rb:49
msgid "Right symmetric RAID6"
msgstr "Højre symetrisk RAID6"

#: src/lib/y2storage/md_parity.rb:50
msgid "Parity first RAID6"
msgstr "Partitet først RAID6"

#: src/lib/y2storage/md_parity.rb:51
msgid "Parity last RAID6"
msgstr "Partitet sidst RAID6"

#: src/lib/y2storage/md_parity.rb:53
msgid "Two copies near"
msgstr "To kopier nær"

#: src/lib/y2storage/md_parity.rb:54
msgid "Three copies near"
msgstr "Tre kopier nær"

#: src/lib/y2storage/md_parity.rb:55
msgid "Two copies offset"
msgstr "To kopier forskydning"

#: src/lib/y2storage/md_parity.rb:56
msgid "Three copies offset"
msgstr "Tre kopier forskydning"

#: src/lib/y2storage/md_parity.rb:57
msgid "Two copies far"
msgstr "To kopier langt"

#: src/lib/y2storage/md_parity.rb:58
msgid "Three copies far"
msgstr "Tre kopier langt"

#. Class to represent all the possible partition ids
#.
#. This is a wrapper for the Storage::ID enum
#: src/lib/y2storage/partition_id.rb:39
msgid "DOS12"
msgstr ""

#: src/lib/y2storage/partition_id.rb:40
msgid "DOS16"
msgstr ""

#: src/lib/y2storage/partition_id.rb:41
msgid "DOS32"
msgstr ""

#: src/lib/y2storage/partition_id.rb:42
#, fuzzy
#| msgid "Linux"
msgid "Linux Swap"
msgstr "Linux"

#: src/lib/y2storage/partition_id.rb:43
msgid "Linux"
msgstr "Linux"

#
#: src/lib/y2storage/partition_id.rb:44
msgid "Linux LVM"
msgstr "Linux LVM"

#: src/lib/y2storage/partition_id.rb:45
#, fuzzy
#| msgid "Linux"
msgid "Linux RAID"
msgstr "Linux"

#: src/lib/y2storage/partition_id.rb:46
#, fuzzy
#| msgid "EFI Boot Partition"
msgid "EFI System Partition"
msgstr "EFI-bootpartition"

#: src/lib/y2storage/partition_id.rb:47
#, fuzzy
#| msgid "EFI Boot Partition"
msgid "BIOS Boot Partition"
msgstr "EFI-bootpartition"

#: src/lib/y2storage/partition_id.rb:48
#, fuzzy
#| msgid "EFI Boot Partition"
msgid "PReP Boot Partition"
msgstr "EFI-bootpartition"

#: src/lib/y2storage/partition_id.rb:49
msgid "NTFS"
msgstr ""

#: src/lib/y2storage/partition_id.rb:50
msgid "Extended"
msgstr ""

#: src/lib/y2storage/partition_id.rb:51
#, fuzzy
#| msgid "&Shrink Windows Partition"
msgid "Windows Data Partition"
msgstr "&Formindsk Windows-partition"

#: src/lib/y2storage/partition_id.rb:52
msgid "Microsoft Reserved Partition"
msgstr ""

#
#: src/lib/y2storage/partition_id.rb:53
#, fuzzy
#| msgid "Disk to Partition"
msgid "Diagnostics Partition"
msgstr "Disk der skal partitioneres"

#. popup text
#: src/clients/disk.rb:50
msgid ""
"Only use this program if you are familiar with partitioning hard disks.\n"
"\n"
"Never partition disks that may, in any way, be in use\n"
"(mounted, swap, etc.) unless you know exactly what you are\n"
"doing. Otherwise, the partitioning table will not be forwarded to the\n"
"kernel, which will most likely lead to data loss.\n"
"\n"
"To continue despite this warning, click Yes.\n"
msgstr ""
"Brug kun dette program, hvis du er fortrolig med partitionering af "
"harddiske.\n"
"\n"
"Forsøg aldrig at partitionere diske, som kan være i brug på nogen måde\n"
"(monterede partitioner, swap osv.), hvis du ikke er helt sikker på, hvad du\n"
"laver. Du risikerer, at partitionstabellen ikke videresendes til kernen,\n"
"hvilket sandsynligvis vil føre til tab af data.\n"
"\n"
"Tryk på \"Ja\", hvis du vil fortsætte til trods for denne advarsel.\n"

#. dialog heading
#. dialog caption
#: src/clients/disk.rb:67 src/include/partitioning/ep-main.rb:68
msgid "Expert Partitioner"
msgstr "Ekspertpartitionering"

#
#. text show during initialization
#: src/clients/disk.rb:69
msgid "Initializing..."
msgstr "Initialiserer..."

#. helptext
#: src/clients/disk.rb:71
msgid "<p>Volumes are being detected.</p>"
msgstr "<p>Diskområder detekteres.</p>"

#. Commandline help title
#: src/clients/disk_worker.rb:49
msgid "Storage Configuration"
msgstr "Konfiguration af lagring"

#. Commandline command help
#: src/clients/disk_worker.rb:57
msgid "List disks and partitions"
msgstr "Oplist diske og partitioner"

#. Command line option help text
#: src/clients/disk_worker.rb:70
msgid "List disks"
msgstr "Oplist diske"

#. Command line option help text
#: src/clients/disk_worker.rb:74
msgid "List partitions"
msgstr "Oplist partitioner"

#. Title for dialogue
#: src/clients/inst_disk_proposal.rb:76
msgid "Suggested Partitioning"
msgstr "Foreslået partitionering"

#. Radiobutton for partition dialog
#: src/clients/inst_disk_proposal.rb:78
msgid "&Expert Partitioner..."
msgstr "&Ekspertpartitionering..."

#
#. Radiobutton for partition dialog
#: src/clients/inst_disk_proposal.rb:80
msgid "&Create Partition Setup..."
msgstr "&Opret partitionsopsætning..."

#. popup text
#: src/clients/inst_disk_proposal.rb:123
#: src/clients/partitions_proposal.rb:105
msgid ""
"No automatic proposal possible.\n"
"Specify mount points manually in the 'Partitioner' dialog."
msgstr ""
"Ingen automatiske forslag er mulige.\n"
"Angiv monteringspunkter manuelt i dialogen \"Partitionering\"."

#. TRANSLATORS: button text
#. this is the resize case
#.
#. this is the normal case
#: src/clients/inst_disk_proposal.rb:135 src/clients/inst_target_part.rb:164
#: src/clients/inst_target_part.rb:178 src/clients/inst_target_part.rb:185
msgid "Edit Proposal Settings"
msgstr "Redigér indstillinger for forslag"

#. help on suggested partitioning
#: src/clients/inst_disk_proposal.rb:165
msgid ""
"<p>\n"
"Your hard disks have been checked. The partition setup\n"
"displayed is proposed for your hard drive.</p>"
msgstr ""
"<p>\n"
"Dine harddiske er blevet tjekket. Den viste\n"
"partitionsopsætning foreslås for din harddisk.</p>"

#. help text continued
#. %1 is replaced by button text
#: src/clients/inst_disk_proposal.rb:175
msgid ""
"<p>\n"
"To make only small adjustments to the proposed\n"
"setup (like changing filesystem types), choose\n"
"<b>%1</b> and modify the settings in the expert\n"
"partitioner dialog.</p>\n"
msgstr ""
"<p>\n"
"For kun at lave nogle små tilpasninger til den foreslåede\n"
"opsætning (som at ændre filsystemtyper) vælg\n"
"<b>%1</b>, og tilpas indstillingerne i dialogen\n"
"\"Ekspertpartitionering\".</p>\n"

#. help text continued
#: src/clients/inst_disk_proposal.rb:188
msgid ""
"<p>\n"
"If the suggestion does not fit your needs, create\n"
"your own partition setup starting with the partitions \n"
"currently present on the disks. Select\n"
"<b>%1</b>.\n"
"This is also the option to choose for\n"
"advanced configurations like RAID and encryption.</p>\n"
msgstr ""
"<p>\n"
"Hvis forslaget ikke passer til dine behov, opret din egen\n"
"partitionsopsætning med udgangspunkt i partitionerne, som\n"
"de ser ud på harddisken i øjeblikket. Vælg\n"
"<b>%1</b>.\n"
"Det er også det rette valg for avancerede\n"
"konfigurationer såsom RAID og kryptering.</p>\n"

#. Attention! besides the testsuite, AutoYaST is using this to turn off
#. the proposal screen too. See inst_autosetup.ycp
#: src/clients/inst_disk_proposal.rb:232
msgid "Impossible to create the requested proposal."
msgstr "Umuligt at oprette det ønskede forslag."

#. TRANSLATORS: popup error message
#: src/clients/inst_disk_proposal.rb:238
msgid "Not enough space available to propose snapshots for root volume."
msgstr ""
"Ikke nok tilgængelig plads til at foreslå øjebliksbilleder for rod-"
"diskområdet."

#. TRANSLATORS: popup error message
#: src/clients/inst_disk_proposal.rb:244 src/clients/inst_target_part.rb:449
msgid "Not enough space available to propose separate /home."
msgstr "Ikke nok tilgængelig plads til at foreslå separat /home."

#: src/clients/inst_disk_proposal.rb:283
msgid "Nothing assigned as root filesystem. Cannot continue."
msgstr "Intet tildelt som rodfilsystem. Kan ikke fortsætte."

#: src/clients/inst_disk_proposal.rb:304
msgid ""
"Computing this proposal will overwrite manual changes \n"
"done so far. Continue with computing proposal?"
msgstr ""
"Beregning af dette forslag vil overskrive manuelle ændringer,\n"
"der er foretaget indtil nu. Vil du fortsætte beregning af forslag?"

#. we need to open dialog and set up slideshow
#: src/clients/inst_prepdisk.rb:66
msgid "Preparing disks..."
msgstr "Forbereder diske..."

#. set to "true" to test non-graphical version
#. Unit for parition resizing - currently Megabytes
#. set to "true" to test non-graphical version
#. Unit for parition resizing - currently Megabytes
#: src/clients/inst_resize_dialog.rb:272 src/clients/inst_resize_ui.rb:487
msgid "MB"
msgstr "MB"

#. Labels for bar graph. "%1" will be replace with a numeric value.
#. Labels for bar graph. "%1" will be replace with a numeric value.
#: src/clients/inst_resize_dialog.rb:275 src/clients/inst_resize_ui.rb:490
msgid ""
"Windows\n"
"Used\n"
"%1 "
msgstr ""
"Windows\n"
"Brugt\n"
"%1 "

#. Labels for bar graph. "%1" will be replace with a numeric value.
#. Labels for bar graph. "%1" will be replace with a numeric value.
#: src/clients/inst_resize_dialog.rb:277 src/clients/inst_resize_ui.rb:492
msgid ""
"Windows\n"
"Free\n"
"%1 "
msgstr ""
"Windows\n"
"Ledig\n"
"%1 "

#. Labels for bar graph. "%1" will be replace with a numeric value.
#. Labels for bar graph. "%1" will be replace with a numeric value.
#: src/clients/inst_resize_dialog.rb:279 src/clients/inst_resize_ui.rb:494
msgid ""
"Linux\n"
"%1 "
msgstr ""
"Linux\n"
"%1 "

#. Labels for input fields. "%1" will be replaced with the current unit (MB).
#. Labels for input fields. "%1" will be replaced with the current unit (MB).
#: src/clients/inst_resize_dialog.rb:282 src/clients/inst_resize_ui.rb:497
msgid "Windows Free (%1)"
msgstr "Windows ledig (%1)"

#. Labels for input fields. "%1" will be replaced with the current unit (MB).
#. Labels for input fields. "%1" will be replaced with the current unit (MB).
#: src/clients/inst_resize_dialog.rb:284 src/clients/inst_resize_ui.rb:499
msgid "Linux (%1)"
msgstr "Linux (%1)"

#. Help text for Windows partition resizing -
#. common part for both graphical mode (with bar graphs)
#. and non-graphical mode (text only).
#. Help text for Windows partition resizing -
#. common part for both graphical mode (with bar graphs)
#. and non-graphical mode (text only).
#: src/clients/inst_resize_dialog.rb:293 src/clients/inst_resize_ui.rb:508
msgid ""
"<p>\n"
"Choose the new size for your Windows partition.\n"
"</p>"
msgstr ""
"<p>\n"
"Vælg den nye størrelse for din Windows-partition.\n"
"</p>"

#. help text (common to both modes), continued
#. help text (common to both modes), continued
#: src/clients/inst_resize_dialog.rb:302 src/clients/inst_resize_ui.rb:517
msgid ""
"\n"
"<p>\n"
"The actual resizing will not be performed until after you confirm all your\n"
"settings in the last installation dialog. Until then your Windows\n"
"partition will remain untouched.\n"
"</p>\n"
msgstr ""
"\n"
"<p>\n"
"Selve størrelsesændringen udføres først når du bekræfter alle dine\n"
"indstillinger i den sidste installationsdialog. Indtil da vil din Windows-\n"
"partition forblive uberørt.\n"
"</p>\n"

#. help text (common to both modes), continued
#. help text (common to both modes), continued
#: src/clients/inst_resize_dialog.rb:315 src/clients/inst_resize_ui.rb:530
msgid ""
"\n"
"<p>\n"
"To skip resizing your Windows partition, press\n"
"<b>Back</b>.\n"
"</p>\n"
msgstr ""
"\n"
"<p>\n"
"Hvis du ikke vil ændre størrelse på din Windows-\n"
"partition, tryk på <b>Tilbage</b>.\n"
"</p>\n"

#. Headline above bar graph that displays current windows partition size
#. Headline above bar graph that displays current windows partition size
#: src/clients/inst_resize_dialog.rb:330 src/clients/inst_resize_ui.rb:545
msgid "Now"
msgstr "Nu"

#. Headline above bar graph that displays future windows and linux partitions
#. Headline above bar graph that displays future windows and linux partitions
#: src/clients/inst_resize_dialog.rb:337 src/clients/inst_resize_ui.rb:552
msgid "After Installation"
msgstr "Efter installation"

#. help text, continued - graphical mode only
#. this help text will be appended to the help text common to both modes.
#. help text, continued - graphical mode only
#. this help text will be appended to the help text common to both modes.
#: src/clients/inst_resize_dialog.rb:359 src/clients/inst_resize_ui.rb:574
msgid ""
"\n"
"<p>\n"
"The upper bar graph displays the current situation.\n"
"The lower bar graph displays the situation after the installation (after\n"
"the partition resize).\n"
"</p>\n"
msgstr ""
"\n"
"<p>\n"
"Det øvre linjediagram viser den nuværende situation.\n"
"Det nedre linjediagram viser situationen efter installationen (efter\n"
"at partitionen har ændret størrelse).\n"
"</p>\n"

#. help text (graphical mode), continued
#. help text (graphical mode), continued
#: src/clients/inst_resize_dialog.rb:372 src/clients/inst_resize_ui.rb:587
msgid ""
"\n"
"<p>\n"
"Drag the slider or enter a numeric value in either\n"
"input field to adjust the suggested values.\n"
"</p>\n"
msgstr ""
"\n"
"<p>\n"
"Træk skydeknappen eller angiv en talværdi i et af\n"
"input-felterne, for at justere de foreslåede værdier.\n"
"</p>\n"

#. help text (graphical mode), continued
#. help text (graphical mode), continued
#: src/clients/inst_resize_dialog.rb:384 src/clients/inst_resize_ui.rb:599
msgid ""
"\n"
"<p>\n"
"Within the space you reserve for Linux, partitions will automatically be\n"
"created as necessary.\n"
"</p>"
msgstr ""
"\n"
"<p>\n"
"Indenfor det område, du reserverer for Linux, bliver partitioner\n"
"oprettet automatisk som nødvendigt.\n"
"</p>"

#
#. Label for used part of the Windows partition in non-graphical mode
#. Label for used part of the Windows partition in non-graphical mode
#: src/clients/inst_resize_dialog.rb:397 src/clients/inst_resize_ui.rb:612
msgid "Windows Used"
msgstr "Windows brugt"

#. Label for free part of the Windows partition in non-graphical mode
#. Label for free part of the Windows partition in non-graphical mode
#: src/clients/inst_resize_dialog.rb:407 src/clients/inst_resize_ui.rb:622
msgid "Free"
msgstr "Ledig"

#. help text, continued - non-graphical mode only
#. this help text will be appended to the help text common to both modes.
#. help text, continued - non-graphical mode only
#. this help text will be appended to the help text common to both modes.
#: src/clients/inst_resize_dialog.rb:437 src/clients/inst_resize_ui.rb:652
msgid ""
"\n"
"<p>Enter a value for the size of your <b>Linux</b> installation.\n"
"The partitions will automatically be created within this range\n"
"as required for &product;.\n"
"</p>\n"
msgstr ""
"\n"
"<p>Angiv en værdi for størrelsen på din <b>Linux</b>- installation.\n"
"Partitioner oprettes automatisk, som det kræves af &product;,\n"
"inden for dette område.\n"
"</p>\n"

#. help text (non-graphical mode), continued
#. help text (non-graphical mode), continued
#: src/clients/inst_resize_dialog.rb:449 src/clients/inst_resize_ui.rb:664
msgid ""
"\n"
"<p>\n"
"<b>Windows Used</b> is the size of the space your Windows partition uses.\n"
"</p>\n"
msgstr ""
"\n"
"<p>\n"
"<b>Windows brugt</b> er størrelsen på den plads din Windows-partition "
"bruger.\n"
"</p>\n"

#. help text (non-graphical mode), continued
#. help text (non-graphical mode), continued
#: src/clients/inst_resize_dialog.rb:460 src/clients/inst_resize_ui.rb:675
msgid ""
"\n"
"<p><b>Free</b> indicates the current free space (before the Linux\n"
"installation) on the partition.\n"
"</p>"
msgstr ""
"\n"
"<p><b>Ledig</b> viser hvor meget plads som er ledig (før Linux-\n"
"installationen) på partitionen.\n"
"</p>"

#: src/clients/inst_resize_dialog.rb:472 src/clients/inst_resize_ui.rb:686
msgid "Resizing the Windows Partition"
msgstr "Ændrer størrelse på Windows-partitionen"

#. The Windows partition has not enough free space for Linux. Tell the user the needed amount
#. of free space and that he should terminate the installation now.
#: src/clients/inst_resize_ui.rb:390
msgid ""
"An error has occurred.\n"
"\n"
"The space available on the Windows partition is not sufficient for\n"
"the minimum Linux installation.\n"
"\n"
"To install Linux, boot Windows first and uninstall some \n"
"applications or delete data to free space.\n"
"\n"
"You need at least %1 MB of free space on the\n"
"Windows device, including Windows workspace and\n"
"space for %2.\n"
msgstr ""
"En fejl opstod.\n"
"\n"
"Der er ikke tilstrækkelig plads på Windows-partitionen\n"
"til en minimal Linux-installation.\n"
"\n"
"For at installere Linux, start Windows og afinstallér\n"
"nogle programmer eller slet noget data for at frigøre plads.\n"
"\n"
"Du behøver mindst %1 MB ledig plads på Windows-\n"
"enheden, inklusive Windows' arbejdsområde og\n"
"plads til %2.\n"

#. not yet checked
#. Inform the user that his Windows partition is being checked.
#: src/clients/inst_resize_ui.rb:425
msgid ""
"Checking the file system of your Windows partition\n"
"for consistency.\n"
"\n"
"Depending on the size of your Windows partition\n"
"and the amount of space used, this may take a while.\n"
"\n"
msgstr ""
"Tjekker filsystemet på din Windows-partition for\n"
"konsistens.\n"
"\n"
"Afhængigt af størrelsen på din Windows-partition, og den \n"
"mængde plads der bruges, kan dette tage noget tid.\n"
"\n"

#. The file system on the device is faulty. Tell the user he should correct those errors.
#: src/clients/inst_resize_ui.rb:452
msgid ""
"An error has occurred.\n"
"\n"
"Your Windows partition has errors in the file system.\n"
"\n"
"Boot Windows and clear those errors by running\n"
"scandisk and defrag.\n"
"\n"
"If the problem occurs again next time, resize your\n"
"Windows partition by other means.\n"
msgstr ""
"En fejl opstod!\n"
"\n"
"Din Windows-partition har fejl i filsystemet.\n"
"\n"
"Start Windows og reparér fejlene ved at køre \n"
"\"scandisk\" og \"defrag\".\n"
"\n"
"Hvis fejlen opstår igen næste gang, skal du ændre \n"
"størrelse på Windows-partitionen på anden måde.\n"

#. now let the automatic partitioner do its work
#: src/clients/inst_resize_ui.rb:774
msgid "The available space is not sufficient for an installation."
msgstr "Den tilgængelige plads er ikke tilstrækkeligt til en installation."

#. An internal error has occured. Tell the user that the installation should
#. be  terminated now and that his hard disk has not been altered yet.
#: src/clients/inst_resize_ui.rb:889
msgid ""
"An internal error has occurred.\n"
"\n"
"\t      You cannot shrink your Windows partition during\n"
"\t      installation. Your hard disk has not been altered.\n"
"\n"
"\t      Abort the installation now and shrink your\n"
"\t      Windows partition by other means.\n"
"\t      "
msgstr ""
"En intern fejl opstod.\n"
"\n"
"\t     Du kan ikke formindske Windows-partitionen under\n"
"\t     installationen. Din harddisk blev ikke ændret.\n"
"\n"
"\t     Afbryd installationen nu, og formindsk din Windows\n"
"\t     partition på anden måde.\n"
"\t     "

#. popup text
#: src/clients/inst_target_part.rb:96
msgid "Your system can only be configured with the custom partitioning option."
msgstr ""
"Dit system kan kun konfigureres med \"Brugertilpasset partitionering\"."

#. Win NT / 2000
#. The Windows version is Windows NT or Windows 2000. Tell the user that this is currently
#. not supported and that he can go back in the installation or abort it.
#: src/clients/inst_target_part.rb:268
msgid ""
"An error has occurred.\n"
"\n"
"The Windows version on your system is \n"
"not compatible with the resizing tool.\n"
"Shrinking your Windows partition is not possible.\n"
"\n"
"Choose a different disk or abort the installation and\n"
"shrink your Windows partition by other means.\n"
msgstr ""
"En fejl opstod.\n"
"\n"
"Windows-versionen på systemet er ikke kompatibel\n"
"med værktøjet til ændring af størrelse.\n"
"Formindskning af Windows-partitionen er ikke mulig.\n"
"\n"
"Vælg en anden disk, eller afbryd installationen, og\n"
"formindsk din Windows-partitionen på anden vis.\n"

#. local error
#. The Windows version used could not be determined. Tell the user
#. he can go back in the installation or abort it.
#: src/clients/inst_target_part.rb:287
msgid ""
"The Windows version of your system could not be determined.\n"
"\n"
"It is therefore not possible to shrink your Windows partition.\n"
"\n"
"Choose a different disk or abort the installation and\n"
"shrink your Windows partition by other means.\n"
msgstr ""
"Windows versionen på dit system kunne ikke genkendes.\n"
"\n"
"Det er derfor ikke muligt at formindske din Windows-partition.\n"
"\n"
"Vælg en anden disk, eller afbryd installationen, og\n"
"formindsk din Windows partition på anden vis.\n"

#. OK --> No NT or 2000
#. Tell the user about the risks of resizing his windows.
#. Ask him if he really wants to do it
#: src/clients/inst_target_part.rb:308
msgid ""
"You selected to shrink your Windows partition.\n"
"In the next dialog, specify the amount of\n"
"Windows space that should be freed for %1.\n"
"\n"
"A data backup is strongly recommended\n"
"because data must be reorganized. \n"
"Under rare circumstances, this could fail.\n"
"\n"
"Only continue if you have successfully run\n"
"the Windows system applications scandisk and defrag.\n"
"\n"
"Really shrink your Windows partition?\n"
msgstr ""
"Du har valgt at formindske din Windows-partition.\n"
"I den næste dialog angiver du, hvor meget Windows-plads\n"
"der skal frigøres til %1.\n"
"\n"
"En data-backup anbefales kraftigt, da data\n"
"skal reorganiseres. \n"
"I sjældne tilfælde kan dette fejle.\n"
"\n"
"Fortsæt kun, hvis du med succes har kørt\n"
"Windows-programmerne \"scandisk\" og \"defrag\".\n"
"\n"
"Vil du virkelig formindske din Windows-partition?\n"

#. button text
#: src/clients/inst_target_part.rb:329
msgid "&Shrink Windows"
msgstr "&Formindsk Windows"

#. Tell the user about the consequences of deleting his windows.
#. Ask him if he really wants to do it
#: src/clients/inst_target_part.rb:345
msgid ""
"You selected to delete your Windows partition completely.\n"
"\n"
"All data on this partition will be lost in the process.\n"
"\n"
"Really delete your Windows partition?\n"
msgstr ""
"Du har valgt at slette Windows-partitionen helt.\n"
"\n"
"Alle data på denne partition mistes i denne proces.\n"
"\n"
"Vil du virkelig slette din Windows-partition?\n"

#. button text
#: src/clients/inst_target_part.rb:356
msgid "&Delete Windows"
msgstr "&Slet Windows"

#. trailing free partition after (deleted) windows partition
#: src/clients/inst_target_part.rb:423
msgid ""
"Too few partitions are marked for removal or \n"
"the disk is too small. \n"
"To install Linux, select more partitions to \n"
"remove or select a larger disk."
msgstr ""
"For få partitioner er markerede til fjernelse,\n"
"eller harddisken er for lille. \n"
"For at installere Linux vælges flere partitioner til \n"
"fjernelse eller vælg en større disk."

#. loop over targetMap and build radio buttons for selection
#. dont use foreach here since we need a counter (as a shortcut)
#. anyway
#: src/clients/inst_target_selection.rb:115
msgid "Available &Disks"
msgstr "Tilgængelige &diske"

#. label text
#: src/clients/inst_target_selection.rb:149
msgid "&Custom Partitioning (for experts)"
msgstr "&Brugertilpasset partitionering (for eksperter)"

#. This dialog selects the target disk for the installation.
#. Below this label, all targets are listed that can be used as
#. installation target
#. heading text
#: src/clients/inst_target_selection.rb:161
msgid "Hard Disk"
msgstr "Harddisk"

#. normally the target is located on hard disks. Here no hard disks
#. can be found. YaST2 cannot install. Update CD might have newer drivers.
#: src/clients/inst_target_selection.rb:172
msgid ""
"No disks found. Try using the update CD, if available, for installation."
msgstr ""
"Ingen harddiske fundet. Hvis en opdaterings-cd er tilgængelig, prøv at bruge "
"den til installationen."

#
#. There are several hard disks found. Linux is completely installed on
#. one hard disk - this selection is done here
#. "Preparing Hard Disk" is the description of the dialog what to
#. do while the following locale is the help description
#. help part 1 of 3
#: src/clients/inst_target_selection.rb:184
msgid ""
"<p>\n"
"All hard disks automatically detected on your system\n"
"are shown here. Select the hard disk on which to install &product;.\n"
"</p>\n"
msgstr ""
"<p>\n"
"Alle harddiske, der automatisk blev fundet på dit system, vises\n"
"her. Vælg den harddisk, &product; skal installeres på.\n"
"</p>\n"

#
#. help part 2 of 3
#: src/clients/inst_target_selection.rb:193
msgid ""
"<p>\n"
"You may select later which part of the disk is used for &product;.\n"
"</p>\n"
msgstr ""
"<p>\n"
"Du kan senere vælge, hvilken del af disken der bruges til &product;.\n"
"</p>\n"

#. help part 3 of 3
#: src/clients/inst_target_selection.rb:202
msgid ""
"\n"
"<p>\n"
"The <b>Custom Partitioning</b> option for experts allows full\n"
"control over partitioning the hard disks and assigning\n"
"partitions to mount points when installing &product;.\n"
"</p>\n"
msgstr ""
"\n"
"<p>\n"
"Tilvalget <b>Brugerdefineret partitionering</b> for eksperter\n"
"tillader fuld kontrol over partitionering af harddiske og tildeling af\n"
"monteringspunkter til partitionerne, når &product; installeres.\n"
"</p>\n"

#. first step of hd prepare, select a single disk or "expert" partitioning
#. Information what to do, background information
#. Information what to do, background information
#: src/clients/inst_target_selection.rb:215
#: src/include/partitioning/auto_part_ui.rb:244
#: src/include/partitioning/auto_part_ui.rb:302
msgid "Preparing Hard Disk"
msgstr "Forbereder harddisk"

#
#. there is a selection from which one option must be
#. chosen - at the moment no option is chosen
#: src/clients/inst_target_selection.rb:271
msgid "Select one of the options to continue."
msgstr "Vælg et af tilvalgene for at fortsætte."

#: src/clients/inst_target_selection.rb:297
msgid "Disk %1 is in use by %2"
msgstr "Disken %1 er i brug af %2"

#. encoding: utf-8
#. Copyright (c) 2012 Novell, Inc.
#.
#. All Rights Reserved.
#.
#. This program is free software; you can redistribute it and/or modify it
#. under the terms of version 2 of the GNU General Public License as published
#. by the Free Software Foundation.
#.
#. This program is distributed in the hope that it will be useful, but WITHOUT
#. ANY WARRANTY; without even the implied warranty of MERCHANTABILITY or
#. FITNESS FOR A PARTICULAR PURPOSE.  See the GNU General Public License for
#. more details.
#.
#. You should have received a copy of the GNU General Public License along
#. with this program; if not, contact Novell, Inc.
#.
#. To contact Novell about this file by physical or electronic mail, you may
#. find current contact information at www.novell.com.
#. File:	multipath-simple.ycp
#. Package:	yast2-storage
#. Summary:	Simplistic multipath activation module.
#. Authors:	Arvin Schnell <aschnell@suse.de>
#: src/clients/multipath-simple.rb:34
msgid "Activate multipath?"
msgstr "Vil du aktivere multipath?"

#. encoding: utf-8
#. Copyright (c) 2012 Novell, Inc.
#.
#. All Rights Reserved.
#.
#. This program is free software; you can redistribute it and/or modify it
#. under the terms of version 2 of the GNU General Public License as published
#. by the Free Software Foundation.
#.
#. This program is distributed in the hope that it will be useful, but WITHOUT
#. ANY WARRANTY; without even the implied warranty of MERCHANTABILITY or
#. FITNESS FOR A PARTICULAR PURPOSE.  See the GNU General Public License for
#. more details.
#.
#. You should have received a copy of the GNU General Public License along
#. with this program; if not, contact Novell, Inc.
#.
#. To contact Novell about this file by physical or electronic mail, you may
#. find current contact information at www.novell.com.
#. Module:		proposal_partitions.ycp
#.
#. $Id$
#.
#. Author:		Klaus Kaempf <kkaempf@suse.de>
#.
#. Purpose:		Proposal function dispatcher - partitions.
#.
#. See also file proposal-API.txt for details.
#: src/clients/partitions_proposal.rb:93
msgid ""
"The /home partition will not be formatted. After installation,\n"
"ensure that ownerships of home directories are set properly."
msgstr ""
"/home-partitionen vil ikke blive formateret. Sørg for at\n"
"ejerskab af hjemmemapper er sat ordentligt efter installationen."

#. label text
#: src/clients/partitions_proposal.rb:218
msgid "Partitioning"
msgstr "Partitionering"

#. label text
#: src/clients/partitions_proposal.rb:220
msgid "&Partitioning"
msgstr "&Partitionering"

#. progress step title
#: src/clients/storage_finish.rb:69
msgid "Saving file system configuration..."
msgstr "Gemmer konfiguration af filsystem..."

#. There is a consistency check for the selection. Next is the message, that
#. is displayed. The reason is determined within this consistency check and
#. then the message is passed through this interface transparently
#: src/include/partitioning/auto_part_ui.rb:53
msgid ""
"The current selection is invalid:\n"
"%1"
msgstr ""
"Det nuværende valg er ugyldigt:\n"
"%1"

#. list of partition checkboxes: show partition as unassigned
#. e.g. "1:    2 GB, unassigned"
#: src/include/partitioning/auto_part_ui.rb:72
msgid "&%1:    %2, unassigned"
msgstr "&%1:    %2, ikke tildelt"

#. and the "Use entire hard disk" button
#. - please avoid excessively long lines - rather, include a newline
#: src/include/partitioning/auto_part_ui.rb:104
msgid ""
"Disk Areas to Use\n"
"to Install %1\n"
msgstr ""
"Diskområder der skal bruges\n"
"til at installere %1\n"

#. pushbutton to choose the entire disk, erasing all data on
#. the disk this is an easy way to select all partitions on
#. the target disk
#: src/include/partitioning/auto_part_ui.rb:118
msgid "Use &Entire Hard Disk"
msgstr "Brug h&ele harddisken"

#. There were no prior partitions on this disk.
#. No partitions to choose from will be displayed.
#: src/include/partitioning/auto_part_ui.rb:153
msgid ""
"There are no partitions on this disk yet.\n"
"The entire disk will be used for %1."
msgstr ""
"Der findes ingen partitioner på disken endnu.\n"
"Hele disken vil blive brugt til %1."

#. popup text
#: src/include/partitioning/auto_part_ui.rb:166
msgid ""
"This disk appears to be used by Windows.\n"
"There is not enough space to install Linux."
msgstr ""
"Det ser ud til at disken benyttes af Windows.\n"
"Der er ikke nok plads til at installere Linux."

#. Radio button for using an entire (Windows) partition for Linux
#: src/include/partitioning/auto_part_ui.rb:181
msgid "&Delete Windows Completely"
msgstr "&Slet Windows fuldstændigt"

#. Radio button for resizing a (Windows) partition
#: src/include/partitioning/auto_part_ui.rb:189
msgid "&Shrink Windows Partition"
msgstr "&Formindsk Windows-partition"

#. TRANSLATORS: helptext, part 1 of 4
#: src/include/partitioning/auto_part_ui.rb:208
msgid ""
"<p>\n"
"Select where on your hard disk to install &product;.\n"
"</p>\n"
msgstr ""
"<p>\n"
"Vælg hvor på disken, du vil installere &product;.\n"
"</p>\n"

#. TRANSLATORS: helptext, part 2 of 4
#: src/include/partitioning/auto_part_ui.rb:216
msgid ""
"<p>\n"
"Use either the <b>entire hard disk</b> or one or more of the\n"
"partitions or free regions shown.\n"
"</p>\n"
msgstr ""
"<p>\n"
"Du kan enten bruge <b>hele disken</b> eller en eller flere af\n"
"de viste ledige partitioner eller frie områder.\n"
"</p>\n"

#. TRANSLATORS: helptext, part 3 of 4
#: src/include/partitioning/auto_part_ui.rb:225
msgid ""
"<p>\n"
"Notice: If you select a region that is not shown as <i>free</i>, you\n"
"might loose existing data on your hard disk. This could also affect\n"
"other operating systems.\n"
"</p>"
msgstr ""
"<p>\n"
"Bemærk: Hvis du vælger et område, som ikke vises som <i>ledig</i>, kan\n"
"du miste data, som ligger på disken. Dette kan også påvirke\n"
"andre operativsystemer.\n"
"</p>"

#. TRANSLATORS: helptext, part 4 of 4
#: src/include/partitioning/auto_part_ui.rb:235
msgid ""
"<p>\n"
"<b><i>The marked regions will be deleted. All data there will be\n"
"lost. </i></b> There will be no way to recover this data.\n"
"</p>\n"
msgstr ""
"<p>\n"
"<b><i>De mærkede områder bliver slettet. Alle data på disse vil gå\n"
"tabt. </i></b> Der vil ikke være mulighed for at gendanne disse data.\n"
"</p>\n"

#. Frame title for installation target hard disk / partition(s)
#. Frame title for installation target hard disk / partition(s)
#: src/include/partitioning/auto_part_ui.rb:249
#: src/include/partitioning/auto_part_ui.rb:306
msgid "Installing on:"
msgstr "Installerer på:"

#. helptext for semi-automatic partitioning
#. part 1 of 2
#: src/include/partitioning/auto_part_ui.rb:280
msgid ""
"<p>\n"
"The selected hard disk is probably used by Windows. There is not enough\n"
"space for &product;. You can either <b>delete Windows completely</b> or\n"
"<b>shrink</b> it to get enough free space.\n"
"</p>"
msgstr ""
"<p>\n"
"Den valgte disk benyttes sandsynligvis af Windows. Der er ikke nok\n"
"plads til &product;. Du kan enten <b>slette Windows helt</b>, eller\n"
"<b>formindske</b> partitionen for at få nok ledig plads.\n"
"</p>"

#
#. helptext, part 2 of 2
#: src/include/partitioning/auto_part_ui.rb:290
msgid ""
"<p>\n"
"If you delete Windows, all data on this partition will be <b>irreversibly\n"
"lost</b> in the installation. When shrinking Windows, we <b>strongly\n"
"recommend a data backup</b>, because the data must be reorganized.\n"
"This may fail under rare circumstances.\n"
"</p>\n"
msgstr ""
"<p>\n"
"Hvis du sletter Windows, vil alle data på partitionen være "
"<b>uigenkaldeligt\n"
"tabt</b> ved installationen. Når du formindsker Windows-partitionen\n"
"<b>anbefaler vi på det kraftigste at du tager backup af vigtige data</b>,\n"
"da data skal reorganiseres. Dette kan i sjældne tilfælde fejle.\n"
"</p>\n"

#. Label text
#. TRANSLATORS: checkbox text
#: src/include/partitioning/auto_part_ui.rb:341
#: src/modules/StorageProposal.rb:6272
msgid "Propose Separate &Home Partition"
msgstr "Foreslå en separat &home-partition"

#. Label text
#: src/include/partitioning/auto_part_ui.rb:357
msgid "Create &LVM Based Proposal"
msgstr "Opret et &LVM-baseret forslag"

#: src/include/partitioning/auto_part_ui.rb:368
msgid "Encrypt Volume Group"
msgstr "Kryptér diskområdegruppe"

#
#: src/include/partitioning/auto_part_ui.rb:373
msgid "Proposal type"
msgstr "Forslagstype"

#. popup text
#: src/include/partitioning/custom_part_check_generated.rb:244
msgid ""
"You have not assigned a root partition for\n"
"installation. This does not work. Assign the root mount point \"/\" to a\n"
"partition.\n"
"\n"
"Really use this setup?\n"
msgstr ""
"Du har ikke tildelt en rodpartition til\n"
"installation. Dette fungerer ikke. Tildel rodmonteringspunktet \"/\"\n"
"til en partition.\n"
"\n"
"Vil du virkelig bruge denne opsætning?\n"

#. popup text
#: src/include/partitioning/custom_part_check_generated.rb:257
msgid ""
"You tried to mount a FAT partition to one of the following mount\n"
"points: /, /usr, /home, /opt or /var. This will very likely cause problems.\n"
"Use a Linux file system, such as ext3 or ext4, for these mount points.\n"
"\n"
"Really use this setup?\n"
msgstr ""
"Du prøvede at montere en FAT-partition på et af følgende monteringspunkter:\n"
"/, /usr, /home, /opt eller /var. Dette forårsager sandsynligvis problemer.\n"
"Brug et Linux-filsystem såsom ext3 eller ext4 til disse monteringspunkter.\n"
"\n"
"Vil du virkelig bruge denne opsætning?\n"

#. popup text
#: src/include/partitioning/custom_part_check_generated.rb:270
msgid ""
"You tried to mount a FAT partition to the\n"
"mount point /boot. This will very likely cause problems. Use a Linux file\n"
"system, such as ext3 or ext4, for this mount point.\n"
"\n"
"Really use this setup?\n"
msgstr ""
"Du prøvede at montere en FAT-partition på\n"
"monteringspunktet /boot.Dette forårsager\n"
"sandsynligvis problemer. Brug et Linux-filsystem såsom ext3 eller\n"
"ext4 til dette monteringspunkt.\n"
"\n"
"Vil du virkelig bruge denne opsætning?\n"

#. popup text
#: src/include/partitioning/custom_part_check_generated.rb:284
msgid ""
"You have mounted a partition with Btrfs to the\n"
"mount point /boot. This will very likely cause problems. Use a Linux file\n"
"system, such as ext3 or ext4, for this mount point.\n"
"\n"
"Really use this setup?\n"
msgstr ""
"Du har monteret en partition med Btrfs til\n"
"monteringspunktet /boot. Dette forårsager sandsynligvis problemer. Brug\n"
"et Linux-filsystem såsom ext3 eller ext4 til dette monteringspunkt.\n"
"\n"
"Vil du virkelig bruge denne opsætning?\n"

#. A PReP/CHRP partition is not supposed to be mounted. So if we find any
#. other /boot partition, we should warn the user.
#: src/include/partitioning/custom_part_check_generated.rb:298
msgid ""
"Warning:\n"
"Your system needs a boot partition, either with type 0x41 PReP/CHRP\n"
"on MS-DOS or type 0x00 GPT PReP Boot on GPT.\n"
"Please, consider creating one.\n"
"\n"
"Really use this setup?\n"
msgstr ""
"Advarsel:\n"
"Dit system behøver en boot-partition, enten med type 0x41 PReP/CHRP\n"
"på MS-DOS eller type 0x00 GPT PReP Boot på GPT.\n"
"Overvej venligst at oprette en.\n"
"\n"
"Vil du virkelige bruge denne opsætning?\n"

#. popup text, %1 is a number
#: src/include/partitioning/custom_part_check_generated.rb:314
msgid ""
"Warning:\n"
"Your boot partition ends above cylinder %1.\n"
"Your BIOS does not seem able to boot\n"
"partitions above cylinder %1.\n"
"With the current setup, your %2\n"
"installation might not be directly bootable.\n"
"\n"
"Really use this setup?\n"
msgstr ""
"Advarsel:\n"
"Din boot-partition slutter efter cylinder %1.\n"
"Din BIOS ser ikke ud til at kunne boote\n"
"partitioner efter cylinder %1.\n"
"Med den nuværende opsætning kan din %2\n"
"installation måske ikke boote direkte.\n"
"\n"
"Vil du virkelig bruge denne opsætning?\n"

#. popup text, %1 is a size
#: src/include/partitioning/custom_part_check_generated.rb:334
msgid ""
"Warning:\n"
"Your boot partition is smaller than %1.\n"
"We recommend to increase the size of /boot.\n"
"\n"
"Really keep this size of boot partition?\n"
msgstr ""
"Advarsel:\n"
"Din boot-partition er mindre end %1.\n"
"Vi anbefaler at øge størrelsen på /boot.\n"
"\n"
"Vil du virkelig beholde denne størrelse boot-partition?\n"

#. /////////////////////////// NO BOOT ///////////////////////////
#: src/include/partitioning/custom_part_check_generated.rb:351
msgid ""
"Warning: There is no partition of type bios_grub present.\n"
"Such a partition is recommended (required with Btrfs) when Grub2 is\n"
"installed in the MBR of a GPT disk. It must be unformatted and\n"
"approximately 1MB large.\n"
"Really use this setup?\n"
msgstr ""
"Advarsel: Der er ingen partition af typen bios_grub til stede.\n"
"Sådan en partition anbefales (krævet med Btrfs) når Grub2 er\n"
"installeret i MBR af en GPT-disk. Den skal være uformateret og\n"
"omtrent 1MB stor.\n"
"\n"
"Vil du virkelig bruge denne opsætning?\n"

#. popup text
#. If the user chooses 'no' here, the system will not be able to
#. boot from the hard drive!
#: src/include/partitioning/custom_part_check_generated.rb:371
msgid ""
"Warning: There is no partition mounted as /boot.\n"
"To boot from your hard disk, a small /boot partition\n"
"(approx. %1) is required.  Consider creating one\n"
"with type 0x41 PReP/CHRP on MS-DOS or type 0x00 GPT\n"
"PReP Boot on GPT.\n"
"\n"
"Really use the setup without /boot partition?\n"
msgstr ""
"Advarsel: Ingen partition er monteret som /boot.\n"
"For at kunne boote fra din harddisk, kræves en lille\n"
"/boot-partition (ca. %1). Overvej at oprette en\n"
"med typen 0x41 PReP/CHRP på MS-DOS eller type 0x00 GPT\n"
"PReP Boot på GPT.\n"
"\n"
"Vil du virkelig bruge opsætningen uden /boot-partition?\n"

#. popup text
#: src/include/partitioning/custom_part_check_generated.rb:391
msgid ""
"Warning: According to your setup, you intend to\n"
"boot your machine from the root partition (/), which, unfortunately,\n"
"has an end cylinder above %1. Your BIOS does not seem capable\n"
"of booting partitions beyond the %1 cylinder boundary,\n"
"which means your %2 installation will not be\n"
"directly bootable.\n"
"\n"
"Really use this setup?\n"
msgstr ""
"Advarsel: Ifølge din opsætning vil du boote maskinen\n"
"fra rod-partitionen (/), hvor sidste cylinder uheldigvis\n"
"ligger efter %1. Din BIOS ser ikke ud til at kunne boote\n"
"partitioner efter cylindergrænsen %1, hvilket betyder at\n"
"din %2-installation ikke kan bootes direkte.\n"
"\n"
"Vil du virkelig bruge denne opsætning?\n"

#: src/include/partitioning/custom_part_check_generated.rb:417
msgid ""
"Warning: Some subvolumes of the root filesystem are shadowed by\n"
"mount points of other filesystem. This could lead to problems.\n"
"%s\n"
"Really use this setup?\n"
msgstr ""
"Advarsel: Nogle af rodsystemets underdiskområder er skygget af\n"
"andre filsystemers monteringspunkter. Dette kan føre til problemer.\n"
"%s\n"
"Vil du virkelig bruge denne opsætning?\n"

#. popup text
#: src/include/partitioning/custom_part_check_generated.rb:435
msgid ""
"Warning: With your current setup, your %1\n"
"installation might not be directly bootable, because\n"
"your files below \"/boot\" are on a software RAID device.\n"
"The boot loader setup sometimes fails in this configuration.\n"
"\n"
"Really use this setup?\n"
msgstr ""
"Advarsel: Med din nuværende opsætning kan din %1-\n"
"installation måske ikke boote direkte, da dine filer\n"
"under \"/boot\" er på en software-RAID enhed.\n"
"Bootloader-opsætningen fejler nogle gange i denne konfiguration.\n"
"\n"
"Vil du virkelig bruge denne opsætning?\n"

#. popup text
#: src/include/partitioning/custom_part_check_generated.rb:453
msgid ""
"Warning: With your current setup, your %2 installation\n"
"will encounter problems when booting, because you have no\n"
"FAT partition mounted on %1.\n"
"\n"
"This will cause severe problems with the normal boot setup.\n"
"\n"
"If you do not know exactly what you are doing, use a normal\n"
"FAT partition for your files below %1.\n"
"\n"
"Really use this setup?\n"
msgstr ""
"Advarsel: Med denne opsætning får din %2-installation\n"
"problemer under boot, da du ikke har nogen FAT-partition\n"
"monteret på %1.\n"
"\n"
"Dette vil føre til alvorlige problemer med den normale boot-opsætning.\n"
"\n"
"Brug en normal FAT-partition til filerne under %1, hvis du ikke ved\n"
"nøjagtigt, hvad du laver.\n"
"\n"
"Vil du virkelig bruge denne opsætning?\n"

#. popup text
#: src/include/partitioning/custom_part_check_generated.rb:475
msgid ""
"Warning: With your current setup, your %2 installation will\n"
"encounter problems when booting, because you have no \n"
"separate %1 partition on your RAID disk.\n"
"\n"
"This will cause severe problems with the normal boot setup.\n"
"\n"
"If you do not know exactly what you are doing, use a normal\n"
"partition for your files below %1.\n"
"\n"
"Really use this setup?\n"
msgstr ""
"Advarsel: Med din nuværende opsætning vil din %2-installation\n"
"støde på problemer under boot, da du ikke har nogen separat\n"
"%1-partition på din RAID-disk.\n"
"\n"
"Dette vil føre til alvorlige problemer med den normale boot-opsætning.\n"
"\n"
"Brug en normal FAT-partition til filerne under %1, hvis du ikke ved\n"
"nøjagtigt, hvad du laver.\n"
"\n"
"Vil du virkelig bruge denne opsætning?\n"

#. popup text
#: src/include/partitioning/custom_part_check_generated.rb:498
msgid "Really use this setup?"
msgstr "Vil du virkelig bruge denne opsætning?"

#. popup text
#: src/include/partitioning/custom_part_check_generated.rb:506
msgid ""
"\n"
"You have not assigned a swap partition. In most cases, we highly recommend \n"
"to create and assign a swap partition.\n"
"Swap partitions on your system are listed in the main window with the\n"
"type \"Linux Swap\". An assigned swap partition has the mount point \"swap"
"\".\n"
"You can assign more than one swap partition, if desired.\n"
"\n"
"Really use the setup without swap partition?\n"
msgstr ""
"\n"
"Du har ikke tildelt en swap-partition. I de fleste tilfælde anbefaler vi "
"kraftigt, \n"
"at oprette og tildele en swap-partition.\n"
"Swap-partitioner i systemet opføres i hovedvinduet som typen  \"Linux swap"
"\".\n"
"En tildelt swap-partition har monteringspunktet \"swap\".\n"
"Hvis du vil, kan du tildele mere end én swap-partition.\n"
"\n"
"Vil du virkelig bruge denne opsætning uden swap-partition?\n"

#. popup text
#: src/include/partitioning/custom_part_check_generated.rb:522
msgid ""
"\n"
"You chose to install onto an existing partition that will not be\n"
"formatted. YaST cannot guarantee your installation will succeed,\n"
"particularly in any of the following cases:\n"
msgstr ""
"\n"
"Du har valgt at installere på en eksisterende partition, som ikke\n"
"formateres. YaST kan ikke garantere, at din installation gennemføres,\n"
"specielt i nogle af de følgende tilfælde:\n"

#
#. continued popup text
#: src/include/partitioning/custom_part_check_generated.rb:529
msgid ""
"- if this is an existing ReiserFS partition\n"
"- if this partition already contains a Linux distribution that will be\n"
"overwritten\n"
"- if this partition does not yet contain a file system\n"
msgstr ""
"- hvis dette er en eksisterende ReiserFS-partition\n"
"- hvis denne partition allerede indeholder en Linux-distribution,\n"
"som bliver overskrevet\n"
"- hvis denne partitionen endnu ikke indeholder noget filsystem\n"

#. continued popup text
#: src/include/partitioning/custom_part_check_generated.rb:536
msgid ""
"If in doubt, better go back and mark this partition for\n"
"formatting, especially if it is assigned to one of the standard mount "
"points\n"
"like /, /boot, /opt or /var.\n"
msgstr ""
"Hvis du er i tvivl, er det bedst at gå tilbage og markere denne partition "
"til\n"
"formatering, specielt hvis den er tildelt et af standard-monteringspunkterne "
"såsom\n"
"/, /boot, /opt eller /var.\n"

#. continued popup text
#: src/include/partitioning/custom_part_check_generated.rb:542
msgid ""
"If you decide to format the partition, all data on it will be lost.\n"
"\n"
"Really keep the partition unformatted?\n"
msgstr ""
"Hvis du bestemmer dig for at formatere partitionen, vil alle data gå tabt.\n"
"\n"
"Vil du virkelig lade partitionen være uformateret?\n"

#. popup text %1 is replaced by a raid name e.g. md0
#: src/include/partitioning/custom_part_check_generated.rb:603
msgid ""
"The selected device belongs to the RAID (%1).\n"
"Remove it from the RAID before editing it.\n"
msgstr ""
"Den valgte enhed tilhører RAID (%1).\n"
"Fjern den fra RAID, før du redigerer den.\n"

#. popup text %1 is replaced by a name e.g. system
#: src/include/partitioning/custom_part_check_generated.rb:614
msgid ""
"The selected device belongs to a volume group (%1).\n"
"Remove it from the volume group before editing it.\n"
msgstr ""
"Den valgte enhed tilhører en diskeområdegruppe (%1).\n"
"Fjern den fra diskområdegruppen, før du redigerer den.\n"

#. popup text %1 is replaced by a name e.g. system
#: src/include/partitioning/custom_part_check_generated.rb:624
msgid ""
"The selected device is used by volume (%1).\n"
"Remove the volume before editing it.\n"
msgstr ""
"Den valgte enhed anvendes af diskområdet (%1).\n"
"Fjern diskområdet, før du redigerer den.\n"

#. popup text %2 is a device name, %1 is the raid name
#: src/include/partitioning/custom_part_check_generated.rb:657
msgid ""
"The device (%2) belongs to the RAID (%1).\n"
"Remove it from the RAID before deleting it.\n"
msgstr ""
"Enheden (%2) tilhører RAID (%1).\n"
"Fjern den fra RAID, før du sletter den.\n"

#. popup text, %1 and %2 are device names
#: src/include/partitioning/custom_part_check_generated.rb:668
msgid ""
"The device (%2) is used by %1.\n"
"Remove %1 before deleting it.\n"
msgstr ""
"Enheden (%2) anvendes af %1.\n"
"Fjern %1, før du sletter den.\n"

#: src/include/partitioning/custom_part_check_generated.rb:680
msgid "It cannot be deleted while mounted."
msgstr "Den kan ikke slettes mens den er monteret."

#. popup text, %1 is a device name
#: src/include/partitioning/custom_part_check_generated.rb:716
msgid ""
"The device (%1) cannot be removed since it is a logical partition and \n"
"another logical partition with a higher number is in use.\n"
msgstr ""
"Enheden (%1) kan ikke fjernes da den er en logisk partition og \n"
"en anden logisk partition med et højere nummer er i brug.\n"

#. popup text
#: src/include/partitioning/custom_part_check_generated.rb:792
msgid ""
"The selected extended partition contains partitions which are currently "
"mounted:\n"
"%1\n"
"We *strongly* recommend to unmount these partitions before you delete the "
"extended partition.\n"
"Choose Cancel unless you know exactly what you are doing.\n"
msgstr ""
"Den valgte udvidede partition indeholder partitioner, som aktuelt er "
"monteret:\n"
"%1\n"
"Vi anbefaler *kraftigt* at afmontere disse partitioner, før du sletter den "
"udvidede partition.\n"
"Tryk på \"Annullér\", hvis du ikke ved nøjagtigt hvad du laver.\n"

#. popup text, Do not translate LVM.
#: src/include/partitioning/custom_part_check_generated.rb:810
msgid ""
"\n"
"The selected extended partition contains at least one LVM partition\n"
"assigned to a volume group. Remove all\n"
"partitions from their respective volume groups\n"
"before deleting the extended partition.\n"
msgstr ""
"\n"
"Den valgte udvidede partition indeholder mindst én LVM-partition,\n"
"som er tildelt til en diskområdegruppe. Fjern alle partitioner\n"
"fra deres respektive diskområdegruppe, før du sletter den\n"
"udvidede partition.\n"

#. popup text, Do not translate RAID.
#: src/include/partitioning/custom_part_check_generated.rb:821
msgid ""
"\n"
"The selected extended partition contains at least one partition\n"
"that is part of a RAID system. Unassign the\n"
"partitions from their respective RAID systems before\n"
"deleting the extended partition.\n"
msgstr ""
"\n"
"Den valgte udvidede partition indeholder mindst én partition,\n"
"der er en del af RAID-system. Fjern partitionerne fra\n"
"deres respektive RAID-systemer, før du sletter den\n"
"udvidede partition.\n"

#. popup text
#: src/include/partitioning/custom_part_check_generated.rb:832
msgid ""
"\n"
"The selected extended partition contains at least one partition\n"
"that is in use. Remove the used volume before\n"
"deleting the extended partition.\n"
msgstr ""
"\n"
"Den valgte udvidede partition indeholder mindst én partition,\n"
"der er i brug. Fjern det anvendte diskområde, før du sletter den\n"
"udvidede partition.\n"

#. heading text
#: src/include/partitioning/custom_part_dialogs.rb:70
msgid "Enter your Password for the Encrypted File System."
msgstr "Angiv din adgangskode til det krypterede filsystem."

#. label text
#: src/include/partitioning/custom_part_dialogs.rb:74
#: src/include/partitioning/ep-dialogs.rb:806
#: src/modules/StorageProposal.rb:6400
msgid "Do not forget what you enter here!"
msgstr "Glem ikke hvad du indtaster her!"

#: src/include/partitioning/custom_part_dialogs.rb:78
#: src/include/partitioning/ep-dialogs.rb:809
msgid "Empty password allowed."
msgstr "Tom adgangskode tilladt."

#. heading text, %1 is replaced by device name (e.g. /dev/hda1)
#: src/include/partitioning/custom_part_dialogs.rb:84
msgid "Password for Encrypted File System on %1"
msgstr "Adgangskode til det krypterede filsystem på %1"

#. translator comment: %1 is the device name, %2 is a directory
#. example: "...password for device /dev/hda6 mounted on /var"
#: src/include/partitioning/custom_part_dialogs.rb:105
msgid ""
"Enter your encryption password for\n"
"device %1 mounted on %2.\n"
msgstr ""
"Angiv din krypteringsadgangskode til\n"
"enheden %1 monteret på %2.\n"

#. heading text
#: src/include/partitioning/custom_part_dialogs.rb:121
msgid "Enter your Password for the Encrypted File System"
msgstr "Angiv din adgangskode til det krypterede filsystem"

#. Cancel button
#: src/include/partitioning/custom_part_dialogs.rb:159
msgid "&Skip"
msgstr "&Spring over"

#. popup text
#: src/include/partitioning/custom_part_dialogs.rb:188
msgid ""
"The first and the second version\n"
"of the password do not match!\n"
"Try again.\n"
msgstr ""
"Første og anden version\n"
"af adgangskoden matcher ikke!\n"
"Prøv igen.\n"

#. popup text
#. popup text
#: src/include/partitioning/custom_part_dialogs.rb:196
#: src/modules/Storage.rb:3963
msgid ""
"You did not enter a password.\n"
"Try again.\n"
msgstr ""
"Du angav ikke nogen adgangskode.\n"
"Prøv igen.\n"

#. popup text
#. popup text
#: src/include/partitioning/custom_part_dialogs.rb:203
#: src/modules/Storage.rb:3971
msgid ""
"The password must have at least %1 characters.\n"
"Try again.\n"
msgstr ""
"Adgangskoden skal bestå af mindst %1 tegn.\n"
"Prøv igen.\n"

#: src/include/partitioning/custom_part_dialogs.rb:237
msgid "No floating point number."
msgstr "Ingen decimaltal."

#. heading text
#: src/include/partitioning/custom_part_dialogs.rb:361
msgid "File system options:"
msgstr "Tilvalg for filsystem:"

#. popup text
#: src/include/partitioning/custom_part_dialogs.rb:443
msgid ""
"The character '/' is no longer permitted in a volume label.\n"
"Change your volume label so that it does not contain this character.\n"
msgstr ""
"Tegnet \"/\" er ikke længere tilladt i diskområdemærkater.\n"
"Ændr dit diskområdemærkat, så den ikke indeholder dette tegn.\n"

#. help text, richtext format
#: src/include/partitioning/custom_part_dialogs.rb:466
msgid ""
"<p><b>Mount in /etc/fstab by:</b>\n"
"Normally, a file system to mount is identified in /etc/fstab\n"
"by the device name. This identification can be changed so the file system \n"
"to mount is found by searching for a UUID or a volume label. Not all file \n"
"systems can be mounted by UUID or a volume label. If an option is "
"disabled, \n"
"this is not possible.\n"
msgstr ""
"<p><b>Montér i /etc/fstab ved:</b>\n"
"Et filsystem, som skal monteres, identificeres normalt ved enhedsnavnet\n"
"i /etc/fstab. Denne identifikation kan ændres, så filsystemet,\n"
"der skal monteres, findes ved at søge efter et UUID eller et  "
"diskområdemærkat. Ikke alle\n"
"filsystemer kan monteres med et UUID eller en diskområdemærkat. Hvis et "
"tilvalg er deaktiveret,\n"
"er det ikke muligt.\n"

#. help text, richtext format
#: src/include/partitioning/custom_part_dialogs.rb:479
msgid ""
"<p><b>Volume Label:</b>\n"
"The name entered in this field is used as the volume label. This usually "
"makes sense only \n"
"when you activate the option for mounting by volume label.\n"
"A volume label cannot contain the / character or spaces.\n"
msgstr ""
"<p><b>Diskområdemærkat:</b>\n"
"Navnet, angivet i dette felt, bruges som diskområdemærkat. Dette er normalt "
"kun\n"
"relevant hvis du aktiverer tilvalget for montering med diskområdemærkat.\n"
"Et diskområdemærkat kan ikke indeholde /-tegnet eller mellemrum.\n"

#. popup text %1 is a number
#: src/include/partitioning/custom_part_dialogs.rb:846
msgid ""
"\n"
"Maximum volume label length for the selected file system\n"
"is %1. Your volume label has been truncated to this size.\n"
msgstr ""
"\n"
"Maksimal længde på diskområdemærkat for det valgte filsystem\n"
"er %1. Dit diskområdemærkat er blevet afkortet til denne størrelse.\n"

#. popup text
#: src/include/partitioning/custom_part_dialogs.rb:869
msgid "Provide a volume label to mount by label."
msgstr "Angiv et diskområdemærkat for at montere via mærkat."

#
#. popup text
#: src/include/partitioning/custom_part_dialogs.rb:880
msgid "This volume label is already in use. Select a different one."
msgstr "Dette diskområdemærkat bruges allerede. Vælg et andet."

#. label text
#: src/include/partitioning/custom_part_dialogs.rb:1046
msgid "File &System"
msgstr "Fil&system"

#. button text
#: src/include/partitioning/custom_part_dialogs.rb:1053
msgid "O&ptions..."
msgstr "Til&valg..."

#. button text
#: src/include/partitioning/custom_part_dialogs.rb:1069
msgid "&Encrypt Device"
msgstr "&Kryptér enhed"

#. label text
#: src/include/partitioning/custom_part_dialogs.rb:1176
msgid "Format"
msgstr "Formatér"

#. button text
#: src/include/partitioning/custom_part_dialogs.rb:1186
msgid "Do &not format"
msgstr "Formatér &ikke"

#. button text
#: src/include/partitioning/custom_part_dialogs.rb:1196
msgid "&Format"
msgstr "&Formatér"

#
#. button text
#: src/include/partitioning/custom_part_dialogs.rb:1249
msgid "Fs&tab Options"
msgstr "Fs&tab-tilvalg"

#. label text
#: src/include/partitioning/custom_part_dialogs.rb:1256
msgid "&Mount Point"
msgstr "&Monteringspunkt"

#. popup text %1 is a partition name, %2 a dirctory
#: src/include/partitioning/custom_part_dialogs.rb:1268
msgid ""
"\n"
"The selected partition (%1) is currently mounted on %2.\n"
"If you change parameters (such as the mount point or the file system type),\n"
"your Linux installation might be damaged.\n"
"\n"
"Unmount the partition if possible. If you are unsure,\n"
"we recommend to abort. Do not proceed unless you know\n"
"exactly what you are doing.\n"
"\n"
"Continue?\n"
msgstr ""
"\n"
"Den valgte partition (%1) er i øjeblikket monteret på %2.\n"
"Hvis du ændrer parametre (såsom monteringspunkt eller filsystemtype),\n"
"kan din Linux-installation skades.\n"
"\n"
"Afmontér partitionen, hvis det er muligt. Vi anbefaler at afbryde,\n"
"hvis du er usikker. Du bør ikke fortsætte, medmindre du ved\n"
"nøjagtigt, hvad du laver.\n"
"\n"
"Vil du fortsætte?\n"

#. Popup text
#: src/include/partitioning/custom_part_dialogs.rb:1297
msgid ""
"\n"
"The file system on the partition cannot be shrunk by YaST2.\n"
"Only fat, ext2, ext3, ext4, and reiser allow shrinking of a file system."
msgstr ""
"\n"
"Filsystemet på partitionen kan ikke formindskes af YaST2.\n"
"Kun FAT, ext2, ext3, ext4 og ReiserFS tillader formindskning af et filsystem."

#. Popup text
#: src/include/partitioning/custom_part_dialogs.rb:1304
msgid ""
"\n"
"The file system on the logical volume cannot be shrunk by YaST2.\n"
"Only fat, ext2, ext3, ext4, and reiser allow shrinking of a file system."
msgstr ""
"\n"
"Filsystemet på det logiske diskområde kan ikke formindskes af YaST2.\n"
"Kun FAT, ext2, ext3, ext4 og ReiserFS tillader formindskning af et filsystem."

#. Popup text
#: src/include/partitioning/custom_part_dialogs.rb:1316
msgid "You risk losing data if you shrink this partition."
msgstr "Du risikerer at miste data, hvis du formindsker denne partition."

#. Popup text
#: src/include/partitioning/custom_part_dialogs.rb:1322
msgid "You risk losing data if you shrink this logical volume."
msgstr ""
"Du risikerer at miste data, hvis du formindsker dette logiske diskområde."

#
#: src/include/partitioning/custom_part_dialogs.rb:1326
msgid "Continue?"
msgstr "Vil du fortsætte?"

#. Popup text
#: src/include/partitioning/custom_part_dialogs.rb:1342
msgid ""
"\n"
"The file system on the selected partition cannot be extended by YaST2.\n"
"Only fat, ext2, ext3, ext4, xfs, and reiser allow extending a file system."
msgstr ""
"\n"
"Filsystemet på den valgte partition kan ikke udvides af YaST2.\n"
"Kun FAT, ext2, ext3, ext4, xfs og ReiserFS tillader udvidelse af et "
"filsystem."

#. Popup text
#: src/include/partitioning/custom_part_dialogs.rb:1349
msgid ""
"\n"
"The file system on the selected logical volume cannot be extended by YaST2.\n"
"Only fat, ext2, ext3, ext4, xfs, and reiser allow extending a file system."
msgstr ""
"\n"
"Filsystemet på det valgte logiske diskområde kan ikke udvides af YaST2.\n"
"Kun FAT, ext2, ext3, ext4, xfs og ReiserFS tillader udvidelse af et "
"filsystem."

#: src/include/partitioning/custom_part_dialogs.rb:1357
msgid "Continue resizing?"
msgstr "Vil du fortsætte med at ændre størrelse?"

#. Popup text
#: src/include/partitioning/custom_part_dialogs.rb:1374
msgid "You decreased a partition with a reiser file system on it."
msgstr "Du formindskede en partition, der har filsystemet ReiserFS."

#: src/include/partitioning/custom_part_dialogs.rb:1376
msgid "You decreased a logical volume with a reiser file system on it."
msgstr "Du formindskede et logisk diskområde, der har filsystemet ReiserFS."

#: src/include/partitioning/custom_part_dialogs.rb:1383
msgid ""
"\n"
"It is possible to shrink a reiser file system, but this feature is not\n"
"very thoroughly tested. A backup of your data is recommended.\n"
"\n"
"Shrink the file system now?"
msgstr ""
"\n"
"Et Reiser-filsystem kan formindskes, men denne funktion er ikke\n"
"gennemtestet. Vi anbefaler, at du tager backup af vigtige data.\n"
"\n"
"Vil du formindske filsystemet nu?"

#. popup text, %1 is replaced by device name
#: src/include/partitioning/custom_part_dialogs.rb:1437
msgid ""
"The selected device contains partitions that are currently mounted:\n"
"%1\n"
"We *strongly* recommended to unmount these partitions before deleting the "
"partition table.\n"
"Choose Cancel unless you know exactly what you are doing.\n"
msgstr ""
"Den valgte enhed indeholder partitioner, som i øjeblikket er monterede:\n"
"%1\n"
"Vi anbefaler *kraftigt* at afmontere disse, før du sletter "
"partitionstabellen.\n"
"Tryk på \"Annullér\", hvis du ikke ved nøjagtigt, hvad du laver.\n"

#. popup text, Do not translate LVM.
#: src/include/partitioning/custom_part_dialogs.rb:1460
msgid ""
"\n"
"The selected device contains at least one LVM partition\n"
"assigned to a volume group. Remove all\n"
"partitions from their respective volume groups\n"
"before deleting the device.\n"
msgstr ""
"\n"
"Den valgte enhed indeholder mindst én LVM-partition,\n"
"der er tilknyttet en diskområdegruppe. Fjern alle\n"
"partitioner fra deres respektive diskområdegrupper,\n"
"før du sletter enheden.\n"

#. popup text, Do not translate RAID.
#: src/include/partitioning/custom_part_dialogs.rb:1471
msgid ""
"\n"
"The selected device contains at least one partition\n"
"that is part of a RAID system. Unassign the\n"
"partitions from their respective RAID systems before\n"
"deleting the device.\n"
msgstr ""
"\n"
"Den valgte enhed indeholder mindst én partition,\n"
"der er del af et RAID-system. Fjern alle partitioner\n"
"fra deres respektive RAID-systemer, før du\n"
"sletter enheden.\n"

#. popup text
#: src/include/partitioning/custom_part_dialogs.rb:1482
msgid ""
"\n"
"The selected device contains at least one partition\n"
"that is used by another volume. Delete the volume using it\n"
"before deleting the device.\n"
msgstr ""
"\n"
"Den valgte enhed indeholder mindst én partition,\n"
"der bruges af et andet diskområde. Slet diskområdet,\n"
"der bruger den, før du sletter enheden.\n"

#. help text, richtext format
#: src/include/partitioning/custom_part_dialogs.rb:1543
msgid "<p>Create and remove subvolumes from a Btrfs filesystem.</p>\n"
msgstr "<p>Opret og fjern underdiskområder fra et Btrfs-filsystem.</p>\n"

#: src/include/partitioning/custom_part_dialogs.rb:1548
msgid "<p>Enable automatic snapshots for a Btrfs filesystem with snapper.</p>"
msgstr ""
"<p>Aktivér automatiske øjebliksbilleder for et Btrfs-filsystem med snapper.</"
"p>"

#. label text
#: src/include/partitioning/custom_part_dialogs.rb:1562
msgid "Existing Subvolumes:"
msgstr "Eksisterende underdiskområder:"

#. label text
#: src/include/partitioning/custom_part_dialogs.rb:1568
msgid "New Subvolume"
msgstr "Nyt underdiskområde"

#. button text
#: src/include/partitioning/custom_part_dialogs.rb:1574
msgid "Add new"
msgstr "Tilføj nyt"

#. button text
#. push button text
#: src/include/partitioning/custom_part_dialogs.rb:1580
#: src/modules/DualMultiSelectionBox.rb:147
msgid "Remove"
msgstr "Fjern"

#. TRANSLATOR: checkbox text
#. TRANSLATORS: checkbox text
#: src/include/partitioning/custom_part_dialogs.rb:1592
#: src/modules/StorageProposal.rb:6253
msgid "Enable Snapshots"
msgstr "Aktivér øjebliksbilleder"

#. heading text
#. button text
#: src/include/partitioning/custom_part_dialogs.rb:1603
#: src/include/partitioning/custom_part_lib.rb:409
msgid "Subvolume Handling"
msgstr "Håndtering af underdiskområde"

#: src/include/partitioning/custom_part_dialogs.rb:1666
msgid "Empty subvolume name not allowed."
msgstr "Tomt navn på underdiskområde er ikke tilladt."

#: src/include/partitioning/custom_part_dialogs.rb:1671
msgid ""
"Only subvolume names starting with \"%1\" currently allowed!\n"
"Automatically prepending \"%1\" to name of subvolume."
msgstr ""
"Kun navne på underdiskområder som starter med \"%1\" er tilladt i "
"øjeblikket!\n"
"Sætter automatisk \"%1\" foran navnet på underdiskområdet."

#: src/include/partitioning/custom_part_dialogs.rb:1681
msgid "Subvolume name %1 already exists."
msgstr "Underdiskområde-navnet %1 findes allerede."

#: src/include/partitioning/custom_part_dialogs.rb:1711
msgid "Modifications done so far in this dialog will be lost."
msgstr "Ændringer der er udført i dialogen hidtil vil gå tabt."

#. help text for cryptofs
#: src/include/partitioning/custom_part_helptexts.rb:56
msgid ""
"<p>\n"
"Create an encrypted file system.\n"
"</p>\n"
msgstr ""
"<p>\n"
"Opret et krypteret filsystem.\n"
"</p>\n"

#. help text for cryptofs
#: src/include/partitioning/custom_part_helptexts.rb:63
msgid ""
"<p>\n"
"Access an encrypted file system.\n"
"</p>\n"
msgstr ""
"<p>\n"
"Tilgå et krypteret filsystem.\n"
"</p>\n"

#. help text for cryptofs
#: src/include/partitioning/custom_part_helptexts.rb:73
msgid ""
"<p>\n"
"Keep in mind that this file system is only protected when it is not\n"
"mounted. Once it is mounted, it is as secure as every other\n"
"Linux file system.\n"
"</p>\n"
msgstr ""
"<p>\n"
"Husk på, at dette filsystem kun er beskyttet, når det ikke\n"
"er monteret. Når først det er monteret, er det lige så\n"
"sikkert som alle andre Linux-filsystemer.\n"
"</p>\n"

#. helptext
#: src/include/partitioning/custom_part_helptexts.rb:87
#: src/include/partitioning/ep-dialogs.rb:746
msgid ""
"<p>\n"
"This mount point corresponds to a temporary filesystem like /tmp or /var/"
"tmp.\n"
"If you leave the encryption password empty, the system will create\n"
"a random password at system startup for you. This means, you will lose all\n"
"data on these filesystems at system shutdown.\n"
"</p>\n"
msgstr ""
"<p>\n"
"Dette monteringspunkt svarer til et midlertidigt filsystem som f.eks. /tmp "
"eller /var/tmp.\n"
"Hvis du lader krypteringsadgangskoden være tom vil systemet oprette\n"
"en vilkårlig adgangskode for dig ved systemstart. Dette betyder, at du "
"mister alle \n"
"data på disse filsystemer, når systemet lukkes ned.\n"
"</p>\n"

#. help text, continued
#. helptext
#: src/include/partitioning/custom_part_helptexts.rb:100
#: src/include/partitioning/ep-dialogs.rb:761
msgid ""
"<p>\n"
"If you forget your password, you will lose access to the data on your file "
"system.\n"
"Choose your password carefully. A combination of letters and numbers\n"
"is recommended. To ensure the password was entered correctly,\n"
"enter it twice.\n"
"</p>\n"
msgstr ""
"<p>\n"
"Hvis du glemmer din adgangskode, mister du adgang til alle data i dit "
"filsystem.\n"
"Vær påpasselig med valg af adgangskode. En kombination af bogstaver og tal\n"
"anbefales. For at sikre, at adgangskoden indtastedes korrekt, \n"
"skal den indtastes to gange.\n"
"</p>\n"

#. help text, continued
#. helptext, %1 is replaced by integer
#: src/include/partitioning/custom_part_helptexts.rb:114
#: src/include/partitioning/ep-dialogs.rb:775
msgid ""
"<p>\n"
"You must distinguish between uppercase and lowercase. A password should have "
"at\n"
"least %1 characters and, as a rule, not contain any special characters\n"
"(e.g., letters with accents or umlauts).\n"
"</p>\n"
msgstr ""
"<p>\n"
"Du skal skelne mellem store og små bogstaver. En adgangskode bør have\n"
"mindst %1 tegn og, som hovedregel ikke indeholde nogen specialtegn\n"
"(f.eks. bogstaver med accenter eller \"umlaut\").\n"
"</p>\n"

#. help text, continued
#: src/include/partitioning/custom_part_helptexts.rb:129
msgid ""
"<p>\n"
"Possible characters are\n"
"<tt>%1</tt>, blanks, uppercase and lowercase\n"
"letters (<tt>A-Za-Z</tt>), and digits <tt>0</tt> to <tt>9</tt>.\n"
"</p>\n"
msgstr ""
"<p>\n"
"Mulige tegn er\n"
"<tt>%1</tt>, mellemrum, store og små \n"
"bogstaver (<tt>A-Z a-z</tt>) og tallene <tt>0</tt> til <tt>9</tt>.\n"
"</p>\n"

#. help text, continued
#. helptext
#: src/include/partitioning/custom_part_helptexts.rb:142
#: src/include/partitioning/ep-dialogs.rb:787
msgid ""
"<p>\n"
"Do not forget this password!\n"
"</p>"
msgstr ""
"<p>\n"
"Glem ikke denne adgangskode!\n"
"</p>"

#. help text for cryptofs
#: src/include/partitioning/custom_part_helptexts.rb:150
msgid ""
"<p>\n"
"You will need to enter your encryption password.\n"
"</p>\n"
msgstr ""
"<p>\n"
"Du vil skulle angive din krypteringsadgangskode.\n"
"</p>\n"

#. help text, continued
#: src/include/partitioning/custom_part_helptexts.rb:159
msgid ""
"<p>\n"
"If the encrypted file system does not contain any system file and therefore "
"is\n"
"not needed for the update, you may select <b>Skip</b>. In this case, the\n"
"file system is not accessed during update.\n"
"</p>\n"
msgstr ""
"<p>\n"
"Hvis det krypterede filsystem ikke indeholder nogen systemfil, og derfor "
"ikke er\n"
"nødvendigt for opdateringen, kan du vælge <b>Spring over</b>. I så fald "
"tilgås\n"
"filsystemet ikke under opdateringen .\n"
"</p>\n"

#: src/include/partitioning/custom_part_helptexts.rb:173
msgid ""
"Warning: With your current setup, your installation\n"
"will encounter problems when booting, because the disk on which  \n"
"your /boot partition is located does not contain a GPT disk label.\n"
"\n"
"It will probably not be possible to boot such a setup.\n"
"\n"
"If you need to use this disk for installation, you should destroy \n"
"the disk label in the expert partitioner.\n"
msgstr ""
"Advarsel: Med din nuværende opsætning får din installation\n"
"problemer under boot, da den disk, hvorpå du har\n"
"/boot-partitionen, ikke indeholder et GPT-diskmærkat.\n"
"\n"
"Det er sandsynligvis ikke muligt at boote sådan en opsætning.\n"
"\n"
"Hvis du skal bruge denne disk til installation, bør du\n"
"tilintetgøre diskmærkatet i ekspertpartitionering.\n"

#: src/include/partitioning/custom_part_helptexts.rb:187
msgid ""
"Warning: Your system states that it requires an EFI \n"
"boot setup. Since the selected disk does not contain a \n"
"GPT disk label YaST will create a GPT label on this disk.\n"
"\n"
"You need to mark all partitions on this disk for removal.\n"
msgstr ""
"Advarsel: Dit system melder at det kræver en EFI \n"
"bootopsætning. Da den valgte disk ikke indeholder en \n"
"GPT-diskmærkat vil YaST oprette en GPT-mærkat på denne disk.\n"
"\n"
"Du skal markere alle partitioner på denne disk til fjernelse.\n"

#. error popup text
#: src/include/partitioning/custom_part_lib.rb:51
msgid "You cannot use the mount point \"%1\" for LVM.\n"
msgstr "Du kan ikke bruge monteringspunktet \"%1\" til LVM.\n"

#. error popup text
#: src/include/partitioning/custom_part_lib.rb:78
msgid "You cannot use the mount point %1 for RAID."
msgstr "Du kan ikke bruge monteringspunktet %1 til RAID."

#. error popup text
#: src/include/partitioning/custom_part_lib.rb:97
msgid ""
"You have selected to not automatically mount at start-up a file system\n"
"that may contain files that the system needs to work properly.\n"
"\n"
"This may cause problems.\n"
"\n"
"Really do this?\n"
msgstr ""
"Du har valgt at et filsystem, der muligvis indeholder filer, som systemet\n"
"behøver for at fungere ordentligt, ikke monteres automatisk under opstart.\n"
"\n"
"Dette kan føre til problemer.\n"
"\n"
"Vil du virkelig gøre dette?\n"

#
#. error popup text
#: src/include/partitioning/custom_part_lib.rb:120
msgid ""
"You have assigned an encrypted file system to a partition\n"
"with one of the following mount points: \"/\", \"/usr\", \"/boot\",\n"
"/var\".  This is not possible. Change the mount point or use a\n"
"nonloopbacked file system.\n"
msgstr ""
"Du har tildelt et krypteret filsystem til en partition \n"
"med et af følgende monteringspunkter: \"/\", \"/usr\", \"/boot\" eller\n"
"\"/var\".  Dette er ikke muligt. Ændr monteringspunktet, eller brug et \n"
"ikke-loopbacked filsystem.\n"

#. error popup text
#: src/include/partitioning/custom_part_lib.rb:158
msgid ""
"You have set a file system as mountable by users. The file system\n"
"may contain files that need to be executable.\n"
"\n"
"This usually causes problems.\n"
"\n"
"Really do this?\n"
msgstr ""
"Du har sat tilvalget for et filsystem, der kan indeholde filer, der\n"
"nødvendigvis skal være eksekvérbare, til at kunne monteres af brugere.\n"
"\n"
"Dette medfører normalt problemer.\n"
"\n"
"Vil du virkelig gøre dette?\n"

#. Check all mount points and return true if the mount point is ok.
#. @param [Hash{String => map}] targetMap the TargetMap
#. @param mount mount point
#. @return [Boolean]
#: src/include/partitioning/custom_part_lib.rb:205
msgid "Mount point must not be empty."
msgstr "Monteringspunkt må ikke være tomt."

#. error popup
#: src/include/partitioning/custom_part_lib.rb:210
msgid "Swap devices must have swap as mount point."
msgstr "Swap-enheder skal have swap som monteringspunkt."

#. error popup
#: src/include/partitioning/custom_part_lib.rb:214
msgid "Only swap devices may have swap as mount point."
msgstr "Kun swap-enheder må have swap som monteringspunkt."

#. && mount!="swap" )
#. error popup text
#: src/include/partitioning/custom_part_lib.rb:229
msgid "This mount point is already in use. Select a different one."
msgstr "Dette monteringspunkt er allerede i brug. Vælg et andet."

#. error popup text
#: src/include/partitioning/custom_part_lib.rb:239
msgid ""
"FAT filesystem used for system mount point (/, /usr, /opt, /var, /home).\n"
"This is not possible."
msgstr ""
"Et FAT-filsystem anvendt til system-monteringspunkt (/, /usr, /opt, /var, /"
"home).\n"
"Dette er ikke muligt."

#. error popup text
#: src/include/partitioning/custom_part_lib.rb:248
msgid ""
"Invalid character in mount point. Do not use \"`'!\"%#\" in a mount point."
msgstr ""
"Ugyldigt tegn i monteringspunkt. Brug ikke \"`'!\"%#\" i et monteringspunkt."

#. error popup text
#: src/include/partitioning/custom_part_lib.rb:257
msgid ""
"You cannot use any of the following mount points:\n"
"/bin, /dev, /etc, /lib, /lib64, /lost+found, /mnt, /proc, /sbin, /sys,\n"
"/var/adm/mnt\n"
msgstr ""
"Du kan ikke bruge nogen af følgende monteringspunkter:\n"
"/bin, /dev, /etc, /lib, /lib64, /lost+found, /mnt, /proc, /sbin, /sys,\n"
"/var/adm/mnt\n"

#. error popup text
#: src/include/partitioning/custom_part_lib.rb:266
msgid "Your mount point must start with a \"/\" "
msgstr "Et monteringspunkt skal begynde med \"/\" "

#. error popup text
#: src/include/partitioning/custom_part_lib.rb:272
msgid ""
"It is not allowed to assign the mount point swap\n"
"to a device without a swap file system."
msgstr ""
"Det er ikke tilladt at tildele monteringspunktet\n"
"til en enhed uden et swap-filsystem."

#. warning message, %1 is replaced by fs name (e.g. Ext3)
#. %2 is prelaced by a size (e.g. 10 MB)
#: src/include/partitioning/custom_part_lib.rb:299
msgid ""
"Your partition is too small to use %1.\n"
"The minimum size for this file system is %2.\n"
msgstr ""
"Din partition er for lille til at kunne bruge %1.\n"
"Minimumsstørrelsen for dette filsystem er %2.\n"

#. error popup text
#: src/include/partitioning/custom_part_lib.rb:369
msgid ""
"It is not allowed to assign a mount point\n"
"to a device with nonexistent or unknown file system."
msgstr ""
"Det er ikke tilladt at tildele et monteringspunkt til en\n"
"enhed med ikke-eksisterende eller ukendt filsystem."

#. warning message, %1 is replaced by fs name (e.g. Ext3)
#: src/include/partitioning/custom_part_lib.rb:482
msgid ""
"\n"
"WARNING:\n"
"\n"
"This file system is not supported in %1;.\n"
"It is completely untested and might not be well-integrated \n"
"in the system.  Do not report bugs against this file system \n"
"if it does not work properly or at all.\n"
"\n"
"Really use this file system?\n"
msgstr ""
"\n"
"ADVARSEL:\n"
"\n"
"Dette filsystem er ikke understøttet i %1;.\n"
"Det er fuldstændig utestet og bliver muligvis ikke integreret \n"
"ordentligt i systemet.  Lav ikke fejlrapporter om dette filsystem, \n"
"hvis det ikke virker ordentligt eller slet ikke virker.\n"
"\n"
"Vil du virkelig bruge dette filsystem?\n"

#. //////////////////////////////////////////////
#. modify map new
#: src/include/partitioning/custom_part_lib.rb:924
#: src/include/partitioning/custom_part_lib.rb:951
msgid "The file system is currently mounted on %1."
msgstr "Filsystemet er i øjeblikket monteret i %1."

#: src/include/partitioning/custom_part_lib.rb:929
msgid ""
"You can try to unmount it now, continue without unmounting or cancel.\n"
"Click Cancel unless you know exactly what you are doing."
msgstr ""
"Du kan prøve at afmontere det nu, fortsætte uden at afmontere eller "
"annullere.\n"
"Tryk på Annullér medmindre du ved præcis hvad du gør."

#. button text
#. button text
#: src/include/partitioning/custom_part_lib.rb:940
#: src/include/partitioning/custom_part_lib.rb:965
msgid "Unmount"
msgstr "Afmontér"

#: src/include/partitioning/custom_part_lib.rb:956
msgid ""
"You can try to unmount it now or cancel.\n"
"Click Cancel unless you know exactly what you are doing."
msgstr ""
"Du kan prøve at afmontere det nu eller annullere.\n"
"Tryk på Annullér medmindre du ved præcis hvad du gør."

#: src/include/partitioning/custom_part_lib.rb:1002
msgid "It is not possible to shrink the file system while it is mounted."
msgstr "Det er ikke muligt at formindske et filsystem mens det er monteret."

#: src/include/partitioning/custom_part_lib.rb:1015
msgid "It is not possible to extend the file system while it is mounted."
msgstr "Det er ikke muligt at udvide et filsystem mens det er monteret."

#: src/include/partitioning/custom_part_lib.rb:1026
msgid "It is not possible to resize the file system while it is mounted."
msgstr ""
"Det er ikke muligt at ændre størrelse på et filsystem mens det er monteret."

#. push button text
#: src/include/partitioning/ep-all.rb:80
msgid "Rescan Devices"
msgstr "Genscan enheder"

#. push button text
#: src/include/partitioning/ep-all.rb:85
msgid "Import Mount Points..."
msgstr "Importér monteringspunkter..."

#. menu entry text
#: src/include/partitioning/ep-all.rb:94
msgid "Provide Crypt &Passwords..."
msgstr "Angiv krypteringsa&dgangskoder..."

#. menu entry text
#: src/include/partitioning/ep-all.rb:99
msgid "Configure &iSCSI..."
msgstr "Konfigurér &iSCSI..."

#. menu entry text
#: src/include/partitioning/ep-all.rb:104
msgid "Configure &FCoE..."
msgstr "Konfigurér &FCoE..."

#. menu entry text
#: src/include/partitioning/ep-all.rb:109
msgid "Configure &Multipath..."
msgstr "Konfigurér &multipath..."

#. menu entry text
#: src/include/partitioning/ep-all.rb:114
msgid "Configure &DASD..."
msgstr "Konfigurér &DASD..."

#. menu entry text
#: src/include/partitioning/ep-all.rb:119
msgid "Configure &zFCP..."
msgstr "Konfigurér &zFCP..."

#. menu entry text
#: src/include/partitioning/ep-all.rb:124
msgid "Configure &XPRAM..."
msgstr "Konfigurér &XPRAM..."

#. menu button text
#: src/include/partitioning/ep-all.rb:129
msgid "Configure..."
msgstr "Konfigurér..."

#. dialog heading, %1 is replaced with hostname
#: src/include/partitioning/ep-all.rb:140
msgid "Available Storage on %1"
msgstr "Tilgængelig lagerplads på %1"

#. helptext
#: src/include/partitioning/ep-all.rb:155
msgid ""
"<p>This view shows all storage devices\n"
"available.</p>"
msgstr ""
"<p>Denne visning viser alle tilgængelige\n"
"lagerenheder.</p>"

#. helptext
#: src/include/partitioning/ep-all.rb:163
msgid ""
"<p>By double clicking a table entry,\n"
"you navigate to the view with detailed information about the\n"
"device.</p>\n"
msgstr ""
"<p>Ved at dobbeltklikke på et tabelpunkt\n"
"navigerer du til visningen med detaljeret information om\n"
"enheden.</p>\n"

#. helptext
#: src/include/partitioning/ep-all.rb:173
msgid ""
"<p>By selecting a table entry you can\n"
"navigate to the view with detailed information about the device.</p>"
msgstr ""
"<p>Ved at markere et tabelpunkt kan du,\n"
"navigere til visningen med detaljeret information om enheden.</p>"

#. popup text
#: src/include/partitioning/ep-all.rb:233
msgid ""
"Rescaning disks cancels all current changes.\n"
"Really rescan disks?"
msgstr ""
"Genscanning af diske annullerer alle nuværende ændringer.\n"
"Vil du virkelig genscanne diske?"

#. popup text
#: src/include/partitioning/ep-all.rb:251
msgid ""
"Calling iSCSI configuration cancels all current changes.\n"
"Really call iSCSI configuration?"
msgstr ""
"At kalde iSCSI-konfigurationen annullerer alle nuværende ændringer.\n"
"Vil du virkelig kalde iSCSI-konfigurationen?"

#. popup text
#: src/include/partitioning/ep-all.rb:260
msgid ""
"Calling FCoE configuration cancels all current changes.\n"
"Really call FCoE configuration?"
msgstr ""
"At kalde FCoE-konfigurationen annullerer alle nuværende ændringer.\n"
"Vil du virkelig kalde FCoE-konfigurationen?"

#. popup text
#. popup text
#: src/include/partitioning/ep-all.rb:274
#: src/include/partitioning/ep-all.rb:283
msgid ""
"Calling multipath configuration cancels all current changes.\n"
"Really call multipath configuration?\n"
msgstr ""
"At kalde multipath-konfigurationen annullerer alle nuværende ændringer.\n"
"Vil du virkelig kalde multipath-konfigurationen?\n"

#. popup text
#: src/include/partitioning/ep-all.rb:300
msgid ""
"Calling DASD configuration cancels all current changes.\n"
"Really call DASD configuration?"
msgstr ""
"At kalde DASD-konfigurationen annullerer alle nuværende ændringer.\n"
"Vil du virkelig kalde DASD-konfigurationen?"

#. popup text
#: src/include/partitioning/ep-all.rb:309
msgid ""
"Calling zFCP configuration cancels all current changes.\n"
"Really call zFCP configuration?"
msgstr ""
"At kalde zFCP-konfigurationen annullerer alle nuværende ændringer.\n"
"Vil du virkelig kalde zFCP-konfigurationen?"

#. popup text
#: src/include/partitioning/ep-all.rb:318
msgid ""
"Calling XPRAM configuration cancels all current changes.\n"
"Really call XPRAM configuration?"
msgstr ""
"At kalde XPRAM-konfigurationen annullerer alle nuværende ændringer.\n"
"Vil du virkelig kalde XPRAM-konfigurationen?"

#. dialog title
#: src/include/partitioning/ep-btrfs-dialogs.rb:64
msgid "Edit Btrfs %1"
msgstr "Redigér Btrfs %1"

#. error popup
#. error popup
#: src/include/partitioning/ep-btrfs-dialogs.rb:165
#: src/include/partitioning/ep-lvm-dialogs.rb:151
msgid "Select at least one device."
msgstr "Vælg mindst én enhed."

#. helptext
#: src/include/partitioning/ep-btrfs-dialogs.rb:175
msgid "<p>Change the devices that are used by the Btrfs volume.</p>"
msgstr "<p>Skift de enheder der bruges af Btrfs-diskområdet.</p>"

#: src/include/partitioning/ep-btrfs-dialogs.rb:219
msgid "Unused Devices:"
msgstr "Ubrugte enheder:"

#. label for selection box
#: src/include/partitioning/ep-btrfs-dialogs.rb:220
#: src/include/partitioning/ep-raid-dialogs.rb:267
#: src/include/partitioning/ep-raid-dialogs.rb:531
msgid "Selected Devices:"
msgstr "Valgte enheder:"

#. dialog title
#: src/include/partitioning/ep-btrfs-dialogs.rb:291
msgid "Resize Btrfs Volume %1"
msgstr "Ændr størrelse på Btrfs-diskområde %1"

#. error popup
#. error popup
#. error popup
#: src/include/partitioning/ep-btrfs-lib.rb:35
#: src/include/partitioning/ep-btrfs-lib.rb:76
#: src/include/partitioning/ep-btrfs-lib.rb:130
msgid "No Btrfs device selected."
msgstr "Ingen Btrfs-enhed valgt."

#. error popup
#: src/include/partitioning/ep-btrfs-lib.rb:47
msgid ""
"The Btrfs %1 is in use. It cannot be\n"
"edited. To edit %1, make sure it is not used."
msgstr ""
"Btrfs %1 er i brug. Den kan ikke \n"
"redigeres. For at redigere %1, sørg for at den ikke er i brug."

#. error popup
#. error popup
#: src/include/partitioning/ep-btrfs-lib.rb:168
#: src/include/partitioning/ep-lvm-lib.rb:134
msgid "Failed to remove some physical devices."
msgstr "Det mislykkedes at fjerne nogle fysiske enheder."

#. TRANSLATORS: context menu entry
#. encoding: utf-8
#. Copyright (c) 2012 Novell, Inc.
#.
#. All Rights Reserved.
#.
#. This program is free software; you can redistribute it and/or modify it
#. under the terms of version 2 of the GNU General Public License as published
#. by the Free Software Foundation.
#.
#. This program is distributed in the hope that it will be useful, but WITHOUT
#. ANY WARRANTY; without even the implied warranty of MERCHANTABILITY or
#. FITNESS FOR A PARTICULAR PURPOSE.  See the GNU General Public License for
#. more details.
#.
#. You should have received a copy of the GNU General Public License along
#. with this program; if not, contact Novell, Inc.
#.
#. To contact Novell about this file by physical or electronic mail, you may
#. find current contact information at www.novell.com.
#. File:        ep-main.ycp
#. Package:     yast2-storage
#. Summary:     Expert Partitioner
#. Authors:     Arvin Schnell <aschnell@suse.de>
#. encoding: utf-8
#. Copyright (c) 2012 Novell, Inc.
#.
#. All Rights Reserved.
#.
#. This program is free software; you can redistribute it and/or modify it
#. under the terms of version 2 of the GNU General Public License as published
#. by the Free Software Foundation.
#.
#. This program is distributed in the hope that it will be useful, but WITHOUT
#. ANY WARRANTY; without even the implied warranty of MERCHANTABILITY or
#. FITNESS FOR A PARTICULAR PURPOSE.  See the GNU General Public License for
#. more details.
#.
#. You should have received a copy of the GNU General Public License along
#. with this program; if not, contact Novell, Inc.
#.
#. To contact Novell about this file by physical or electronic mail, you may
#. find current contact information at www.novell.com.
#. File:        ep-main.ycp
#. Package:     yast2-storage
#. Summary:     Expert Partitioner
#. Authors:     Arvin Schnell <aschnell@suse.de>
#. encoding: utf-8
#. Copyright (c) 2012 Novell, Inc.
#.
#. All Rights Reserved.
#.
#. This program is free software; you can redistribute it and/or modify it
#. under the terms of version 2 of the GNU General Public License as published
#. by the Free Software Foundation.
#.
#. This program is distributed in the hope that it will be useful, but WITHOUT
#. ANY WARRANTY; without even the implied warranty of MERCHANTABILITY or
#. FITNESS FOR A PARTICULAR PURPOSE.  See the GNU General Public License for
#. more details.
#.
#. You should have received a copy of the GNU General Public License along
#. with this program; if not, contact Novell, Inc.
#.
#. To contact Novell about this file by physical or electronic mail, you may
#. find current contact information at www.novell.com.
#. File:        ep-main.ycp
#. Package:     yast2-storage
#. Summary:     Expert Partitioner
#. Authors:     Arvin Schnell <aschnell@suse.de>
#: src/include/partitioning/ep-btrfs.rb:40
#: src/include/partitioning/ep-dm.rb:36 src/include/partitioning/ep-hd.rb:61
#: src/include/partitioning/ep-loop.rb:37
#: src/include/partitioning/ep-lvm.rb:64
#: src/include/partitioning/ep-raid.rb:38
msgid "Edit"
msgstr "Redigér"

#. TRANSLATORS: context menu entry
#. disabled, see bnc #832196
#. Item(Id(:resize), _("Resize")),
#. TRANSLATORS: context menu entry
#. encoding: utf-8
#. Copyright (c) 2012 Novell, Inc.
#.
#. All Rights Reserved.
#.
#. This program is free software; you can redistribute it and/or modify it
#. under the terms of version 2 of the GNU General Public License as published
#. by the Free Software Foundation.
#.
#. This program is distributed in the hope that it will be useful, but WITHOUT
#. ANY WARRANTY; without even the implied warranty of MERCHANTABILITY or
#. FITNESS FOR A PARTICULAR PURPOSE.  See the GNU General Public License for
#. more details.
#.
#. You should have received a copy of the GNU General Public License along
#. with this program; if not, contact Novell, Inc.
#.
#. To contact Novell about this file by physical or electronic mail, you may
#. find current contact information at www.novell.com.
#. File:        ep-main.ycp
#. Package:     yast2-storage
#. Summary:     Expert Partitioner
#. Authors:     Arvin Schnell <aschnell@suse.de>
#: src/include/partitioning/ep-btrfs.rb:45
#: src/include/partitioning/ep-hd.rb:43 src/include/partitioning/ep-hd.rb:64
#: src/include/partitioning/ep-loop.rb:37
#: src/include/partitioning/ep-lvm.rb:44 src/include/partitioning/ep-lvm.rb:66
#: src/include/partitioning/ep-raid.rb:40
#: src/include/partitioning/ep-tmpfs.rb:36
msgid "Delete"
msgstr "Slet"

#. heading
#: src/include/partitioning/ep-btrfs.rb:130
msgid "Btrfs Volumes"
msgstr "Btrfs-diskområder"

#. helptext
#: src/include/partitioning/ep-btrfs.rb:154
msgid "<p>This view shows all Btrfs volumes.</p>"
msgstr "<p>Denne visning viser alle Btrfs-diskområder.</p>"

#. helptext
#: src/include/partitioning/ep-btrfs.rb:213
msgid ""
"<p>This view shows detailed information about the\n"
"selected Btrfs volume.</p>\n"
msgstr ""
"<p>Denne visning viser detaljeret information om det\n"
"valgte Btrfs-diskområde.</p>\n"

#. helptext
#: src/include/partitioning/ep-btrfs.rb:289
msgid ""
"<p>This view shows all devices used by the\n"
"selected Btrfs volume.</p>\n"
msgstr ""
"<p>Denne visning viser alle enheder, som bruges af\n"
"det valgte Brtfs-diskområde.</p>\n"

#. heading
#: src/include/partitioning/ep-btrfs.rb:330
msgid "Btrfs Device: %1"
msgstr "Btrfs-enhed: %1"

#: src/include/partitioning/ep-dialogs.rb:345
msgid "Format partition"
msgstr "Formatér partition"

#: src/include/partitioning/ep-dialogs.rb:356
msgid "Do not format partition"
msgstr "Formatér ikke partition"

#: src/include/partitioning/ep-dialogs.rb:372
msgid "Do not mount partition"
msgstr "Montér ikke partition"

#: src/include/partitioning/ep-dialogs.rb:399
msgid "Mount partition"
msgstr "Montér partition"

#. button text
#: src/include/partitioning/ep-dialogs.rb:412
msgid "Fs&tab Options..."
msgstr "Fs&tab-tilvalg..."

#. error popup
#: src/include/partitioning/ep-dialogs.rb:596
msgid "Crypt files must be encrypted."
msgstr "Krypteringsfil skal være krypterede."

#. error popup
#: src/include/partitioning/ep-dialogs.rb:607
msgid ""
"You chose to create the crypt file, but did not specify\n"
"that it should be formatted. This does not make sense.\n"
"\n"
"Also check the format option.\n"
msgstr ""
"Du har valgt at oprette krypteringsfilen, men angav ikke \n"
"at den skal formateres. Dette giver ikke mening. \n"
"\n"
"Markér også formateringstilvalget.\n"

#. error popup
#: src/include/partitioning/ep-dialogs.rb:623
msgid "Crypt files require a mount point."
msgstr "Krypteringsfiler kræver et monteringspunkt."

#. error popup
#: src/include/partitioning/ep-dialogs.rb:637
msgid "Tmpfs requires a mount point."
msgstr "Tmpfs kræver et monteringspunkt."

#. helptext
#: src/include/partitioning/ep-dialogs.rb:721
msgid ""
"<p>\n"
"Keep in mind that this file system is only protected when it is not\n"
"mounted. Once it is mounted, it is as secure as every other\n"
"Linux file system.\n"
"</p>"
msgstr ""
"<p>\n"
"Husk på, at dette filsystem kun er beskyttet, når det ikke\n"
"er monteret. Når først det er monteret, er det lige så\n"
"sikkert som alle andre Linux-filsystemer.\n"
"</p>"

#. helptext
#: src/include/partitioning/ep-dialogs.rb:734
msgid ""
"<p>\n"
"The file system used for this volume is swap. You can leave the encryption \n"
"password empty, but then the swap device cannot be used for hibernating\n"
"(suspend to disk).\n"
"</p>\n"
msgstr ""
"<p>\n"
"Filsystemet, der bruges til dette diskområde, er swap. Du kan lade\n"
"krypteringsadgangskoden være tom, men så kan swap-enheden ikke bruges til "
"dvale\n"
"(suspendér til disk).\n"
"</p>\n"

#: src/include/partitioning/ep-dialogs.rb:804
msgid "All data stored on the volume will be lost!"
msgstr "Alle data som er gemt på diskområdet vil gå tabt!"

#: src/include/partitioning/ep-dialogs.rb:827
msgid "Password"
msgstr "Adgangskode"

#. popup text
#: src/include/partitioning/ep-dialogs.rb:924
msgid "Resize not supported by underlying device."
msgstr "Ændring af størrelse understøttes ikke af den underliggende enhed."

#. popup text
#: src/include/partitioning/ep-dialogs.rb:929
msgid ""
"\n"
"You cannot resize the selected partition because the file system\n"
"on this partition does not support resizing.\n"
msgstr ""
"\n"
"Du kan ikke ændre størrelse på den valgte partition, da filsystemet\n"
"på denne partitionen ikke understøtter ændring af størrelse.\n"

#: src/include/partitioning/ep-dialogs.rb:953
msgid ""
"It is not possible to check whether a NTFS\n"
"can be resized while it is mounted."
msgstr ""
"Det er ikke muligt at tjekke om der kan ændres\n"
"størrelse på et NTFS mens det er monteret."

#. FIXME: Really?
#: src/include/partitioning/ep-dialogs.rb:972
msgid ""
"Partition %1 cannot be resized\n"
"because the filesystem seems to be inconsistent.\n"
msgstr ""
"Størrelsen på partitionen %1 kan ikke ændres,\n"
"da filsystemet synes at være inkonsistent.\n"

#. Heading for dialog
#: src/include/partitioning/ep-dialogs.rb:999
msgid "Resize Partition %1"
msgstr "Ændr størrelse på partitionen %1"

#. Heading for dialog
#: src/include/partitioning/ep-dialogs.rb:1020
msgid "Resize Logical Volume %1"
msgstr "Ændr størrelse på det logiske diskområde %1"

#. size_k + min_size_k could be > max_size_k
#: src/include/partitioning/ep-dialogs.rb:1052
msgid "Current size: %1"
msgstr "Nuværende størrelse: %1"

#: src/include/partitioning/ep-dialogs.rb:1064
msgid "Currently used: %1"
msgstr "Nuværende brugt: %1"

#. radio button text, %1 is replaced by size
#: src/include/partitioning/ep-dialogs.rb:1097
msgid "Minimum Size (%1)"
msgstr "Minimal størrelse (%1)"

#. help text
#: src/include/partitioning/ep-dialogs.rb:1140
msgid "<p>Choose new size.</p>"
msgstr "<p>Vælg ny størrelse.</p>"

#. FIXME: To check whether the part. can be resized only
#. after user tries to do that is stupid - in some cases
#. we can tell beforehand, thus user should never get to this
#. point (e.g. when the partition is mounted)
#: src/include/partitioning/ep-dialogs.rb:1234
msgid ""
"You are extending a mounted filesystem by %1 Gigabyte. \n"
"This may be quite slow and can take hours. You might possibly want \n"
"to consider umounting the filesystem, which will increase speed of \n"
"resize task a lot."
msgstr ""
"Du er ved at udvide et monteret filsystem med %1 gigabyte. \n"
"Dette kan være meget langsomt og kan tage timer. Du bør måske \n"
"overveje at afmontere filsystemet, hvilket vil forøge hastigheden på \n"
"størrelsesændringen markant."

#. label for log view
#: src/include/partitioning/ep-dialogs.rb:1310
msgid "Output of %1"
msgstr "Output af %1"

#. popup text
#: src/include/partitioning/ep-dialogs.rb:1337
msgid "Rescanning disks..."
msgstr "Genscanner diske..."

#. dialog title
#: src/include/partitioning/ep-dm-dialogs.rb:62
msgid "Edit DM %1"
msgstr "Redigér DM %1"

#. error popup
#: src/include/partitioning/ep-dm-lib.rb:35
msgid "No DM device selected."
msgstr "Ingen DM-enhed valgt."

#. error popup
#: src/include/partitioning/ep-dm-lib.rb:46
msgid ""
"The DM %1 is in use. It cannot be\n"
"edited. To edit %1, make sure it is not used."
msgstr ""
"DM %1 er i brug. Den kan ikke \n"
"redigeres. For at redigere %1, sørg for at den ikke er i brug."

#. heading
#: src/include/partitioning/ep-dm.rb:85
msgid "Device Mapper (DM)"
msgstr "Device mapper (DM)"

#. helptext
#: src/include/partitioning/ep-dm.rb:97
msgid ""
"<p>This view shows all Device Mapper devices except for those already \n"
"included in some other view. Therefore multipath disks,\n"
"BIOS RAIDs and LVM logical volumes are not shown here.</p>\n"
msgstr ""
"<p>Denne visning viser alle device mapper-enheder (DM) undtagen dem, som \n"
"allerede er inkluderet i en anden visning. Således vises multipath-diske,\n"
"BIOS RAIDs og LVM logiske diskområder ikke her.</p>\n"

#. helptext
#: src/include/partitioning/ep-dm.rb:161
msgid ""
"<p>This view shows detailed information about the\n"
"selected Device Mapper device.</p>"
msgstr ""
"<p>Denne visning viser detaljeret information om den\n"
"valgte device mapper-enhed (DM).</p>"

#. helptext
#: src/include/partitioning/ep-dm.rb:232
msgid ""
"<p>This view shows all devices used by the\n"
"selected Device Mapper device.</p>"
msgstr ""
"<p>Denne visning viser alle enheder, som bruges af \n"
"den valgte device mapper-enhed (DM).</p>"

#. heading
#: src/include/partitioning/ep-dm.rb:265
msgid "DM Device: %1"
msgstr "DM-enhed: %1"

#. encoding: utf-8
#. Copyright (c) [2012-2015] Novell, Inc.
#.
#. All Rights Reserved.
#.
#. This program is free software; you can redistribute it and/or modify it
#. under the terms of version 2 of the GNU General Public License as published
#. by the Free Software Foundation.
#.
#. This program is distributed in the hope that it will be useful, but WITHOUT
#. ANY WARRANTY; without even the implied warranty of MERCHANTABILITY or
#. FITNESS FOR A PARTICULAR PURPOSE.  See the GNU General Public License for
#. more details.
#.
#. You should have received a copy of the GNU General Public License along
#. with this program; if not, contact Novell, Inc.
#.
#. To contact Novell about this file by physical or electronic mail, you may
#. find current contact information at www.novell.com.
#. File:        ep-graph.rb
#. Package:     yast2-storage
#. Summary:     Expert Partitioner
#. Authors:     Arvin Schnell <aschnell@suse.de>
#: src/include/partitioning/ep-graph.rb:39
msgid "Add RAID"
msgstr "Tilføj RAID"

#. dialog title
#: src/include/partitioning/ep-graph.rb:44
#: src/include/partitioning/ep-lvm-dialogs.rb:475
msgid "Add Volume Group"
msgstr "Tilføj diskområdegruppe"

#. button text
#: src/include/partitioning/ep-graph.rb:74
msgid "Save Device Graph..."
msgstr "Gem enhedsdiagram..."

#. helptext
#: src/include/partitioning/ep-graph.rb:84
msgid "<p>This view shows a graph of devices.</p>"
msgstr "<p>Denne visning viser et diagram over enheder.</p>"

#. error popup
#. error popup
#: src/include/partitioning/ep-graph.rb:140
#: src/include/partitioning/ep-graph.rb:214
msgid "Saving graph file failed."
msgstr "Det mislykkedes at gemme diagramfilen."

#. button text
#: src/include/partitioning/ep-graph.rb:163
msgid "Save Mount Graph..."
msgstr "Gem monteringsdiagram..."

#. helptext
#: src/include/partitioning/ep-graph.rb:173
msgid "<p>This view shows a graph of mount points.</p>"
msgstr "<p>Denne visning viser et diagram over monteringspunkter.</p>"

#. helptext
#: src/include/partitioning/ep-hd-dialogs.rb:166
msgid "<p>Choose the size for the new partition.</p>"
msgstr "<p>Vælg størrelsen for den ny partition.</p>"

#: src/include/partitioning/ep-hd-dialogs.rb:272
msgid "Start Cylinder"
msgstr "Startcylinder"

#: src/include/partitioning/ep-hd-dialogs.rb:282
msgid "End Cylinder"
msgstr "Slutcylinder"

#. dialog title
#: src/include/partitioning/ep-hd-dialogs.rb:595
msgid "Edit Partition %1"
msgstr "Redigér partitionen %1"

#. error popup text, %1 is replace with name of partition
#: src/include/partitioning/ep-hd-dialogs.rb:628
msgid "No space to moved partition %1."
msgstr "Ingen plads til at flytte partitionen %1."

#. popup text, %1 is replace with name of partition
#: src/include/partitioning/ep-hd-dialogs.rb:638
msgid "Move partition %1 forward?"
msgstr "Flyt partitionen %1 frem?"

#. popup text, %1 is replace with name of partition
#: src/include/partitioning/ep-hd-dialogs.rb:647
msgid "Move partition %1 backward?"
msgstr "Flyt partitionen %1 tilbage?"

#. popup text, %1 is replace with name of partition
#: src/include/partitioning/ep-hd-dialogs.rb:666
msgid "Move partition %1?"
msgstr "Flyt partitionen %1?"

#. radio button text
#: src/include/partitioning/ep-hd-dialogs.rb:668
msgid "Forward"
msgstr "Frem"

#. radio button text
#: src/include/partitioning/ep-hd-dialogs.rb:670
msgid "Backward"
msgstr "Tilbage"

#: src/include/partitioning/ep-hd-dialogs.rb:728
msgid ""
"The disk \"%1\" contains at least one partition.\n"
"If you proceed, the following partitions will be deleted:"
msgstr ""
"Disken \"%1\" indeholder mindst én partition.\n"
"Hvis du fortsætter slettes følgende partitioner:"

#: src/include/partitioning/ep-hd-dialogs.rb:733
msgid "Really delete all partitions on \"%1\"?"
msgstr "Vil du virkelig slette alle partitioner på \"%1\"?"

#. error popup
#. error popup
#: src/include/partitioning/ep-hd-lib.rb:42
#: src/include/partitioning/ep-hd-lib.rb:251
msgid "No hard disk selected."
msgstr "Ingen harddisk valgt."

#. error popup
#: src/include/partitioning/ep-hd-lib.rb:51
msgid "Cannot create partition table on LDL formatted DASD."
msgstr "Kan ikke oprette partitionstabel på LDL-formateret DASD."

#. error popup
#. TRANSLATORS: error popup
#: src/include/partitioning/ep-hd-lib.rb:57 src/modules/Storage.rb:5226
msgid "The disk is in use and cannot be modified."
msgstr "Disken er i brug og kan ikke ændres."

#. dialog heading
#: src/include/partitioning/ep-hd-lib.rb:92
msgid "Select new partition table type for %1."
msgstr "Vælg type af ny partitionstabel for %1."

#. popup text, %1 is be replaced by disk name e.g. /dev/sda
#: src/include/partitioning/ep-hd-lib.rb:117
msgid ""
"Really create new partition table on %1? This will delete all data\n"
"on %1 and all RAIDs and Volume Groups using partitions on %1."
msgstr ""
"Vil du virkelig oprette ny partitionstabel på %1? Dette vil slette al data\n"
"på %1 og alle RAIDs og diskområde-grupper, som bruger partitioner på %1."

#. error popup
#: src/include/partitioning/ep-hd-lib.rb:137
msgid "No disk selected."
msgstr "Ingen disk valgt."

#
#. popup text
#. Must be called before removing device.
#: src/include/partitioning/ep-hd-lib.rb:151
#: src/include/partitioning/ep-lib.rb:202
msgid "Really delete BIOS RAID %1?"
msgstr "Vil du virkelig slette BIOS RAID %1?"

#. popup text
#: src/include/partitioning/ep-hd-lib.rb:165
msgid "Really delete Partitioned RAID %1?"
msgstr "Vil du virkelig slette partitioneret RAID %1?"

#. error ppup
#: src/include/partitioning/ep-hd-lib.rb:182
msgid "There are no partitions to delete on this disk."
msgstr "Der er ingen partitioner at slette på denne disk."

#. error popup
#. error popup
#. error popup
#. error popup
#: src/include/partitioning/ep-hd-lib.rb:327
#: src/include/partitioning/ep-hd-lib.rb:376
#: src/include/partitioning/ep-hd-lib.rb:432
#: src/include/partitioning/ep-hd-lib.rb:489
msgid "No partition selected."
msgstr "Ingen partition valgt."

#. error popup, %1 is replace by partition device name e.g. /dev/sdb1
#: src/include/partitioning/ep-hd-lib.rb:340
msgid ""
"The partition %1 is in use. It cannot be\n"
"edited. To edit %1, make sure it is not used."
msgstr ""
"Partitionen %1 er i brug. Den kan ikke redigeres\n"
"For at redigere %1, sørg for at den ikke bruges."

#. error popup text
#: src/include/partitioning/ep-hd-lib.rb:351
msgid "An extended partition cannot be edited."
msgstr "En udvidet partition kan ikke redigeres."

#. error popup, %1 is replace by partition device name, e.g. /dev/sdb1
#: src/include/partitioning/ep-hd-lib.rb:393
msgid ""
"The partition %1 is already created on disk\n"
"and cannot be moved."
msgstr ""
"Partitionen %1 er allerede oprettet på disken\n"
"og kan ikke flyttes."

#. error popup text
#: src/include/partitioning/ep-hd-lib.rb:404
msgid "An extended partition cannot be moved."
msgstr "En udvidet partition kan ikke flyttes."

#. error popup, %1 is replace by partition device name, e.g. /dev/sdb1
#: src/include/partitioning/ep-hd-lib.rb:449
msgid ""
"The partition %1 is in use. It cannot be\n"
"resized. To resize %1, make sure it is not used."
msgstr ""
"Partitionen %1 er i brug. Dens størrelse kan ikke\n"
"ændres. For at ændre størrelse på %1, sørg for at den ikke bruges."

#. error popup text
#: src/include/partitioning/ep-hd-lib.rb:460
msgid "An extended partition cannot be resized."
msgstr "Størrelsen på en udvidet partition kan ikke ændres."

#. helptext
#: src/include/partitioning/ep-hd-lib.rb:533
msgid ""
"<p>Select one or more (if available) hard disks\n"
"that will have the same partition layout as\n"
"this disk.</p>\n"
"<p>Disks marked with the sign '*' contain one or\n"
"more partitions. After cloning, these\n"
"partitions will be deleted.</p>\n"
msgstr ""
"<p>Vælg en eller flere (hvis tilgængelige) harddiske\n"
"der skal have samme partitionslayout som\n"
"denne disk.</p>\n"
"<p>Diske markeret med tegnet \"*\" indeholder en eller\n"
"flere partitioner. Efter kloning vil disse\n"
"partitioner blive slettet.</p>\n"

#: src/include/partitioning/ep-hd-lib.rb:579
msgid ""
"The following partitions will be deleted\n"
"and all data on them will be lost:"
msgstr ""
"Følgende partitioner vil blive slettet\n"
"og al data på dem vil gå tabt:"

#: src/include/partitioning/ep-hd-lib.rb:586
msgid "Really delete these partitions?"
msgstr "Vil du virkelig slette disse partitioner?"

#: src/include/partitioning/ep-hd-lib.rb:602
msgid ""
"There are no partitions on this disk, but a clonable\n"
"disk must have at least one partition.\n"
"Create partitions before cloning the disk.\n"
msgstr ""
"Der er ingen partitioner på denne disk, men en klonbar\n"
"disk skal have mindst én partition.\n"
"Opret partitioner før kloning af disken.\n"

#: src/include/partitioning/ep-hd-lib.rb:615
msgid ""
"This disk cannot be cloned. There are no suitable\n"
"disks that could have the same partitioning layout."
msgstr ""
"Denne disk kan ikke klones. Der er ingen egnede\n"
"diske der kunne have samme partitioneringslayout."

#: src/include/partitioning/ep-hd-lib.rb:644
msgid "Clone partition layout of %1"
msgstr "Klon partitionslayoutet fra %1"

#: src/include/partitioning/ep-hd-lib.rb:648
msgid "Available target disks:"
msgstr "Tilgængelige måldiske:"

#: src/include/partitioning/ep-hd-lib.rb:676
msgid "Select a target disk for creating a clone"
msgstr "Vælg en måldisk for at oprette en klon"

#. popup text, %1 is replaced by a dasd name e.g. /dev/dasda
#: src/include/partitioning/ep-hd-lib.rb:757
msgid ""
"Running dasdfmt deletes all data on the disk.\n"
"Really execute dasdfmt on disk %1?\n"
msgstr ""
"At køre \"dasdfmt\" sletter alle data på disken.\n"
"Vil du virkelig køre \"dasdfmt\" på disken %1?\n"

#. popup text
#: src/include/partitioning/ep-hd-lib.rb:768
msgid ""
"The disk is no longer marked for dasdfmt.\n"
"\n"
"Partitions currently present on this disk are again\n"
"displayed.\n"
msgstr ""
"Disken er ikke længere markeret til \"dasdfmt\".\n"
"\n"
"Eksisterende partitioner på disken vises\n"
"igen.\n"

#. encoding: utf-8
#. Copyright (c) 2012 Novell, Inc.
#.
#. All Rights Reserved.
#.
#. This program is free software; you can redistribute it and/or modify it
#. under the terms of version 2 of the GNU General Public License as published
#. by the Free Software Foundation.
#.
#. This program is distributed in the hope that it will be useful, but WITHOUT
#. ANY WARRANTY; without even the implied warranty of MERCHANTABILITY or
#. FITNESS FOR A PARTICULAR PURPOSE.  See the GNU General Public License for
#. more details.
#.
#. You should have received a copy of the GNU General Public License along
#. with this program; if not, contact Novell, Inc.
#.
#. To contact Novell about this file by physical or electronic mail, you may
#. find current contact information at www.novell.com.
#. File:        ep-main.ycp
#. Package:     yast2-storage
#. Summary:     Expert Partitioner
#. Authors:     Arvin Schnell <aschnell@suse.de>
#: src/include/partitioning/ep-hd.rb:41
msgid "Add Partition"
msgstr "Tilføj partition"

#: src/include/partitioning/ep-hd.rb:62
msgid "Move"
msgstr "Flyt"

#: src/include/partitioning/ep-hd.rb:63 src/include/partitioning/ep-lvm.rb:43
#: src/include/partitioning/ep-lvm.rb:65
#: src/include/partitioning/ep-raid.rb:39
msgid "Resize"
msgstr "Ændr størrelse"

#. push button text
#: src/include/partitioning/ep-hd.rb:88
msgid "Move..."
msgstr "Flyt..."

#. push button text
#. push button text
#. push button text
#: src/include/partitioning/ep-hd.rb:90 src/include/partitioning/ep-lvm.rb:88
#: src/include/partitioning/ep-raid.rb:61
msgid "Resize..."
msgstr "Ændr størrelse..."

#. error popup
#: src/include/partitioning/ep-hd.rb:132
msgid ""
"Hard disks, BIOS RAIDs and multipath\n"
"devices cannot be moved."
msgstr ""
"Harddiske, BIOS-RAIDs og multipath-\n"
"enheder kan ikke flyttes."

#. error popup
#: src/include/partitioning/ep-hd.rb:143
msgid ""
"Hard disks, BIOS RAIDs and multipath\n"
"devices cannot be resized."
msgstr ""
"Størrelse på harddiske, BIOS-RAIDs og\n"
"multipath-diske kan ikke ændres."

#: src/include/partitioning/ep-hd.rb:220
msgid "Add Partition..."
msgstr "Tilføj partition..."

#. helptext
#: src/include/partitioning/ep-hd.rb:231
msgid ""
"<p>This view shows all hard disks including\n"
"iSCSI disks, BIOS RAIDs and multipath disks and their partitions.</p>\n"
msgstr ""
"<p>Denne visning viser alle harddiske, inklusiv\n"
"iSCSI-diske, BIOS RAIDs og multipath-diske og deres partitioner.</p>\n"

#. push button text (do not translate 'SMART', it is the name of the tool)
#: src/include/partitioning/ep-hd.rb:320
msgid "Health Test (SMART)..."
msgstr "Helbredstest (SMART)..."

#. push button text (do not translate 'hdparm', it is the name of the tool)
#: src/include/partitioning/ep-hd.rb:331
msgid "Properties (hdparm)..."
msgstr "Egenskaber (hdparm)..."

#. helptext
#: src/include/partitioning/ep-hd.rb:345
msgid ""
"<p>This view shows detailed information about the\n"
"selected hard disk.</p>"
msgstr ""
"<p>Denne visning viser detaljeret information om den\n"
"valgte harddisk.</p>"

#: src/include/partitioning/ep-hd.rb:393
msgid "SMART is not available for this disk."
msgstr "SMART er ikke tilgængeligt for denne disk."

#: src/include/partitioning/ep-hd.rb:401
msgid "hdparm is not available for this disk."
msgstr "hdparm er ikke tilgængelig for denne disk."

#. menu entry text
#: src/include/partitioning/ep-hd.rb:458
msgid "Create New Partition Table"
msgstr "Opret ny partitionstabel"

#. menu entry text
#: src/include/partitioning/ep-hd.rb:467
msgid "Clone this Disk"
msgstr "Klon denne disk"

#. menu entry text
#: src/include/partitioning/ep-hd.rb:477
msgid "Execute dasd&fmt on the DASD Device"
msgstr "Kør \"dasd&fmt\" på DASD-enheden"

#. menu button text
#: src/include/partitioning/ep-hd.rb:501
msgid "Expert..."
msgstr "Avanceret..."

#. helptext
#: src/include/partitioning/ep-hd.rb:511
msgid ""
"<p>This view shows all partitions of the selected\n"
"hard disk. If the hard disk is used by e.g. BIOS RAID or multipath, no\n"
"partitions are shown here.</p>\n"
msgstr ""
"<p>Denne visning viser alle partitioner på den valgte\n"
"harddisk. Hvis harddisken bruges af f.eks. BIOS RAID eller multipath\n"
"vises ingen partitioner her.</p>\n"

#. helptext
#: src/include/partitioning/ep-hd.rb:596
msgid ""
"<p>This view shows all devices used by the\n"
"selected hard disk. The view is only available for BIOS RAIDs, partitioned\n"
"software RAIDs and multipath disks.</p>\n"
msgstr ""
"<p>Denne visning viser alle enheder, som bruges af\n"
"den valgte harddisk. Tabellen er kun tilgængelig for BIOS RAIDs, "
"partitionerede\n"
"software-RAIDs og multipath-diske.</p>\n"

#. heading
#: src/include/partitioning/ep-hd.rb:661
msgid "Hard Disk: %1"
msgstr "Harddisk: %1"

#. heading
#: src/include/partitioning/ep-hd.rb:721
msgid "Partition: %1"
msgstr "Partition: %1"

#. helptext
#: src/include/partitioning/ep-hd.rb:731
msgid ""
"<p>This view shows detailed information about the\n"
"selected partition.</p>"
msgstr ""
"<p>Denne visning viser detaljeret information om den\n"
"valgte partition.</p>"

#. help text, richtext format
#: src/include/partitioning/ep-import.rb:296
msgid ""
"<p>YaST has scanned your hard disks and found one or several existing \n"
"Linux systems with mount points. The old mount points are shown in \n"
"the table.</p>\n"
msgstr ""
"<p>YaST har scannet dine harddiske og fundet et eller flere eksisterende \n"
"Linux-systemer med monteringspunkter. De gamle monteringspunkter vises i \n"
"tabellen.</p>\n"

#. help text, richtext format
#: src/include/partitioning/ep-import.rb:305
msgid ""
"<p>You can choose whether the existing system\n"
"volumes, e.g. / and /usr, will be formatted during the\n"
"installation. Non-system volumes, e.g. /home, will not be formatted.</p>"
msgstr ""
"<p>Du kan vælge om de eksisterende system-diskområder,\n"
"f.eks. / og /usr, skal formateres under\n"
"installationen. Ikke-system-diskområder, f.eks. /home, vil ikke blive "
"formateret.</p>"

#. popup text
#: src/include/partitioning/ep-import.rb:328
msgid "No previous system with mount points was detected."
msgstr "Intet tidligere system med monteringspunkter blev fundet."

#
#: src/include/partitioning/ep-import.rb:343
msgid "Show &Previous"
msgstr "Vis &forrige"

#
#: src/include/partitioning/ep-import.rb:344
msgid "Show &Next"
msgstr "Vis &næste"

#. dialog heading
#: src/include/partitioning/ep-import.rb:353
msgid "Import Mount Points from Existing System:"
msgstr "Importér monteringspunkter fra eksisterende system:"

#. checkbox label
#: src/include/partitioning/ep-import.rb:368
msgid "Format System Volumes"
msgstr "Formatér systemdiskområder"

#. pushbutton label
#: src/include/partitioning/ep-import.rb:374
msgid "Import"
msgstr "Importér"

#. popup text %1 is replaced by a device name (e.g. /dev/hda1)
#: src/include/partitioning/ep-import.rb:400
msgid "/etc/fstab found on %1 contains:"
msgstr "/etc/fstab fundet på %1 indeholder:"

#: src/include/partitioning/ep-import.rb:499
msgid "Wrong Password Provided."
msgstr "Forkert adgangskode givet."

#. Must be called before removing device.
#: src/include/partitioning/ep-lib.rb:110
msgid "Confirm Deleting Partition Used by LVM"
msgstr "Bekræft sletning af partition der bruges af LVM"

#: src/include/partitioning/ep-lib.rb:112
msgid ""
"The selected partition is used by volume group \"%1\".\n"
"To keep the system in a consistent state, the following volume group\n"
"and its logical volumes will be deleted:\n"
msgstr ""
"Den valgte partition bruges af diskområdegruppen \"%1\".\n"
"For at holde systemet konsistent slettes følgende diskområdegruppe\n"
"og dens logiske diskområder:\n"

#: src/include/partitioning/ep-lib.rb:120
msgid "Delete partition \"%1\" and volume group \"%2\" now?"
msgstr "Vil du slette partitionen \"%1\" og diskområdegruppen \"%2\" nu?"

#: src/include/partitioning/ep-lib.rb:130
msgid "Confirm Deleting Partition Used by RAID"
msgstr "Bekræft sletning af partition der bruges af RAID"

#: src/include/partitioning/ep-lib.rb:132
msgid ""
"The selected partition belongs to RAID  \"%1\".\n"
"To keep the system in a consistent state, the following\n"
"RAID device will be deleted:\n"
msgstr ""
"Den valgte partition tilhører RAID \"%1\".\n"
"For at holde systemet konsistent slettes følgende\n"
"RAID-enhed:\n"

#: src/include/partitioning/ep-lib.rb:140
msgid "Delete partition \"%1\" and RAID \"%2\" now?"
msgstr "Vil du slette partitionen \"%1\"  og RAID \"%2\" nu?"

#. YesNo popup text %1 is replaced by a disk name e.g. /dev/hda
#: src/include/partitioning/ep-lib.rb:210
msgid "Really delete all partitions on %1?"
msgstr "Vil du virkelig slette alle partitioner på %1?"

#
#. ///////////////////////////////////////////////////
#. now delete partition!!
#. YesNo popup text, %1 is replaced by a device name e.g. /dev/hda1
#: src/include/partitioning/ep-lib.rb:262
msgid "Really delete %1?"
msgstr "Vil du virkelig slette %1?"

#. YesNo popup.  %1 is path to a file
#: src/include/partitioning/ep-lib.rb:276
msgid ""
"\n"
"Should the loop file %1 also be removed?\n"
msgstr ""
"\n"
"Skal løkkefilen %1 også fjernes?\n"

#. Now there is some xtra space between the end of this partition and the start of the next one
#. or the end of the disk if
#. 1. end +1th cyl is not the next one
#. 2. end cyl is not the same as the next one (yeah, partitions may share a cylinder)
#: src/include/partitioning/ep-lib.rb:461
msgid "Unallocated"
msgstr "Ikke-allokeret"

#: src/include/partitioning/ep-lib.rb:500
msgid "<p>No changes to partitioning.</p>"
msgstr "<p>Ingen ændringer af partitionering.</p>"

#: src/include/partitioning/ep-lib.rb:502
msgid "<p>Changes to partitioning:</p>"
msgstr "<p>Ændringer af partitionering:</p>"

#: src/include/partitioning/ep-lib.rb:505
msgid "<p>No changes to storage settings.</p>"
msgstr "<p>Ingen ændringer af lagringsindstillinger:</p>"

#: src/include/partitioning/ep-lib.rb:507
msgid "<p>Storage settings:</p>"
msgstr "<p>Lagringsindstillinger:</p>"

#: src/include/partitioning/ep-lib.rb:516
msgid "<p>Packages to install:</p>"
msgstr "<p>Pakker som skal installeres:</p>"

#: src/include/partitioning/ep-lib.rb:518
msgid "<p>No packages need to be installed.</p>"
msgstr "<p>Ingen pakker behøver at blive installeret:</p>"

#. TODO
#. helptext
#: src/include/partitioning/ep-loop-dialogs.rb:36
msgid ""
"\n"
"<p><b>Path Name of Loop File:</b><br>This must be an absolute path to the "
"file\n"
"containing the data for the encrypted loop device to set up.</p>\n"
msgstr ""
"\n"
"<p><b>Stinavn for løkkefil:</b><br>Dette skal være den absolutte sti til den "
"fil,\n"
"der indeholder data for den krypterede løkkeenhed, som skal sættes op.</p>\n"

#. helptext
#: src/include/partitioning/ep-loop-dialogs.rb:45
msgid ""
"\n"
"<p><b>Create Loop File:</b><br>If this is checked, the file will be created\n"
"with the size given in the next field. <b>NOTE:</b> If the file already\n"
"exists, all data in it is lost.</p>\n"
msgstr ""
"\n"
"<p><b>Opret løkkefil:</b><br>Hvis dette markeres, oprettes filen\n"
"med den størrelse, der angives i det næste felt. <b>BEMÆRK:</b> Hvis filen \n"
"allerede findes, vil alle data i den gå tabt.</p>\n"

#. helptext
#: src/include/partitioning/ep-loop-dialogs.rb:56
msgid ""
"\n"
"<p><b>Size:</b><br>This is the size of the loop file.  The file system\n"
"created in the encrypted loop device will have this size.</p>\n"
msgstr ""
"\n"
"<p><b>Størrelse:</b><br>Dette er størrelsen på løkkefilen. Filsystemet,\n"
"der oprettes i den krypterede løkkeenhed, vil have denne størrelse.</p>\n"

#. helptext
#: src/include/partitioning/ep-loop-dialogs.rb:66
msgid ""
"\n"
"<p><b>NOTE:</b> During installation, YaST cannot carry out consistency\n"
"checks of file size and path names because the file system is not\n"
"accessible. It will be created at the end of the installation. Be\n"
"careful when providing the size and path name.</p>\n"
msgstr ""
"\n"
"<p><b>BEMÆRK:</b>Under installation kan YaST ikke kontrollere konsistensen\n"
"af filstørrelse og stinavne, da filsystemet ikke er tilgængeligt.\n"
"Dette bliver oprettet i slutningen af installationen. Vær omhyggelig \n"
"med størrelsen og stinavnet du angiver.</p>\n"

#. input field label
#: src/include/partitioning/ep-loop-dialogs.rb:96
msgid "Path Name of Loop File"
msgstr "Løkkefilens stinavn"

#. push button text
#: src/include/partitioning/ep-loop-dialogs.rb:103
msgid "Browse..."
msgstr "Gennemse..."

#. check box text
#: src/include/partitioning/ep-loop-dialogs.rb:111
msgid "Create Loop File"
msgstr "Opret løkkefil"

#. popup text
#: src/include/partitioning/ep-loop-dialogs.rb:162
msgid ""
"The file name \"%1\" is invalid.\n"
"Use an absolute path name.\n"
msgstr ""
"Filnavnet \"%1\" er ugyldigt.\n"
"Brug et absolut stinavn.\n"

#. error popup, %1 is replaced by size
#: src/include/partitioning/ep-loop-dialogs.rb:188
msgid "The size entered is invalid. Enter a size of at least %1."
msgstr "Den angivne størrelse er ugyldig. Angiv en størrelse på mindst %1."

#. popup text
#: src/include/partitioning/ep-loop-dialogs.rb:206
msgid ""
"The file name \"%1\" does not exist\n"
"and the flag for create is off. Either use an existing file or activate\n"
"the create flag."
msgstr ""
"Filnavnet \"%1\" findes ikke,\n"
"og flaget for oprettelse er ikke sat. Brug enten en eksisterende fil,\n"
"eller aktivér oprettelsesflaget."

#. dialog title
#: src/include/partitioning/ep-loop-dialogs.rb:282
msgid "Add Crypt File"
msgstr "Tilføj krypteringsfil"

#. dialog title
#: src/include/partitioning/ep-loop-dialogs.rb:326
msgid "Edit Crypt File %1"
msgstr "Redigér krypteringsfilen %1"

#. encoding: utf-8
#. Copyright (c) 2012 Novell, Inc.
#.
#. All Rights Reserved.
#.
#. This program is free software; you can redistribute it and/or modify it
#. under the terms of version 2 of the GNU General Public License as published
#. by the Free Software Foundation.
#.
#. This program is distributed in the hope that it will be useful, but WITHOUT
#. ANY WARRANTY; without even the implied warranty of MERCHANTABILITY or
#. FITNESS FOR A PARTICULAR PURPOSE.  See the GNU General Public License for
#. more details.
#.
#. You should have received a copy of the GNU General Public License along
#. with this program; if not, contact Novell, Inc.
#.
#. To contact Novell about this file by physical or electronic mail, you may
#. find current contact information at www.novell.com.
#. File:        ep-main.ycp
#. Package:     yast2-storage
#. Summary:     Expert Partitioner
#. Authors:     Arvin Schnell <aschnell@suse.de>
#. error popup
#: src/include/partitioning/ep-loop-lib.rb:66
#: src/include/partitioning/ep-loop-lib.rb:107
msgid "No crypt file selected."
msgstr "Ingen krypteringsfil valgt."

#. error popup, %1 is replaced by device name
#: src/include/partitioning/ep-loop-lib.rb:77
msgid ""
"The Crypt File %1 is in use. It cannot be\n"
"edited. To edit %1, make sure it is not used."
msgstr ""
"Krypteringsfilen %1 er i brug. Den kan ikke \n"
"redigeres. For at redigere %1, sørg for at den ikke bruges."

#. push button text
#: src/include/partitioning/ep-loop.rb:112
msgid "Add Crypt File..."
msgstr "Tilføj krypteringsfil..."

#. helptext
#: src/include/partitioning/ep-loop.rb:121
msgid "<p>This view shows all crypt files.</p>"
msgstr "<p>Denne visning viser alle krypteringsfiler.</p>"

#. heading
#: src/include/partitioning/ep-loop.rb:172
msgid "Crypt File: %1"
msgstr "Krypteringsfil: %1"

#. helptext
#: src/include/partitioning/ep-loop.rb:183
msgid ""
"<p>This view shows detailed information of the\n"
"selected crypt file.</p>"
msgstr ""
"<p>Denne visning viser detaljeret information for den\n"
"valgte krypteringsfil.</p>"

#. error popup text
#: src/include/partitioning/ep-lvm-dialogs.rb:41
msgid "Enter a name for the volume group."
msgstr "Angiv et navn for diskområdegruppen."

#. error popup text
#: src/include/partitioning/ep-lvm-dialogs.rb:46
msgid "The name for the volume group is longer than 128 characters."
msgstr "Navnet på diskområdegruppen er længere end 128 tegn."

#. error popup text
#: src/include/partitioning/ep-lvm-dialogs.rb:52
msgid "The name for the volume group must not start with a \"-\"."
msgstr "Navnet på diskområdegruppen må ikke startet med \"-\"."

#. error popup text
#: src/include/partitioning/ep-lvm-dialogs.rb:58
msgid ""
"The name for the volume group contains illegal characters. Allowed\n"
"are alphanumeric characters, \".\", \"_\", \"-\" and \"+\"."
msgstr ""
"Navnet på diskområdegruppen indeholder ulovlige tegn. Tilladte tegn \n"
"er alfanumeriske tegn,  \".\", \"_\", \"-\" og \"+\"."

#. error popup text
#: src/include/partitioning/ep-lvm-dialogs.rb:76
msgid "The volume group \"%1\" already exists."
msgstr "Diskområdegruppen \"%1\" findes allerede."

#. error popup text
#: src/include/partitioning/ep-lvm-dialogs.rb:85
msgid ""
"The volume group name \"%1\" conflicts\n"
"with another entry in the /dev directory.\n"
msgstr ""
"Diskområdegruppenavnet \"%1\" er i konflikt\n"
"med en anden indgang i /dev-mappen.\n"

#. pop-up dialog title
#: src/include/partitioning/ep-lvm-dialogs.rb:106
msgid "Confirm Deleting of Volume Group"
msgstr "Bekræft sletning af diskområdegruppe"

#. pop-up dialog message part 1: %1 is vol.group name
#: src/include/partitioning/ep-lvm-dialogs.rb:109
msgid ""
"The volume group \"%1\" contains at least one logical volume.\n"
"If you proceed, the following volumes will be unmounted (if mounted)\n"
"and deleted:"
msgstr ""
"Diskområdegruppen \"%1\" indeholder mindst ét logisk diskområde.\n"
"Hvis du fortsætter afmonteres følgende diskområder (hvis monterede)\n"
"og slettes:"

#. pop-up dialog message part 2: %1 is vol.group name
#: src/include/partitioning/ep-lvm-dialogs.rb:118
msgid "Really delete volume group \"%1\" and all related logical volumes?"
msgstr ""
"Vil du virkelig slette diskområdegruppen \"%1\" og alle tilhørende logiske "
"diskområder?"

#. error popup, %1, %2 and %3 are replaced by sizes
#: src/include/partitioning/ep-lvm-dialogs.rb:132
msgid ""
"The data entered is invalid. Insert a physical extent size larger than %1\n"
"in powers of 2, for example, \"%2\" or \"%3\""
msgstr ""
"De angivne data er ugyldige. Indsæt en størrelse på den fysiske udstrækning\n"
"som er større end %1 i potens af 2 som f.eks. \"%2\" eller \"%3\""

#. error popup text
#: src/include/partitioning/ep-lvm-dialogs.rb:167
msgid "Enter a name for the logical volume."
msgstr "Angiv et navn for det logiske diskområde."

#. error popup text
#: src/include/partitioning/ep-lvm-dialogs.rb:172
msgid "The name for the logical volume is longer than 128 characters."
msgstr "Navnet på det logiske diskområde er længere end 128 tegn."

#. error popup text
#: src/include/partitioning/ep-lvm-dialogs.rb:178
msgid ""
"The name for the logical volume contains illegal characters. Allowed\n"
"are alphanumeric characters, \".\", \"_\", \"-\" and \"+\"."
msgstr ""
"Navnet på det logiske diskområde indeholder ulovlige tegn. Tilladt \n"
"er alfanumeriske tegn, \".\", \"_\", \"-\" og \"+\"."

#. error popup text
#: src/include/partitioning/ep-lvm-dialogs.rb:197
msgid ""
"A logical volume named \"%1\" already exists\n"
"in volume group \"%2\"."
msgstr ""
"Et logisk diskområde ved navn \"%1\", findes allerede i\n"
"diskområdegruppen \"%2\"."

#. helptext
#: src/include/partitioning/ep-lvm-dialogs.rb:238
msgid "<p>Enter the name and physical extent size of the new volume group.</p>"
msgstr ""
"<p>Angiv navnet og størrelsen på den fysiske udstrækning for den ny "
"diskområdegruppe.</p>"

#. helptext
#: src/include/partitioning/ep-lvm-dialogs.rb:245
msgid "<p>Select the physical volumes the volume group should contain.</p>"
msgstr ""
"<p>Vælg de logiske diskområder, som diskområdegruppen skal indeholde.</p>"

#. label for input field
#: src/include/partitioning/ep-lvm-dialogs.rb:283
msgid "Volume Group Name"
msgstr "Navn på diskområdegruppe"

#. label for combo box
#: src/include/partitioning/ep-lvm-dialogs.rb:293
msgid "&Physical Extent Size"
msgstr "&Fysisk størrelse"

#. label for selection box
#: src/include/partitioning/ep-lvm-dialogs.rb:308
#: src/include/partitioning/ep-lvm-dialogs.rb:413
msgid "Available Physical Volumes:"
msgstr "Tilgængelige fysiske diskområder:"

#. label for selection box
#: src/include/partitioning/ep-lvm-dialogs.rb:310
#: src/include/partitioning/ep-lvm-dialogs.rb:414
msgid "Selected Physical Volumes:"
msgstr "Valgte fysiske diskområder:"

#. helptext
#: src/include/partitioning/ep-lvm-dialogs.rb:378
msgid "<p>Change the devices that are used for the volume group.</p>"
msgstr "<p>Skift de enheder der bruges til diskområdegruppen.</p>"

#. helptext
#: src/include/partitioning/ep-lvm-dialogs.rb:491
msgid ""
"<p>Enter the size as well as the number and size\n"
"of stripes for the new logical volume. The number of stripes cannot be "
"higher\n"
"than the number of physical volumes of the volume group.</p>"
msgstr ""
"<p>Angiv størrelse samt antal og størrelse af \n"
"striber for det nye logiske diskområde. Antallet af striber kan ikke være "
"større end\n"
"antallet af diskområdegruppens fysiske diskområder.</p>"

#. helptext
#: src/include/partitioning/ep-lvm-dialogs.rb:500
msgid ""
"<p>So called <b>Thin Volumes</b> can created\n"
"with arbitrary volume size. The space required is taken on demand from the \n"
"assigned <b>Thin Pool</b>. So one can create Thin Volume of a size larger\n"
"than the Thin Pool. Of course when there is really data written to a Thin\n"
"Volume, the assigned Thin Pool must be able to meet this space requirement.\n"
"Thin Volumes cannot have a Stripe Count."
msgstr ""
"<p>Såkaldte <b>tynde diskområder</b> kan oprettes\n"
"med vilkårlig diskområdestørrelse. Den plads der kræves tages efter behov "
"fra den \n"
"tildelt <b>tynde pulje</b>. Så man kan oprette et tyndt diskområde som er "
"større end \n"
"den tynde pulje. Når der faktisk skrives data til et tyndt diskområde,\n"
"skal den tildelte tynde pulje naturligvis kunne opfylde pladskravet.\n"
"Tynde diskområder kan ikke have et stribeantal."

#. combo box label
#: src/include/partitioning/ep-lvm-dialogs.rb:606
msgid "Number"
msgstr "Antal"

#. A dialog title - %1 is a logical volume name, %2 is a volume group.
#: src/include/partitioning/ep-lvm-dialogs.rb:631
msgid "Add Logical volume %1 on %2"
msgstr "Tilføj logisk diskområde %1 på %2"

#. dialog title
#: src/include/partitioning/ep-lvm-dialogs.rb:756
msgid "Resize Volume Group %1"
msgstr "Ændr størrelse på diskområdegruppen %1"

#. helptext
#: src/include/partitioning/ep-lvm-dialogs.rb:774
msgid "<p>Enter the name of the new logical volume.</p>"
msgstr "<p>Angiv navnet på det ny logiske diskområde.</p>"

#. helptext
#: src/include/partitioning/ep-lvm-dialogs.rb:778
msgid ""
"<p>You can declare the logical volume as a <b>Normal Volume</b>.\n"
"This is the default and means plain LVM Volumes like all volumes were before "
"the feature of <b>Thin Provisioning</b> existed.\n"
"If in doubt this is most probably the right choice</p>"
msgstr ""
"<p>Du kan erklære det logiske diskområde som et <b>normalt diskområde</b>.\n"
"Dette er standard og betyder almindelige LVM-diskområder, ligesom alle "
"diskområder var før funktionen <b>Tynd provisionering</b> fandtes.\n"
"Hvis du er i tvivl, er dette sandsynligvis det rette valg</p>"

#. helptext
#: src/include/partitioning/ep-lvm-dialogs.rb:787
msgid ""
"<p>You can declare the logical volume as a <b>Thin Pool</b>.\n"
"This means <b>Thin Volumes</b> allocate their needed space on demand from "
"such a pool.</p>"
msgstr ""
"<p>Du kan erklære det logiske diskområde som en <b>tynd pulje</b>.\n"
"Dette betyder at <b>tynde diskområder</b> allokerer deres nødvendige plads "
"efter behov fra sådan en pulje.</p>"

#. helptext
#: src/include/partitioning/ep-lvm-dialogs.rb:794
msgid ""
"<p>You can declare the logical volume as a <b>Thin Volume</b>.\n"
"This means the volume allocates needed space on demand from a <b>Thin Pool</"
"b>.</p>"
msgstr ""
"<p>Du kan erklære det logiske diskområde som et <b>tyndt diskområde</b>.\n"
"Dette betyder at diskområdet allokerer nødvendig plads efter behov fra en "
"<b>tynd pulje</b>.</p>"

#. heading for frame
#: src/include/partitioning/ep-lvm-dialogs.rb:827
msgid "Name"
msgstr "Navn"

#: src/include/partitioning/ep-lvm-dialogs.rb:828
#: src/include/partitioning/ep-lvm.rb:195
msgid "Logical Volume"
msgstr "Logisk diskområde"

#. radio button label
#: src/include/partitioning/ep-lvm-dialogs.rb:848
msgid "Normal Volume"
msgstr "Normalt diskområde"

#. radio button label
#: src/include/partitioning/ep-lvm-dialogs.rb:851
msgid "Thin Pool"
msgstr "Tynd pulje"

#. radio button label
#: src/include/partitioning/ep-lvm-dialogs.rb:857
msgid "Thin Volume"
msgstr "Tyndt diskområde"

#. combo box label
#: src/include/partitioning/ep-lvm-dialogs.rb:865
msgid "Used Pool"
msgstr "Brugt pulje"

#. dialog title, %1 is a volume group
#: src/include/partitioning/ep-lvm-dialogs.rb:1029
msgid "Add Logical Volume on %1"
msgstr "Tilføj logisk diskområde på %1"

#. dialog title - %1 is a logical volume name, %2 is a volume group
#: src/include/partitioning/ep-lvm-dialogs.rb:1076
msgid "Edit Logical Volume %1 on %2"
msgstr "Redigér logisk diskområde %1 på %2"

#. error popup
#: src/include/partitioning/ep-lvm-lib.rb:68
msgid ""
"There are not enough suitable unused devices to create a volume group.\n"
"\n"
"To use LVM, at least one unused partition of type 0x8e (or 0x83) or one "
"unused\n"
"RAID device is required. Change your partition table accordingly."
msgstr ""
"Der er ikke nok egnede ubrugte enheder til at oprette en diskområdegruppe.\n"
"\n"
"For at bruge LVM, kræves mindst en ubrugt partition af typen 0x8e (eller "
"0x83) eller en\n"
"ubrugt RAID-enhed. Ændr din partitionstabel derefter."

#. error popup
#. error popup
#: src/include/partitioning/ep-lvm-lib.rb:107
#: src/include/partitioning/ep-lvm-lib.rb:165
msgid "No volume group selected."
msgstr "Ingen diskområdegruppe valgt."

#. empty VG - simple
#: src/include/partitioning/ep-lvm-lib.rb:181
msgid "Really delete the volume group \"%1\"?"
msgstr "Vil du virkelig slette diskområdegruppen \"%1\"?"

#: src/include/partitioning/ep-lvm-lib.rb:198
msgid "Deleting volume group \"%1\" failed."
msgstr "Det mislykkedes at slette diskområdegruppen \"%1\"."

#. error popup
#. error popup
#. error popup
#. error popup
#: src/include/partitioning/ep-lvm-lib.rb:214
#: src/include/partitioning/ep-lvm-lib.rb:316
#: src/include/partitioning/ep-lvm-lib.rb:368
#: src/include/partitioning/ep-lvm-lib.rb:403
msgid "No logical volume selected."
msgstr "Intet logisk diskområde valgt."

#. error popup
#: src/include/partitioning/ep-lvm-lib.rb:232
msgid "No free space left in the volume group \"%1\"."
msgstr "Ingen ledig plads tilbage diskområdegruppen \"%1\"."

#. error popup, %1 is replace by partition device name e.g. /dev/system/root
#: src/include/partitioning/ep-lvm-lib.rb:327
msgid ""
"The volume %1 is a thin pool.\n"
"It cannot be edited."
msgstr ""
"Diskområdet %1 er i en tynd pulje.\n"
"Det kan ikke redigeres."

#. error popup, %1 is replace by partition device name e.g. /dev/system/root
#: src/include/partitioning/ep-lvm-lib.rb:338
msgid ""
"The volume %1 is in use. It cannot be\n"
"edited. To edit %1, make sure it is not used."
msgstr ""
"Diskområdet %1 er i brug. Det kan ikke \n"
"redigeres. For at redigere %1, sørg for at det ikke er i brug."

#. encoding: utf-8
#. Copyright (c) 2012 Novell, Inc.
#.
#. All Rights Reserved.
#.
#. This program is free software; you can redistribute it and/or modify it
#. under the terms of version 2 of the GNU General Public License as published
#. by the Free Software Foundation.
#.
#. This program is distributed in the hope that it will be useful, but WITHOUT
#. ANY WARRANTY; without even the implied warranty of MERCHANTABILITY or
#. FITNESS FOR A PARTICULAR PURPOSE.  See the GNU General Public License for
#. more details.
#.
#. You should have received a copy of the GNU General Public License along
#. with this program; if not, contact Novell, Inc.
#.
#. To contact Novell about this file by physical or electronic mail, you may
#. find current contact information at www.novell.com.
#. File:        ep-main.ycp
#. Package:     yast2-storage
#. Summary:     Expert Partitioner
#. Authors:     Arvin Schnell <aschnell@suse.de>
#: src/include/partitioning/ep-lvm.rb:41
msgid "Add Logical Volume"
msgstr "Tilføj logisk diskområde"

#: src/include/partitioning/ep-lvm.rb:190
msgid "Volume Group"
msgstr "Diskområdegruppe"

#. helptext
#: src/include/partitioning/ep-lvm.rb:222
msgid ""
"<p>This view shows all LVM volume groups and\n"
"their logical volumes.</p>"
msgstr ""
"<p>Denne visning viser alle LVM diskområdegrupper og\n"
"deres logiske diskområder.</p>"

#. helptext
#: src/include/partitioning/ep-lvm.rb:266
msgid ""
"<p>This view shows detailed information about the\n"
"selected volume group.</p>"
msgstr ""
"<p>Denne visning viser detaljeret information om den\n"
"valgte diskområdegruppe.</p>"

#. helptext
#: src/include/partitioning/ep-lvm.rb:345
msgid ""
"<p>This view shows all logical volumes of the\n"
"selected volume group.</p>"
msgstr ""
"<p>Denne visning viser alle logiske diskområder i den\n"
"valgte diskområdegruppe.</p>"

#. heading
#: src/include/partitioning/ep-lvm.rb:460
msgid "Volume Group: %1"
msgstr "Diskområdegruppe: %1"

#. push button text
#: src/include/partitioning/ep-lvm.rb:469
msgid "&Logical Volumes"
msgstr "&Logiske diskområder"

#. heading
#: src/include/partitioning/ep-lvm.rb:525
msgid "Logical Volume: %1"
msgstr "Logisk diskområde: %1"

#. helptext
#: src/include/partitioning/ep-lvm.rb:535
msgid ""
"<p>This view shows detailed information about the\n"
"selected logical volume.</p>"
msgstr ""
"<p>Denne visning viser detaljeret information om det\n"
"valgte logiske diskområde.</p>"

#. popup text, %1 will be replaces with button text
#: src/include/partitioning/ep-main.rb:547
msgid ""
"You have changed the partitioning or storage settings. These changes\n"
"will be lost if you exit the partitioner with %1.\n"
"Really exit?"
msgstr ""
"Du har ændret partitioneringen eller lagringsindstillinger. Disse\n"
"ændringer mistes, hvis du afslutter partitioneringen med %1.\n"
"Vil du virkelig afslutte?"

#. helptext
#: src/include/partitioning/ep-main.rb:561
msgid "<p>Here you can see the partitioning summary.</p>"
msgstr "<p>Her kan du se partitioneringsoversigten.</p>"

#. Fullscreen summary of changes
#: src/include/partitioning/ep-main.rb:573
msgid ": Summary"
msgstr ": Oversigt"

#. fallback dialog content
#: src/include/partitioning/ep-nfs.rb:55
msgid ""
"NFS configuration is not available. Check yast2-nfs-client package "
"installation."
msgstr ""
"NFS-konfiguration er ikke tilgængelig. Tjek installation af pakken yast2-nfs-"
"client."

#. heading
#: src/include/partitioning/ep-nfs.rb:127
msgid "Network File System (NFS)"
msgstr "Network File System (NFS)"

#. rollback only if user does not want to save (#450060)
#. the mount might fail later if the errors are not corrected, but the user has been warned
#: src/include/partitioning/ep-nfs.rb:171
msgid ""
"Test mount of NFS share '%1' failed.\n"
"Save it anyway?"
msgstr ""
"Testmontering af den delte NFS-ressource \"%1\" fejlede.\n"
"Vil du gemme den alligevel?"

#. error popup, %1 is replaced by raid type e.g. "RAID1", %2 is replaced by integer
#: src/include/partitioning/ep-raid-dialogs.rb:61
msgid "For %1, select at least %2 device."
msgstr "Vælg mindst %2 enhed, til %1."

#. helptext
#: src/include/partitioning/ep-raid-dialogs.rb:82
msgid "<p>Select the RAID type for the new RAID.</p>"
msgstr "<p>Vælg RAID-type for det nye RAID.</p>"

#. helptext
#: src/include/partitioning/ep-raid-dialogs.rb:87
msgid ""
"<p><b>RAID 0:</b> This level increases your disk performance.\n"
"There is <b>NO</b> redundancy in this mode. If one of the drives crashes, "
"data recovery will not be possible.</p>\n"
msgstr ""
"<p><b>RAID 0:</b> Dette niveau øger diskydelsen.\n"
"Der er <b>INGEN</b> redundans i denne tilstand. Hvis et af drevene går ned, "
"er genoprettelse af data umuligt.</p>\n"

#. helptext
#: src/include/partitioning/ep-raid-dialogs.rb:95
msgid ""
"<p><b>RAID 1:</b> <br>This mode has the best redundancy. It can be\n"
"used with two or more disks. This mode maintains an exact copy of all data "
"on all\n"
"disks. As long as at least one disk is still working, no data is lost. The "
"partitions\n"
"used for this type of RAID should have approximately the same size.</p>\n"
msgstr ""
"<p><b>RAID 1:</b> <br>Denne tilstand har den bedste redundans. Den kan "
"bruges\n"
"med to eller flere diske. Tilstanden laver en nøjagtig kopi af alle data på "
"alle\n"
"diske. Så længe én af diskene fungerer, vil ingen data gå tabt. "
"Partitioner,\n"
"som bruges for denne type RAID, bør have omtrent samme størrelse.</p>\n"

#. helptext
#: src/include/partitioning/ep-raid-dialogs.rb:106
msgid ""
"<p><b>RAID 5:</b> <br>This mode combines management of a larger number\n"
"of disks and still maintains some redundancy. This mode can be used on three "
"disks or more.\n"
"If one disk fails, all data is still intact. If two disks fail "
"simultaneously, all data is lost</p>\n"
msgstr ""
"<p><b>RAID 5:</b> <br>Denne tilstand kan håndtere et større antal diske, og "
"har alligevel\n"
"nogen redundans. Tilstanden kan bruges for tre eller flere diske. Hvis én "
"disk fejler,\n"
"er alle data stadig intakte. Hvis to diske fejler samtidig, mistes alle data."
"</p>\n"

#. helptext
#: src/include/partitioning/ep-raid-dialogs.rb:116
msgid ""
"<p><b>Raid Name</b> gives you the possibility to provide a meaningful\n"
"name for the raid. This is optional. If name is provided, the device is\n"
"available as <tt>/dev/md/&lt;name&gt;</tt>.</p>\n"
msgstr ""
"<p><b>Raidnavn</b> giver dig mulighed for at angive et betydningsfuldt\n"
"navn til raiden. Dette er valgfrit. Hvis et navnet er angivet, så er "
"enheden\n"
"tilgængelig som <tt>/dev/md/&lt;navn&gt;</tt>.</p>\n"

#. helptext
#: src/include/partitioning/ep-raid-dialogs.rb:126
msgid ""
"<p>Add partitions to your RAID. According to\n"
"the RAID type, the usable disk size is the sum of these partitions (RAID0), "
"the size\n"
"of the smallest partition (RAID 1), or (N-1)*smallest partition (RAID 5).</"
"p>\n"
msgstr ""
"<p>Føj partitioner til din RAID. Afhængigt af \n"
"RAID-type, er brugbar diskplads summen af disse partitioner (RAID0), "
"størrelsen på\n"
"den mindste partition (RAID 1) eller (N-1)*mindste partition (RAID 5).</p>\n"

#. helptext
#: src/include/partitioning/ep-raid-dialogs.rb:136
msgid ""
"<p>Generally, the partitions should be on different drives,\n"
"to get the redundancy and performance you want.</p>\n"
msgstr ""
"<p>Generelt bør partitionerne ligge på forskellige drev,\n"
"for opnå den ønskede redundans og ydelse.</p>\n"

#. Translators, 'Striping' is a technical term here. Translate only if
#. you are sure!! If in doubt, leave it in English.
#: src/include/partitioning/ep-raid-dialogs.rb:201
msgid "RAID &0  (Striping)"
msgstr "RAID &0  (stribning)"

#. Translators, 'Mirroring' is a technical term here. Translate only if
#. you are sure!! If in doubt, leave it in English.
#: src/include/partitioning/ep-raid-dialogs.rb:210
msgid "RAID &1  (Mirroring)"
msgstr "RAID &1  (spejling)"

#. Translators, 'Redundant Striping' is a technical term here. Translate
#. only if you are sure!! If in doubt, leave it in English.
#: src/include/partitioning/ep-raid-dialogs.rb:219
msgid "RAID &5  (Redundant Striping)"
msgstr "RAID &5  (redundant stribning)"

#. Translators, 'Redundant Striping' is a technical term here. Translate only if
#. you are sure!! If in doubt, leave it in English.
#: src/include/partitioning/ep-raid-dialogs.rb:228
msgid "RAID &6  (Dual Redundant Striping)"
msgstr "RAID &6  (dobbelt redundant stribning)"

#. Translators, 'Mirroring' and 'Striping' are technical terms here. Translate only if
#. you are sure!! If in doubt, leave it in English.
#: src/include/partitioning/ep-raid-dialogs.rb:237
msgid "RAID &10  (Mirroring and Striping)"
msgstr "RAID &10  (spejling og stribning)"

#. label text
#: src/include/partitioning/ep-raid-dialogs.rb:248
msgid "Raid &Name (optional)"
msgstr "Raid&navn (valgfrit)"

#. label for selection box
#: src/include/partitioning/ep-raid-dialogs.rb:265
#: src/include/partitioning/ep-raid-dialogs.rb:530
msgid "Available Devices:"
msgstr "Tilgængelig enheder:"

#. helptext
#: src/include/partitioning/ep-raid-dialogs.rb:338
msgid ""
"<p><b>Chunk Size:</b><br>It is the smallest \"atomic\" mass\n"
"of data that can be written to the devices. A reasonable chunk size for RAID "
"5 is 128 kB. For RAID 0,\n"
"32 kB is a good starting point. For RAID 1, the chunk size does not affect "
"the array very much.</p>\n"
msgstr ""
"<p><b>Fragmentstørrelse:</b><br>Dette er den mindste \"atomare\" størrelse\n"
"af data, der kan skrives i til enhederne. En fornuftig fragmentstørrelse for "
"RAID 5 er 128KB. For RAID 0\n"
"er 32 KB et godt udgangspunkt. For RAID 1 betyder fragmentstørrelsen ikke så "
"meget.</p>\n"

#: src/include/partitioning/ep-raid-dialogs.rb:346
msgid "Parity Algorithm:"
msgstr "Paritetsalgoritme:"

#. helptext
#: src/include/partitioning/ep-raid-dialogs.rb:353
msgid ""
"The parity algorithm to use with RAID5/6.\n"
"Left-symmetric is the one that offers maximum performance on typical disks "
"with rotating platters.\n"
msgstr ""
"Paritetsalgoritmen der skal bruges med RAID5/6.\n"
"Venstresymmetrisk giver bedst ydelse på almindelige roterende plader.\n"

#. helptext
#: src/include/partitioning/ep-raid-dialogs.rb:361
msgid ""
"For further details regarding the parity \n"
"algorithm please look at the man page for mdadm (man mdadm).\n"
msgstr ""
"Se man-siden for mdadam (man mdadm)\n"
"for flere detaljer om paritetsalgoritmen.\n"

#. combo box label
#: src/include/partitioning/ep-raid-dialogs.rb:427
msgid "Parity &Algorithm"
msgstr "Paritets&algoritme"

#. heading
#: src/include/partitioning/ep-raid-dialogs.rb:436
msgid "RAID Options"
msgstr "RAID-indstillinger"

#. helptext
#: src/include/partitioning/ep-raid-dialogs.rb:481
msgid "<p>Change the devices that are used for the RAID.</p>"
msgstr "<p>Skift de enheder der bruges til RAID'et.</p>"

#. dialog title
#: src/include/partitioning/ep-raid-dialogs.rb:643
msgid "Add RAID %1"
msgstr "Tilføj RAID %1"

#. dialog title
#: src/include/partitioning/ep-raid-dialogs.rb:677
msgid "Resize RAID %1"
msgstr "Ændr størrelse på RAID %1"

#. dialog title
#: src/include/partitioning/ep-raid-dialogs.rb:723
msgid "Edit RAID %1"
msgstr "Redigér RAID %1"

#. encoding: utf-8
#. Copyright (c) 2012 Novell, Inc.
#.
#. All Rights Reserved.
#.
#. This program is free software; you can redistribute it and/or modify it
#. under the terms of version 2 of the GNU General Public License as published
#. by the Free Software Foundation.
#.
#. This program is distributed in the hope that it will be useful, but WITHOUT
#. ANY WARRANTY; without even the implied warranty of MERCHANTABILITY or
#. FITNESS FOR A PARTICULAR PURPOSE.  See the GNU General Public License for
#. more details.
#.
#. You should have received a copy of the GNU General Public License along
#. with this program; if not, contact Novell, Inc.
#.
#. To contact Novell about this file by physical or electronic mail, you may
#. find current contact information at www.novell.com.
#. File:        ep-main.ycp
#. Package:     yast2-storage
#. Summary:     Expert Partitioner
#. Authors:     Arvin Schnell <aschnell@suse.de>
#: src/include/partitioning/ep-raid-lib.rb:76
msgid ""
"\n"
"Raid %1 cannot be modified because it is in inactive state.\n"
"This normally means the subset of raid devices is too small\n"
"for the raid to be usable.\n"
msgstr ""
"\n"
"Raid %1 kan ikke ændres fordi det er i inaktiv tilstand.\n"
"Dette betyder normalt at delmængden af raid-enheder er for lille\n"
"for at raid'et er brugbart.\n"

#. error popup
#: src/include/partitioning/ep-raid-lib.rb:99
msgid "There are not enough suitable unused devices to create a RAID."
msgstr "Der er ikke nok egnede ubrugte enheder til at oprette et RAID."

#. error popup
#. error popup
#. error popup
#: src/include/partitioning/ep-raid-lib.rb:153
#: src/include/partitioning/ep-raid-lib.rb:196
#: src/include/partitioning/ep-raid-lib.rb:255
msgid "No RAID selected."
msgstr "Intet RAID valgt."

#. error popup, %1 is replaced by device name e.g. /dev/md1
#: src/include/partitioning/ep-raid-lib.rb:166
msgid ""
"The RAID %1 is in use. It cannot be\n"
"edited. To edit %1, make sure it is not used."
msgstr ""
"RAID %1 er i brug, det kan ikke \n"
"redigeres. For at redigere %1, sørg for at det ikke bruges."

#. error popup, %1 is replaced by device name e.g. /dev/md1
#: src/include/partitioning/ep-raid-lib.rb:209
msgid ""
"The RAID %1 is already created on disk. It cannot be\n"
"resized. To resize %1, remove it and create it again."
msgstr ""
"RAID %1 er allerede oprettet på disken. Der kan ikke ændres\n"
"størrelse på det. For at ændre størrelse på %1, fjern det, og opret det igen."

#. error popup, %1 is replaced by device name e.g. /dev/md1
#: src/include/partitioning/ep-raid-lib.rb:222
msgid ""
"The RAID %1 is in use. It cannot be\n"
"resized. To resize %1, make sure it is not used."
msgstr ""
"RAID %1 er i brug. Der kan ikke ændres\n"
"størrelse på det. For at ændre størrelse på %1, sørg for at det ikke bruges."

#. push button text
#: src/include/partitioning/ep-raid.rb:132
msgid "Add RAID..."
msgstr "Tilføj RAID..."

#. helptext
#: src/include/partitioning/ep-raid.rb:141
msgid "<p>This view shows all RAIDs except BIOS RAIDs.</p>"
msgstr "<p>Denne visning viser alle RAIDs undtagen BIOS RAIDs.</p>"

#. helptext
#: src/include/partitioning/ep-raid.rb:204
msgid ""
"<p>This view shows detailed information about the\n"
"selected RAID.</p>"
msgstr ""
"<p>Denne visning viser detaljeret information om det\n"
"valgte RAID.</p>"

#. helptext
#: src/include/partitioning/ep-raid.rb:272
msgid ""
"<p>This view shows all devices used by the\n"
"selected RAID.</p>"
msgstr ""
"<p>Denne visning viser alle enheder, som bruges af \n"
"det valgte RAID.</p>"

#. heading
#: src/include/partitioning/ep-raid.rb:308
msgid "RAID: %1"
msgstr "RAID: %1"

#. list entry
#. combo box entry
#. Column header
#: src/include/partitioning/ep-settings.rb:38
#: src/include/partitioning/ep-settings.rb:65 src/modules/StorageFields.rb:162
msgid "UUID"
msgstr "UUID"

#. list entry
#. Column header
#: src/include/partitioning/ep-settings.rb:40 src/modules/StorageFields.rb:147
msgid "Mount by"
msgstr "Montér via"

#. list entry
#. Column header
#: src/include/partitioning/ep-settings.rb:42 src/modules/StorageFields.rb:150
msgid "Used by"
msgstr "Brugt af"

#. list entry
#. Column header
#: src/include/partitioning/ep-settings.rb:44 src/modules/StorageFields.rb:174
msgid "BIOS ID"
msgstr "BIOS-id"

#. list entry
#: src/include/partitioning/ep-settings.rb:47
msgid "Cylinder information"
msgstr "Cylinderinformation"

#. list entry
#: src/include/partitioning/ep-settings.rb:52
msgid "Fibre Channel information"
msgstr "Information om fiberkanal"

#. list entry
#: src/include/partitioning/ep-settings.rb:56
msgid "Encryption"
msgstr "Kryptering"

#. combo box entry
#. combo box entry
#: src/include/partitioning/ep-settings.rb:61
#: src/include/partitioning/ep-settings.rb:81
msgid "Device Name"
msgstr "Enhedsnavn"

#. combo box entry
#: src/include/partitioning/ep-settings.rb:63
msgid "Volume Label"
msgstr "Diskområdemærket"

#. combo box entry
#. combo box entry
#. Column header
#: src/include/partitioning/ep-settings.rb:67
#: src/include/partitioning/ep-settings.rb:83 src/modules/StorageFields.rb:171
msgid "Device ID"
msgstr "Enheds-id"

#. combo box entry
#. combo box entry
#. Column header
#: src/include/partitioning/ep-settings.rb:69
#: src/include/partitioning/ep-settings.rb:85 src/modules/StorageFields.rb:168
msgid "Device Path"
msgstr "Enhedssti"

#. combo box entry
#: src/include/partitioning/ep-settings.rb:74
msgid "Optimal"
msgstr "Optimal"

#. combo box entry
#: src/include/partitioning/ep-settings.rb:76
msgid "Cylinder"
msgstr "Cylinder"

#. combo box label
#: src/include/partitioning/ep-settings.rb:136
msgid "Default Mount by"
msgstr "Standard montér via"

#. combo box label
#: src/include/partitioning/ep-settings.rb:145
msgid "Default File System"
msgstr "Standard filsystem"

#. combo box label
#: src/include/partitioning/ep-settings.rb:154
msgid "Alignment of Newly Created Partitions"
msgstr "Justering af nyoprettede partitioner"

#. combo box label
#: src/include/partitioning/ep-settings.rb:164
msgid "Show Storage Devices by"
msgstr "Vis lagerenheder ved"

#. multi selection box label
#: src/include/partitioning/ep-settings.rb:177
msgid "Visible Information on Storage Devices"
msgstr "Synlig information om lagerenheder"

#. helptext
#: src/include/partitioning/ep-settings.rb:191
msgid ""
"<p>This view shows general storage\n"
"settings:</p>"
msgstr ""
"<p>Denne visning viser generelle\n"
"lagringsindstillinger:</p>"

#. helptext
#: src/include/partitioning/ep-settings.rb:196
msgid ""
"<p><b>Default Mount by</b> gives the mount by\n"
"method for newly created file systems. <i>Device Name</i> uses the kernel\n"
"device name, which is not persistent. <i>Device ID</i> and <i>Device Path</"
"i>\n"
"use names generated by udev from hardware information. These should be\n"
"persistent but unfortunately this is not always true. Finally <i>UUID</i> "
"and\n"
"<i>Volume Label</i> use the file systems UUID and label.</p>\n"
msgstr ""
"<p><b>Standard montér via</b> giver \"montér via\"-metoden\n"
"for nyoprettede filsystemer. <i>Enhedsnavn</i> bruger kernens\n"
"enhedsnavn, hvilket ikke er persistent. <i>Enheds-id</i> og <i>Enhedssti</"
"i>\n"
"bruger navne der er genereret ud fra hardwareinformation. Disse bør være\n"
"persistente, men desværre gælder dette ikke altid. Endelig bruger <i>UUID</"
"i> og\n"
"<i>Diskområdemærkat</i> filsystemets UUID og mærkat.</p>\n"

#. helptext
#: src/include/partitioning/ep-settings.rb:209
msgid ""
"<p><b>Default File System</b> gives the file\n"
"system type for newly created file systems.</p>\n"
msgstr ""
"<p><b>Standard filsystem</b> giver filsystemtypen\n"
"for nyoprettede filsystemer.</p>\n"

#. helptext
#: src/include/partitioning/ep-settings.rb:217
msgid ""
"<p><b>Alignment of Newly Created Partitions</b>\n"
"determines how created partitions are aligned. <b>cylinder</b> is the "
"traditional alignment at cylinder boundaries of the disk. <b>optimal</b> "
"aligns the \n"
"partitions for best performance according to hints provided by the Linux \n"
"kernel or tries to be compatible with Windows Vista and Win 7.</p>\n"
msgstr ""
"<p><b>Justering af nyoprettede partitioner</b>\n"
"bestemmer hvordan oprettede partitioner justeres. <b>cylinder</b> er den "
"traditionelle justering ved diskens cylindergrænser. <b>optimal</b> "
"justerer \n"
"partitionerne efter bedst ydelse i henhold til tips fra Linux-kernen \n"
"eller prøver at være kompatibel med Windows Vista og Windows 7.</p>\n"

#. helptext
#: src/include/partitioning/ep-settings.rb:228
msgid ""
"<p><b>Show Storage Devices by</b> controls\n"
"the name displayed for hard disks in the navigation tree.</p>"
msgstr ""
"<p><b>Vis lagringsenheder ved</b> styrer\n"
"navnet, som vises for harddiske i navigationstræet.</p>"

#. helptext
#: src/include/partitioning/ep-settings.rb:236
msgid ""
"<p><b>Visible Information On Storage\n"
"Devices</b> allows to hide information in the tables and overview.</p>"
msgstr ""
"<p><b>Synlig information om lagringsenheder</b>\n"
"gør det muligt at skjule information i tabellerne og oversigten.</p>"

#. helptext
#: src/include/partitioning/ep-summary.rb:50
msgid "<p>This view shows the installation summary.</p>"
msgstr "<p>Denne visning viser installationsoversigten.</p>"

#. dialog title
#: src/include/partitioning/ep-tmpfs-dialogs.rb:50
msgid "Add tmpfs Mount"
msgstr "Tilføj tmpfs-montering"

#. error popup
#: src/include/partitioning/ep-tmpfs-lib.rb:35
msgid "No tmpfs device selected."
msgstr "Ingen tmpfs-enhed valgt."

#. YesNo popup.  %1 is path to a file
#: src/include/partitioning/ep-tmpfs-lib.rb:48
msgid ""
"\n"
"Really delete tmpfs mounted to %1"
msgstr ""
"\n"
"Vil du virkelig slette tmpfs monteret i %1"

#. heading
#: src/include/partitioning/ep-tmpfs.rb:101
msgid "tmpfs Volumes"
msgstr "tmpfs-diskområder"

#. helptext
#: src/include/partitioning/ep-tmpfs.rb:121
msgid "<p>This view shows all tmpfs volumes.</p>"
msgstr "<p>Denne visning viser alle tmpfs-diskområder.</p>"

#. helptext
#: src/include/partitioning/ep-tmpfs.rb:178
msgid ""
"<p>This view shows detailed information about the\n"
"selected tmpfs volume.</p>\n"
msgstr ""
"<p>Denne visning viser detaljeret information om det\n"
"valgte tmpfs-diskområde.</p>\n"

#. heading
#: src/include/partitioning/ep-tmpfs.rb:234
msgid "tmpfs mounted at %1"
msgstr "tmpfs monteret i %1"

#. push button text
#: src/include/partitioning/ep-unused.rb:96
msgid "Rescan"
msgstr "Genscan"

#. helptext
#: src/include/partitioning/ep-unused.rb:104
msgid ""
"<p>This view shows devices that have no mount\n"
"point assigned to them, disks that are unpartitioned and volume groups that\n"
"have no logical volumes.</p>"
msgstr ""
"<p>Denne visning viser enheder, som ikke har noget \n"
"monteringspunkt tildelt, diske som er upartitioneret og diskområdegrupper "
"som,\n"
"ikke har nogen logiske diskområder.</p>"

#. popup message
#: src/include/partitioning/ep-unused.rb:130
msgid ""
"Rescanning unused devices cancels\n"
"all current changes. Really rescan unused devices?"
msgstr ""
"At genscanne ubrugte enheder annullerer\n"
"alle nuværende ændringer. Vil du virkelig genscanne ubrugte enheder?"

#. encoding: utf-8
#. Copyright (c) 2012 Novell, Inc.
#.
#. All Rights Reserved.
#.
#. This program is free software; you can redistribute it and/or modify it
#. under the terms of version 2 of the GNU General Public License as published
#. by the Free Software Foundation.
#.
#. This program is distributed in the hope that it will be useful, but WITHOUT
#. ANY WARRANTY; without even the implied warranty of MERCHANTABILITY or
#. FITNESS FOR A PARTICULAR PURPOSE.  See the GNU General Public License for
#. more details.
#.
#. You should have received a copy of the GNU General Public License along
#. with this program; if not, contact Novell, Inc.
#.
#. To contact Novell about this file by physical or electronic mail, you may
#. find current contact information at www.novell.com.
#. File:        ep-main.ycp
#. Package:     yast2-storage
#. Summary:     Expert Partitioner
#. Authors:     Arvin Schnell <aschnell@suse.de>
#: src/include/partitioning/lvm_lv_lib.rb:38
msgid ""
"A logical volume with the requested size could \n"
"not be created.\n"
msgstr ""
"Et logisk diskområde med den ønskede størrelse kunne\n"
"ikke oprettes.\n"

#: src/include/partitioning/lvm_lv_lib.rb:42
msgid "Try reducing the stripe count of the volume."
msgstr "Prøv at reducere stribeantal for diskområdet."

#. Popup text
#: src/include/partitioning/lvm_ui_dialogs.rb:48
msgid "You can only remove logical volumes."
msgstr "Du kan kun fjerne logiske diskområder."

#. Popup text
#: src/include/partitioning/lvm_ui_dialogs.rb:54
msgid ""
"There is at least one snapshot active for this volume.\n"
"Remove the snapshot first."
msgstr ""
"Der er mindst ét øjebliksbillede der er aktivt for dette diskområde.\n"
"Fjern øjebliksbilledet først."

#. Popup text
#: src/include/partitioning/lvm_ui_dialogs.rb:63
msgid ""
"There is at least one thin volume using this pool.\n"
"Remove the thin volume first."
msgstr ""
"Der er mindst ét tyndt diskområde der bruger denne pulje.\n"
"Fjern det tynde diskområde først."

#. Popup text
#: src/include/partitioning/lvm_ui_dialogs.rb:69
msgid "Remove the logical volume %1?"
msgstr "Vil du fjerne det logiske diskområde %1?"

#. footer text, %1 is replaced by size
#: src/modules/DevicesSelectionBox.rb:92
msgid "Total size: %1"
msgstr "Samlet størrelse: %1"

#. footer text, %1 is replaced by size
#: src/modules/DevicesSelectionBox.rb:107
msgid "Resulting size: %1"
msgstr "Resulterende størrelse: %1"

#. encoding: utf-8
#. Copyright (c) 2012 Novell, Inc.
#.
#. All Rights Reserved.
#.
#. This program is free software; you can redistribute it and/or modify it
#. under the terms of version 2 of the GNU General Public License as published
#. by the Free Software Foundation.
#.
#. This program is distributed in the hope that it will be useful, but WITHOUT
#. ANY WARRANTY; without even the implied warranty of MERCHANTABILITY or
#. FITNESS FOR A PARTICULAR PURPOSE.  See the GNU General Public License for
#. more details.
#.
#. You should have received a copy of the GNU General Public License along
#. with this program; if not, contact Novell, Inc.
#.
#. To contact Novell about this file by physical or electronic mail, you may
#. find current contact information at www.novell.com.
#. File:	DualMultiSelectionBox.ycp
#. Package:	yast2-storage
#. Summary:	Expert Partitioner
#. Authors:	Arvin Schnell <aschnell@suse.de>
#.
#. The items must have the `id() as their first element.
#. button text
#: src/modules/DualMultiSelectionBox.rb:89
#: src/modules/DualMultiSelectionBox.rb:312
#: src/modules/DualMultiSelectionBox.rb:428
msgid "Class"
msgstr "Klasse"

#: src/modules/DualMultiSelectionBox.rb:99
msgid "Top"
msgstr "Top"

#: src/modules/DualMultiSelectionBox.rb:101
msgid "Up"
msgstr "Op"

#: src/modules/DualMultiSelectionBox.rb:103
msgid "Down"
msgstr "Ned"

#: src/modules/DualMultiSelectionBox.rb:105
msgid "Bottom"
msgstr "Nederst"

#: src/modules/DualMultiSelectionBox.rb:107
msgid "Classify"
msgstr "Klassificér"

#. push button text
#: src/modules/DualMultiSelectionBox.rb:134
msgid "Add"
msgstr "Tilføj"

#. push button text
#: src/modules/DualMultiSelectionBox.rb:140
msgid "Add All"
msgstr "Tilføj alle"

#. push button text
#: src/modules/DualMultiSelectionBox.rb:153
msgid "Remove All"
msgstr "Fjern alle"

#. error popup text
#: src/modules/DualMultiSelectionBox.rb:183
msgid "File %1 is not a regular file!"
msgstr "Filen %1 er ikke en almindelig fil!"

#. error popup text
#: src/modules/DualMultiSelectionBox.rb:188
msgid "File %1 is too big!"
msgstr "Filen %1 er for stor!"

#. error popup text
#: src/modules/DualMultiSelectionBox.rb:212
msgid ""
"Pattern file has invalid format!\n"
"\n"
"The file needs to contain lines with a regular expression and a class name\n"
"per line. Example:"
msgstr ""
"Mønsterfilen har ugyldigt format!\n"
"\n"
"Filen skal indeholde linjer med et regulært udtryk og et klassenavn\n"
"pr. linje. Eksempel:"

#. popup text
#: src/modules/DualMultiSelectionBox.rb:237
msgid "Detected following pattern lines:"
msgstr "Fandt følgende mønsterlinjer:"

#: src/modules/DualMultiSelectionBox.rb:250
msgid "Ok to match devices to classes with these patterns?"
msgstr "Er det OK at matche enheder til klasse med disse mønstre?"

#. dialog help text
#: src/modules/DualMultiSelectionBox.rb:316
msgid ""
"<p>This dialog is for defining classes for the raid devices\n"
"contained in the raid. Available classes are A, B, C, D and E but for many "
"cases\n"
"fewer classes are needed (e.g. only A and B). </p>"
msgstr ""
"<p>Denne dialog er til at definere klasser for RAID-enhederne\n"
"som er indeholdt i RAID'et. Tilgængelige klasser er A, B, C, D og E, men i "
"mange tilfælde\n"
"behøves færre klasser (f.eks. kun A og B). </p>"

#. dialog help text
#: src/modules/DualMultiSelectionBox.rb:325
msgid ""
"<p>You can put a device into a class by right-clicking on the\n"
"device and choosing the appropriate class from context menu. By pressing "
"the \n"
"Ctrl  or Shift key you can select multiple devices and put them into a class "
"in\n"
"one step. One can also use the buttons labeled \"%1\" to \"%2\" to put "
"currently \n"
"selected devices into this class.</p>"
msgstr ""
"<p>Du kan putte en enhed ind i en klasse ved at højreklikke på\n"
"enheden og vælge den passende klasse fra kontekstmenuen. Ved at holde \n"
"Ctrl- eller Skift-tasten nede kan du vælge flere enheder og sætte dem ind i "
"en klasse i\n"
"et trin. Man kan også bruge knapperne med etiketten \"%1\" til \"%2\" til at "
"sætte aktuelt\n"
"markerede enheder ind i denne klasse.</p>"

#. dialog help text
#: src/modules/DualMultiSelectionBox.rb:340
msgid ""
"<p>After choosing classes for devices you can order the \n"
"devices by pressing one of the buttons labeled \"%1\" or \"%2\"."
msgstr ""
"<p>Når der er blevet valgt klasser for enheder, kan du ordne enhederne\n"
"ved at trykke på en af knapperne med etiketten \"%1\" eller \"%2\"."

#. dialog help text
#: src/modules/DualMultiSelectionBox.rb:351
msgid ""
"<b>Sorted</b> puts all devices of class A before all devices\n"
"of class B and so on."
msgstr ""
"<b>Sorteret</b> sætter alle enheder med klasse A før alle enheder\n"
"med klasse B og så fremdeles."

#. dialog help text
#: src/modules/DualMultiSelectionBox.rb:359
msgid ""
"<b>Interleaved</b> uses first device of class A, then first device of \n"
"class B, then all the following classes with assigned devices. Then the \n"
"second device of class A, the second device of class B, and so on will "
"follow."
msgstr ""
"<b>Sammenflettet</b> bruger første enhed fra klasse A, så første enhed fra "
"klasse\n"
"B, så alle følgende klasser med tildelte enheder. Så kommer anden enhed fra "
"klasse A,\n"
"anden enhed fra klasse B og så fremdeles."

#. dialog help text
#: src/modules/DualMultiSelectionBox.rb:369
msgid ""
"All devices without a class are sorted to the end of devices list.\n"
"When you leave the pop-up the current order of the devices is used as the \n"
"order in the RAID to be created.</p>"
msgstr ""
"Alle enheder uden en klasses sorteres nederst i enhedslisten.\n"
"Når du forlader pop-op-vinduet, bruges den aktuelle rækkefølge som \n"
"rækkefølge for enhederne i det RAID der skal oprettes.</p>"

#. dialog help text
#: src/modules/DualMultiSelectionBox.rb:379
msgid ""
"By pressing button \"<b>%1</b>\" you can select a file that contains\n"
"lines with a regular expression and a class name (e.g. \"sda.*  A\"). All "
"devices that match \n"
"the regular expression will be put into the class on this line. The regular "
"expression is \n"
"matched against the kernel name (e.g. /dev/sda1), \n"
"the udev path name (e.g. /dev/disk/by-path/pci-0000:00:1f.2-scsi-0:0:0:0-"
"part1) and the\n"
"the udev id (e.g. /dev/disk/by-id/ata-ST3500418AS_9VMN8X8L-part1). \n"
"The first match finally determines the class if a devices name matches more "
"then one\n"
"regular expression.</p>"
msgstr ""
"Ved at trykke på knappen \"<b>%1</b>\" kan du vælge en fil som indeholder\n"
"linjer med et regulært udtryk og et klassenavn (f.eks. \"sda.*  A\"). Alle "
"enheder som matcher\n"
"det regulære udtryk vil blive sat ind i klassen på den linje. Det regulære "
"udtryk matches\n"
"imod kernenavnet (f.eks. /dev/sda1), \n"
"udev-stinavnet (f.eks. /dev/disk/by-path/pci-0000:00:1f.2-scsi-0:0:0:0-"
"part1) og\n"
"udev-id'et (f.eks. /dev/disk/by-id/ata-ST3500418AS_9VMN8X8L-part1). \n"
"Den første match bestemmer klassen hvis en enheds navn matcher mere end ét "
"regulært\n"
"udtryk.</p>"

#. headline text
#: src/modules/DualMultiSelectionBox.rb:550
msgid "Pattern File"
msgstr "Mønsterfil"

#. label text
#: src/modules/FileSystems.rb:278
msgid "Tmpfs &Size"
msgstr "&Størrelse på tmpfs"

#. popup text
#: src/modules/FileSystems.rb:287
msgid ""
"Invalid Size specified. Use number followed by K, M, G or %.\n"
"Value must be above 100k or between 1% and 200%. Try again."
msgstr ""
"Ugyldig størrelse angivet. Brug tal efterfulgt af K, M, G eller %.\n"
"Værdien skal være over 100k eller mellem 1% og 200%. Prøv igen."

#: src/modules/FileSystems.rb:290
msgid "Value must be between 1% and 200%. Try again."
msgstr "Værdien skal være mellem 1% og 200%. Prøv igen."

#. help text, richtext format
#: src/modules/FileSystems.rb:297
msgid ""
"<p><b>Tmpfs Size:</b>\n"
"Size may be either entered as a number followed by K,M,G for Kilo-, Mega- or "
"Gigabyte or\n"
"as a number followed by a percent sign meaning percentage of memory.</p>"
msgstr ""
"<p><b>Størrelse på tmpfs:</b>\n"
"Størrelsen kan enten angives som et tal efterfulgt af K,M,G for hhv. Kilo-, "
"Mega- eller Gigabytes eller\n"
"som et tal efterfulgt af et procenttegn som angiver procentdel af "
"hukommelsen.</p>"

#
#. popup text
#: src/modules/FileSystems.rb:319
msgid "Value must be between 0 and 32767. Try again."
msgstr "Værdien skal være mellem 0 and 32767. Prøv igen."

#. button text
#: src/modules/FileSystems.rb:511
msgid "Mountable by User"
msgstr "Kan monteres af bruger"

#. help text, richtext format
#: src/modules/FileSystems.rb:534
msgid ""
"<p><b>Do Not Mount at System Start-up:</b>\n"
"The file system is not automatically mounted when the system starts.\n"
"An entry in /etc/fstab is created and the file system is mounted\n"
"with the appropriate options when the command <tt>mount &lt;mount point&gt;</"
"tt>\n"
"is entered (&lt;mount point&gt; is the directory to which the file system is "
"mounted). Default is false.</p>\n"
msgstr ""
"<p><b>Montér ikke ved systemopstart:</b>\n"
"Filsystemet monteres ikke automatisk, når systemet starter.\n"
"En indgang oprettes i /etc/fstab, og filsystemet monteres med passende\n"
"tilvalg når kommandoen <tt>mount &lt;mount point&gt;</tt>\n"
"angives (&lt;mount point&gt; er mappen, i hvilken filsystemet monteres).\n"
"Standardværdien er falsk.</p>\n"

#
#. help text, richtext format
#: src/modules/FileSystems.rb:610
msgid ""
"<p><b>Access Control Lists (ACL):</b>\n"
"Enable access control lists on the file system.</p>\n"
msgstr ""
"<p><b>Adgangskontrollister  (ACL):</b>\n"
"Aktivér adgangskontrollister på filsystemet.</p>\n"

#
#. help text, richtext format
#: src/modules/FileSystems.rb:625
msgid ""
"<p><b>Extended User Attributes:</b>\n"
"Allow extended user attributes on the file system.</p>\n"
msgstr ""
"<p><b>Udvidede brugerattributter:</b>\n"
"Tillad udvidede brugerattributter på filsystemet.</p>\n"

#: src/modules/FileSystems.rb:647
msgid ""
"Invalid characters in arbitrary option value. Do not use spaces or tabs. Try "
"again."
msgstr ""
"Ugyldigt tegn i vilkårlig tilvalgsværdi. Brug elle mellemrum eller "
"tabulatorer. Prøv igen."

#. help text, richtext format
#: src/modules/FileSystems.rb:651
msgid ""
"<p><b>Arbitrary Option Value:</b>\n"
"In this field, type any legal mount option allowed in the fourth field of /"
"etc/fstab.\n"
"Multiple options are separated by commas.</p>\n"
msgstr ""
"<p><b>Tilfældig tilvalgsværdi:</b>\n"
"I dette felt kan du indtaste alle gyldige monteringstilvalg, der tillades i\n"
"det fjerde felt i /etc/fstab. Flere alternativer kommaadskilles.</p>\n"

#. label text
#: src/modules/FileSystems.rb:720
msgid "Number of &FATs"
msgstr "Antal &FATs"

#. help text, richtext format
#: src/modules/FileSystems.rb:726
msgid ""
"<p><b>Number of FATs:</b>\n"
"Specify the number of file allocation tables in the file system. The default "
"is 2.</p>"
msgstr ""
"<p><b>Antal FATs:</b>\n"
"Specificér antal filallokeringstabeller i filsystemet. Standardværdien er 2."
"</p>"

#. label text
#: src/modules/FileSystems.rb:735
msgid "FAT &Size"
msgstr "FAT-&størrelse"

#. help text, richtext format
#: src/modules/FileSystems.rb:746
msgid ""
"<p><b>FAT Size:</b>\n"
"Specifies the type of file allocation tables used (12, 16, or 32-bit). If "
"auto is specified, YaST will automatically select the value most suitable "
"for the file system size.</p>\n"
msgstr ""
"<p><b>FAT-størrelse:</b>\n"
"Specificér hvilken type allokeringstabeller der bruges (12-, 16-, eller  32-"
"bits). Hvis auto angives vælger YaST automatisk den mest passende værdi til "
"filsystemets størrelse.</p>\n"

#. label text
#: src/modules/FileSystems.rb:755
msgid "Root &Dir Entries"
msgstr "Ro&dmappeindgange"

#. popup text
#: src/modules/FileSystems.rb:763
msgid "The minimum size for \"Root Dir Entries\" is 112. Try again."
msgstr "Minimumsstørrelsen for \"rodmappeindgange\" er 112. Prøv igen."

#. help text, richtext format
#: src/modules/FileSystems.rb:767
msgid ""
"<p><b>Root Dir Entries:</b>\n"
"Select the number of entries available in the root directory.</p>\n"
msgstr ""
"<p><b>Rodmappeindgange</b>\n"
"Vælg antal tilgængelige indgange i rodmappen.</p>\n"

#. label text
#: src/modules/FileSystems.rb:780
msgid "Hash &Function"
msgstr "Hash-&funktion"

#. help text, richtext format
#: src/modules/FileSystems.rb:787
msgid ""
"<p><b>Hash Function:</b>\n"
"This specifies the name of the hash function to use to sort the file names "
"in directories.</p>\n"
msgstr ""
"<p><b>Hash-funktion:</b>\n"
"Dette angiver navnet på den hash-funktion, som skal bruges til at sortere "
"filnavne i mapper.</p>\n"

#. label text
#: src/modules/FileSystems.rb:796
msgid "FS &Revision"
msgstr "FS-&revision"

#. help text, richtext format
#: src/modules/FileSystems.rb:803
msgid ""
"<p><b>FS Revision:</b>\n"
"This option defines the reiserfs format revision to use. '3.5' is for "
"backwards compatibility with kernels of the 2.2.x series. '3.6' is more "
"recent, but can only be used with kernel versions greater than or equal to "
"2.4.</p>\n"
msgstr ""
"<p><b>FS-revision:</b>\n"
"Dette tilvalg angiver den reiserfs formatrevision, der skal bruges. \"3.5\" "
"står for bagudkompatibilitet med kerner fra 2.2.x serien. \"3.6\" er nyere, "
"men kan kun bruges med kerneversioner fra og med 2.4.</p>\n"

#. help text, richtext format
#: src/modules/FileSystems.rb:823
msgid ""
"<p><b>Block Size:</b>\n"
"Specify the size of blocks in bytes. Valid block size values are 512, 1024, "
"2048 and 4096 bytes per block. If auto is selected, the standard block size "
"of 4096 is used.</p>\n"
msgstr ""
"<p><b>Blokstørrelse:</b>\n"
"Angiv blokstørrelsen i byte. Gyldige værdier er 512, 1024, 2048 og 4096 byte "
"per blok. Hvis auto vælges bruges standardblokstørrelsen 4096.</p>\n"

#
#. help text, richtext format
#. help text, richtext format
#: src/modules/FileSystems.rb:838 src/modules/FileSystems.rb:1068
msgid ""
"<p><b>Inode Size:</b>\n"
"This option specifies the inode size of the file system.</p>\n"
msgstr ""
"<p><b>Inode-størrelse:</b>\n"
"Dette tilvalg angiver inode-størrelsen for filsystemet.</p>\n"

#. label text
#: src/modules/FileSystems.rb:847
msgid "&Percentage of Inode Space"
msgstr "&Procentdel af Inode-plads"

#. help text, richtext format
#: src/modules/FileSystems.rb:875
msgid ""
"<p><b>Percentage of Inode Space:</b>\n"
"The option \"Percentage of Inode Space\" specifies the maximum percentage of "
"space in the file system that can be allocated to inodes.</p>\n"
msgstr ""
"<p><b>Procentdel af Inode-plads:</b>\n"
"Tilvalg \"Procentandel for inode-størrelse\" angiver den maksimale "
"procentandel af filsystemet, der kan tildeles Inoder.</p>\n"

#. label text
#: src/modules/FileSystems.rb:884
msgid "Inode &Aligned"
msgstr "Inode-&justeret"

#. help text, richtext format
#: src/modules/FileSystems.rb:890
msgid ""
"<p><b>Inode Aligned:</b>\n"
"The option \"Inode Aligned\" is used to specify whether inode allocation is "
"or\n"
"is not aligned. By default inodes are aligned, which\n"
"is usually more efficient than unaligned access.</p>\n"
msgstr ""
"<p><b>Inode-justeret:</b>\n"
"Tilvalget \"Inode-justeret\" bruges til at angive om inode-allokering\n"
"justeres eller ikke. Standard er at inoder justeres. Hvilket\n"
"normalt er mere effektivt end ikke-justeret adgang.</p>\n"

#. label text
#: src/modules/FileSystems.rb:920
msgid "&Log Size in Megabytes"
msgstr "&Logstørrelse i megabytes"

#. popup text
#: src/modules/FileSystems.rb:929
msgid ""
"The \"Log Size\" value is incorrect.\n"
"Enter a value greater than zero.\n"
msgstr ""
"Værdien for \"logstørrelse\" er forkert.\n"
"Angiv en værdi større end nul.\n"

#. xgettext: no-c-format
#. help text, richtext format
#: src/modules/FileSystems.rb:934
msgid ""
"<p><b>Log Size</b>\n"
"Set the log size (in megabytes). If auto, the default is 40% of the "
"aggregate size.</p>\n"
msgstr ""
"<p><b>Logstørrelse</b>\n"
"Definér logstørrelsen (i megabytes). Hvis auto er valgt, vil standardværdien "
"være 40 % af samlet størrelse.</p>\n"

#. label text
#: src/modules/FileSystems.rb:942
msgid "Invoke Bad Blocks List &Utility"
msgstr "Kald &værktøj til at liste beskadigede blokke"

#. label text
#: src/modules/FileSystems.rb:956
msgid "Stride &Length in Blocks"
msgstr "Skridt&længde i blokke"

#. popup text
#: src/modules/FileSystems.rb:964
msgid ""
"The \"Stride Length in Blocks\" value is invalid.\n"
"Select a value greater than 1.\n"
msgstr ""
"Værdien for \"Skridtlængde i blokke\" er ugyldig.\n"
"Vælg en værdi større end 1.\n"

#
#. help text, richtext format
#: src/modules/FileSystems.rb:968
msgid ""
"<p><b>Stride Length in Blocks:</b>\n"
"Set RAID-related options for the file system. Currently, the only supported\n"
"argument is 'stride', which takes the number of blocks in a\n"
"RAID stripe as its argument.</p>\n"
msgstr ""
"<p><b>Skridtlængde i blokke:</b>  \n"
"Vælg RAID-relaterede alternativer for filsystemet. I øjeblikket "
"understøttes\n"
"kun argumentet \"stride\" (skridt) der tager antallet af blokke i\n"
"en RAID-stribe som dets argument.</p>\n"

#. help text, richtext format
#: src/modules/FileSystems.rb:987
msgid ""
"<p><b>Block Size:</b>\n"
"Specify the size of blocks in bytes. Valid block size values are 1024, 2048, "
"and 4096 bytes per block. If auto is selected, the block size is determined "
"by the file system size and the expected use of the file system.</p>\n"
msgstr ""
"<p><b>Blokstørrelse:</b>\n"
"Specificér blokstørrelsen i bytes. Gyldige værdier er 1024, 2048 og 4096 "
"byte per blok. Hvis auto vælges, bestemmes blokstørrelsen af "
"filsystemstørrelsen, og filsystemets forventede anvendelse.</p>\n"

#. label text
#: src/modules/FileSystems.rb:996
msgid "Bytes per &Inode"
msgstr "Bytes pr. &Inode"

#. help text, richtext format
#: src/modules/FileSystems.rb:1002
msgid ""
"<p><b>Bytes per Inode:</b> \n"
"Specify the bytes to inode ratio. YaST creates an inode for every\n"
"&lt;bytes-per-inode&gt; bytes of space on the disk. The larger the\n"
"bytes-per-inode ratio, the fewer inodes will be created.  Generally, this\n"
"value should not be smaller than the block size of the file system, or else\n"
"too many inodes will be created. It is not possible to expand the number of\n"
"inodes on a file system after its creation. So be sure to enter a "
"reasonable\n"
"value for this parameter.</p>\n"
msgstr ""
"<p><b>Bytes pr. Inode:</b>\n"
"Angiv forholdet mellem bytes og \"inode\". YaST opretter en Inode for hver\n"
"&lt;bytes-pr.-inode&gt; bytes diskplads. Jo større bytes pr. Inode-værdien\n"
"er, des flere Inoder vil blive oprettet.\n"
"Denne værdi bør generelt ikke være mindre end blokstørrelsen i filsystemet\n"
"for at undgå, at for mange inoder bliver oprettet. Det er ikke muligt at "
"udvide\n"
"antallet af inoder, efter at filsystemet er lavet, så det er vigtigt at "
"vælge\n"
"en fornuftig værdi for denne parameter.</p>\n"

#. label text
#: src/modules/FileSystems.rb:1018
msgid "Percentage of Blocks &Reserved for root"
msgstr "Procentdel af blokke &reserveret til root"

#. popup text
#: src/modules/FileSystems.rb:1028
msgid ""
"The \"Percentage of Blocks Reserved for root\" value is incorrect.\n"
"Allowed are float numbers no larger than 99 (e.g. 0.5).\n"
msgstr ""
"Værdien for \"Procentdel af blokke reserveret til root\" er ugyldig.\n"
"Tilladt er decimaltal som ikke er større end 99 (f.eks. 0.5).\n"

#. xgettext: no-c-format
#. help text, richtext format
#: src/modules/FileSystems.rb:1033
msgid ""
"<p><b>Percentage of Blocks Reserved for root:</b> Specify the percentage of "
"blocks reserved for the super user. The default is computed so that normally "
"1 Gig is reserved. Upper limit for reserved default is 5.0, lowest reserved "
"default is 0.1.</p>"
msgstr ""
"<p><b>Procentdel af blokke reserveret til root:</b> Angiv procentdelen af "
"blokke, der reserveres til superbrugeren. Standardværdien beregnes sådan at "
"der normalt reserveres 1 GB, den øvre grænse for reserveret standardværdi er "
"5.0, den mindste reserverede standardværdi er 0.1.</p>"

#. checkbox text
#: src/modules/FileSystems.rb:1042
msgid "Disable Regular Checks"
msgstr "Deaktivér regelmæssige tjek"

#. help text, richtext format
#: src/modules/FileSystems.rb:1050
msgid ""
"<p><b>Disable Regular Checks:</b>\n"
"Disable regular file system check at booting.</p>\n"
msgstr ""
"<p><b>Deaktivér regelmæssige tjek:</b>\n"
"Deaktivér regelmæssige tjek af filsystem under boot.</p>\n"

#. label text
#: src/modules/FileSystems.rb:1077
msgid "&Directory Index Feature"
msgstr "&Mappeindekseringsfunktion"

#. help text, richtext format
#: src/modules/FileSystems.rb:1084
msgid ""
"<p><b>Directory Index:</b>\n"
"Enables use of hashed b-trees to speed up lookups in large directories.</p>\n"
msgstr ""
"<p><b>Mappeindeks:</b>\n"
"Tillader brug af hashede b-træer til at lave hurtigere opslag i store mapper."
"</p>\n"

#. label text
#: src/modules/FileSystems.rb:1096
msgid "&No Journal"
msgstr "&Ingen journal"

#. help text, richtext format
#: src/modules/FileSystems.rb:1103
msgid ""
"<p><b>No Journal:</b>\n"
"Suppressed use of journaling on filesystem. Only activate this when you "
"really\n"
"know what you are doing.</p>\n"
msgstr ""
"<p><b>Ingen journal:</b>\n"
"Undertrykt brug af journalisering på filsystemet. Aktivér kun dette hvis du "
"virkelig\n"
"ved hvad du gør.</p>\n"

#. this version makes some problems with interpreter, above lookup/add is OK
#: src/modules/Partitions.rb:937
msgid "Operation not permitted on disk %{device}.\n"
msgstr "Operationen er ikke tilladt på disk %{device}.\n"

#. popup text %{device} is replaced by disk name e.g. /dev/hda
#: src/modules/Partitions.rb:942
msgid ""
"\n"
"It's not supported by the partitioning tool parted to change\n"
"the partition table on your disk %{device}\n"
"(the disk is LDL formatted).\n"
"\n"
"You can use the partitions on disk %{device} as they are or\n"
"format them and assign mount points, but you cannot add,\n"
"resize, or remove partitions from that disk here.\n"
msgstr ""
"\n"
"Det understøttes ikke af partitioneringsværktøjet parted, at ændre\n"
"partitionstabellen på dit disk %{device}\n"
"(disken er LDL-formateret).\n"
"\n"
"Du kan bruge partitionerne på disken %{device}, som de er, eller\n"
"du kan formatere dem og tildele dem monteringspunkter, men du\n"
"kan ikke tilføje, ændre størrelser eller fjerne partitioner\n"
"fra denne disk her.\n"

#. popup text %{device} is replaced by disk name e.g. /dev/hda
#: src/modules/Partitions.rb:954
msgid ""
"\n"
"The partitioning on your disk %{device} is either not readable or not \n"
"supported by the partitioning tool parted used to change the\n"
"partition table.\n"
"\n"
"You can use the partitions on disk %{device} as they are or\n"
"format them and assign mount points, but you cannot add, edit, \n"
"resize, or remove partitions from that disk here.\n"
msgstr ""
"\n"
"Partitioneringen på disken %{device} kan enten ikke læses\n"
"eller understøttes ikke af partitioneringsværktøjet \"parted\", som bruges "
"til at ændre\n"
"partitionstabellen\n"
"\n"
"Du kan bruge partitionerne på disken %{device}, som de er, eller\n"
"du kan formatere dem og tildele dem monteringspunkter, men du\n"
"kan ikke tilføje, redigere, ændre størrelser eller fjerne partitioner\n"
"fra denne disk her.\n"

#. popup text %{device} is replaced by disk name e.g. /dev/dasda
#: src/modules/Partitions.rb:966
msgid ""
"\n"
"The disk %{device} does not contain a partition table but for\n"
"compatibility the kernel has automatically generated a\n"
"partition spanning almost the entire disk.\n"
"\n"
"You can use the partition on disk %{device} as it is or\n"
"format it and assign a mount point, but you cannot resize\n"
"or remove the partition from that disk here.\n"
msgstr ""
"\n"
"Disken %{device} indeholder ikke en partitionstabel, men for\n"
"kompatibilitet har kernen automatisk genereret en\n"
"partition som dækker næsten hele disken.\n"
" \n"
"Du kan bruge partitionen på disken %{device}, som den er, eller\n"
"du kan formatere den og tildele et monteringspunkt, men du\n"
"kan ikke ændre størrelse eller fjerne partitionen fra denne disk her.\n"

#. popup text
#: src/modules/Partitions.rb:982
msgid ""
"\n"
"\n"
"You can initialize the disk partition table to a sane state in the Expert\n"
"Partitioner by selecting \"Expert\"->\"Create New Partition Table\", \n"
"but this will destroy all data on all partitions of this disk.\n"
msgstr ""
"\n"
"\n"
"Du kan initialisere diskens partitionstabel til en fornuftig status under\n"
"\"Ekspertpartitionering\" ved at vælge \"Ekspert\"->\"Opret ny "
"partitionstabel\", \n"
"men dette vil ødelægge alle data på alle partitioner på denne disk.\n"

#. popup text
#: src/modules/Partitions.rb:992
msgid ""
"\n"
"\n"
"Safely ignore this message if you do not intend to use \n"
"this disk during installation.\n"
msgstr ""
"\n"
"\n"
"Du kan trygt ignorere denne besked, hvis du ikke har i sinde at bruge \n"
"denne disk under installationen.\n"

#. Returns map of free space per partition
#.
#. @param [String] device
#. @param integer testsize
#. @param [Symbol] used_fs
#. @param [Boolean] verbose
#: src/modules/Storage.rb:994
msgid "Resize Not Possible:"
msgstr "Størrelsen kunne ikke ændres:"

#. Sets a new size for volume
#.
#. @param [String] device name
#. @param [String] disk
#. @param integer new_size (in kBytes)
#. @return [Boolean] if successful
#. mark swap-partitions with pseudo Mountpoint swap in targetMap
#. @param [Hash{String => map}] target Disk map
#. @return [Hash{String => map}] modified target
#: src/modules/Storage.rb:2697 src/modules/Storage.rb:3920
msgid ""
"Could not set encryption.\n"
"System error code is %1.\n"
"\n"
"The encryption password provided could be incorrect.\n"
msgstr ""
"Kunne ikke indstille kryptering.\n"
"Systemfejlkoden er %1.\n"
"\n"
"Den angivne krypteringsadgangskode kan være forkert.\n"

#. popup text
#: src/modules/Storage.rb:3951
msgid ""
"The first and the second version\n"
"of the password do not match.\n"
"Try again."
msgstr ""
"Den første og den anden version\n"
"af adgangskoden matcher ikke.\n"
"Prøv igen."

#. popup text
#: src/modules/Storage.rb:3982
msgid ""
"The password may only contain the following characters:\n"
"0..9, a..z, A..Z, and any of \"@#* ,.;:._-+=!$%&/|?{[()]}^\\<>\".\n"
"Try again."
msgstr ""
"Adgangskoden må kun indeholde de følgende tegn:\n"
"0..9, a..z, A..Z, og symbolerne  \"@#* ,.;:._-+=!$%&/|?{[()]}^\\<>\".\n"
"Prøv igen."

#. Label: get password for encrypted volume
#. Please use newline if label is longer than 40 characters
#: src/modules/Storage.rb:4036
msgid "&Enter Encryption Password:"
msgstr "&Angiv krypteringsadgangskode:"

#. Clear password fields on every round.
#: src/modules/Storage.rb:4095
msgid "Provide Password"
msgstr "Angiv adgangskode"

#: src/modules/Storage.rb:4114
msgid "The following encrypted volumes are already available."
msgstr "Følgende krypterede diskområder er allerede tilgængelige."

#: src/modules/Storage.rb:4129
msgid "Encrypted Volume Activation"
msgstr "Aktivering af krypteret diskområde"

#: src/modules/Storage.rb:4133
msgid ""
"The following volumes contain an encryption signature but the \n"
"passwords are not yet known.\n"
"The passwords need to be known if the volumes are needed either \n"
"during an update or if they contain an encrypted LVM physical volume."
msgstr ""
"Følgende diskområder indeholder en krypteringssignatur, men\n"
"adgangskoderne er endnu ikke kendt.\n"
"Adgangskoderne skal være kendte hvis diskområderne skal bruges\n"
"enten under en opdatering eller hvis de indeholder et krypteret fysisk LVM-"
"diskområde."

#: src/modules/Storage.rb:4145
msgid "Do you want to provide encryption passwords?"
msgstr "Vil du angive krypteringsadgangskoder?"

#. text in help field
#: src/modules/Storage.rb:4202
msgid ""
"Enter encryption password for any of the\n"
"devices in the locked devices list.\n"
"Password will be tried for all devices."
msgstr ""
"Angiv krypteringsadgangskode for en af\n"
"enhederne i listen over låste enheder.\n"
"Adgangskoden vil blive prøvet på alle enheder."

#. header text
#: src/modules/Storage.rb:4208
msgid "Enter Encryption Password"
msgstr "Angiv krypteringsadgangskode"

#: src/modules/Storage.rb:4211
msgid "There are no encrypted volume to unlock."
msgstr "Der er ingen krypterede diskområder at låse op."

#. label text, multiple device names follow
#: src/modules/Storage.rb:4224
msgid "Provide password for any of the following devices:"
msgstr "Angiv adgangskode for en af følgende enheder:"

#. label text, one device name follows
#: src/modules/Storage.rb:4227
msgid "Provide password for the following device:"
msgstr "Angiv adgangskode for følgende enhed:"

#: src/modules/Storage.rb:4240
msgid "Trying to unlock encrypted volumes..."
msgstr "Prøver at låse krypterede diskområder op..."

#: src/modules/Storage.rb:4264
msgid "Password did not unlock any volume."
msgstr "Adgangskoden låste ikke nogen diskområder op."

#: src/modules/Storage.rb:4350
msgid "IDE Disk"
msgstr "IDE-disk"

#: src/modules/Storage.rb:4356
msgid "SCSI Disk"
msgstr "SCSI-disk"

#: src/modules/Storage.rb:4362
msgid "Disk"
msgstr "Disk"

#: src/modules/Storage.rb:4390
msgid "DM RAID"
msgstr "DM-RAID"

#: src/modules/Storage.rb:4403
msgid "MD RAID"
msgstr "MD-RAID"

#. TODO: more informative error message, but the Package module does
#. not provide anything
#. TRANSLATORS: error popup
#: src/modules/Storage.rb:4898
msgid "Installing required packages failed."
msgstr "Installation af krævede pakker mislykkedes."

#: src/modules/Storage.rb:4899 src/modules/StorageClients.rb:159
msgid "Continue despite the error?"
msgstr "Fortsæt på trods af fejlen?"

#. TRANSLATORS: error popup
#: src/modules/Storage.rb:5238
msgid ""
"Partitions cannot be created since other partitions on the disk are used."
msgstr ""
"Partitionen kan ikke oprettes da andre partitioner på disken er i brug."

#: src/modules/Storage.rb:5264
msgid ""
"\n"
"Device %1 cannot be modified because it contains activated swap\n"
"that is needed to run the installation.\n"
msgstr ""
"\n"
"Enheden %1 kan ikke ændres, da den indeholder aktiveret swap,\n"
"der er nødvendig for at køre installationen.\n"

#: src/modules/Storage.rb:5278
msgid ""
"\n"
"Device %1 cannot be modified because it contains the installation\n"
"data needed to perform the installation.\n"
msgstr ""
"\n"
"Enheden %1 kan ikke ændres, da den indeholder installationsdata,\n"
"som er nødvendige for at udføre installationen.\n"

#: src/modules/Storage.rb:5307
msgid ""
"\n"
"Device %1 cannot be removed because it contains activated swap\n"
"that is needed to run the installation.\n"
msgstr ""
"\n"
"Enheden %1 kan ikke fjernes, da den indeholder aktiveret swap,\n"
"der er nødvendig for at køre installationen.\n"

#: src/modules/Storage.rb:5316
msgid ""
"\n"
"Device %1 cannot be removed because it contains the installation\n"
"data needed to perform the installation.\n"
msgstr ""
"\n"
"Enheden %1 kan ikke fjernes, da den indeholder installationsdata,\n"
"som er nødvendige for at udføre installationen.\n"

#: src/modules/Storage.rb:5345
msgid ""
"\n"
"Device %1 cannot be removed because this would indirectly change\n"
"device %2, which contains activated swap that is needed to run \n"
"the installation.\n"
msgstr ""
"\n"
"Enheden %1 kan ikke fjernes, da det indirekte ville ændre\n"
"enheden %2, der indeholder aktiveret swap, der er nødvendig for\n"
"at køre installationen.\n"

#: src/modules/Storage.rb:5356
msgid ""
"\n"
"Device %1 cannot be removed because this would indirectly change\n"
"device %2, which contains data needed to perform the installation.\n"
msgstr ""
"\n"
"Enheden %1 kan ikke fjernes, da det indirekte ville ændre\n"
"enheden %2, der indeholder data, som er nødvendige for at\n"
"udføre installationen.\n"

#. the check for verbose is needed for calls from StorageProposal (see bnc#871779)
#: src/modules/Storage.rb:5378
msgid ""
"\n"
"Partition %1 cannot be removed since other partitions on the\n"
"disk %2 are used.\n"
msgstr ""
"\n"
"Partitionen %1 kan ikke fjernes da andre partitioner på\n"
"disken %2 er i brug.\n"

#. FIXME: please, add description of the list that is returned by this function.
#: src/modules/Storage.rb:5467
msgid "Nothing assigned as root filesystem!"
msgstr "Intet tildelt som rodfilsystem!"

#: src/modules/Storage.rb:5468
msgid "Installation will most certainly fail fatally!"
msgstr "Installationen vil helt sikkert fejle fatalt!"

#. Set rather than Add, there might be some packs left over
#. from previous 'MakeProposal' we don't need now
#. This also covers the case when AddPackagesList returns [] or nil
#: src/modules/Storage.rb:6018
msgid "Adding the following resolvables failed: %1"
msgstr "Det mislykkedes at tilføje følgende resolvables: %1"

#. hack: assume every text change means another action
#: src/modules/StorageClients.rb:139
msgid "Failure occurred during the following action:"
msgstr "Der opstod fejl under følgende handling:"

#: src/modules/StorageClients.rb:151
msgid "System error code was: %1"
msgstr "Systemfejlkoden var: %1"

#. Label: get password for device
#. Please use newline if label is longer than 40 characters
#: src/modules/StorageClients.rb:199
msgid "&Enter Password for Device %1:"
msgstr "&Angiv adgangskoden til enheden %1:"

#. Column header, abbreviation for "format" (to format a partition)
#: src/modules/StorageFields.rb:135
msgid "F"
msgstr "F"

#. Column header
#: src/modules/StorageFields.rb:159
msgid "FS ID"
msgstr "FS-id"

#. Column header
#: src/modules/StorageFields.rb:177
msgid "Disk Label"
msgstr "Mærkat"

#. Column header
#: src/modules/StorageFields.rb:180
msgid "Metadata"
msgstr "Metadata"

#. Column header
#: src/modules/StorageFields.rb:189
msgid "RAID Version"
msgstr "RAID-version"

#. Column header
#: src/modules/StorageFields.rb:198
msgid "Parity Algorithm"
msgstr "Paritetsalgoritme"

#. Column header
#: src/modules/StorageFields.rb:201
msgid "Vendor"
msgstr "Producent"

#. Column header
#: src/modules/StorageFields.rb:204
msgid "Model"
msgstr "Model"

#. helptext for table column and overview entry
#: src/modules/StorageFields.rb:346
msgid ""
"<b>Mount by</b> indicates how the file system\n"
"is mounted: (Kernel) by kernel name, (Label) by file system label, (UUID) "
"by\n"
"file system UUID, (ID) by device ID, and (Path) by device path.\n"
msgstr ""
"<b>Montér via</b> indikerer, hvordan filsystemet \n"
"monteres: (Kerne) via kernenavn, (Mærkat) via mærkat, (UUID) via \n"
"filsystemets UUID, (id) via enheds-id og (Sti) via enhedssti.\n"

#. helptext for table column and overview entry
#: src/modules/StorageFields.rb:431
msgid ""
"<b>Stripes</b> shows the stripe number for LVM\n"
"logical volumes and, if greater than one, the stripe size  in parenthesis.\n"
msgstr ""
"<b>Striber</b> Viser antallet af striber for LVM\n"
"logiske diskområder, og hvis den er større end en, vises stribestørrelsen i "
"parentes.\n"

#. helptext for table column and overview entry
#: src/modules/StorageFields.rb:445
msgid ""
"<b>Device ID</b> shows the persistent device\n"
"IDs. This field can be empty.\n"
msgstr ""
"<b>Enheds-id</b> viser de vedvarende enheds-id'er\n"
"Dette felt kan være tomt.\n"

#. helptext for table column and overview entry
#: src/modules/StorageFields.rb:461
msgid ""
"<b>Used By</b> shows if a device is used by\n"
"e.g. RAID or LVM. If not, this column is empty.\n"
msgstr ""
"<b>Brugt af</b> viser om en enhed bruges af\n"
"f.eks. RAID eller LVM. Hvis ikke, er denne kolonne tom.\n"

#. row label, %1 is replace by device name
#: src/modules/StorageFields.rb:504
msgid "Device: %1"
msgstr "Enhed: %1"

#. row label, %1 is replace by size
#: src/modules/StorageFields.rb:512
msgid "Size: %1"
msgstr "Størrelse: %1"

#. label text
#: src/modules/StorageFields.rb:548
msgid "DISK %1"
msgstr "DISK %1"

#. row label
#: src/modules/StorageFields.rb:570
msgid "Type: %1"
msgstr "Type: %1"

#. row label
#: src/modules/StorageFields.rb:587
msgid "Format: %1"
msgstr "Formatér: %1"

#. row label, %1 is replace by "Yes" or "No"
#: src/modules/StorageFields.rb:614
msgid "Encrypted: %1"
msgstr "Krypteret: %1"

#. row label, %1 is replace by file system name e.g. "Ext3"
#: src/modules/StorageFields.rb:627
msgid "File System: %1"
msgstr "Filsystem: %1"

#. row label, %1 is replace by mount point e.g. "/mnt"
#: src/modules/StorageFields.rb:643
msgid "Mount Point: %1"
msgstr "Monteringspunkt: %1"

#. row label, %1 is replace by mount by method
#: src/modules/StorageFields.rb:678
msgid "Mount by: %1"
msgstr "Montér via: %1"

#: src/modules/StorageFields.rb:688
msgid "Used by %1: %2"
msgstr "Brugt af %1: %2"

#. row label, %1 is replace by file system uuid
#: src/modules/StorageFields.rb:704
msgid "UUID: %1"
msgstr "UUID: %1"

#. row label, %1 is replace by file system label
#: src/modules/StorageFields.rb:712
msgid "Label: %1"
msgstr "Mærkat: %1"

#. row label, %1 is replace by udev device path
#: src/modules/StorageFields.rb:720
msgid "Device Path: %1"
msgstr "Enhedssti: %1"

#: src/modules/StorageFields.rb:730
msgid "Device ID %1: %2"
msgstr "Enheds-id %1: %2"

#. row label, %1 is replace by bios id
#: src/modules/StorageFields.rb:744
msgid "BIOS ID: %1"
msgstr "BIOS-id: %1"

#. row label, %1 is replace by disk label e.g. "MSDOS" or "GPT"
#: src/modules/StorageFields.rb:754
msgid "Disk Label: %1"
msgstr "Diskmærkat: %1"

#. row label, %1 is replace by vendor name
#: src/modules/StorageFields.rb:762
msgid "Vendor: %1"
msgstr "Producent: %1"

#. row label, %1 is replace by model string
#: src/modules/StorageFields.rb:770
msgid "Model: %1"
msgstr "Model: %1"

#. row label, %1 is replace by bus name e.g. "SCSI"
#: src/modules/StorageFields.rb:793
msgid "Bus: %1"
msgstr "Bus: %1"

#. row label, %1 is replace by metadata version string
#: src/modules/StorageFields.rb:804
msgid "Metadata: %1"
msgstr "Metadata: %1"

#. row label, %1 is replace by size
#: src/modules/StorageFields.rb:817
msgid "PE Size: %1"
msgstr "Størrelse af FU: %1"

#. row label, %1 is replace by integer
#: src/modules/StorageFields.rb:838
msgid "Stripes: %1"
msgstr "Striber: %1"

#. row label, %1 is replace by raid version e.g. "1.00"
#: src/modules/StorageFields.rb:846
msgid "RAID Version: %1"
msgstr "RAID-version: %1"

#. row label, %1 is replace by raid type e.g. "RAID1"
#: src/modules/StorageFields.rb:854
msgid "RAID Type: %1"
msgstr "RAID-type: %1"

#. row label, %1 is replace by size
#: src/modules/StorageFields.rb:867
msgid "Chunk Size: %1"
msgstr "Fragmentstørrelse: %1"

#. row label, %1 is replace by algorithm name
#: src/modules/StorageFields.rb:879
msgid "Parity Algorithm: %1"
msgstr "Paritetsalgoritme: %1"

#. row label, %1 is replace by integer
#: src/modules/StorageFields.rb:890
msgid "Number of Cylinders: %1"
msgstr "Antal cylindre: %1"

#. row label, %1 is replace by size
#: src/modules/StorageFields.rb:903
msgid "Cylinder Size: %1"
msgstr "Cylinderstørrelse: %1"

#. row label, %1 is replace by integer
#: src/modules/StorageFields.rb:920
msgid "Start Cylinder: %1"
msgstr "Startcylinder: %1"

#. row label, %1 is replace by integer
#: src/modules/StorageFields.rb:939
msgid "End Cylinder: %1"
msgstr "Slutcylinder: %1"

#. row label, %1 is replace by size
#: src/modules/StorageFields.rb:952
msgid "Sector Size: %1"
msgstr "Sektorstørrelse: %1"

#. row label, %1 is replace by file system id
#: src/modules/StorageFields.rb:964
msgid "FS ID: %1"
msgstr "FS-id: %1"

#. row label, %1 is replace by file path e.g. "/data/secret"
#: src/modules/StorageFields.rb:973
msgid "File Path: %1"
msgstr "Filsti: %1"

#. row label, %1 is replace by wwpn
#: src/modules/StorageFields.rb:997
msgid "WWPN: %1"
msgstr "WWPN: %1"

#. row label, %1 is replace by lun
#: src/modules/StorageFields.rb:1010
msgid "LUN: %1"
msgstr "LUN: %1"

#. row label, %1 is replace by port id
#: src/modules/StorageFields.rb:1032
msgid "Port ID: %1"
msgstr "Port-id: %1"

#. The predicate function determines whether the disk/partition is
#. included. The predicate function takes two arguments, disk and
#. partition. For disks predicate is called with the partitions set to
#. nil.
#.
#. Possible return values for predicate:
#. `show, `follow, `showandfollow, `ignore
#: src/modules/StorageFields.rb:1304
msgid "<p>The table contains:</p>"
msgstr "<p>Tabellen indeholder:</p>"

#. heading
#: src/modules/StorageFields.rb:1365
msgid "Fibre Channel:"
msgstr "Fiberkanal:"

#: src/modules/StorageFields.rb:1414
msgid "<p>The overview contains:</p>"
msgstr "<p>Oversigten indeholder:</p>"

#. error popup
#: src/modules/StorageInit.rb:91
msgid ""
"The storage subsystem is locked by an unknown application.\n"
"You must quit that application before you can continue."
msgstr ""
"Lager-subsystemet er låst af et ukendt program.\n"
"Du skal afslutte programmet, før du kan fortsætte."

#. error popup
#: src/modules/StorageInit.rb:105
msgid ""
"The storage subsystem is locked by the application \"%1\" (%2).\n"
"You must quit that application before you can continue."
msgstr ""
"Lager-subsystemet er låst af programmet \"%1\" (%2).\n"
"Du skal afslutte programmet, før du kan fortsætte."

#. bsc#983003
#. penalty for not having separate /home
#: src/modules/StorageProposal.rb:4601 src/modules/StorageProposal.rb:5724
msgid ""
"Resize impossible due to inconsistent file system. Try checking file system "
"under Windows."
msgstr ""
"Ændring af størrelse er umulig pga. inkonsistent filsystem. Prøv at tjekke "
"filsystemet under Windows."

#. TRANSLATORS: combobox label
#: src/modules/StorageProposal.rb:6239
msgid "File System for Root Partition"
msgstr "Filsystem til rod-partitionen"

#. TRANSLATORS: combobox label
#: src/modules/StorageProposal.rb:6286
msgid "File System for Home Partition"
msgstr "Filsystem til home-partitionen"

#. TRANSLATORS: checkbox text
#: src/modules/StorageProposal.rb:6304
msgid "Enlarge &Swap for Suspend"
msgstr "Forstør &Swap til suspendering"

#: src/modules/StorageProposal.rb:6314
msgid "Proposal Settings"
msgstr "Indstillinger for forslag"

#. TRANSLATORS: help text
#: src/modules/StorageProposal.rb:6329
msgid ""
"<p>Choose <b>Partition-based Proposal</b> if you don't want to use LVM.\n"
"Choose <b>LVM-based Proposal</b> for plain LVM and <b>Encrypted LVM-based\n"
"Proposal</b> if you want your system to be encrypted.</p>"
msgstr ""
"<p>Vælg <b>Partitionsbaseret forslag</b> hvis du vil bruge LVM.\n"
"Vælg <b>LVM-baseret forslag</b> for almindelig LVM og <b>Krypteret LVM-"
"baseret\n"
"forslag</b> hvis du vil have dit system krypteret.</p>"

#. TRANSLATORS: help text
#: src/modules/StorageProposal.rb:6337
msgid ""
"<p>The filesystem for the root partition can be selected with the\n"
"corresponding combo box. With the filesystem BtrFS the proposal can\n"
"enable automatic snapshots with snapper. This will also increase the\n"
"size for the root partition.</p>"
msgstr ""
"<p>Filsystemet for rodpartitionen kan vælges med den\n"
"tilhørende kombinationsboks. Med filsystemet BtrFS kan forslaget\n"
"aktivere automatiske øjebliksbilleder med snapper. Det vil også øge\n"
"størrelsen på rodpartitionen.</p>"

#. TRANSLATORS: help text
#: src/modules/StorageProposal.rb:6346
msgid ""
"<p>The proposal can create a separate home partition. The filesystem for\n"
"the home partition can be selected with the corresponding combo box.</p>"
msgstr ""
"<p>Forslaget kan oprette en separat home-partition. Filsystemet til\n"
"home-partitionen kan vælges med den tilhørende kombinationsboks.</p>"

#. TRANSLATORS: help text
#: src/modules/StorageProposal.rb:6353
msgid ""
"<p>The swap partition can be made large enough to be used to suspend\n"
"the system to disk in most cases.</p>"
msgstr ""
"<p>Swap-partition kan gøres stor nok til at blive brugt til\n"
"suspending af systemet til disk, i de fleste tilfælde.</p>"

#: src/modules/StorageProposal.rb:6378
msgid "Enter your password for the proposal encryption."
msgstr "Angiv din adgangskode til den foreslåede kryptering."

#. Label: get password for user root
#. Please use newline if label is longer than 40 characters
#: src/modules/StorageProposal.rb:6385
msgid "Password:"
msgstr "Adgangskode:"

#. Label: get same password again for verification
#. Please use newline if label is longer than 40 characters
#: src/modules/StorageProposal.rb:6396
msgid "Reenter the password for verification:"
msgstr "Gentag adgangskoden til verifikation:"

#
#. Clear password fields on every round.
#: src/modules/StorageProposal.rb:6594
msgid "&Partition-based Proposal"
msgstr "&Partitionsbaseret forslag"

#: src/modules/StorageProposal.rb:6596
msgid "&LVM-based Proposal"
msgstr "&LVM-baseret forslag"

#: src/modules/StorageProposal.rb:6598
msgid "&Encrypted LVM-based Proposal"
msgstr "&Krypteret LVM-baseret forslag"

#. encoding: utf-8
#. Copyright (c) 2012 Novell, Inc.
#.
#. All Rights Reserved.
#.
#. This program is free software; you can redistribute it and/or modify it
#. under the terms of version 2 of the GNU General Public License as published
#. by the Free Software Foundation.
#.
#. This program is distributed in the hope that it will be useful, but WITHOUT
#. ANY WARRANTY; without even the implied warranty of MERCHANTABILITY or
#. FITNESS FOR A PARTICULAR PURPOSE.  See the GNU General Public License for
#. more details.
#.
#. You should have received a copy of the GNU General Public License along
#. with this program; if not, contact Novell, Inc.
#.
#. To contact Novell about this file by physical or electronic mail, you may
#. find current contact information at www.novell.com.
#. File:	StorageSettings.ycp
#. Package:	yast2-storage
#. Summary:	Expert Partitioner
#. Authors:	Arvin Schnell <aschnell@suse.de>
#: src/modules/StorageSettings.rb:179
msgid "Default Mount-by:"
msgstr "Standard montér via:"

#: src/modules/StorageSettings.rb:180
msgid "Default File System:"
msgstr "Standard filsystem:"

#: src/modules/StorageSettings.rb:181
msgid "Show Storage Devices by:"
msgstr "Vis lagerenheder ved:"

#: src/modules/StorageSettings.rb:182
msgid "Partition Alignment:"
msgstr "Partitionsjustering:"

#: src/modules/StorageSettings.rb:183
msgid "Visible Information on Storage Devices:"
msgstr "Synlig information om lagerenheder:"

#, fuzzy
#~| msgid "Custom Size"
#~ msgid "Custom"
#~ msgstr "Brugerdefineret størrelse"

#, fuzzy
#~| msgid ""
#~| "Warning:\n"
#~| "Your boot partition is smaller than %1.\n"
#~| "We recommend to increase the size of /boot.\n"
#~| "\n"
#~| "Really keep this size of boot partition?\n"
#~ msgid ""
#~ "Warning:\n"
#~ "\n"
#~ "Your root partition is very small for snapshots.\n"
#~ "We recommend to increase the size of the root partition\n"
#~ "to %1 or more or to disable snapshots.\n"
#~ "\n"
#~ "Really keep the current setup?\n"
#~ msgstr ""
#~ "Advarsel:\n"
#~ "Din boot-partition er mindre end %1.\n"
#~ "Vi anbefaler at øge størrelsen på /boot.\n"
#~ "\n"
#~ "Vil du virkelig beholde denne størrelse boot-partition?\n"

#
#, fuzzy
#~| msgid "&Create Partition Setup..."
#~ msgid "Create Partition"
#~ msgstr "&Opret partitionsopsætning..."

#, fuzzy
#~| msgid "Maximum Size (%1)"
#~ msgid "Maximum Size (TODO)"
#~ msgstr "Maksimal størrelse (%1)"

#, fuzzy
#~| msgid "Select new partition table type for %1."
#~ msgid "Select new partition table type for %s."
#~ msgstr "Vælg type af ny partitionstabel for %1."

#, fuzzy
#~| msgid "Formatting Options"
#~ msgid "Format Options"
#~ msgstr "Formateringstilvalg"

#, fuzzy
#~| msgid "MD RAID"
#~ msgid "MD RAIDs"
#~ msgstr "MD-RAID"

#, fuzzy
#~| msgid "File &System"
#~ msgid "Filesystems"
#~ msgstr "Fil&system"

#, fuzzy
#~| msgid "Device Graph"
#~ msgid "Device Graph (probed)"
#~ msgstr "Enhedsdiagram"

#, fuzzy
#~| msgid "Device Graph"
#~ msgid "Device Graph (staging)"
#~ msgstr "Enhedsdiagram"

#, fuzzy
#~| msgid "Mount Graph"
#~ msgid "Action Graph"
#~ msgstr "Monteringsdiagram"

#, fuzzy
#~| msgid "Mount Graph"
#~ msgid "Action List"
#~ msgstr "Monteringsdiagram"

#, fuzzy
#~| msgid "Name"
#~ msgid "VG Name"
#~ msgstr "Navn"

#, fuzzy
#~| msgid "Name"
#~ msgid "LV Name"
#~ msgstr "Navn"

#, fuzzy
#~| msgid "Device Name"
#~ msgid "Block Device Name"
#~ msgstr "Enhedsnavn"

#, fuzzy
#~| msgid "&Reread Partition Table"
#~ msgid "Partition Table"
#~ msgstr "&Genlæs partitionstabellen"

#~ msgid "Mount By"
#~ msgstr "Montér via"

#, fuzzy
#~| msgid "RAID Type"
#~ msgid "RAID Level"
#~ msgstr "RAID-type"

#~ msgid "Log"
#~ msgstr "Log"

#~ msgid "Contents of %1:"
#~ msgstr "Indhold af %1:"

#~ msgid "Update"
#~ msgstr "Opdatér"

#~ msgid "This view shows the content of %1."
#~ msgstr "Denne visning viser indholdet af %1."

#~ msgid "&Import Partition Setup..."
#~ msgstr "&Importér partitionsopsætning..."

#
#~ msgid "RAID T&ype"
#~ msgstr "RAID-t&ype"

#~ msgid "&Reread Partition Table"
#~ msgstr "&Genlæs partitionstabellen"

#~ msgid "Encr&ypt Volume Group"
#~ msgstr "Kr&yptér diskområdegruppe"

#, fuzzy
#~| msgid ""
#~| "<p>\n"
#~| "To create an LVM-based proposal, choose the corresponding button.</p>\n"
#~ msgid ""
#~ "<p>To create an LVM-based proposal, choose the corresponding button. The\n"
#~ "LVM-based proposal can be encrypted.</p>\n"
#~ msgstr ""
#~ "<p>\n"
#~ "For at oprette et LVM-baseret forslag, vælges den tilhørende knap.</p>\n"

#~ msgid "No unsaved changes exist."
#~ msgstr "Der er ingen ikke-gemte ændringer."

#~ msgid "Changes:"
#~ msgstr "Ændringer:"

#~ msgid " Do you really want to execute these changes?"
#~ msgstr "Vil du virkelig udføre disse ændringer?"

#~ msgid "&Apply"
#~ msgstr "&Anvend"

#~ msgid ""
#~ "Warning: With your current setup, your %1 installation\n"
#~ "will encounter problems when booting, because you have no \"boot\"\n"
#~ "partition and your \"root\" partition is an LVM logical volume.\n"
#~ "This does not work.\n"
#~ "\n"
#~ "If you do not know exactly what you are doing, use a normal\n"
#~ "partition for your files below /boot.\n"
#~ "\n"
#~ "Really use this setup?\n"
#~ msgstr ""
#~ "Advarsel: Med din nuværende opsætning får din %1-installation\n"
#~ "problemer under boot, da du ikke har nogen \"boot\"-partition,\n"
#~ "og din rodpartition er et LVM logisk diskområde.\n"
#~ "Dette fungerer ikke.\n"
#~ "\n"
#~ "\n"
#~ "Brug en normal partition til filerne under /boot, hvis du ikke ved\n"
#~ "nøjagtigt, hvad du laver.\n"
#~ "\n"
#~ "Vil du virkelig bruge denne opsætning?\n"

#~ msgid "&Edit Partition Setup..."
#~ msgstr "R&edigér partitionsopsætning..."

#~ msgid ""
#~ "<p>\n"
#~ "To import the mount points from an existing Linux\n"
#~ "system choose <b>%1</b>. You can still make modification\n"
#~ "afterwards in the expert partitioner dialog.</p>\n"
#~ msgstr ""
#~ "<p>\n"
#~ "Vælg <b>%1</b> for at importere monteringspunkter\n"
#~ "fra et eksisterende Linux-system. Du kan stadig foretage ændringer\n"
#~ "efterfølgende i dialogen \"Ekspertpartitionering\".</p>\n"

#~ msgid "Use &Btrfs as Default File System"
#~ msgstr "Brug &Btrfs som standard filsystem"

#~ msgid "Command line interface for the partitioner module is not available."
#~ msgstr ""
#~ "Kommandolinjegrænseflade til partitioneringsmodulet er ikke tilgængelig."

#~ msgid ""
#~ "You have mounted a partition with Btrfs to the\n"
#~ "mount point /. This will very likely cause problems. Use a Linux file "
#~ "system,\n"
#~ "such as ext3 or ext4, for this mount point or an extra partition for /"
#~ "boot.\n"
#~ "\n"
#~ "Really use this setup?\n"
#~ msgstr ""
#~ "Du har monteret en partition med Btfs til\n"
#~ "monteringspunktet /. Dette forårsager sandsynligvis problemer. Brug\n"
#~ "et Linux-filsystem såsom ext3 eller ext4 til dette monteringspunkt,\n"
#~ "eller en ekstra partition til /boot.\n"
#~ "\n"
#~ "Vil du virkelig bruge denne opsætning?\n"

#~ msgid "Illegal file system ID."
#~ msgstr "Ulovligt filsystem-id."

#~ msgid "Failed to remove some devices."
#~ msgstr "Kunne ikke fjerne visse enheder."

#~ msgid ""
#~ "The selected device is currently mounted on %1.\n"
#~ "It is *strongly* recommended to unmount it manually\n"
#~ "before deleting it.\n"
#~ "\n"
#~ "Click Cancel unless you know exactly what you are doing.\n"
#~ "\n"
#~ "If you proceed, YaST2 will try unmounting before deleting it.\n"
#~ msgstr ""
#~ "Den valgte enhed er aktuelt monteret på %1.\n"
#~ "Det anbefales *kraftigt* at afmontere den manuelt,\n"
#~ "før du sletter den.\n"
#~ "\n"
#~ "Tryk på \"Annullér\", hvis du ikke ved nøjagtigt, hvad du laver.\n"
#~ "\n"
#~ "Hvis du fortsætter, vil YaST2 forsøge at afmontere før den slettes.\n"

#~ msgid ""
#~ "Unmount of %1 failed.\n"
#~ "Remove the device anyway?\n"
#~ msgstr ""
#~ "Afmontering af %1 mislykkedes.\n"
#~ "Vil du fjerne enheden alligevel?\n"

#
#~ msgid "&Retry umount"
#~ msgstr "&Forsøg at afmontere igen"

#~ msgid "Enter your password for the encrypted file system"
#~ msgstr "Angiv din adgangskode til det krypterede filsystem"

#~ msgid ""
#~ "The first and the second version\n"
#~ "of the password do not match!\n"
#~ "Please try again."
#~ msgstr ""
#~ "Den første og den anden version\n"
#~ "af adgangskoden matcher ikke!\n"
#~ "Prøv igen."

#
#~ msgid "&Device name"
#~ msgstr "&Enhedsnavn"

#
#~ msgid "Volume &label"
#~ msgstr "Disk&områdemærkat"

#
#~ msgid "Fstab options:"
#~ msgstr "Fstab-tilvalg:"

#~ msgid ""
#~ "\n"
#~ "The file system is currently mounted on %1.\n"
#~ "It is not possible to resize the file system while it is mounted.\n"
#~ "\n"
#~ "Unmount the file system and retry resizing.\n"
#~ msgstr ""
#~ "\n"
#~ "Filsystemet er i øjeblikket monteret på %1.\n"
#~ "Det er ikke muligt at ændre størrelse på dette filsystem, mens det er "
#~ "monteret.\n"
#~ "\n"
#~ "Afmontér filsystemet, og forsøg at ændre størrelse igen.\n"

#~ msgid ""
#~ "<p>\n"
#~ "This mount point corresponds to a temporary filesystem like /tmp or /var/"
#~ "tmp.\n"
#~ "You may leave the crypt password empty. If you do this, the system will "
#~ "create \n"
#~ "a random password at system startup for you. This means, you will lose "
#~ "all \n"
#~ "data on these filesystems at system shutdown.\n"
#~ "</p>\n"
#~ msgstr ""
#~ "<p>\n"
#~ "Dette monteringspunkt svarer til et midlertidigt filsystem som f.eks. /"
#~ "tmp eller /var/tmp.\n"
#~ "Du kan lade krypteringsadgangskoden være tom. Hvis du gør det, opretter "
#~ "systemet \n"
#~ "en vilkårlig adgangskode for dig ved systemstart. Dette betyder, at du "
#~ "mister alle \n"
#~ "data på disse filsystemer, når systemet lukkes ned.\n"
#~ "</p>\n"

#~ msgid "No BTRFS device selected."
#~ msgstr "Ingen Btrfs-enhed valgt."

#~ msgid ""
#~ "Partition %1 cannot be resized\n"
#~ "because the filesystem seems to be inconsistent"
#~ msgstr ""
#~ "Størrelsen på partitionen %1 kan ikke ændres,\n"
#~ "da filsystemet synes at være inkonsistent"

#~ msgid "BTRFS"
#~ msgstr "BTRFS"

#~ msgid "TMPFS"
#~ msgstr "TMPFS"

#~ msgid "Visible Information On Storage Devices"
#~ msgstr "Synlig information om lagerenheder"

#~ msgid "No TMPFS device selected."
#~ msgstr "Ingen tmpfs-enhed valgt."

#~ msgid "<p>This view shows all TMPFS volumes.</p>"
#~ msgstr "<p>Denne visning viser alle tmpfs-diskområder.</p>"

#~ msgid ""
#~ "<p>This view shows detailed information about the\n"
#~ "selected TMPFS volume.</p>"
#~ msgstr ""
#~ "<p>Denne visning viser detaljeret information om det\n"
#~ "valgte tmpfs-diskområde.</p>"

#~ msgid "Used By"
#~ msgstr "Brugt af"

#~ msgid "Default Filesystem:"
#~ msgstr "Standard filsystem:"

#~ msgid "&LVM Based"
#~ msgstr "&LVM-baseret"

#~ msgid ""
#~ "<p><b>Default Mount by</b> gives the mount by\n"
#~ "method for newly created file systems.</p>"
#~ msgstr ""
#~ "<p><b>Standard montér via</b> angiver montér via-\n"
#~ "metoden for nyoprettede filsystemer.</p>"

#~ msgid "<P>To use these mount points, <BR>press <B>Yes</B>.</P>"
#~ msgstr "<P>For at bruge disse monteringspunkter, <BR>tryk på <B>Ja</B>.</P>"

#~ msgid "<P>To ignore these mount points, <BR> press <B>No</B>.</P>"
#~ msgstr ""
#~ "<P>For at ignorere disse monteringspunkter, <BR>tryk på <B>Nej</B>.</P>"

#~ msgid ""
#~ "Would you like to use these mount points\n"
#~ "for your new installation?"
#~ msgstr ""
#~ "Vil du bruge disse monteringspunkter\n"
#~ "til din nye installation?"

#~ msgid ""
#~ "A previous system with the following mount points was detected:\n"
#~ "/etc/fstab found on %1"
#~ msgstr ""
#~ "Et tidligere system blev fundet med de følgende monteringspunkter:\n"
#~ "/etc/fstab fundet på %1"

#~ msgid "Device      "
#~ msgstr "Enhed      "

#~ msgid "Mount       "
#~ msgstr "Montér       "

#~ msgid "Detecting encryption type..."
#~ msgstr "Undersøger krypteringstype..."

#~ msgid "Partition 3 \"Entire Disk\" is not changeable"
#~ msgstr "Partition 3 \"Hele disken\" kan ikke ændres"

#~ msgid ""
#~ "\n"
#~ "WARNING:\n"
#~ "\n"
#~ "You chose a swap partition but did not direct YaST2 to format it.\n"
#~ "This swap partition will probably not be usable.\n"
#~ "\n"
#~ "Change the setup?\n"
#~ msgstr ""
#~ "\n"
#~ "ADVARSEL:\n"
#~ "\n"
#~ "Du har valgt en swap-partition, uden at forlange at YaST2 formaterer "
#~ "den.\n"
#~ "Swap-partitionen vil sandsynligvis ikke kunne bruges.\n"
#~ "\n"
#~ "Vil du ændre opsætningen?\n"

#~ msgid "Graph"
#~ msgstr "Diagram"

#~ msgid ""
#~ "<p>\n"
#~ "Please wait while your hard disk is prepared for installation...\n"
#~ "<br></p>"
#~ msgstr ""
#~ "<p>\n"
#~ "Vent venligst mens din harddisk forberedes til installation...\n"
#~ "<br></p>"

#~ msgid ""
#~ "<p>\n"
#~ "Please wait while your hard disk is prepared...\n"
#~ "<br></p>"
#~ msgstr ""
#~ "<p>\n"
#~ "Vent venligst mens din harddisk forberedes...\n"
#~ "<br></p>"

#~ msgid ""
#~ "<p>\n"
#~ "Depending on the size of your hard disk and your processor speed, this "
#~ "action\n"
#~ "might take some time.  Several minutes are not unusual for really large "
#~ "disks.\n"
#~ "Often, the progress meter does not show a linear progress. Even if it "
#~ "looks\n"
#~ "slow near the end (\"95 %\"), please be patient. The formatting tool \n"
#~ "performs various checks. </p>"
#~ msgstr ""
#~ "<p>\n"
#~ "Afhængigt af størrelsen på din harddisk og processorhastigheden kan "
#~ "dette\n"
#~ "tage nogen tid. Adskillige minutter er ikke unormalt for virkeligt store "
#~ "diske.\n"
#~ "Ofte vil fremdriftsindikatoren ikke vise en lineær fremdrift, så vær "
#~ "tålmodig\n"
#~ "selv om det ser ud til at gå langsomt nær slutningen (\"95 %\"). "
#~ "Formaterings-\n"
#~ "værktøjet udfører forskellige kontroller.</p>"

#~ msgid "Preparing Your Hard Disk"
#~ msgstr "Forbereder din harddisk"

#~ msgid ""
#~ "The password may only contain the following characters:\n"
#~ " 0..9, a..z, A..Z, and any of \"@#* ,.;:._-+!$%&/|?{[()]}^\\<>\".\n"
#~ "Try again."
#~ msgstr ""
#~ "Adgangskoden må kun indeholde de følgende tegn:\n"
#~ "0..9, a..z, A..Z, og symbolerne \"@#* ,.;:._-+!$%&/|?{[()]}\\<>\".\n"
#~ "Prøv igen."

#~ msgid "2:Format"
#~ msgstr "2: Formatér"

#~ msgid "Creating summary ..."
#~ msgstr "Opretter oversigt..."

#~ msgid "<h1>Changes in Partitioning</h1>"
#~ msgstr "<h1>Ændringer af partitionering</h1>"

#, fuzzy
#~| msgid "Default Mount by"
#~ msgid "<b>Default Mount-by:</b>  "
#~ msgstr "Standard montér via"

#, fuzzy
#~| msgid "Default File System"
#~ msgid "<b>Default Filesystem:</b> "
#~ msgstr "Standard filsystem"

#, fuzzy
#~| msgid "Show Storage Devices by"
#~ msgid "<b>Show Storage Devices by:</b> "
#~ msgstr "Vis lagerenheder ved"

#, fuzzy
#~| msgid "Visible Information On Storage Devices"
#~ msgid "<b>Visible Information on Storage Devices:</b> "
#~ msgstr "Synlig information om lagerenheder"

#~ msgid "Creating %1$s"
#~ msgstr "Opretter %1$s"

#~ msgid "Create %1$s"
#~ msgstr "Opret %1$s"

#~ msgid "Removing %1$s"
#~ msgstr "Fjerner %1$s"

#~ msgid "Remove %1$s"
#~ msgstr "Fjern %1$s"

#~ msgid ""
#~ "The partitioning on disk %1$s is not readable by\n"
#~ "the partitioning tool fdasd, which is used to change the\n"
#~ "partition table.\n"
#~ "\n"
#~ "You can use the partitions on disk %1$s as they are.\n"
#~ "You can format them and assign mount points to them, but you\n"
#~ "cannot add, edit, resize, or remove partitions from that\n"
#~ "disk with this tool."
#~ msgstr ""
#~ "Partitioneringen på disken %1$s kan ikke læses af\n"
#~ "partitioneringsværktøjet 'fdasd', som bruges til at ændre\n"
#~ "partitionstabellen.\n"
#~ "\n"
#~ "Du kan bruge partitionerne på disken %1$s, som de er.\n"
#~ "Du kan formatere dem og tildele monteringspunkter til dem, men du\n"
#~ "kan ikke tilføje, redigere, ændre størrelse på eller slette partitioner "
#~ "fra denne\n"
#~ "disk med dette værktøj."

#~ msgid "Executing fdasd for disk %1$s..."
#~ msgstr "Eksekverer 'fdasd' for disken %1$s..."

#~ msgid "Executing dasdfmt for disk %1$s..."
#~ msgstr "Eksekverer 'dasdfmt' for disken %1$s..."

#~ msgid "Executing dasdfmt for disks: %1$s..."
#~ msgstr "Eksekverer 'dasdfmt' for diskene: %1$s..."

#~ msgid "Execute dasdfmt on disk %1$s"
#~ msgstr "Eksekverer 'dasdfmt' på disken %1$s"

#~ msgid ""
#~ "The partition table type on disk %1$s cannot be handled by\n"
#~ "this tool.\n"
#~ "\n"
#~ "You can use the partitions on disk %1$s as they are.\n"
#~ "You can format them and assign mount points to them, but you\n"
#~ "cannot add, edit, resize, or remove partitions from that\n"
#~ "disk with this tool."
#~ msgstr ""
#~ "Typen af partitionstabel på disken %1$s kan ikke håndteres af\n"
#~ "dette værktøj.\n"
#~ "\n"
#~ "Du kan bruge partitionerne på disken %1$s, som de er.\n"
#~ "Du kan formatere dem og tildele monteringspunkter til dem, men du\n"
#~ "kan ikke tilføje, redigere, ændre størrelse på eller slette partitioner "
#~ "fra denne\n"
#~ "disk med dette værktøj."

#~ msgid ""
#~ "The partitioning on disk %1$s is not readable by\n"
#~ "the partitioning tool parted, which is used to change the\n"
#~ "partition table.\n"
#~ "\n"
#~ "You can use the partitions on disk %1$s as they are.\n"
#~ "You can format them and assign mount points to them, but you\n"
#~ "cannot add, edit, resize, or remove partitions from that\n"
#~ "disk with this tool."
#~ msgstr ""
#~ "Partitioneringen på disken %1$s kan ikke læses af\n"
#~ "partitioneringsværktøjet 'parted', som anvendes til at ændre\n"
#~ "partitionstabellen.\n"
#~ "\n"
#~ "Du kan bruge partitionene på disken %1$s' som de er.\n"
#~ "Du kan formatere dem og tildele monteringspunkter til dem, men du\n"
#~ "kan ikke tilføje, redigere, ændre størrelse på eller slette partitioner "
#~ "fra denne\n"
#~ "disk med dette værktøj."

#~ msgid ""
#~ "Your disk %1$s contains %2$lu partitions. The maximum number\n"
#~ "of partitions that the kernel driver of the disk can handle is %3$lu.\n"
#~ "Partitions numbered above %3$lu cannot be accessed."
#~ msgstr ""
#~ "Din disk %1$s indeholder %2$lu partitioner. Det maksimale antal\n"
#~ "partitioner, diskens kernedriver kan håndtere, er %3$lu.\n"
#~ "Partitionsnumre højere end %3$lu kan ikke tilgås."

#, fuzzy
#~| msgid ""
#~| "openSUSE is switching to the new IDE drivers using the libata\n"
#~| "modules.  These do only support partitions with up to 15\n"
#~| "partitions.  You have the following options with openSUSE 10.3:\n"
#~| "  - Use the old IDE drivers: Boot again and add\n"
#~| "    'hwprobe=-modules.pata' as argument to the kernel\n"
#~| "  - Repartition your system so that maximal 15 partitions are used.\n"
#~| "    To repartition, use your existing operating system.\n"
#~| "  - Use LVM since it can provide an arbitrary and flexible\n"
#~| "    number of block devices partitions. This needs a repartition\n"
#~| "    as well."
#~ msgid ""
#~ "You have the following options:\n"
#~ "  - Repartition your system so that only the maximal allowed number\n"
#~ "    of partitions is used. To repartition, use your existing operating\n"
#~ "    system.\n"
#~ "  - Use LVM since it can provide an arbitrary and flexible\n"
#~ "    number of block devices partitions. This needs a repartition\n"
#~ "    as well."
#~ msgstr ""
#~ "openSUSE skifter til de nye IDE-drivere, som bruger 'libata'-\n"
#~ "modulerne.  Disse understøtter kun partitioner med  op til 15\n"
#~ "partitioner.  Du har følgende valgmuligheder i openSUSE 10.3:\n"
#~ "  - Brug de gamle IDE-drivere: Boot igen, og tilføj\n"
#~ "    'hwprobe=-modules.pata' som argument til kernen.\n"
#~ "  - Ompartitionér dit system, så der maksimalt anvendes 15 partitioner.\n"
#~ "    Benyt dit eksisterende styresystem til at ompartitionere.\n"
#~ "  - Brug LVM/EVMS da det kan give et vilkårligt og fleksibelt\n"
#~ "    antal blokenhedspartitioner. Dette kræver ligeledes en\n"
#~ "    ompartitionering."

#~ msgid "Setting disk label of disk %1$s to %2$s"
#~ msgstr "Sætter diskmærkat for disken %1$s til %2$s"

#~ msgid "Set disk label of disk %1$s to %2$s"
#~ msgstr "Sæt diskmærkat for disken %1$s til %2$s"

#~ msgid "Deleting device mapper volume %1$s"
#~ msgstr "Sletter 'device mapper'-diskområdet %1$s"

#~ msgid "Delete device mapper volume %1$s (%2$s)"
#~ msgstr "Slet 'device mapper'-diskområde %1$s (%2$s)"

#~ msgid "Formatting device mapper volume %1$s (%2$s) with %3$s "
#~ msgstr "Formaterer 'device mapper'-diskområde %1$s (%2$s) med %3$s "

#~ msgid "Format device mapper volume %1$s (%2$s) for %4$s with %3$s"
#~ msgstr "Formatér 'device mapper'-diskområde %1$s (%2$s) for %4$s med %3$s"

#~ msgid "Format encrypted device mapper volume %1$s (%2$s) for %4$s with %3$s"
#~ msgstr ""
#~ "Formatér krypteret 'device mapper'-diskområde %1$s (%2$s) for %4$s med "
#~ "%3$s"

#~ msgid "Format device mapper volume %1$s (%2$s) with %3$s"
#~ msgstr "Formatér 'device mapper'-diskområde %1$s (%2$s) med %3$s"

#~ msgid "Setting type of partition %1$s to %2$X"
#~ msgstr "Sætter type for partitionen %1$s til %2$X"

#~ msgid "Set type of partition %1$s to %2$X"
#~ msgstr "Sæt type for partitionen %1$s til %2$X"

#~ msgid "Setting disk label of %1$s to %2$s"
#~ msgstr "Sætter diskmærkat for %1$s til %2$s"

#~ msgid "Set disk label of %1$s to %2$s"
#~ msgstr "Sæt diskmærket for %1$s til %2$s"

#~ msgid "Deleting multipath partition %1$s"
#~ msgstr "Sletter multipath-partitionen %1$s"

#~ msgid "Delete multipath partition %1$s (%2$s)"
#~ msgstr "Slet multipath-partitionen %1$s (%2$s)"

#~ msgid "Creating multipath partition %1$s"
#~ msgstr "Opretter multipath-partitionen %1$s"

#~ msgid "Create swap multipath partition %1$s (%2$s)"
#~ msgstr "Opret swap multipath-partitionen %1$s (%2$s)"

#~ msgid "Create multipath partition %1$s (%2$s) for %4$s with %3$s"
#~ msgstr "Opret multipath-partitionen %1$s (%2$s) for %4$s med %3$s"

#~ msgid "Create encrypted multipath partition %1$s (%2$s) for %4$s with %3$s"
#~ msgstr ""
#~ "Opret den krypterede multipath-partition %1$s (%2$s) for %4$s med %3$s"

#~ msgid "Create extended multipath partition %1$s (%2$s)"
#~ msgstr "Opret den udvidede multipath-partition %1$s (%2$s)"

#~ msgid "Create multipath partition %1$s (%2$s)"
#~ msgstr "Opret multipath-partitionen %1$s (%2$s)"

#~ msgid "Formatting multipath partition %1$s (%2$s) with %3$s"
#~ msgstr "Formaterer multipath-partitionen %1$s (%2$s) med %3$s"

#~ msgid "Format multipath partition %1$s (%2$s) for swap"
#~ msgstr "Formatér multipath-partitionen %1$s (%2$s) til swap"

#~ msgid "Format multipath partition %1$s (%2$s) for %4$s with %3$s"
#~ msgstr "Formatér multipath-partitionen %1$s (%2$s) for %4$s med %3$s"

#~ msgid "Format encrypted multipath partition %1$s (%2$s) for %4$s with %3$s"
#~ msgstr ""
#~ "Formatér den krypterede multipath-partition %1$s (%2$s) for %4$s med %3$s"

#~ msgid "Format multipath partition %1$s (%2$s) with %3$s"
#~ msgstr "Formatér multipath-partitionen %1$s (%2$s) med %3$s"

#~ msgid "Shrinking multipath partition %1$s to %2$s"
#~ msgstr "Formindsker multipath-partitionen %1$s til %2$s"

#~ msgid "Extending multipath partition %1$s to %2$s"
#~ msgstr "Udvider multipath-partitionen %1$s til %2$s"

#~ msgid "(progress bar might not move)"
#~ msgstr "(fremgangslinjen vil måske ikke bevæge sig)"

#~ msgid "Shrink multipath partition %1$s to %2$s"
#~ msgstr "Formindsk multipath-partitionen %1$s til %2$s"

#~ msgid "Extend multipath partition %1$s to %2$s"
#~ msgstr "Udvid multipath-partitionen %1$s til %2$s"

#~ msgid "Setting type of multipath partition %1$s to %2$X"
#~ msgstr "Sætter type for multipath-partitionen %1$s til %2$X"

#~ msgid "Set type of multipath partition %1$s to %2$X"
#~ msgstr "Sæt type for multipath-partitionen %1$s til %2$X"

#~ msgid "Setting disk label of multipath disk %1$s to %2$s"
#~ msgstr "Sætter diskmærkat for multipath-disken %1$s til %2$s"

#~ msgid "Set disk label of multipath disk %1$s to %2$s"
#~ msgstr "Sæt diskmærkat for multipath-disken %1$s til %2$s"

#~ msgid "Deleting raid partition %1$s"
#~ msgstr "Sletter RAID-partition %1$s"

#~ msgid "Delete raid partition %1$s (%2$s)"
#~ msgstr "Slet RAID-partition %1$s (%2$s)"

#~ msgid "Creating raid partition %1$s"
#~ msgstr "Opretter RAID-partition %1$s"

#~ msgid "Create swap raid partition %1$s (%2$s)"
#~ msgstr "Opret swap RAID-partition %1$s (%2$s)"

#~ msgid "Create raid partition %1$s (%2$s) for %4$s with %3$s"
#~ msgstr "Opret RAID-partition %1$s (%2$s) for %4$s med %3$s"

#~ msgid "Create encrypted raid partition %1$s (%2$s) for %4$s with %3$s"
#~ msgstr "Opret krypteret RAID-partition %1$s (%2$s) for %4$s med %3$s"

#~ msgid "Create extended raid partition %1$s (%2$s)"
#~ msgstr "Opret udvidet RAID-partition %1$s (%2$s)"

#~ msgid "Create raid partition %1$s (%2$s)"
#~ msgstr "Opret RAID-partition %1$s (%2$s)"

#~ msgid "Formatting raid partition %1$s (%2$s) with %3$s"
#~ msgstr "Formaterer RAID-partition %1$s (%2$s) med %3$s"

#~ msgid "Format raid partition %1$s (%2$s) for swap"
#~ msgstr "Formatér RAID-partition %1$s (%2$s) til swap"

#~ msgid "Format raid partition %1$s (%2$s) for %4$s with %3$s"
#~ msgstr "Formatér RAID-partition %1$s (%2$s) for %4$s med %3$s"

#~ msgid "Format encrypted raid partition %1$s (%2$s) for %4$s with %3$s"
#~ msgstr "Formatér krypteret RAID-partition %1$s (%2$s) for %4$s med %3$s"

#~ msgid "Format raid partition %1$s (%2$s) with %3$s"
#~ msgstr "Formatér RAID-partition %1$s (%2$s) med %3$s"

#~ msgid "Shrinking raid partition %1$s to %2$s"
#~ msgstr "Formindsker RAID-partition %1$s til %2$s"

#~ msgid "Extending raid partition %1$s to %2$s"
#~ msgstr "Udvider RAID partition %1$s til %2$s"

#~ msgid "Shrink raid partition %1$s to %2$s"
#~ msgstr "Formindsk RAID-partition %1$s til %2$s"

#~ msgid "Extend raid partition %1$s to %2$s"
#~ msgstr "Udvid RAID-partition %1$s til %2$s"

#~ msgid "Setting type of raid partition %1$s to %2$X"
#~ msgstr "Sætter typen af RAID-partition for %1$s til %2$X"

#~ msgid "Set type of raid partition %1$s to %2$X"
#~ msgstr "Sæt typen af RAID-partition for %1$s til %2$X"

#~ msgid "Removing raid %1$s"
#~ msgstr "Fjerner RAID %1$s"

#~ msgid "Remove raid %1$s"
#~ msgstr "Fjern RAID %1$s"

#~ msgid "Setting disk label of raid %1$s to %2$s"
#~ msgstr "Sætter diskmærkat for RAID %1$s til %2$s"

#~ msgid "Set disk label of raid %1$s to %2$s"
#~ msgstr "Sæt diskmærkat for på RAID %1$s til %2$s"

#~ msgid "Adding entry for mount point %1$s to %2$s"
#~ msgstr "Tilføjer indgang for monteringspunkt %1$s til %2$s"

#~ msgid "Add entry for mount point %1$s to %2$s"
#~ msgstr "Tilføj indgang for monteringspunkt %1$s til %2$s"

#~ msgid "Updating entry for mount point %1$s in %2$s"
#~ msgstr "Opdaterer indgang for monteringspunkt %1$s i %2$s"

#~ msgid "Update entry for mount point %1$s in %2$s"
#~ msgstr "Opdatér indgang for monteringspunkt %1$s i %2$s"

#~ msgid "Removing entry for mount point %1$s from %2$s"
#~ msgstr "Fjerner indgang for monteringspunkt %1$s fra %2$s"

#~ msgid "Remove entry for mount point %1$s from %2$s"
#~ msgstr "Fjern indgang for monteringspunkt %1$s fra %2$s"

#, fuzzy
#~| msgid "BIOS ID"
#~ msgid "BIOS RAID"
#~ msgstr "BIOS ID"

#~ msgid "B"
#~ msgstr "B"

#~ msgid "kB"
#~ msgstr "kB"

#~ msgid "k"
#~ msgstr "k"

#, fuzzy
#~| msgid "MB"
#~ msgid "MiB"
#~ msgstr "MB"

#~ msgid "M"
#~ msgstr "M"

#~ msgid "GB"
#~ msgstr "GB"

#, fuzzy
#~| msgid "GB"
#~ msgid "GiB"
#~ msgstr "GB"

#~ msgid "G"
#~ msgstr "G"

#~ msgid "TB"
#~ msgstr "TB"

#, fuzzy
#~| msgid "TB"
#~ msgid "TiB"
#~ msgstr "TB"

#~ msgid "T"
#~ msgstr "T"

#~ msgid "PB"
#~ msgstr "PB"

#, fuzzy
#~| msgid "PB"
#~ msgid "PiB"
#~ msgstr "PB"

#~ msgid "P"
#~ msgstr "P"

#~ msgid "Deleting file-based device %1$s"
#~ msgstr "Sletter filbaseret enhed %1$s"

#~ msgid "Delete file-based device %1$s (%2$s)"
#~ msgstr "Slet filbaseret enhed %1$s (%2$s)"

#~ msgid "Creating file-based device %1$s of file %2$s"
#~ msgstr "Opretter filbaseret enhed %1$s fra filen %2$s"

#~ msgid "Create file-based device %1$s of file %2$s (%3$s) as %5$s with %4$s"
#~ msgstr "Opret filbaseret enhed %1$s fra filen %2$s (%3$s) som %5$s med %4$s"

#~ msgid ""
#~ "Create encrypted file-based device %1$s of file %2$s (%3$s) as %5$s with "
#~ "%4$s"
#~ msgstr ""
#~ "Opret krypteret filbaseret enhed %1$s fra filen %2$s (%3$s) som %5$s med "
#~ "%4$s"

#~ msgid "Create file-based device %1$s of file %2$s (%3$s)"
#~ msgstr "Opret filbaseret enhed %1$s fra filen %2$s (%3$s)"

#~ msgid "Formatting file-based device %1$s of %2$s (%3$s) with %4$s "
#~ msgstr "Formaterer filbaseret enhed %1$s fra %2$s (%3$s) med %4$s "

#~ msgid "Format file-based device %1$s of %2$s (%3$s) as %5$s with %4$s"
#~ msgstr "Formatér filbaseret enhed %1$s fra %2$s (%3$s) som %5$s med %4$s"

#~ msgid ""
#~ "Format encrypted file-based device %1$s of %2$s (%3$s) as %5$s with %4$s"
#~ msgstr ""
#~ "Formatér krypteret filbaseret enhed %1$s fra %2$s (%3$s) som %5$s med%4$s"

#~ msgid "Format file-based device %1$s of %2$s (%3$s) with %4$s"
#~ msgstr "Formatér filbaseret enhed %1$s fra %2$s (%3$s) med %4$s"

#~ msgid "Deleting logical volume %1$s"
#~ msgstr "Sletter logisk diskområde %1$s"

#~ msgid "Delete logical volume %1$s (%2$s)"
#~ msgstr "Slet logisk diskområde %1$s (%2$s)"

#~ msgid "Creating logical volume %1$s"
#~ msgstr "Opretter logisk diskområde %1$s"

#~ msgid "Create swap logical volume %1$s (%2$s)"
#~ msgstr "Opret logisk swap-diskområde %1$s (%2$s)"

#~ msgid "Create logical volume %1$s (%2$s) for %4$s with %3$s"
#~ msgstr "Opret logisk diskområde %1$s (%2$s) for %4$s med %3$s"

#~ msgid "Create encrypted logical volume %1$s (%2$s) for %4$s with %3$s"
#~ msgstr "Opret krypteret logisk diskområde %1$s (%2$s) for %4$s med %3$s"

#~ msgid "Create logical volume %1$s (%2$s)"
#~ msgstr "Opret logisk diskområde %1$s (%2$s)"

#~ msgid "Formatting logical volume %1$s (%2$s) with %3$s"
#~ msgstr "Formaterer logisk diskområde %1$s (%2$s) med %3$s"

#~ msgid "Format logical volume %1$s (%2$s) for swap"
#~ msgstr "Formatér logisk diskområde %1$s (%2$s) til swap"

#~ msgid "Format logical volume %1$s (%2$s) for %4$s with %3$s"
#~ msgstr "Formatér logisk diskområde %1$s (%2$s) for %4$s med %3$s"

#~ msgid "Format encrypted logical volume %1$s (%2$s) for %4$s with %3$s"
#~ msgstr "Formatér krypteret logisk diskområde %1$s (%2$s) for %4$s med %3$s"

#~ msgid "Format logical volume %1$s (%2$s) with %3$s"
#~ msgstr "Formatér logisk diskområde %1$s (%2$s) med %3$s"

#~ msgid "Shrinking logical volume %1$s to %2$s"
#~ msgstr "Formindsker logisk diskområde %1$s til %2$s"

#~ msgid "Extending logical volume %1$s to %2$s"
#~ msgstr "Udvider logisk diskområde %1$s til %2$s"

#~ msgid "Shrink logical volume %1$s to %2$s"
#~ msgstr "Formindsk logisk diskområde %1$s til %2$s"

#~ msgid "Extend logical volume %1$s to %2$s"
#~ msgstr "Udvid logisk diskområde %1$s til %2$s"

#~ msgid "Removing volume group %1$s"
#~ msgstr "Fjerner diskområdegruppen %1$s"

#~ msgid "Remove volume group %1$s"
#~ msgstr "Fjern diskområdegruppe %1$s"

#~ msgid "Creating volume group %1$s from %2$s"
#~ msgstr "Opretter diskområdegruppe %1$s fra %2$s"

#~ msgid "Create volume group %1$s from %2$s"
#~ msgstr "Opret diskområdegruppe %1$s fra %2$s"

#~ msgid "Extending volume group %1$s with %2$s"
#~ msgstr "Udvider diskområdegruppe %1$s med %2$s"

#~ msgid "Extend volume group %1$s with %2$s"
#~ msgstr "Udvid diskområdegruppe %1$s med %2$s"

#~ msgid "Reducing volume group %1$s by %2$s"
#~ msgstr "Reducerer diskområdegruppe %1$s med %2$s"

#~ msgid "Reduce volume group %1$s by %2$s"
#~ msgstr "Reducér diskområdegruppe %1$s med %2$s"

#~ msgid "Deleting software RAID %1$s"
#~ msgstr "Sletter software-RAID %1$s"

#~ msgid "Delete software RAID %1$s (%2$s)"
#~ msgstr "Slet software-RAID %1$s (%2$s)"

#, fuzzy
#~| msgid "Creating software RAID %1$s"
#~ msgid "Creating software RAID %1$s from %2$s"
#~ msgstr "Opretter software-RAID %1$s"

#, fuzzy
#~| msgid "Create software RAID %1$s (%2$s) for %4$s with %3$s"
#~ msgid "Create software RAID %1$s (%2$s) from %5$s for %4$s with %3$s"
#~ msgstr "Opret software-RAID %1$s (%2$s) for %4$s med %3$s"

#, fuzzy
#~| msgid "Create encrypted software RAID %1$s (%2$s) for %4$s with %3$s"
#~ msgid ""
#~ "Create encrypted software RAID %1$s (%2$s) from %5$s for %4$s with %3$s"
#~ msgstr "Opret krypteret software-RAID %1$s (%2$s) for %4$s med %3$s"

#, fuzzy
#~| msgid "Create software RAID %1$s (%2$s)"
#~ msgid "Create software RAID %1$s (%2$s) from %3$s"
#~ msgstr "Opret software-RAID %1$s (%2$s)"

#~ msgid "Formatting software RAID %1$s (%2$s) with %3$s "
#~ msgstr "Formaterer software-RAID %1$s (%2$s) med %3$s "

#~ msgid "Format software RAID %1$s (%2$s) for %4$s with %3$s"
#~ msgstr "Formatér software-RAID %1$s (%2$s) for %4$s med %3$s"

#~ msgid "Format encrypted software RAID %1$s (%2$s) for %4$s with %3$s"
#~ msgstr "Formatér krypteret software-RAID %1$s (%2$s) for %4$s med %3$s"

#~ msgid "Format software RAID %1$s (%2$s) with %3$s"
#~ msgstr "Formatér software-RAID %1$s (%2$s) med %3$s"

#~ msgid "Removing nfs volume %1$s"
#~ msgstr "Fjerner NFS-diskområde %1$s"

#~ msgid "Remove nfs volume %1$s"
#~ msgstr "Fjern NFS-diskområde %1$s"

#~ msgid "Deleting partition %1$s"
#~ msgstr "Sletter partition %1$s"

#~ msgid "Delete Windows partition %1$s (%2$s)"
#~ msgstr "Slet Windows-partition %1$s (%2$s)"

#~ msgid "Creating partition %1$s"
#~ msgstr "Opretter partition %1$s"

#~ msgid "Create extended partition %1$s (%2$s)"
#~ msgstr "Opret udvidet partition %1$s (%2$s)"

#~ msgid "Create swap partition %1$s (%2$s)"
#~ msgstr "Opret swap-partition %1$s (%2$s)"

#~ msgid "Create root partition %1$s (%2$s) with %3$s"
#~ msgstr "Opret rodpartition %1$s (%2$s) med %3$s"

#~ msgid "Create boot partition %1$s (%2$s) with %3$s"
#~ msgstr "Opret boot-partition %1$s (%2$s) med %3$s"

#~ msgid "Create partition %1$s (%2$s) for %4$s with %3$s"
#~ msgstr "Opret partition %1$s (%2$s) for %4$s med %3$s"

#~ msgid "Create encrypted partition %1$s (%2$s) for %4$s with %3$s"
#~ msgstr "Opret krypteret partition %1$s (%2$s) for %4$s med %3$s"

#~ msgid "Create partition %1$s (%2$s) with id=%3$X"
#~ msgstr "Opret partition %1$s (%2$s) med id=%3$X"

#~ msgid "Create partition %1$s (%2$s)"
#~ msgstr "Opret partition %1$s (%2$s)"

#~ msgid "Formatting partition %1$s (%2$s) with %3$s "
#~ msgstr "Formaterer partition %1$s (%2$s) med %3$s "

#~ msgid "Format partition %1$s (%2$s) for %4$s with %3$s"
#~ msgstr "Formatér partition %1$s (%2$s) for %4$s med %3$s"

#~ msgid "Format encrypted partition %1$s (%2$s) for %4$s with %3$s"
#~ msgstr "Formatér krypteret partition %1$s (%2$s) for %4$s med %3$s"

#~ msgid "Format partition %1$s (%2$s) with %3$s"
#~ msgstr "Formatér partition %1$s (%2$s) med %3$s"

#~ msgid "Shrinking partition %1$s to %2$s"
#~ msgstr "Formindsker partition %1$s til %2$s"

#~ msgid "Extending partition %1$s to %2$s"
#~ msgstr "Udvider partition %1$s til %2$s"

#~ msgid "Shrink Windows partition %1$s to %2$s"
#~ msgstr "Formindsk Windows-partition %1$s til %2$s"

#~ msgid "Extend Windows partition %1$s to %2$s"
#~ msgstr "Udvid Windows-partition %1$s til %2$s"

#~ msgid "Shrink partition %1$s to %2$s"
#~ msgstr "Formindsk partition %1$s til %2$s"

#~ msgid "Extend partition %1$s to %2$s"
#~ msgstr "Udvid partition %1$s til %2$s"

#~ msgid "Formatting device %1$s (%2$s) with %3$s "
#~ msgstr "Formaterer enhed %1$s (%2$s) med %3$s "

#~ msgid "Format device %1$s (%2$s) for %4$s with %3$s"
#~ msgstr "Formatér enhed %1$s (%2$s) for %4$s med %3$s"

#~ msgid "Format encrypted device %1$s (%2$s) for %4$s with %3$s"
#~ msgstr "Formatér krypteret enhed %1$s (%2$s) for %4$s med %3$s"

#~ msgid "Format device %1$s (%2$s) with %3$s"
#~ msgstr "Formatér enhed %1$s (%2$s) med %3$s"

#~ msgid "Mounting %1$s to %2$s"
#~ msgstr "Monterer %1$s til %2$s"

#~ msgid "Unmounting %1$s"
#~ msgstr "Afmonterer %1$s"

#~ msgid "Change mount point of %1$s to %2$s"
#~ msgstr "Ændr monteringpunkt for %1$s til %2$s"

#~ msgid "Set mount point of %1$s to %2$s"
#~ msgstr "Sæt monteringspunkt for%1$s til %2$s"

#~ msgid "Use %1$s as %2$s"
#~ msgstr "Brug %1$s til %2$s"

#~ msgid "Remove %1$s from %2$s"
#~ msgstr "Fjern %1$s fra %2$s"

#~ msgid "Setting up encrypted loop device on %1$s"
#~ msgstr "Sætter krypteret løkkeenhed op på %1$s"

#~ msgid "Set up encrypted loop device on %1$s"
#~ msgstr "Sæt krypteret løkkeenhed op på %1$s"

#~ msgid "Setting up encrypted dm device on %1$s"
#~ msgstr "Sætter krypteret 'dm'-enhed op på %1$s"

#~ msgid "Set up encrypted dm device on %1$s"
#~ msgstr "Sæt krypteret 'dm'-enhed op på %1$s"

#~ msgid "Clearing label on %1$s"
#~ msgstr "Rydder mærkat på %1$s"

#~ msgid "Setting label on %1$s to %2$s"
#~ msgstr "Sætter mærkat på %1$s til %2$s"

#~ msgid "Clear label on %1$s"
#~ msgstr "Ryd mærkat på %1$s"

#~ msgid "Set label on %1$s to %2$s"
#~ msgstr "Sæt mærkat på %1$s til %2$s"

#~ msgid "Shrinking %1$s to %2$s"
#~ msgstr "Formindsker %1$s til %2$s"

#~ msgid "Extending %1$s to %2$s"
#~ msgstr "Udvider %1$s til %2$s"

#~ msgid "Shrink %1$s to %2$s"
#~ msgstr "Formindsk %1$s til %2$s"

#~ msgid "Extend %1$s to %2$s"
#~ msgstr "Udvid %1$s til %2$s"

#~ msgid "Smart..."
#~ msgstr "Smart..."

#~ msgid "HD Parm..."
#~ msgstr "HD Parm..."

#~ msgid "Add Volume Group..."
#~ msgstr "Tilføj diskområdegruppe..."

#~ msgid ""
#~ "Linux\n"
#~ "Size\n"
#~ "%1 "
#~ msgstr ""
#~ "Linux-\n"
#~ "størrelse\n"
#~ "%1 "

#~ msgid ""
#~ "Space\n"
#~ "Used\n"
#~ "%1 "
#~ msgstr ""
#~ "Plads\n"
#~ "brugt\n"
#~ "%1 "

#~ msgid ""
#~ "Swap\n"
#~ "Space\n"
#~ "%1 "
#~ msgstr ""
#~ "Swap-\n"
#~ "plads\n"
#~ "%1 "

#~ msgid ""
#~ "Space\n"
#~ "Free\n"
#~ "%1 "
#~ msgstr ""
#~ "Ledig\n"
#~ "plads\n"
#~ "%1 "

#~ msgid ""
#~ "Unused\n"
#~ "Disk\n"
#~ "%1 "
#~ msgstr ""
#~ "Ubrugt\n"
#~ "disk\n"
#~ "%1 "

#~ msgid "Linux Size (%1)"
#~ msgstr "Linux-størrelse (%1)"

#~ msgid "Unused Disk (%1)"
#~ msgstr "Ubrugt disk (%1)"

#~ msgid "Swap Space (%1) "
#~ msgstr "Swap-plads (%1) "

#~ msgid "Space Free (%1)"
#~ msgstr "Ledig plads (%1)"

#~ msgid ""
#~ "Your NTFS file system has %1 %3 free space available. Due to limitations "
#~ "in\n"
#~ "the NTFS resizer, the file system can only be shrunk by up to %2 %3.\n"
#~ "To be able to shrink the file system more, boot your Windows\n"
#~ "system and run a disk defragmentation program under Windows to move\n"
#~ "the used blocks of the file system towards the start of the partition.\n"
#~ msgstr ""
#~ "NTFS-filsystemet har %1 %3 ledig plads tilgængelig. På grund af "
#~ "begrænsninger i\n"
#~ "programmet kan NTFS-filsystemet kun formindskes med indtil %2 %3.\n"
#~ "For at formindske filsystemet yderligere skal du starte Windows,\n"
#~ "og køre defragmenteringsprogrammet i Windows for at flytte\n"
#~ "brugte blokke i filsystemet til begyndelsen af partitionen.\n"

#
#~ msgid "Windows"
#~ msgstr "Windows"

#~ msgid ""
#~ "<p>\n"
#~ "Choose the new size for your %1 partition.\n"
#~ "</p>"
#~ msgstr ""
#~ "<p>\n"
#~ "Vælg den nye størrelse for partitionen %1.\n"
#~ "</p>"

#~ msgid ""
#~ "\n"
#~ "<p>\n"
#~ "The actual resizing is performed only after you confirm all your\n"
#~ "settings in the last installation dialog. Until then, your %1\n"
#~ "partition will remain untouched.\n"
#~ "</p>"
#~ msgstr ""
#~ "\n"
#~ "<p>\n"
#~ "Selve ændringen af størrelsen udføres først, når du bekræfter\n"
#~ "alle indstillingerne i den sidste installationsdialog. Indtil da\n"
#~ "forbliver partitionen %1 uberørt.\n"
#~ "</p>"

#~ msgid ""
#~ "\n"
#~ "<p>\n"
#~ "If you decide not to resize your partition, press\n"
#~ "<b>Do Not Resize</b>. This resets the values to the original\n"
#~ "size of the partition.\n"
#~ "</p>\n"
#~ msgstr ""
#~ "\n"
#~ "<p>\n"
#~ "Hvis du ikke vil ændre størrelse på partitionen, tryk på\n"
#~ "<b>Ændr ikke størrelse</b>. Dette sætter værdierne til den oprindelige\n"
#~ "størrelse på partitionen.\n"
#~ "</p>\n"

#
#~ msgid ""
#~ "\n"
#~ "<p>\n"
#~ "The upper bar graph displays the current situation.\n"
#~ "The lower bar graph displays the situation after the installation (after\n"
#~ "the partition resize).\n"
#~ "</p>"
#~ msgstr ""
#~ "\n"
#~ "<p>\n"
#~ "Det øvre linjediagram viser den nuværende situation.\n"
#~ "Det nedre liniediagram viser situationen efter installationen (efter\n"
#~ "partitionen har ændret størrelse).\n"
#~ "</p>"

#~ msgid "&Do Not Resize"
#~ msgstr "Æn&dr ikke størrelse"

#~ msgid ""
#~ "\n"
#~ "<p>Enter a value for the size to which to shrink the %1 partition.\n"
#~ "</p>"
#~ msgstr ""
#~ "\n"
#~ "<p>Angiv en værdi for størrelsen, til hvilken partitionen %1 skal "
#~ "formindskes.\n"
#~ "</p>"

#
#~ msgid "Used"
#~ msgstr "Brugt"

#~ msgid ""
#~ "\n"
#~ "<p>\n"
#~ "<b>%1<b> is the size of the used part of your %2 partition.\n"
#~ "</p>"
#~ msgstr ""
#~ "\n"
#~ "<p>\n"
#~ "<b>%1</b> er størrelsen på den brugte del af partitionen %2.\n"
#~ "</p>"

#
#~ msgid ""
#~ "\n"
#~ "<p><b>Free</b> indicates the current free space (before shrinking)\n"
#~ "of the partition.\n"
#~ "</p>"
#~ msgstr ""
#~ "\n"
#~ "<p><b>Ledig</b> indikerer den nuværende ledige plads (før formindskning)\n"
#~ "på partitionen.\n"
#~ "</p>"

#
#~ msgid "New Size"
#~ msgstr "Ny størrelse"

#~ msgid "No extended partition exists."
#~ msgstr "Ingen udvidet partition findes."

#~ msgid "There are already four primary and extended partitions."
#~ msgstr "Der findes allerede fire primære og udvidede partitioner."

#~ msgid "Too many logical drives already exist."
#~ msgstr "Der findes allerede for mange logiske diskområde."

#~ msgid "No space remains."
#~ msgstr "Ingen plads tilbage."

#~ msgid "An extended partition already exists."
#~ msgstr "En udvidet partition findes allerede."

#~ msgid "A primary partition can be created.\n"
#~ msgstr "En primær partition kan oprettes.\n"

#~ msgid "A primary partition cannot be created."
#~ msgstr "En primær partition kan ikke oprettes."

#~ msgid "A logical partition can be created.\n"
#~ msgstr "En logisk partition kan oprettes.\n"

#~ msgid "A logical partition cannot be created."
#~ msgstr "En logisk partition kan ikke oprettes."

#~ msgid "An extended partition can be created.\n"
#~ msgstr "En udvidet partition kan oprettes.\n"

#~ msgid "An extended partition cannot be created."
#~ msgstr "En udvidet partition kan ikke oprettes."

#~ msgid "&Load Module"
#~ msgstr "&Indlæs modul"

#~ msgid ""
#~ "Here, enter the parameters with which to load\n"
#~ "the dasd module, such as dasd=FD00-FD0F,FD40.\n"
#~ "Press \"%1\" to load the \n"
#~ "module.\n"
#~ "If the table shows the correct DASDs available,\n"
#~ "press \"%2\".\n"
#~ msgstr ""
#~ "Her kan du angive parametre for indlæsning af\n"
#~ "modulet 'dasd', for eksempel dasd=FD00-FD0F,FD40.\n"
#~ "Tryk på \"%1\" for at indlæse \n"
#~ "modulet.\n"
#~ "Hvis tabellen viser de tilgængelige DASD-diske,\n"
#~ "tryk på \"%2\".\n"

#~ msgid "DASD Module Parameter Setting"
#~ msgstr "Parameterindstilling for DASD-modulet"

#~ msgid "&DASD Parameter"
#~ msgstr "&DASD-parameter"

#~ msgid "DASD Address"
#~ msgstr "DASD-adresse"

#~ msgid "Status"
#~ msgstr "Status"

#~ msgid ""
#~ "Error loading module dasd with \n"
#~ "parameter: %1"
#~ msgstr ""
#~ "Fejl under indlæsning af dasd-modulet med \n"
#~ "parameter: %1"

#~ msgid ""
#~ "There are no DASD devices active.\n"
#~ "It is not possible to install without\n"
#~ "active DASD devices."
#~ msgstr ""
#~ "Der findes ingen aktive DASD-enheder.\n"
#~ "Installation er ikke muligt uden\n"
#~ "aktive DASD-enheder."

#~ msgid "<p>Enter the size and stripe number of the new logical volume.</p>"
#~ msgstr ""
#~ "<p>Angiv størrelse og stribenummer for det ny logiske diskområde.</p>"

#~ msgid ""
#~ "With the current partitioning, your %2 installation\n"
#~ "cannot be booted directly, because your /boot partition \n"
#~ "is above cylinder %1.\n"
#~ msgstr ""
#~ "Med denne partitionering kan din %2-installation\n"
#~ "ikke bootes direkte, da din /boot-partition \n"
#~ "ligger efter cylinder %1.\n"

#~ msgid ""
#~ "There is free space on the selected disk.\n"
#~ "Use this for %1?\n"
#~ msgstr ""
#~ "Der er ledig plads på den valgte disk.\n"
#~ "Brug dette til %1?\n"

#~ msgid "Preparing Hard Disk -- Step 2"
#~ msgstr "Klargør harddisk -- trin 2"

#~ msgid ""
#~ "The disk label type on your system disk is GPT.\n"
#~ "Linux can handle a GPT partition table fine, but most BIOS\n"
#~ "versions cannot handle this disk label. To remove the GPT\n"
#~ "disk label from a disk, use the menu entry\n"
#~ "\"%1\" of the \"%2\" button.\n"
#~ "\n"
#~ "Change your partitioning?\n"
#~ msgstr ""
#~ "Diskmærkattypen på din systemdisk er GPT.\n"
#~ "Linux kan nemt håndtere en GPT-partitionstabel, men de fleste\n"
#~ "BIOS-versioner kan ikke håndtere diskmærkatet. For at slette\n"
#~ "GPT-diskmærkatet fra en disk bruges menupunktet\n"
#~ "\"%1\" under knappen\"%2\".\n"
#~ "\n"
#~ "Vil du ændre din partitionering?\n"

#~ msgid "Expert.."
#~ msgstr "Avanceret..."

#~ msgid ""
#~ "Warning:\n"
#~ "With the current setup, your %1\n"
#~ "installation might not be directly bootable.\n"
#~ "Some PROM versions have problems with a boot\n"
#~ "partition with an end cylinder above 1 GB.\n"
#~ "\n"
#~ "Change this?\n"
#~ msgstr ""
#~ "Advarsel:\n"
#~ "Med den nuværende opsætning kan din %1\n"
#~ "installation måske ikke boote direkte.\n"
#~ "Nogle PROM-versioner har problemer med en\n"
#~ "boot-partition med en slutcylinder efter 1 GB.\n"
#~ "\n"
#~ "Vil du ændre dette?\n"

#~ msgid ""
#~ "Warning: With your current setup, your %1\n"
#~ "installation might not be directly bootable, because\n"
#~ "some PROM versions have problems with a boot partition\n"
#~ "ending above the 1 GB boundary.\n"
#~ "\n"
#~ "Change this?\n"
#~ msgstr ""
#~ "Advarsel: Med din nuværende opsætning kan din %1\n"
#~ "installation måske ikke boote direkte, da nogle\n"
#~ "PROM-versioner har problemer med boot-partitioner,\n"
#~ "som slutter efter 1 GB-grænsen.\n"
#~ "\n"
#~ "Vil du ændre dette?\n"

#~ msgid "Change this?"
#~ msgstr "Vil du ændre dette?"

#~ msgid ""
#~ "\n"
#~ "Your swap partition is the first partition of %1.\n"
#~ "It is strongly recommended to change this, because\n"
#~ "the disk label will be deleted.\n"
#~ msgstr ""
#~ "\n"
#~ "Din swap-partition er første partition på %1.\n"
#~ "Det anbefales at ændre dette, da diskmærkatet\n"
#~ "bliver slettet.\n"

#~ msgid ""
#~ "The device (%2) belongs to a volume group (%1).\n"
#~ "Remove it from the volume group before deleting it.\n"
#~ msgstr ""
#~ "Enheden (%2) tilhører en diskområdegruppe (%1).\n"
#~ "Fjern den fra diskområdegruppen, før du sletter den.\n"

#~ msgid ""
#~ "You have changed the parameters of a partition currently\n"
#~ "mounted. In some cases, this can damage your Linux installation.\n"
#~ "\n"
#~ "Proceed only if you know what you are doing. If you are unsure,\n"
#~ "press Cancel.\n"
#~ "\n"
#~ msgstr ""
#~ "Du har ændret parametrene for en partition, der er monteret\n"
#~ "i øjeblikket. I nogle tilfælde kan dette skade din Linux-installation.\n"
#~ "\n"
#~ "Du skal kun fortsætte, hvis du er helt sikker i din sag.\n"
#~ "Tryk på 'Annullér', hvis du er i tvivl.\n"
#~ "\n"

#
#~ msgid ""
#~ "<p>On already-existing partitions, you can change\n"
#~ "everything except the start and size of the partition.</p>"
#~ msgstr ""
#~ "<p> For allerede eksisterende partitioner kan du ændre \n"
#~ "alt undtagen partitionens start og størrelse. </p>"

#~ msgid ""
#~ "<p>First, choose the type of the partition and whether this partition "
#~ "should be formatted.</p>"
#~ msgstr ""
#~ "<p>Vælg først partitionens type, og om denne partition skal formateres.</"
#~ "p>"

#~ msgid "<p>Then, enter the mount point ( /, /boot, /usr, /var, etc.)</p>"
#~ msgstr ""
#~ "<p>Angiv derefter monteringspunktet ( /, /boot, /usr, /var osv.)</p>"

#
#~ msgid ""
#~ "<p>To change the start or end cylinder, delete this partition then create "
#~ "a new one with the new parameters. All data on this partition will be "
#~ "lost.</p>"
#~ msgstr ""
#~ "<p>For at ændre start- eller slutcylinder skal du slette denne partition, "
#~ "og derefter oprette en ny med de nye parametre. Alle data på denne "
#~ "partition mistes.</p>"

#~ msgid ""
#~ "<p>Now, enter the location of the new partition on your hard disk. </p>"
#~ msgstr "<p>Angiv placeringen af den nye partition på din harddisk nu.</p>"

#~ msgid "<p>Please enter the starting cylinder number of the partition. </p>"
#~ msgstr "<p>Angiv nummeret på startcylinderen for partitionen. </p>"

#~ msgid ""
#~ "<p>After that, either specify an ending cylinder number or an offset from "
#~ "the first cylinder (e.g., +66).</p>"
#~ msgstr ""
#~ "<p>Derefter kan du enten angive nummeret på slutcylinderen eller "
#~ "afstanden fra startcylinderen (f.eks. +66).</p>"

#~ msgid ""
#~ "<p>It is also possible to specify the size of the partition directly (e."
#~ "g., +100M or +20000K).</p>"
#~ msgstr ""
#~ "<p>Det er også muligt direkte at angive størrelsen på partitionen (f.eks. "
#~ "+100M eller +20000K).</p>"

#~ msgid ""
#~ "<p>Enter the starting cylinder number of the partition.\n"
#~ "After that, either specify an ending cylinder number or an offset from "
#~ "the first cylinder (e.g., +66).\n"
#~ "It is also possible to specify the size of the partition directly (e.g., "
#~ "+2G, +100M, or +20000K).</p>\n"
#~ msgstr ""
#~ "<p>Angiv nummeret på startcylinderen for partitionen.\n"
#~ "Angiv derefter nummeret på slutcylinderen eller afstanden fra første "
#~ "cylinder (f.eks. +66).\n"
#~ "Du kan også direkte angive størrelsen på partitionen (f.eks. +2G, +100M "
#~ "eller +20000K).</p>\n"

#~ msgid "<p> Partition your hard disks... </p>"
#~ msgstr "<p> Partitionér dine harddiske... </p>"

#~ msgid ""
#~ "<p>\n"
#~ "This is intended for <b>experts</b>.\n"
#~ "If you are not familiar with the concepts of hard disk <b>partitions</b>\n"
#~ "and how to use them, you might want to go back and select <b>automatic</"
#~ "b>\n"
#~ "partitioning.\n"
#~ "</p>"
#~ msgstr ""
#~ "<p>\n"
#~ "Dette er tiltænkt <b>eksperter</b>.\n"
#~ "Hvis du ikke er fortrolig med harddisk-<b>partitioner</b>, og hvordan\n"
#~ "du skal bruge dem, bør du måske gå tilbage og vælge <b>automatisk</b>\n"
#~ "partitionering.\n"
#~ "</p>"

#~ msgid ""
#~ "<p>\n"
#~ "Please note that <b>nothing will be written to your hard disk</b>\n"
#~ "until you confirm the entire installation in the last installation "
#~ "dialog.\n"
#~ "Until that point, you can safely abort the installation.\n"
#~ "</p>"
#~ msgstr ""
#~ "<p>\n"
#~ "Bemærk at, <b>intet skrives til din harddisk</b>, før du\n"
#~ "bekræfter alle valgene i den sidste installationsdialog.\n"
#~ "Indtil dette punkt kan du trygt afbryde installationen.\n"
#~ "</p>"

#
#~ msgid ""
#~ "<p>\n"
#~ "<b>Nothing will be written to your hard disk</b>\n"
#~ "until you confirm all your changes with the \"Apply\" button.\n"
#~ "Until that point, you can safely abort.\n"
#~ "</p>\n"
#~ msgstr ""
#~ "<p>\n"
#~ "<b>Intet skrives til din harddisk</b>,\n"
#~ "før du bekræfter alle valgene med knappen \"Anvend\".\n"
#~ "Indtil dette punkt kan du trygt afbryde installationen.\n"
#~ "</p>\n"

#
#~ msgid ""
#~ "<p>\n"
#~ "For LVM setup, using a non-LVM boot partition is necessary. \n"
#~ "Other than the boot partition, you should have partitions\n"
#~ "managed by LVM.</p>\n"
#~ msgstr ""
#~ "<p>\n"
#~ "Til en LVM-opsætning behøves en ikke-LVM boot-partition.\n"
#~ "Udover boot-partitionen bør dine partitioner håndteres af LVM.</p>\n"

#~ msgid ""
#~ "<p>\n"
#~ "The table to the right shows the current partitions on all your hard "
#~ "disks.\n"
#~ "</p>\n"
#~ msgstr ""
#~ "<p>\n"
#~ "Tabellen til højre viser de nuværende partitioner på alle dine "
#~ "harddiske.\n"
#~ "</p>\n"

#~ msgid "<p><b>Hard disks</b> are designated like this </p>"
#~ msgstr "<p><b>Harddiske</b> betegnes således: </p>"

#~ msgid ""
#~ "<tt>/dev/sda </tt>1st disk<br>\n"
#~ "<tt>/dev/sdb </tt>2nd disk<br>\n"
#~ "<tt>/dev/sdc </tt>3rd disk"
#~ msgstr ""
#~ "<tt>/dev/sda </tt>1. disk<br>\n"
#~ "<tt>/dev/sdb </tt>2. disk<br>\n"
#~ "<tt>/dev/sdc </tt>3. disk"

#~ msgid "<p>etc.</p>"
#~ msgstr "<p>osv.</p>"

#~ msgid ""
#~ "<p>\n"
#~ "This notation always refers to the entire disk.\n"
#~ "</p>"
#~ msgstr ""
#~ "<p>\n"
#~ "Denne betegnelse henviser altid til hele disken.\n"
#~ "</p>"

#~ msgid ""
#~ "<p>\n"
#~ "<b>Partitions</b> are designated like this:\n"
#~ "</p>"
#~ msgstr ""
#~ "<p>\n"
#~ "<b>Partitioner</b> betegnes således:\n"
#~ "</p>"

#~ msgid "<p><tt>/dev/sda1 </tt>1st primary partition on the 1st disk.</p>"
#~ msgstr "<p><tt>/dev/sda1 </tt>1. primære partition på 1. disk.</p>"

#~ msgid "<p><tt>/dev/sda2 </tt>2nd primary partition on the 1st disk.</p>"
#~ msgstr "<p><tt>/dev/sda2 </tt>2. primære partition på 1. disk.</p>"

#~ msgid ""
#~ "<p><tt>/dev/sda5 </tt>1st logical partition within the extended partition "
#~ "on\n"
#~ "the first disk. <b>Note:</b> this is always #5, even if there are less "
#~ "than four\n"
#~ "primary partitions.</p>"
#~ msgstr ""
#~ "<p><tt>/dev/sda5 </tt>1. logiske partition indenfor den udvidede "
#~ "partition på\n"
#~ "første disk. <b>Bemærk:</b> dette er altid nr. 5, selv om der er færre "
#~ "end fire\n"
#~ "primære partitioner.</p>"

#~ msgid "<p><tt>/dev/sda6 </tt>2nd logical partition</p>"
#~ msgstr "<p><tt>/dev/sda6 </tt>2. logiske partition</p>"

#~ msgid ""
#~ "<p>\n"
#~ "On the i386 platform (i.e., normal PCs), there cannot be more than four\n"
#~ "<b>primary partitions</b> on any hard disk, because the respective table "
#~ "in the\n"
#~ "master boot record cannot contain more than four entries.\n"
#~ "</p>\n"
#~ msgstr ""
#~ "<p>\n"
#~ "På i386-platformen (dvs. almindelige PC'er) kan der ikke være mere end "
#~ "fire\n"
#~ "<b>primære partitioner</b> på nogen harddisk, da den tilhørende tabel i\n"
#~ "'master boot record' ikke kan indeholde mere end fire indgange.\n"
#~ "</p>\n"

#
#~ msgid ""
#~ "<p>\n"
#~ "Older PCs may have a <b>BIOS</b> limitation that restricts bootable\n"
#~ "partitions to cylinders below <b>1024</b>.\n"
#~ "</p>\n"
#~ msgstr ""
#~ "<p>\n"
#~ "Ældre PCer kan have en <b>BIOS</b> som begrænser boot-partitioner\n"
#~ "til cylindere under <b>1024</b>.\n"
#~ "</p>\n"

#
#~ msgid ""
#~ "<p>\n"
#~ "If you have an older PC and want to boot from a partition, make sure it "
#~ "ends below this\n"
#~ "1024 cylinder boundary. Create a separate partition and mount it as\n"
#~ "<b>/boot</b>, if necessary. A partition consisting of one single "
#~ "cylinder\n"
#~ "(at least 64 MB) is usually sufficient for that.\n"
#~ "</p>\n"
#~ msgstr ""
#~ "<p>\n"
#~ "Hvis du har en ældre PC og vil boote fra en partition, skal denne slutte "
#~ "før\n"
#~ "1024-cylinder grænsen. Opret en separat partition, og montér den som\n"
#~ "<b>/boot</b> om nødvendigt. En partition, som består af en enkelt "
#~ "cylinder\n"
#~ "(mindst 64 MB), er normalt tilstrækkeligt til dette formål.\n"
#~ "</p>\n"

#~ msgid ""
#~ "<p>\n"
#~ "One of the four primary partitions may be an <b>extended partition</b>.\n"
#~ "This extended partition can contain one or more <b>logical partitions</"
#~ "b>.\n"
#~ "</p>"
#~ msgstr ""
#~ "<p>\n"
#~ "En af de fire primære partitionene kan være en <b>udvidet partition</b>.\n"
#~ "Denne udvidede partition kan indeholde én eller flere <b>logiske "
#~ "partitioner</b>.\n"
#~ "</p>"

#~ msgid ""
#~ "<p>\n"
#~ "The extended partition itself cannot hold any data.\n"
#~ "To use its space, create logical partitions.\n"
#~ "These logical partitions may contain any kind of Linux partition (Linux\n"
#~ "file systems or Linux swap partition) or partitions for other\n"
#~ "operating systems.\n"
#~ "</p>\n"
#~ msgstr ""
#~ "<p>\n"
#~ "Den udvidede partition kan ikke indeholde nogen data.\n"
#~ "For at bruge dette område skal logiske partitioner oprettes.\n"
#~ "Disse logiske partitionerne kan indeholde alle typer Linux-partitioner "
#~ "(filsystem-\n"
#~ "eller swap-partitioner for Linux) eller partitioner for andre\n"
#~ "operativsystemer.\n"
#~ "</p>\n"

#~ msgid ""
#~ "<p>\n"
#~ "In connection with advanced boot managers such as <b>GRUB</b>, you can "
#~ "even\n"
#~ "boot your computer from a logical partition.\n"
#~ "</p>"
#~ msgstr ""
#~ "<p>\n"
#~ "I forbindelse med avancerede boot-håndteringer som f.eks. <b>GRUB</b>, "
#~ "kan du endda\n"
#~ "boote din computer fra en logisk partition.\n"
#~ "</p>"

#~ msgid ""
#~ "<p>\n"
#~ "The extended partition will <b>overlap</b> with the logical\n"
#~ "partitions: for an extended partition from cylinder 200 to 500, logical\n"
#~ "partitions could range from, for example, 200 to 250, 251 to 400, and 401 "
#~ "to 500.\n"
#~ "</p>\n"
#~ msgstr ""
#~ "<p>\n"
#~ "Den udvidede partition <b>overlapper</b> de logiske partitioner:\n"
#~ "For en udvidet partition fra cylinder 200 til 500 kan logiske\n"
#~ "partitioner for eksempel gå fra 200 til 250, 251 til 400 og fra 401 til "
#~ "500.\n"
#~ "</p>\n"

#~ msgid ""
#~ "<p>\n"
#~ "An asterisk (*) after the mount point indicates a file system that is\n"
#~ "currently not mounted (for example, because it has the <tt>noauto</tt> "
#~ "option set in <tt>/etc/fstab</tt>).\n"
#~ "</p>\n"
#~ msgstr ""
#~ "<p>\n"
#~ "En stjerne (*) efter et monteringspunkt indikerer et filsystem, der\n"
#~ "ikke er monteret i øjeblikket (f.eks. fordi det har valgmuligheden "
#~ "<tt>noauto</tt> sat i <tt>/etc/fstab</tt>).\n"
#~ "</p>\n"

#~ msgid ""
#~ "<p>\n"
#~ "The column labeled <b>F</b> contains flags. <tt>C</tt> means the "
#~ "partition is encrypted. \n"
#~ "<tt>F</tt> means the partition is selected to be formatted.\n"
#~ "</p>\n"
#~ msgstr ""
#~ "<p>\n"
#~ "Kolonnen mærket <b>F</b> indeholder flag. <tt>C</tt> betyder at "
#~ "partitionen er krypteret. \n"
#~ "<tt>F</tt> betyder at partitionen er valgt til formatering.\n"
#~ "</p>\n"

#~ msgid ""
#~ "<p>\n"
#~ "<b>Used By</b> tells if a device is used by LVM or RAID. If you do not "
#~ "use such\n"
#~ "things, it is perfectly normal for this column to be empty.\n"
#~ "</p>\n"
#~ msgstr ""
#~ "<p>\n"
#~ "<b>Brugt af</b> fortæller om en enhed er brugt af LVM eller RAID. Hvis du "
#~ "ikke bruger\n"
#~ "sådanne ting, er det helt normalt, at denne kolonne er tom.\n"
#~ "</p>\n"

#~ msgid ""
#~ "<p>\n"
#~ "<b>Mount By</b> indicates how the file system is mounted: (K) by Kernel "
#~ "Name,\n"
#~ "(L) by Label, (U) by UUID, (I) by Device ID, and (P) by Device Path.\n"
#~ "</p>\n"
#~ msgstr ""
#~ "<p>\n"
#~ "<b>Montér via</b> indikerer, hvordan filsystemet er monteret: (K) via "
#~ "kernenavn,\n"
#~ "(L) via mærkat, (U) via UUID, (I) via enheds-ID og (P) via enhedssti.\n"
#~ "</p>\n"

#~ msgid ""
#~ "<p>\n"
#~ "For a root file system on SCSI disks, add a /boot\n"
#~ "partition on DASD to use for IPL.</p>\n"
#~ msgstr ""
#~ "<p>\n"
#~ "For et rodfilsystem på SCSI-diske kan du tilføje en /boot-\n"
#~ "partition på DASD til brug for IPL.</p>\n"

#
#~ msgid ""
#~ "<p>\n"
#~ "The table to the right shows the current partitions on all your hard "
#~ "disks.\n"
#~ "<b>Nothing will be written to your hard disk</b>\n"
#~ "until you confirm the entire installation in the last installation "
#~ "dialog.\n"
#~ "Until that point, you can safely abort the installation.</p>"
#~ msgstr ""
#~ "<p>\n"
#~ "Tabellen til højre viser de nuværende partitioner på alle dine "
#~ "harddiske.\n"
#~ "<b>Intet skrives til din harddisk</b>,\n"
#~ "før du bekræfter hele installationen i den sidste installationsdialog.\n"
#~ "Indtil dette punkt kan du trygt afbryde installationen.</p>"

#~ msgid ""
#~ "<p>\n"
#~ "<b>Hard disks</b> are designated like this: </p>\n"
#~ "<tt>/dev/dasda </tt>First DASD disk\n"
#~ "<tt>/dev/dasdb </tt>Second DASD disk\n"
#~ "<tt>/dev/dasdc </tt>Third DASD disk\n"
#~ "<p>- or - </p>\n"
#~ "<p><tt>/dev/sda </tt>First SCSI disk\n"
#~ "<tt>/dev/sdb </tt>Second SCSI disk\n"
#~ "<tt>/dev/sdc </tt>Third SCSI disk</p>"
#~ msgstr ""
#~ "<p>\n"
#~ "<b>Harddiske</b> betegnes således: </p>\n"
#~ "<tt>/dev/dasda </tt>Første DASD-disk\n"
#~ "<tt>/dev/dasdb </tt>Anden DASD-disk\n"
#~ "<tt>/dev/dasdc </tt>Tredje DASD-disk\n"
#~ "<p>- eller - </p>\n"
#~ "<p><tt>/dev/sda </tt>Første SCSI-disk\n"
#~ "<tt>/dev/sdb </tt>Andre SCSI-disk\n"
#~ "<tt>/dev/sdc </tt>Tredje SCSI-disk</p>"

#
#~ msgid ""
#~ "<p>\n"
#~ "This notation always refers to the entire disk.</p>"
#~ msgstr ""
#~ "<p>\n"
#~ "Denne betegnelse henviser altid til hele disken.</p>"

#~ msgid ""
#~ "<p>\n"
#~ "If a DASD disk is selected for low level formatting\n"
#~ "with the dasdfmt command, an <tt>X</tt> appears\n"
#~ "in the third column of the line corresponding to the\n"
#~ "disk.</p>\n"
#~ msgstr ""
#~ "<p>\n"
#~ "Hvis en DASD-disk vælges til low-level-formatering\n"
#~ "med kommandoen 'dasdfmt', vises et '<tt>X</tt>' i tredje\n"
#~ "kolonne på den linje, der svarer til disken.</p>\n"

#~ msgid ""
#~ "<p>\n"
#~ "<b>Partitions</b> are designated like this:</p>\n"
#~ "\n"
#~ "<p><tt>/dev/dasda1 </tt>First partition on the first DASD disk.</p>\n"
#~ "<p><tt>/dev/dasda2 </tt>Second partition on the first DASD disk.</p>\n"
#~ "<p><tt>/dev/dasda3 </tt>Third partition on the first DASD disk.</p>\n"
#~ "<p><tt>/dev/sda1</tt>, etc., for SCSI.</p>"
#~ msgstr ""
#~ "<p>\n"
#~ "<b>Partitioner</b> betegnes således:</p>\n"
#~ "\n"
#~ "<p><tt>/dev/dasda1 </tt>Første partition på første DASD-disk.</p>\n"
#~ "<p><tt>/dev/dasda2 </tt>Andre partition på første DASD-disk.</p>\n"
#~ "<p><tt>/dev/dasda3 </tt>Tredje partition på første DASD-disk.</p>\n"
#~ "<p><tt>/dev/sda1</tt> osv. for SCSI.</p>"

#~ msgid ""
#~ "The size entered is invalid.\n"
#~ "Enter a size from 1M to %1. For example, 40M or 1G."
#~ msgstr ""
#~ "Den angivne størrelse er ugyldig.\n"
#~ "Angiv en størrelse fra 1M til %1, for eksempel 40M eller 1G."

#
#~ msgid ""
#~ "The size entered is invalid.\n"
#~ "Enter a valid size, such as 500k, 40M, or 1G.\n"
#~ msgstr ""
#~ "Den angivne størrelse er ugyldig.\n"
#~ "Angiv en gyldig størrelse, for eksempel 500k, 40M eller 1G.\n"

#~ msgid ""
#~ "The size entered is too large.\n"
#~ "Enter a size from 1M to %1."
#~ msgstr ""
#~ "Den angivne størrelse er for stor.\n"
#~ "Angiv en størrelse fra 1M til %1."

#~ msgid ""
#~ "Used\n"
#~ "Space"
#~ msgstr ""
#~ "Brugt\n"
#~ "plads"

#~ msgid "Used Space: "
#~ msgstr "Brugt plads: "

#~ msgid ""
#~ "Swap\n"
#~ "Space"
#~ msgstr ""
#~ "Swap-\n"
#~ "plads"

#~ msgid "Swap Space: "
#~ msgstr "Swap-plads: "

#~ msgid ""
#~ "Free\n"
#~ "Space"
#~ msgstr ""
#~ "Ledig\n"
#~ "plads"

#~ msgid "Free Space: "
#~ msgstr "Ledig plads: "

#~ msgid ""
#~ "Unused\n"
#~ "Disk"
#~ msgstr ""
#~ "Ubrugt\n"
#~ "disk"

#~ msgid "Unused Disk: "
#~ msgstr "Ubrugt disk: "

#~ msgid ""
#~ "LV\n"
#~ "Used"
#~ msgstr ""
#~ "LV\n"
#~ "brugt"

#~ msgid "LV Used: "
#~ msgstr "LV brugt: "

#~ msgid ""
#~ "LV\n"
#~ "Free"
#~ msgstr ""
#~ "LV\n"
#~ "ledig"

#~ msgid "LV Free: "
#~ msgstr "LV ledig: "

#~ msgid ""
#~ "VG\n"
#~ "Free"
#~ msgstr ""
#~ "VG\n"
#~ "ledig"

#~ msgid "VG Free: "
#~ msgstr "VG ledig: "

#~ msgid "New Logical Volume Size (in %1)"
#~ msgstr "Ny størrelse på logisk diskområde (i %1)"

#~ msgid "New Partition Size (in %1)"
#~ msgstr "Ny partitionsstørrelse (i %1)"

#~ msgid "Space on Logical Volume "
#~ msgstr "Plads på logisk diskområde "

#~ msgid "Space on the Partition"
#~ msgstr "Plads på partitionen"

#~ msgid "LV Size Restrictions"
#~ msgstr "LV størrelses-restriktioner"

#~ msgid "Partition Size Restrictions"
#~ msgstr "Partitionsstørrelses-restriktioner"

#~ msgid "Minimum LV Size"
#~ msgstr "Mindste LV-størrelse"

#~ msgid "Minimum Partition Size: "
#~ msgstr "Mindste partitionsstørrelse: "

#~ msgid "Maximum LV Size"
#~ msgstr "Maksimal LV-størrelse"

#~ msgid "Maximum Partition Size: "
#~ msgstr "Maksimal partitionsstørrelse: "

#~ msgid ""
#~ "<p>Choose the new size by dragging the slider or by entering a\n"
#~ "numeric value in either input field.</p>"
#~ msgstr ""
#~ "<p>Vælg den ny størrelse ved at trække skydeknappen eller ved at \n"
#~ "angive en talværdi i et af input-felterne.</p>"

#~ msgid "Size (e.g. 9.0 MB or 9.0 GB)"
#~ msgstr "Størrelse (f.eks. 9.0 MB eller 9.0 GB)"

#~ msgid "The size entered is invalid. Enter a value like \"%1\" or \"%2\"."
#~ msgstr ""
#~ "Den angivne størrelse er ugyldig. Indtast en værdi såsom \"%1\" eller "
#~ "\"%2\"."

#~ msgid "Manual Size"
#~ msgstr "Manuel størrelse"

#~ msgid ""
#~ "The volume group \"%1\" contains at least one logical \n"
#~ "volume.  It cannot be removed. Remove all logical volumes then\n"
#~ "remove the volume group.\n"
#~ msgstr ""
#~ "Diskområdegruppen \"%1\" indeholder mindst ét logisk \n"
#~ "diskområde. Den kan ikke fjernes. Fjern alle logiske\n"
#~ "diskområder, og fjern derefter diskområdegruppen.\n"

#~ msgid "Really remove the volume group \"%1\"?"
#~ msgstr "Vil du virkelig fjerne diskområdegruppen \"%1\"?"

#~ msgid ""
#~ "<p>Here, create the logical \n"
#~ "volumes used to store your data.</p>\n"
#~ msgstr ""
#~ "<p>Opret her de logiske diskområder,\n"
#~ "der bruges til at lagre dine data.</p>\n"

#~ msgid ""
#~ "<p>\n"
#~ "Logical volumes are\n"
#~ "usable almost everywhere normal <b>disk partitions</b> can be used.\n"
#~ "You can create file systems on logical volumes and use them, for example, "
#~ "as swap \n"
#~ "or as raw partitions for databases.</p>\n"
#~ msgstr ""
#~ "<p>\n"
#~ "Logiske diskområder kan bruges\n"
#~ "næsten alle steder, hvor almindelige <b>diskpartitioner</b> kan bruges.\n"
#~ "Du kan oprette filsystemer på logiske diskområderr, og f.eks. bruge dem "
#~ "som swap-\n"
#~ "eller rå partitioner til databaser.</p>\n"

#~ msgid ""
#~ "<p>\n"
#~ "If there is still unallocated\n"
#~ "physical storage in a volume group and you use <b>reiserfs</b> as your "
#~ "file system,\n"
#~ "extend a logical volume and the underlying file system while it\n"
#~ "is <b>mounted</b> and in <b>use</b>.</p>\n"
#~ msgstr ""
#~ "<p>\n"
#~ "Hvis der stadig er ikke-allokeret\n"
#~ "fysisk lagerplads i en diskområdegruppe, og du bruger <b>reiserfs</b> som "
#~ "dit filsystem,\n"
#~ "kan det logiske diskområde og det underliggende filsystem udvides, mens "
#~ "det\n"
#~ "er <b>monteret</b> og i <b>brug</b>.</p>\n"

#~ msgid ""
#~ "<p>\n"
#~ "The logical volumes need to be large enough\n"
#~ "to hold all the files to install now, but you do not necessarily need to\n"
#~ "allocate all your physical storage now. The file systems can be "
#~ "increased \n"
#~ "later while your system is in use.\n"
#~ "</p>\n"
#~ msgstr ""
#~ "<p>\n"
#~ "De logiske diskområder skal være store nok til at rumme alle\n"
#~ "filerne, der skal installeres nu, men du behøver ikke at allokere\n"
#~ "al din fysiske lagerplads endnu. Filsystemet kan udvides\n"
#~ "senere, mens systemet er i brug.\n"
#~ "</p>\n"

#~ msgid ""
#~ "<p><b>Add partitions</b> (called physical volumes) to your volume group.</"
#~ "p>"
#~ msgstr ""
#~ "<p><b>Tilføj partitioner</b> (kaldet 'fysiske diskområder') til din "
#~ "diskområdegruppe.</p>"

#~ msgid ""
#~ "<p>\n"
#~ "The volume group forms the <b>storage pool</b> from which your logical "
#~ "volumes,\n"
#~ "like virtual partitions, are allocated.</p>\n"
#~ msgstr ""
#~ "<p>\n"
#~ "Diskområdegrupperne danner en <b>lagerspulje</b>, fra hvilket de\n"
#~ "logiske diskområder (som f.eks. virtuelle partitioner) allokeres.</p>\n"

#~ msgid ""
#~ "<p>\n"
#~ "Under normal circumstances, there is no need to have more than one "
#~ "volume \n"
#~ "group. If you need more than one volume group for special reasons,\n"
#~ "create them here. Each volume group must have at least one partition \n"
#~ "that belongs to that volume group.</p>\n"
#~ msgstr ""
#~ "<p> Under normale omstændigheder er det ikke nødvendigt at have mere end\n"
#~ "én diskområdegruppe. Hvis du af en eller anden grund behøver mere end én\n"
#~ "diskområdegruppe, kan du oprette dem her. Hver diskområdegruppe skal "
#~ "have\n"
#~ "mindst én partition, der tilhører denne gruppe.</p>\n"

#~ msgid ""
#~ "<p>\n"
#~ "Each physical volume belongs <b>to exactly one</b> volume group. Assign "
#~ "all\n"
#~ "partitions to use with Linux LVM to volume groups.</p>\n"
#~ msgstr ""
#~ "<p>\n"
#~ "Hvert fysisk diskområde hører <b>til nøjagtigt én</b> diskområdegruppe. "
#~ "Tildel alle\n"
#~ "partitioner, du vil bruge sammen med Linux LVM, til diskområdegrupper.</"
#~ "p>\n"

#~ msgid ""
#~ "<p>\n"
#~ "Additionally, it is possible to remove volume groups \n"
#~ "when they do not contain any logical volumes.</p>\n"
#~ msgstr ""
#~ "<p>\n"
#~ "Ydermere kan du fjerne diskområdegrupper, når\n"
#~ "de ikke indeholder nogle logiske diskområder.</p>\n"

#
#~ msgid ""
#~ "<p>With this tool, manage or create logical volumes.\n"
#~ "</p>\n"
#~ msgstr ""
#~ "<p>Håndtér og opret logiske diskområder med dette værktøj.\n"
#~ "</p>\n"

#~ msgid ""
#~ "<ol><li>\n"
#~ "First, create a volume group, if you have not done this already.\n"
#~ "</li>\n"
#~ msgstr ""
#~ "<ol><li>\n"
#~ "Opret først en diskområdegruppe, hvis du ikke allerede har gjort det.\n"
#~ "</li>\n"

#~ msgid ""
#~ "<li>\n"
#~ "In the next step, add <b>physical volumes</b> (see paragraph below).\n"
#~ "</li>\n"
#~ msgstr ""
#~ "<li>\n"
#~ "I næste trin tilføjes <b>fysiske diskområder</b> (se afsnittet "
#~ "nedenfor).\n"
#~ "</li>\n"

#~ msgid ""
#~ "<li>\n"
#~ "In the last step, create <b>logical volumes</b> (see paragraph below).\n"
#~ "</li></ol><br>\n"
#~ msgstr ""
#~ "<li>\n"
#~ "I sidste trin oprettes <b>logiske diskområder</b> (se afsnittet "
#~ "nedenfor).\n"
#~ "</li></ol><br>\n"

#~ msgid ""
#~ "<p>\n"
#~ "<b>Physical Volumes:</b></p>"
#~ msgstr ""
#~ "<p>\n"
#~ "<b>Fysiske diskområder:</b></p>"

#~ msgid ""
#~ "<p>\n"
#~ "<b>Logical Volumes:</b></p>"
#~ msgstr ""
#~ "<p>\n"
#~ "<b>Logiske diskområder:</b></p>"

#~ msgid "  Device  "
#~ msgstr "  Enhed  "

#~ msgid "  Size  "
#~ msgstr "  Størrelse  "

#~ msgid "  Type  "
#~ msgstr "  Type  "

#~ msgid "&Add Volume"
#~ msgstr "&Tilføj diskområde"

#~ msgid "&Remove Volume"
#~ msgstr "&Fjern diskområde"

#~ msgid "Device  "
#~ msgstr "Enhed  "

#~ msgid " Mount   "
#~ msgstr " Montér  "

#~ msgid " Vol. Grp."
#~ msgstr " Diskom.grp."

#~ msgid " Type "
#~ msgstr " Type "

#~ msgid "&View all mount points, not just the current volume group"
#~ msgstr "&Vis alle monteringspunkter, ikke kun den aktuelle diskområdegruppe"

#~ msgid "A&dd"
#~ msgstr "&Tilføj"

#~ msgid "&Remove"
#~ msgstr "&Fjern"

#~ msgid "LVM Multipath detection"
#~ msgstr "LVM Multipath-søgning"

#~ msgid "Volume &Group:"
#~ msgstr "Diskområde&gruppe:"

#~ msgid "Size:"
#~ msgstr "Størrelse:"

#~ msgid "Remove &group"
#~ msgstr "Fjern &gruppe"

#~ msgid "A&dd group"
#~ msgstr "&Tilføj gruppe"

#~ msgid "Available Size:"
#~ msgstr "Tilgængelig størrelse:"

#~ msgid ""
#~ "\n"
#~ "<p><b>%1:</b><br>This must be the name of a nfs server.\n"
#~ "The server needs to be accessible.</p>\n"
#~ msgstr ""
#~ "\n"
#~ "<p><b>%1:</b><br>Dette skal være navnet på en NFS-server.\n"
#~ "Serveren skal være tilgængelig.</p>\n"

#~ msgid ""
#~ "\n"
#~ "<p><b>%1:</b><br>This is the absolute path exported on the\n"
#~ "nfs server.\n"
#~ msgstr ""
#~ "\n"
#~ "<p><b>%1:</b><br> Dette er den absolutte sti som eksporteres på \n"
#~ "NFS-serveren.\n"

#~ msgid "Change NFS Path Setup"
#~ msgstr "Ændr NFS-stiopsætning"

#~ msgid "Add New NFS Path"
#~ msgstr "Tilføj ny NFS-sti"

#~ msgid "&Name of NFS Server"
#~ msgstr "&Navn på NFS-server"

#~ msgid "Absolute &Path on NFS Server"
#~ msgstr "Absolut sti &på NFS-server"

#~ msgid "The NFS server name '%1' is invalid."
#~ msgstr "NFS-servernavnet '%1' er ugyldigt."

#~ msgid ""
#~ "The NFS path name \"%1\" is invalid.\n"
#~ "It must not be empty and must start with a \"/\".\n"
#~ msgstr ""
#~ "NFS-stinavnet \"%1\" er ugyldigt.\n"
#~ "Det må ikke være tomt og skal starte med \"/\".\n"

#~ msgid ""
#~ "The NFS mount\n"
#~ "    \"%1\" \n"
#~ "is not accessible.\n"
#~ msgstr ""
#~ "NFS-monteringen\n"
#~ "    \"%1\" \n"
#~ "er ikke tilgængelig.\n"

#~ msgid "Preparing Hard Disk: Step 1"
#~ msgstr "Forbereder harddisk: Trin 1"

#~ msgid "Remaining Free Space"
#~ msgstr "Tilbageværende ledig plads"

#~ msgid ""
#~ "You have created a partition at the beginning of the disk %2.\n"
#~ "This is not compatible with the bootloader.\n"
#~ "Change the start cylinder of your partition to cylinder %1\n"
#~ "or delete this partition"
#~ msgstr ""
#~ "Du har oprettet en partition i begyndelsen af disken %2.\n"
#~ "Dette er ikke kompatibelt med bootloaderen.\n"
#~ "Ændr startcylinderen for din partition til cylinder %1,\n"
#~ "eller slet denne partition"

#~ msgid ""
#~ "You have a partition at the beginning of disk %2.\n"
#~ "This is not compatible with the bootloader.\n"
#~ "You should delete this partition and create a\n"
#~ "new partition starting at cylinder %1.\n"
#~ "\n"
#~ "Do you want to change your partitioning?\n"
#~ msgstr ""
#~ "Du har en partition i begyndelsen af disken %2.\n"
#~ "Dette er ikke kompatibel med bootloaderen.\n"
#~ "Du bør slette denne partition og oprette en\n"
#~ "ny partition, som starter ved cylinder %1.\n"
#~ "\n"
#~ "Vil du ændre din partitionering?\n"

#~ msgid "Delete partition &table and disk label"
#~ msgstr "Slet partitions&tabel og diskmærkat"

#~ msgid ""
#~ "\n"
#~ "You cannot resize a disk device, LVM volume group, LVM physical volume,\n"
#~ "NFS mount, or MD device.\n"
#~ msgstr ""
#~ "\n"
#~ "Du kan ikke ændre størrelse på en diskenhed, en LVM-diskområdegruppe, et "
#~ "fysisk LVM-diskområde,\n"
#~ "en NFS-montering eller en MD-enhed.\n"

#~ msgid ""
#~ "\n"
#~ "You decreased the size available for Linux partitions.\n"
#~ "Linux partition sizes have been adapted accordingly.\n"
#~ "Check the new sizes in the partition list.\n"
#~ msgstr ""
#~ "\n"
#~ "Du har reduceret den plads, der er tilgængelig for Linux-partitionene. \n"
#~ "Partitionsstørrelserne for Linux er tilpasset i overensstemmelse med "
#~ "dette.\n"
#~ "Tjek de nye størrelser i partitionslisten.\n"

#~ msgid ""
#~ "\n"
#~ "You decreased a partition that is followed by a newly-created partition.\n"
#~ "Should the newly-created partition be automatically increased to use the\n"
#~ "freed disk space?\n"
#~ msgstr ""
#~ "\n"
#~ "Du har formindsket en partition, der følges af en nyoprettet partition.\n"
#~ "Skal den nyoprettede partition automatisk forstørres for at bruge \n"
#~ "den ledige diskplads?\n"

#~ msgid "Cylinder size: "
#~ msgstr "Cylinderstørrelse: "

#~ msgid "S&tart cylinder:"
#~ msgstr "S&tartcylinder:"

#~ msgid "En&d:  (9 or +9M or +3.2GB)"
#~ msgstr "Slu&t: (9 eller +9M eller +3.2GB)"

#
#~ msgid "Type of partition: "
#~ msgstr "Partitionstype: "

#~ msgid ""
#~ "\n"
#~ "Start cylinder:"
#~ msgstr ""
#~ "\n"
#~ "Startcylinder:"

#~ msgid ""
#~ "\n"
#~ "End cylinder:  "
#~ msgstr ""
#~ "\n"
#~ "Slutcylinder:  "

#~ msgid ""
#~ "Invalid input for the start of the partition.\n"
#~ "Enter the start cylinder, for example, 77.\n"
#~ msgstr ""
#~ "Ugyldigt input for partitionens start. \n"
#~ "Angiv startcylinderen (f.eks. 77).\n"

#~ msgid "The value entered is invalid. Try again."
#~ msgstr "Den angivne værdi er ugyldig. Prøv igen."

#~ msgid ""
#~ "The value for the partition end is invalid.\n"
#~ "\n"
#~ "Enter the end cylinder number (such as 77), an offset (like +122),\n"
#~ "or the size of the partition (for example, +100M or +1.8GB)."
#~ msgstr ""
#~ "Værdien for partitionens slutning er ugyldig.\n"
#~ "\n"
#~ "Angiv slutcylindernummeret (f.eks. 77), en afstand (f.eks. +122),\n"
#~ "eller partitionsstørrelsen direkte (f.eks. +100M eller 1.8GB)."

#~ msgid ""
#~ "\n"
#~ "The value of the end cylinder %1 was not valid.\n"
#~ "The value must be between %2 and %3.\n"
#~ "\n"
#~ "Use the maximum allowed value\n"
#~ "or select No and enter a correct value yourself.\n"
#~ "\n"
#~ "Use the maximum allowed value?\n"
#~ msgstr ""
#~ "\n"
#~ "Værdien for slutcylinderen %1 var ikke gyldig. \n"
#~ "Værdien skal være mellem %2 og %3.\n"
#~ "\n"
#~ "Brug den største tilladte værdi, eller vælg Nej\n"
#~ "og angiv selv en korrekt værdi.\n"
#~ "\n"
#~ "Vil du bruge den største tilladte værdi? \n"

#~ msgid ""
#~ "\n"
#~ "The value of the end cylinder %1 was not valid.\n"
#~ "The used disk label %2 does not support partitions above\n"
#~ "the size of %3.\n"
#~ "Therefore, the cylinder value must be below %4.\n"
#~ "\n"
#~ "Use the maximum allowed value\n"
#~ "or select <b>No</b> and enter a correct value yourself.\n"
#~ "\n"
#~ "Use the maximum allowed value?\n"
#~ msgstr ""
#~ "\n"
#~ " Værdien for slutcylinderen %1 var ikke gyldig. \n"
#~ " Det anvendte diskmærkat %2 understøtter ikke partitioner\n"
#~ " større end %3.\n"
#~ " Derfor skal cylinderværdien være under %4.\n"
#~ " \n"
#~ " Brug den højeste tilladte værdi\n"
#~ " eller vælg <b>Nej</b> og angiv selv en korrekt værdi.\n"
#~ " \n"
#~ " Vil du bruge den største tilladte værdi?\n"

#~ msgid ""
#~ "\n"
#~ "You have changed the FSID of an existing partition.\n"
#~ "In some cases, this could have serious consequences, especially\n"
#~ "if you change the FSID of a partition belonging to a different\n"
#~ "operating system. Only proceed if you know exactly\n"
#~ "what you are doing.\n"
#~ msgstr ""
#~ "\n"
#~ "Du har ændret filsystem-ID for en eksisterende partition.\n"
#~ "I nogen tilfælde kan dette have alvorlige følger, specielt\n"
#~ "hvis du ændrer filsystem-ID for en partition, der tilhører et\n"
#~ "andet operativsystem. Fortsæt kun, hvis du véd nøjagtigt,\n"
#~ "hvad du laver.\n"

#~ msgid ""
#~ "You have changed the start or end cylinders.\n"
#~ "Make sure that all logical partitions\n"
#~ "fit into this new extended partition.\n"
#~ msgstr ""
#~ "Du har ændret start- eller slutcylinderne.\n"
#~ "Kontrollér at alle logiske partitioner\n"
#~ "kan være på den nye udvidede partition.\n"

#~ msgid "Chunk s&ize in KB"
#~ msgstr "Fragments&tørrelse i KB"

#~ msgid "Parity &algorithm (only for RAID 5)"
#~ msgstr "Paritets&algoritme (kun til RAID 5)"

#~ msgid ""
#~ "Your partition is too small to use ReiserFS.\n"
#~ "ReiserFS is a journaling file system that requires\n"
#~ "at least 30 MB space for the journal alone.\n"
#~ "Use ReiserFS on larger partitions.\n"
#~ msgstr ""
#~ "Partitionen er for lille til at bruge ReiserFS.\n"
#~ "ReiserFS er et journaliserende filsystem, der kræver\n"
#~ "mindst 30 MB plads alene til journalen.\n"
#~ "Brug ReiserFS på større partitioner.\n"

#
#~ msgid ""
#~ "Your partition is too small to use JFS.\n"
#~ "JFS is a journaling file system that requires\n"
#~ "at least 16 MB space for the journal alone.\n"
#~ "Use JFS on larger partitions.\n"
#~ msgstr ""
#~ "Partitionen er for lille til at bruge JFS.\n"
#~ "JFS er et journaliserende filsystem, der kræver\n"
#~ "mindst 16 MB plads alene til journalen.\n"
#~ "Brug JFS på større partitioner.\n"

#~ msgid ""
#~ "If you remove the selected device from the volume group,\n"
#~ "there will not be enough space for all logical volumes in \n"
#~ "this group.  To delete the volume group completely, remove \n"
#~ "its logical volumes first.\n"
#~ msgstr ""
#~ "Hvis du fjerner den valgte enhed fra diskområdegruppen,\n"
#~ "vil der ikke være nok plads til alle logiske diskområder i\n"
#~ "denne gruppe. For helt at slette diskområdegruppen, skal\n"
#~ "dens logiske diskområder først fjernes.\n"

#~ msgid ""
#~ "The item %1 is already a physical volume.\n"
#~ "To add it to a different volume group,\n"
#~ "remove it from its current volume group\n"
#~ "then add it to the new group.\n"
#~ msgstr ""
#~ "Punktet %1 er allerede et fysisk diskområde.\n"
#~ "For at tilføje det i en anden diskområdegruppe skal du\n"
#~ "fjerne det fra den nuværende diskområdegruppe, og\n"
#~ "derefter føje det til den nye gruppe.\n"

#~ msgid "You have to select one device in the table"
#~ msgstr "Du skal vælge én enhed i tabellen"

#~ msgid ""
#~ "The item %1 cannot be removed.\n"
#~ "It does not belong to a volume group.\n"
#~ msgstr ""
#~ "Punket %1 kan ikke fjernes.\n"
#~ "Det tilhører ikke en diskområdegruppe.\n"

#~ msgid ""
#~ "You cannot remove the last PV from a volume group.\n"
#~ "Delete the volume group completely instead.\n"
#~ msgstr ""
#~ "Du kan ikke slette det sidste fysiske diskområde\n"
#~ "fra en diskområdegruppe.\n"
#~ "Slet hele diskområdegruppen i stedet.\n"

#~ msgid "&Size: (e.g., %1 %2)"
#~ msgstr "&Størrelse: (f.eks. %1 %2)"

#~ msgid "max = %1 "
#~ msgstr "maks. = %1 "

#~ msgid "Logical volume &name "
#~ msgstr "&Navn på logisk diskområde "

#~ msgid "(e.g. var, opt)"
#~ msgstr "(f.eks. var, opt)"

#~ msgid "Edit Logical Volume"
#~ msgstr "Redigér logisk diskområde"

#~ msgid "Logical volume name: "
#~ msgstr "Navn på logisk diskområde: "

#~ msgid "INTERNAL ERROR"
#~ msgstr "INTERN FEJL"

#
#~ msgid "ma&x"
#~ msgstr "ma&ks"

#~ msgid "Stri&pes"
#~ msgstr "Stri&ber"

#~ msgid ""
#~ "Check your volume name. \n"
#~ "Use names like \"opt\" or \"var\" ...\n"
#~ "Do not use ;/`',!\"%#"
#~ msgstr ""
#~ "Tjek dit diskområdenavn. \n"
#~ "Brug navne såsom \"opt\" eller \"var\" ...\n"
#~ "Brug ikke ;/`',!\"%#"

#~ msgid ""
#~ "A logical volume named \"%1\" already exists\n"
#~ "in volume group \"%2\". Choose another name\n"
#~ "or cancel this dialog.\n"
#~ msgstr ""
#~ "En logisk diskområde ved navn \"%1\", findes allerede i\n"
#~ "diskområdegruppen \"%2\". Vælg et andet navn\n"
#~ "eller annullér denne dialog.\n"

#
#~ msgid "You can only edit logical volumes."
#~ msgstr "Du kan kun redigere logiske diskområder."

#~ msgid ""
#~ "Now we have to create a volume group.\n"
#~ "Typically you don't have to change anything,\n"
#~ "but if you are an expert, feel free to change\n"
#~ "our defaults:"
#~ msgstr ""
#~ "Nu skal vi oprette en diskområdegruppe.\n"
#~ "Typisk behøver du ikke at ændre noget,\n"
#~ "men hvis du er ekspert, står det dig frit for\n"
#~ "at ændre vores standarder:"

#~ msgid "Volume Group &Name:"
#~ msgstr "&Navn på diskområdegruppe:"

#~ msgid ""
#~ "The data entered is invalid.\n"
#~ "Insert a physical extent size from\n"
#~ "8KB to 512MB in powers of 2, for example, \"4M\" or \"512K\"\n"
#~ msgstr ""
#~ "De angivne data er ugyldige.\n"
#~ "Angiv størrelsen på det fysisk omfang fra\n"
#~ "8KB til 512MB i potens af 2 (for eksempel\"4M\" eller \"512K\")\n"

#~ msgid ""
#~ "The data entered is invalid.\n"
#~ "Insert a group name like \"system\" or \"test\".\n"
#~ "Do not use ;/`, in your group name.\n"
#~ msgstr ""
#~ "De angivne data er ugyldige.\n"
#~ "Indsæt et gruppenavn som \"system\" eller \"test\".\n"
#~ "Brug ikke ;/`, i dit gruppenavn.\n"

#~ msgid ""
#~ "The volume group \"%1\" already exists.\n"
#~ "Choose a different name\n"
#~ "or cancel this dialog.\n"
#~ msgstr ""
#~ "Diskområdegruppen \"%1\" findes allerede.\n"
#~ "Vælg et andet navn, eller\n"
#~ "annullér denne dialog.\n"

#~ msgid ""
#~ "To use RAID, at least two partitions of type 0xFD (or 0x83)\n"
#~ "are required. Change your partition table accordingly.\n"
#~ "In most cases, this can be done in the following way:\n"
#~ "click 'Create', select 'Do not format', and set the File System ID to "
#~ "0xFD.\n"
#~ msgstr ""
#~ "For at bruge RAID kræves mindst to partitioner af typen 0xFD\n"
#~ "(eller 0x83). Partitionstabellen skal ændres i henhold til dette.\n"
#~ "I de fleste tilfælde kan dette gøres på følgende måde: Tryk på\n"
#~ "'Opret', vælg 'Formatér ikke' og sæt filsystem-ID til 0xFD.\n"

#~ msgid "Too many loop devices (cryptofs ...)"
#~ msgstr "For mange løkkeenheder (cryptofs...)"

#
#, fuzzy
#~ msgid "View..."
#~ msgstr "Ændr &størrelse"

#~ msgid "Warning"
#~ msgstr "Advarsel"

#~ msgid "Deleting EVMS volume %1$s"
#~ msgstr "Sletter EVMS-diskområde %1$s"

#~ msgid "Delete EVMS volume %1$s (%2$s)"
#~ msgstr "Slet EVMS-diskområde %1$s (%2$s)"

#~ msgid "Creating EVMS volume %1$s"
#~ msgstr "Opretter EVMS-diskområde %1$s"

#~ msgid "Create swap EVMS volume %1$s (%2$s)"
#~ msgstr "Opret swap-EVMS-diskområde %1$s (%2$s)"

#~ msgid "Create EVMS volume %1$s (%2$s) for %4$s with %3$s"
#~ msgstr "Opret EVMS-diskområde %1$s (%2$s) for %4$s med %3$s)"

#~ msgid "Create encrypted EVMS volume %1$s (%2$s) for %4$s with %3$s"
#~ msgstr "Opret krypteret EVMS-diskområde %1$s (%2$s) for %4$s med %3$s"

#~ msgid "Create EVMS volume %1$s (%2$s)"
#~ msgstr "Opret EVMS-diskområde %1$s (%2$s)"

#~ msgid "Formatting EVMS volume %1$s (%2$s) with %3$s "
#~ msgstr "Formaterer EVMS-diskområde %1$s (%2$s) med %3$s "

#~ msgid "Format EVMS volume %1$s (%2$s) for swap"
#~ msgstr "Formatér EVMS-diskområde %1$s (%2$s) til swap"

#~ msgid "Format EVMS volume %1$s (%2$s) for %4$s with %3$s"
#~ msgstr "Formatér EVMS-diskområde %1$s (%2$s) til %4$s med %3$s"

#~ msgid "Format encrypted EVMS volume %1$s (%2$s) for %4$s with %3$s"
#~ msgstr "Formatér krypteret EVMS-diskområde %1$s (%2$s) til %4$s med %3$s"

#~ msgid "Format EVMS volume %1$s (%2$s) with %3$s"
#~ msgstr "Formatér EVMS-diskområde %1$s (%2$s) med %3$s"

#~ msgid "Shrinking EVMS volume %1$s to %2$s"
#~ msgstr "Formindsker EVMS-diskområde %1$s til %2$s"

#~ msgid "Extending EVMS volume %1$s to %2$s"
#~ msgstr "Udvider EVMS-diskområde %1$s til %2$s"

#~ msgid "Shrink EVMS volume %1$s to %2$s"
#~ msgstr "Formindsk EVMS-diskområde %1$s til %2$s"

#~ msgid "Extend EVMS volume %1$s to %2$s"
#~ msgstr "Udvid EVMS-diskområde %1$s til %2$s"

#
#~ msgid "Removing container %1$s"
#~ msgstr "Fjerner beholderen %1$s"

#
#~ msgid "Remove container %1$s"
#~ msgstr "Fjern beholderen %1$s"

#~ msgid "Creating container %1$s from %2$s"
#~ msgstr "Opretter beholderen %1$s fra %2$s"

#~ msgid "Create container %1$s from %2$s"
#~ msgstr "Opret beholderen %1$s fra %2$s"

#~ msgid "Extending container %1$s with %2$s"
#~ msgstr "Udvider beholderen %1$s med %2$s"

#~ msgid "Extend container %1$s with %2$s"
#~ msgstr "Udvid beholderen %1$s med %2$s"

#~ msgid "Reducing container %1$s with %2$s"
#~ msgstr "Reducerer beholderen %1$s med %2$s"

#~ msgid "Reduce container %1$s by %2$s"
#~ msgstr "Reducér beholderen %1$s med %2$s"

#~ msgid "Create &EVMS Based Proposal"
#~ msgstr "Opret et &EVMS-baseret forslag"

#~ msgid ""
#~ "The selected device is used by EVMS volume (%1).\n"
#~ "Remove the EVMS volume before editing it.\n"
#~ msgstr ""
#~ "Den valgte enhed anvendes af et EVMS-diskområde (%1).\n"
#~ "Fjern den fra EVMS-diskområdet, før du redigerer den.\n"

#~ msgid ""
#~ "The device (%2) is used by EVMS object (%1).\n"
#~ "Remove the EVMS object before deleting it.\n"
#~ msgstr ""
#~ "Enheden (%2) anvendes af EVMS-objektet (%1).\n"
#~ "Fjern EVMS-objektet, før du sletter den.\n"

#~ msgid ""
#~ "\n"
#~ "The selected extended partition contains at least one partition\n"
#~ "that is used by an EVMS volume. Remove the EVMS volume\n"
#~ "before deleting the extended partition.\n"
#~ msgstr ""
#~ "\n"
#~ "Den valgte udvidede partition indeholder mindst én partition,\n"
#~ "der bruges af et EVMS-diskområde. Fjern EVMS-diskområdet,\n"
#~ "før du sletter den udvidede partition.\n"

#~ msgid ""
#~ "\n"
#~ "The selected device contains at least one partition\n"
#~ "that is used by an EVMS device. Delete the EVMS device\n"
#~ "before deleting the device.\n"
#~ msgstr ""
#~ "\n"
#~ "Den valgte enhed indeholder mindst én partition,\n"
#~ "som tilhører en EVMS-enhed. Slet EVMS-enheden,\n"
#~ "før du sletter enheden.\n"

#, fuzzy
#~ msgid "Add NFS Path..."
#~ msgstr "Tilføj ny NFS-sti"

#~ msgid "Edit Loop Device Setup of %1"
#~ msgstr "Redigér opsætning af løkkeenheden på %1"

#
#~ msgid "Create New Loop Device Setup"
#~ msgstr "Opret ny opsætning af løkkeenhed"

#
#~ msgid "C&reate Loop File"
#~ msgstr "O&pret løkkefil"

#
#~ msgid "Si&ze of Loop File"
#~ msgstr "Stø&rrelse på løkkefil"

#~ msgid ""
#~ "It is normally not a good idea to use EVMS and non-EVMS\n"
#~ "entities on the same disk. \n"
#~ "While it is possible in principle and may make sense\n"
#~ "for experienced users, it also can easily create \n"
#~ "unexpected problems.\n"
#~ "\n"
#~ "Really do this?\n"
#~ msgstr ""
#~ "Det er normalt ikke en god idé at bruge EVMS- og ikke-EVMS-\n"
#~ "enheder på samme disk. \n"
#~ "Selv om det i princippet er muligt, og kan være\n"
#~ "hensigtsmæssigt for erfarne brugere, kan\n"
#~ "det også let føre til uventede problemer.\n"
#~ "\n"
#~ "Vil du virkelig gøre dette?\n"

#~ msgid ""
#~ "It is normally not a good idea to use EVMS and LVM\n"
#~ "on the same system.\n"
#~ "While it is possible in principle and may make sense\n"
#~ "for experienced users, it also can easily create \n"
#~ "unexpected problems.\n"
#~ "\n"
#~ "Really do this?\n"
#~ msgstr ""
#~ "Det er normalt ikke en god idé at bruge EVMS og LVM\n"
#~ "på samme system. \n"
#~ "Selv om det i princippet er muligt, og kan være\n"
#~ "hensigtsmæssigt for erfarne brugere, kan\n"
#~ "det også let føre til uventede problemer.\n"
#~ "\n"
#~ "Vil du virkelig gøre dette?\n"

#~ msgid "R&AID:"
#~ msgstr "R&AID:"

#~ msgid ""
#~ "Item %1 is already a RAID device.\n"
#~ "You cannot add it again.\n"
#~ msgstr ""
#~ "Punktet %1 er allerede en RAID-enhed.\n"
#~ "Du kan ikke tilføje den igen.\n"

#~ msgid ""
#~ "Item %1 cannot be removed.\n"
#~ "It does not belong to a RAID.\n"
#~ msgstr ""
#~ "Punktet %1 kan ikke fjernes.\n"
#~ "Den tilhører ikke en RAID.\n"

#~ msgid ""
#~ "\n"
#~ "The maximum number of partitions in a software raid is %1.\n"
#~ "You want to add more partitions to the raid than can be\n"
#~ "handled by the current version of software raid.\n"
#~ msgstr ""
#~ "\n"
#~ "Maksimalt antal partitioner i et software-raid er %1.\n"
#~ "Du forsøger at tilføje flere partitioner i raid end\n"
#~ "den aktuelle version af software-raid kan håndtere.\n"

#~ msgid ""
#~ "<p><b>Multipath:</b> <br>This mode allow access to the same physical "
#~ "device\n"
#~ "over multiple controllers for redundancy against a fault in a controller "
#~ "card. This mode can be used with at least two devices<p>\n"
#~ msgstr ""
#~ "<p><b>Multipath:</b> <br>Denne tilstand tillader adgang til samme fysiske "
#~ "enhed over flere\n"
#~ "styreenheder for redundans mod en fejl i et styreenhedskort. Denne "
#~ "tilstand\n"
#~ "kan bruges med mindst to enheder.<p>\n"

#~ msgid "&Multipath (Redundant access over two controllers)"
#~ msgstr "&Multipath (redundant adgang over to styreenheder)"

#~ msgid "What type of RAID would you like to create?"
#~ msgstr "Hvilken type RAID vil du oprette?"

#~ msgid ""
#~ "<p>The list contains the devices that could be automatically\n"
#~ "detected for multipath setup. Disable the devices not to \n"
#~ "have activated by double-clicking the table line and continue when \n"
#~ "finished. If you go back, none of the autodetected multipath raid "
#~ "devices\n"
#~ "are created.</p>\n"
#~ "<p>If you deselect lines, the names of the raid devices \n"
#~ "after the deselected lines will be changed.</p>\n"
#~ msgstr ""
#~ "<p>Listen indeholder enheder, som kan findes automatisk til\n"
#~ "multipath-opsætning. Deaktivér de enheder, der ikke skal være\n"
#~ "aktive, ved at dobbeltklikke tabellinjen, og fortsæt når det er\n"
#~ "færdigt. Hvis du går tilbage, oprettes ingen af multipath-raid-\n"
#~ "enhederne.</p>\n"
#~ "<p>Hvis du fravælger linjer, ændres navnene på raid-enhederne\n"
#~ "efter de fravalgte linje.</p>\n"

#~ msgid "RAID Wizard: Multipath Autodetection"
#~ msgstr "RAID-guide: Automatisk multipath-søgning"

#~ msgid ""
#~ "No automatically configurable\n"
#~ "multipath devices detected"
#~ msgstr ""
#~ "Ingen multipath-enheder som\n"
#~ "kan konfigureres automatisk, blev fundet"

#
#~ msgid "Create"
#~ msgstr "Opret"

#
#~ msgid "Raid Device"
#~ msgstr "RAID-enhed"

#
#~ msgid "Partition 2"
#~ msgstr "Partition 2"

#~ msgid "Other..."
#~ msgstr "Anden..."

#~ msgid "RAID Wizard: Step 1."
#~ msgstr "RAID-guide: Trin 1."

#~ msgid ""
#~ "Changes made to your RAID setup  so far will be \n"
#~ "lost if you exit the dialog with %1.\n"
#~ "Continue?\n"
#~ msgstr ""
#~ "Ændringerne du har lavet i RAID opsætningen indtil nu\n"
#~ "vil gå tabt hvis du afslutter dialogen med \"%1\".\n"
#~ "Vil du fortsætte?\n"

#~ msgid ""
#~ "<p><b>Expert options:</b><br>Here, set\n"
#~ "things like chunk size to get the best performance\n"
#~ "out of your system. These settings are used for all partitions of this "
#~ "RAID.</p>\n"
#~ msgstr ""
#~ "<p><b>Avancerede valgmuligheder:</b><br>Her kan du\n"
#~ "angive ting som fragmentstørrelse for at få den bedste ydelse\n"
#~ "ud af dit system. Disse indstillinger anvendes alle partitioner i\n"
#~ "dette RAID.</p>\n"

#~ msgid ""
#~ "The RAID to change (%1) is already created on disk.\n"
#~ "It can no longer be changed. To change %1, \n"
#~ "remove it and create it again.\n"
#~ msgstr ""
#~ "Det RAID, som skal ændres (%1), er allerede oprettet på disken.\n"
#~ "Det kan ikke længere ændres. For at ændre %1 \n"
#~ "fjern det og opret det igen.\n"

#~ msgid "RA&ID:"
#~ msgstr "RA&ID:"

#~ msgid "O&ptions"
#~ msgstr "&Valgmuligheder"

#~ msgid "Remo&ve RAID"
#~ msgstr "&Fjern RAID"

#~ msgid "    Device    "
#~ msgstr "    Enhed    "

#~ msgid "    Size    "
#~ msgstr "    Størrelse    "

#~ msgid "        Type        "
#~ msgstr "        Type        "

#~ msgid "      RAID      "
#~ msgstr "      RAID      "

#~ msgid "Raid settings %1"
#~ msgstr "RAID-indstillinger %1"

#~ msgid "RAID Wizard Step 3:"
#~ msgstr "RAID-guide, trin 3:"

#~ msgid "RAID Wizard Step 2:"
#~ msgstr "RAID-guide, trin 2:"

#~ msgid "RAID settings"
#~ msgstr "RAID-indstillinger"

#~ msgid "Current RAID: /dev/md%1"
#~ msgstr "Nuværende RAID: /dev/md%1"

#~ msgid "Do you really want to delete partition %1?"
#~ msgstr "Vil du virkelig slette partitionen %1?"

#~ msgid "For RAID 0, add at least two partitions to %1."
#~ msgstr "For RAID 0, føj mindst to partitioner til %1."

#~ msgid "For RAID 1, add at least two partitions to %1."
#~ msgstr "For RAID 1, føj mindst to partitioner til %1."

#~ msgid "For RAID 5, add at least three partitions to %1."
#~ msgstr "For RAID 5, føj mindst tre partitioner til %1."

#~ msgid "For RAID 6, add at least four partitions to %1."
#~ msgstr "For RAID 6 føj mindst fire partitioner til %1."

#~ msgid "For RAID 10, add at least two partitions to %1."
#~ msgstr "For RAID 10 føj mindst to partitioner til %1."

#~ msgid "For Multipath raid, add at least two partitions to %1."
#~ msgstr "For Multipath-RAID, føj mindst to partitioner til %1."

#~ msgid "You may use dasdfmt in Expert-Button to low level format disks."
#~ msgstr ""
#~ "Du kan bruge 'dasdfmt' via Avanceret-knappen for at lave low-level "
#~ "formatering af diske."

#~ msgid "&Create RAID..."
#~ msgstr "&Opret RAID..."

#~ msgid "&Edit RAID"
#~ msgstr "R&edigér RAID"

#~ msgid "&RAID..."
#~ msgstr "&RAID..."

#
#~ msgid "&Create Crypt File"
#~ msgstr "&Opret krypteringsfil"

#
#~ msgid "&Edit Crypt File"
#~ msgstr "&Redigér krypteringsfil"

#~ msgid "Cr&ypt File..."
#~ msgstr "Kr&ypteringsfil..."

#~ msgid "&Create"
#~ msgstr "&Opret"

#~ msgid "Delete Partition &Table and Disk Label"
#~ msgstr "Slet partitions&tabel og diskmærkat"

#~ msgid "dasd&fmt"
#~ msgstr "dasd&fmt"

#
#~ msgid "Call &iSCSI configuration"
#~ msgstr "Kald &iSCSI-konfiguration"

#~ msgid "&LVM..."
#~ msgstr "&LVM..."

#
#~ msgid "&NFS..."
#~ msgstr "&NFS..."

#~ msgid "&Show Details"
#~ msgstr "&Vis Detaljer"

#~ msgid ""
#~ "It is not possible to create a partition on %1.\n"
#~ "\n"
#~ "%2\n"
#~ msgstr ""
#~ "Det er ikke muligt at oprette en partition på %1\n"
#~ "\n"
#~ "%2\n"

#~ msgid " Create a Primary Partition on %1 "
#~ msgstr " Opret en primær partition på %1 "

#~ msgid " Create an Extended Partition on %1 "
#~ msgstr " Opret en udvidet partition på %1 "

#~ msgid " Create a Logical Partition on %1 "
#~ msgstr " Opret en logisk partition på %1 "

#
#~ msgid "Edit an Extended Partition"
#~ msgstr "Redigér en udvidet partition "

#
#~ msgid ""
#~ "An already-existing extended partition cannot be changed.\n"
#~ "Delete this partition then create a new one using\n"
#~ "the new parameters.\n"
#~ "All data on this partition will be lost if you delete it."
#~ msgstr ""
#~ "En eksisterende udvidet partition kan ikke ændres.\n"
#~ "Slet denne partitionen og opret derefter en ny med \n"
#~ "de nye parametre.\n"
#~ "Alle data på denne partition går tabt, hvis du sletter den."

#
#~ msgid "Edit Existing Partition %1"
#~ msgstr "Redigér eksisterende partition %1"

#
#~ msgid "Edit Existing Device %1"
#~ msgstr "Redigér eksisterende enhed %1"

#~ msgid "Select the partition to edit in the main dialog."
#~ msgstr "Vælg den partition, der skal redigeres, fra hoveddialogen."

#~ msgid ""
#~ "No DASD disk selected.\n"
#~ "Select the DASD disk on which dasdfmt should be executed."
#~ msgstr ""
#~ "Ingen DASD-disk er valgt.\n"
#~ "Vælg DASD-disken, på hvilken 'dasdfmt' skal eksekveres."

#~ msgid ""
#~ "Calling iSCSI configuration cancels all current changes.\n"
#~ "Really do this?"
#~ msgstr ""
#~ "At kalde iSCSI-konfigurationen annullerer alle nuværende ændringer.\n"
#~ "Vil du virkelig gøre dette?"

#~ msgid "Rereading disk information..."
#~ msgstr "Genlæser diskinformation..."

#~ msgid "&EVMS Based"
#~ msgstr "&EVMS-baseret"

#~ msgid ""
#~ "<p>\n"
#~ "To create an LVM or EVMS based proposal, choose the corresponding button."
#~ "</p>\n"
#~ msgstr ""
#~ "<p>\n"
#~ "For at oprette et LVM- eller EVMS-baseret forslag, vælges den passende "
#~ "knap.</p>\n"

#, fuzzy
#~ msgid "Physical Extent Size: %1"
#~ msgstr "&Fysisk størrelse"

#
#~ msgid "LVM Configuration"
#~ msgstr "LVM-konfiguration"

#~ msgid "A&pply"
#~ msgstr "An&vend"

#~ msgid "All the settings were written and are ready to use."
#~ msgstr "Alle indstillingerne er gemt og klar til brug."

#~ msgid "LVM configuration"
#~ msgstr "LVM-konfiguration"

#~ msgid "Command line interface for the lvm_config module is not available"
#~ msgstr ""
#~ "Kommandoliniegrænsefladen for modulet 'lvm_config' er ikke tilgængelig"

#~ msgid ""
#~ "Device %1 is already mounted at %2.  \n"
#~ "A mounted file system cannot be added to a volume group."
#~ msgstr ""
#~ "Enheden %1 er allerede monteret på %2.  \n"
#~ "Et monteret filsystem kan ikke tilføjes til en diskområdegruppe."

#~ msgid ""
#~ "No device selected.\n"
#~ "Select the device to edit.\n"
#~ msgstr ""
#~ "Ingen enhed er valgt.\n"
#~ "Vælg enheden du vil redigere.\n"

#~ msgid ""
#~ "No device selected.\n"
#~ "Select the device to remove.\n"
#~ msgstr ""
#~ "Ingen enhed er valgt.\n"
#~ "Vælg enheden du vil fjerne.\n"

#~ msgid "free"
#~ msgstr "ledig"

#~ msgid ""
#~ "\n"
#~ " You have selected the disk %1, but you can \n"
#~ "  only edit a partition like %11, %12, ... \n"
#~ msgstr ""
#~ "\n"
#~ " Du har valgt disken %1, men du kan \n"
#~ "  kun redigere en partition som %11, %12, ... \n"

#~ msgid ""
#~ "CAUTION\n"
#~ "If you delete the partition table and disk label of\n"
#~ "device %1, data on this device will be lost.\n"
#~ "\n"
#~ "Really do this?\n"
#~ msgstr ""
#~ "FORSIGTIG\n"
#~ "Hvis du sletter partitionstabellen og diskmærkatet på\n"
#~ "enheden %1, vil data på denne enhed gå tabt.\n"
#~ "\n"
#~ "Vil du virkelig gøre dette?\n"

#~ msgid ""
#~ "<p>The upper part of this dialog contains the container-related "
#~ "functionality. Here, create, edit, and modify EVMS containers. </p>"
#~ msgstr ""
#~ "<p>Den øvre del af denne dialog indeholder den beholderrelaterede "
#~ "funktionalitet. Her kan du oprette, redigere og ændre EVMS-beholdere. </p>"

#~ msgid ""
#~ "<p>\n"
#~ "The lower part with the list contains all available EVMS devices.\n"
#~ "If at least one EVMS container is available, you can create new \n"
#~ "devices that use the available space of the current container.</p>\n"
#~ msgstr ""
#~ "<p>\n"
#~ "Listen i nedre del af dialogen indeholder alle tilgængelige EVMS-"
#~ "enheder.\n"
#~ "Hvis mindst én EVMS-beholder er tilgængelig, kan du oprette nye enheder,\n"
#~ "som bruger den tilgængelige plads i den nuværende beholder.</p>\n"

#~ msgid ""
#~ "The data entered is invalid.\n"
#~ "Insert a physical extent size from\n"
#~ "8KB to 512GB in powers of 2, for example, 4M or 512K.\n"
#~ msgstr ""
#~ "De indtastede data er ikke gyldige.\n"
#~ "Der skal bruges en fysisk størrelse fra\n"
#~ "8KB til 512GB. Værdien skal være en potens af 2, som f.eks. 4M eller "
#~ "512K.\n"

#~ msgid "Modify Existing EVMS Container"
#~ msgstr "Ændr eksisterende EVMS-beholder"

#~ msgid "Create EVMS Container"
#~ msgstr "Opret EVMS-beholder"

#~ msgid "Modify EVMS Container"
#~ msgstr "Ændr EVMS-beholder"

#~ msgid ""
#~ "Change the settings for an EVMS container.\n"
#~ "Container type, PE size, and container name can only be set when "
#~ "creating\n"
#~ "the container.\n"
#~ msgstr ""
#~ "Ændr indstillingerne for en EVSM-beholder.\n"
#~ "Beholdertype, PE-størrelse og beholdernavn kan kun sættes, når\n"
#~ "beholderen oprettes.\n"

#
#~ msgid "Container Type"
#~ msgstr "Beholdertype"

#
#~ msgid "Linux LVM2"
#~ msgstr "Linux LVM2"

#
#~ msgid "Container &Name"
#~ msgstr "Beholder&navn"

#
#~ msgid "Container Size:"
#~ msgstr "Beholderstørrelse:"

#
#~ msgid " Container"
#~ msgstr " Beholder"

#
#~ msgid ""
#~ "If you remove the selected partition from the container,\n"
#~ "there will not be enough space for all volumes in this container.\n"
#~ "To delete the container completely, remove its volumes first."
#~ msgstr ""
#~ "Hvis du fjerner den valgte partition fra beholderen, vil der ikke\n"
#~ "være nok plads til alle diskområder i denne beholder.\n"
#~ "For at slette beholderen helt, skal dens diskområder fjernes først."

#
#~ msgid ""
#~ "The data entered is invalid.\n"
#~ "Insert a container names like \"system\" or \"test\".\n"
#~ "Do not use ;/`, in this name.\n"
#~ msgstr ""
#~ "De angivne data er ugyldige.\n"
#~ "Indsæt et beholdernavn som \"system\" eller \"test\".\n"
#~ "Brug ikke ;/`, i dette navn.\n"

#~ msgid ""
#~ "The container named \"%1\" already exists.\n"
#~ "Choose a different name\n"
#~ "or cancel this dialog.\n"
#~ msgstr ""
#~ "Beholderen ved navn \"%1\" findes allerede.\n"
#~ "Vælg et andet navn eller\n"
#~ "annullér denne dialog.\n"

#~ msgid ""
#~ "The container contains no physical volume.\n"
#~ "Every container must consist of at least one physical volume."
#~ msgstr ""
#~ "Beholderen indeholder intet fysisk diskområde.\n"
#~ "Hver beholder skal bestå af mindst ét fysisk diskområde."

#~ msgid ""
#~ "The container \"%1\" contains at least one volume.\n"
#~ "It cannot be removed. Remove all volumes of this container\n"
#~ "before removing the container"
#~ msgstr ""
#~ "Beholderen \"%1\" indeholder mindst ét diskområde.\n"
#~ "Den kan ikke fjernes. Fjern alle diskområder fra denne\n"
#~ "beholder, før beholderen fjernes"

#~ msgid "Really remove container \"%1\"?"
#~ msgstr "Vil du virkelig fjerne beholderen \"%1\"?"

#
#~ msgid "EVMS &Container"
#~ msgstr "EVMS-&beholder"

#
#~ msgid "Volume Name: "
#~ msgstr "Diskområdenavn: "

#~ msgid ""
#~ "A volume named \"%1\" already exists\n"
#~ "in container \"%2\". Choose another name\n"
#~ "or cancel this dialog.\n"
#~ msgstr ""
#~ "Et diskområde ved navn \"%1\" findes allerede i\n"
#~ "beholderen \"%2\". Vælg et andet navn\n"
#~ "eller annullér denne dialog.\n"

#~ msgid ""
#~ "A volume with the requested size \n"
#~ "could not be created. \n"
#~ msgstr ""
#~ "Et diskområde med den ønskede størrelse\n"
#~ "kunne ikke oprettes.\n"

#~ msgid "There is no available space in the current container %1."
#~ msgstr "Der er ingen tilgængelig plads i den nuværende beholder %1."

#~ msgid ""
#~ "You can only delete logical volumes in a container.\n"
#~ "%1 is not a logical volume produced by a container.\n"
#~ msgstr ""
#~ "Du kan kun slette logiske diskområder i en beholder.\n"
#~ "%1 er ikke ikke et logisk diskområde genereret af en beholder.\n"
#~ "\n"

#~ msgid ""
#~ "To use LVM, at least one partition of type 0x8e (or 0x83)\n"
#~ "is required. Change your partition table accordingly.\n"
#~ "In most cases, this can be done in the following way:\n"
#~ "click 'Create', select 'Do not format', and set the File System ID to "
#~ "0x8e.\n"
#~ msgstr ""
#~ "For at bruge LVM kræves mindst én partition af typen 0x8e\n"
#~ "(eller 0x83). Partitionstabellen skal ændres i henhold til dette.\n"
#~ "I de fleste tilfælde kan dette gøres på følgende måde: Tryk på\n"
#~ "'Opret', vælg 'Formatér ikke' og sæt filsystem-ID til 0x8e.\n"

#~ msgid "Edit the current volume group:"
#~ msgstr "Redigér den aktuelle diskområdegruppe:"

#~ msgid "Physical volume size:"
#~ msgstr "Størrelse på fysisk diskområde:"

#~ msgid " F "
#~ msgstr " F "

#
#~ msgid "E&VMS..."
#~ msgstr "E&VMS..."

#~ msgid ""
#~ "Rereading the partition table cancels all current changes. Really reread "
#~ "the partition table?"
#~ msgstr ""
#~ "Genlæsning af partitionstabellen annullerer alle nuværende ændringer.\n"
#~ "Vil du virkelig genindlæse partitionstabellen?"

#~ msgid "Available"
#~ msgstr "Tilgængelig"

#~ msgid "C&reate Container"
#~ msgstr "Op&ret beholder"

#
#~ msgid "&Edit Container"
#~ msgstr "R&edigér beholder"

#
#~ msgid "&Remove Container"
#~ msgstr "&Slet beholder"

#~ msgid ""
#~ "You have changed the EVMS configuration.\n"
#~ "These changes will be lost if you exit the dialog now.\n"
#~ "Continue?\n"
#~ msgstr ""
#~ "Du har ændret EVMS-konfigurationen.\n"
#~ "Disse ændringer mistes, hvis du afslutter dialogen nu.\n"
#~ "Vil du fortsætte?\n"

#~ msgid "Logical Volume Manager: Logical Volumes"
#~ msgstr "Håndtering af logisk diskområde: Logiske diskområder"

#~ msgid "There is no available space in volume group %1."
#~ msgstr "Der er ingen ledig plads i diskområdegruppen %1."

#~ msgid "Logical Volume Manager: Physical Volume Setup"
#~ msgstr "Håndtering af logisk diskområde: Fysisk diskområdeopsætning"

#~ msgid ""
#~ "The volume group %1 does not have \n"
#~ "any physical volumes assigned. This is not possible.\n"
#~ "Either remove this volume group or add at least\n"
#~ "one physical volume to it.\n"
#~ msgstr ""
#~ "Diskområdegruppen %1 har ikke fået tildelt noget\n"
#~ "fysisk diskområde. Dette er ikke muligt.\n"
#~ "Fjern denne diskområdegruppe, eller tilføj den\n"
#~ "mindst ét fysisk diskområde.\n"

#~ msgid ""
#~ "<p><b>Charset for File Names:</b>\n"
#~ "Set the charset used to display file names on the partition.</p>\n"
#~ msgstr ""
#~ "<p><b>Tegnsæt for filnavne:</b>\n"
#~ "Vælg tegnsættet, som skal bruges til at vise filnavne på partitionen.</"
#~ "p>\n"<|MERGE_RESOLUTION|>--- conflicted
+++ resolved
@@ -19,19 +19,11 @@
 msgstr ""
 "Project-Id-Version: storage\n"
 "Report-Msgid-Bugs-To: \n"
-<<<<<<< HEAD
 "POT-Creation-Date: 2017-07-14 02:29+0000\n"
-"PO-Revision-Date: 2017-07-01 22:28+0000\n"
-"Last-Translator: scootergrisen <scootergrisen@gmail.com>\n"
+"PO-Revision-Date: 2017-07-16 14:33+0000\n"
+"Last-Translator: scootergrisen Required Fields <scootergrisen@gmail.com>\n"
 "Language-Team: Danish <https://l10n.opensuse.org/projects/yast-storage/"
 "master/da/>\n"
-=======
-"POT-Creation-Date: 2017-07-11 02:29+0000\n"
-"PO-Revision-Date: 2017-07-16 14:33+0000\n"
-"Last-Translator: scootergrisen Required Fields <scootergrisen@gmail.com>\n"
-"Language-Team: Danish <https://l10n.opensuse.org/projects/yast-"
-"storage/master/da/>\n"
->>>>>>> ac1869c4
 "Language: da\n"
 "MIME-Version: 1.0\n"
 "Content-Type: text/plain; charset=UTF-8\n"
@@ -176,7 +168,6 @@
 msgid "&Logical Partition"
 msgstr "&Logisk partition"
 
-<<<<<<< HEAD
 #. FIXME: move to Wizard
 #: src/lib/y2partitioner/sequences/add_partition.rb:81
 msgid "It is not possible to create a partition on %1."
@@ -204,26 +195,6 @@
 #| msgid "Size: %1"
 msgid "Size: %s"
 msgstr "Størrelse: %1"
-=======
-#. Class to represent all the possible partition ids
-#.
-#. This is a wrapper for the Storage::ID enum
-#: src/lib/y2storage/partition_id.rb:39
-msgid "DOS12"
-msgstr "DOS12"
-
-#: src/lib/y2storage/partition_id.rb:40
-msgid "DOS16"
-msgstr "DOS16"
-
-#: src/lib/y2storage/partition_id.rb:41
-msgid "DOS32"
-msgstr "DOS32"
-
-#: src/lib/y2storage/partition_id.rb:42
-msgid "Linux Swap"
-msgstr "Linux swap"
->>>>>>> ac1869c4
 
 #. TRANSLATORS: Device path is where on motherboard is device connected,
 #. %i is number when there are more paths
@@ -240,7 +211,6 @@
 msgid "Device Path: %s"
 msgstr "Enhedssti: %1"
 
-<<<<<<< HEAD
 #. TRANSLATORS: Device ID is udev ID for device,
 #. %i is number when there are more paths
 #: src/lib/y2partitioner/widgets/blk_device_attributes.rb:58
@@ -329,44 +299,6 @@
 #| msgid "Really delete %1?"
 msgid "Really delete %s?"
 msgstr "Vil du virkelig slette %1?"
-=======
-#: src/lib/y2storage/partition_id.rb:45
-msgid "Linux RAID"
-msgstr "Linux RAID"
-
-#: src/lib/y2storage/partition_id.rb:46
-msgid "EFI System Partition"
-msgstr "EFI-systempartition"
-
-#: src/lib/y2storage/partition_id.rb:47
-msgid "BIOS Boot Partition"
-msgstr "BIOS-bootpartition"
-
-#: src/lib/y2storage/partition_id.rb:48
-msgid "PReP Boot Partition"
-msgstr "PReP-bootpartition"
-
-#: src/lib/y2storage/partition_id.rb:49
-msgid "NTFS"
-msgstr "NTFS"
-
-#: src/lib/y2storage/partition_id.rb:50
-msgid "Extended"
-msgstr "Udvidet"
-
-#: src/lib/y2storage/partition_id.rb:51
-msgid "Windows Data Partition"
-msgstr "Windows-datapartition"
-
-#: src/lib/y2storage/partition_id.rb:52
-msgid "Microsoft Reserved Partition"
-msgstr "Microsoft reserveret partition"
-
-#
-#: src/lib/y2storage/partition_id.rb:53
-msgid "Diagnostics Partition"
-msgstr "Diagnostik partition"
->>>>>>> ac1869c4
 
 #: src/lib/y2partitioner/widgets/delete_disk_partition_button.rb:63
 msgid "Confirm Deleting of All Partitions"
@@ -1722,21 +1654,19 @@
 #. This is a wrapper for the Storage::ID enum
 #: src/lib/y2storage/partition_id.rb:39
 msgid "DOS12"
-msgstr ""
+msgstr "DOS12"
 
 #: src/lib/y2storage/partition_id.rb:40
 msgid "DOS16"
-msgstr ""
+msgstr "DOS16"
 
 #: src/lib/y2storage/partition_id.rb:41
 msgid "DOS32"
-msgstr ""
+msgstr "DOS32"
 
 #: src/lib/y2storage/partition_id.rb:42
-#, fuzzy
-#| msgid "Linux"
 msgid "Linux Swap"
-msgstr "Linux"
+msgstr "Linux swap"
 
 #: src/lib/y2storage/partition_id.rb:43
 msgid "Linux"
@@ -1748,53 +1678,41 @@
 msgstr "Linux LVM"
 
 #: src/lib/y2storage/partition_id.rb:45
-#, fuzzy
-#| msgid "Linux"
 msgid "Linux RAID"
-msgstr "Linux"
+msgstr "Linux RAID"
 
 #: src/lib/y2storage/partition_id.rb:46
-#, fuzzy
-#| msgid "EFI Boot Partition"
 msgid "EFI System Partition"
-msgstr "EFI-bootpartition"
+msgstr "EFI-systempartition"
 
 #: src/lib/y2storage/partition_id.rb:47
-#, fuzzy
-#| msgid "EFI Boot Partition"
 msgid "BIOS Boot Partition"
-msgstr "EFI-bootpartition"
+msgstr "BIOS-bootpartition"
 
 #: src/lib/y2storage/partition_id.rb:48
-#, fuzzy
-#| msgid "EFI Boot Partition"
 msgid "PReP Boot Partition"
-msgstr "EFI-bootpartition"
+msgstr "PReP-bootpartition"
 
 #: src/lib/y2storage/partition_id.rb:49
 msgid "NTFS"
-msgstr ""
+msgstr "NTFS"
 
 #: src/lib/y2storage/partition_id.rb:50
 msgid "Extended"
-msgstr ""
+msgstr "Udvidet"
 
 #: src/lib/y2storage/partition_id.rb:51
-#, fuzzy
-#| msgid "&Shrink Windows Partition"
 msgid "Windows Data Partition"
-msgstr "&Formindsk Windows-partition"
+msgstr "Windows-datapartition"
 
 #: src/lib/y2storage/partition_id.rb:52
 msgid "Microsoft Reserved Partition"
-msgstr ""
+msgstr "Microsoft reserveret partition"
 
 #
 #: src/lib/y2storage/partition_id.rb:53
-#, fuzzy
-#| msgid "Disk to Partition"
 msgid "Diagnostics Partition"
-msgstr "Disk der skal partitioneres"
+msgstr "Diagnostik partition"
 
 #. popup text
 #: src/clients/disk.rb:50
@@ -1872,8 +1790,7 @@
 msgstr "&Opret partitionsopsætning..."
 
 #. popup text
-#: src/clients/inst_disk_proposal.rb:123
-#: src/clients/partitions_proposal.rb:105
+#: src/clients/inst_disk_proposal.rb:123 src/clients/partitions_proposal.rb:105
 msgid ""
 "No automatic proposal possible.\n"
 "Specify mount points manually in the 'Partitioner' dialog."
@@ -4325,11 +4242,9 @@
 #. Package:     yast2-storage
 #. Summary:     Expert Partitioner
 #. Authors:     Arvin Schnell <aschnell@suse.de>
-#: src/include/partitioning/ep-btrfs.rb:40
-#: src/include/partitioning/ep-dm.rb:36 src/include/partitioning/ep-hd.rb:61
-#: src/include/partitioning/ep-loop.rb:37
-#: src/include/partitioning/ep-lvm.rb:64
-#: src/include/partitioning/ep-raid.rb:38
+#: src/include/partitioning/ep-btrfs.rb:40 src/include/partitioning/ep-dm.rb:36
+#: src/include/partitioning/ep-hd.rb:61 src/include/partitioning/ep-loop.rb:37
+#: src/include/partitioning/ep-lvm.rb:64 src/include/partitioning/ep-raid.rb:38
 msgid "Edit"
 msgstr "Redigér"
 
@@ -4360,9 +4275,8 @@
 #. Package:     yast2-storage
 #. Summary:     Expert Partitioner
 #. Authors:     Arvin Schnell <aschnell@suse.de>
-#: src/include/partitioning/ep-btrfs.rb:45
-#: src/include/partitioning/ep-hd.rb:43 src/include/partitioning/ep-hd.rb:64
-#: src/include/partitioning/ep-loop.rb:37
+#: src/include/partitioning/ep-btrfs.rb:45 src/include/partitioning/ep-hd.rb:43
+#: src/include/partitioning/ep-hd.rb:64 src/include/partitioning/ep-loop.rb:37
 #: src/include/partitioning/ep-lvm.rb:44 src/include/partitioning/ep-lvm.rb:66
 #: src/include/partitioning/ep-raid.rb:40
 #: src/include/partitioning/ep-tmpfs.rb:36
@@ -4977,8 +4891,7 @@
 msgstr "Flyt"
 
 #: src/include/partitioning/ep-hd.rb:63 src/include/partitioning/ep-lvm.rb:43
-#: src/include/partitioning/ep-lvm.rb:65
-#: src/include/partitioning/ep-raid.rb:39
+#: src/include/partitioning/ep-lvm.rb:65 src/include/partitioning/ep-raid.rb:39
 msgid "Resize"
 msgstr "Ændr størrelse"
 
@@ -8305,6 +8218,9 @@
 #~ "<p>Denne visning viser detaljeret information om det\n"
 #~ "valgte tmpfs-diskområde.</p>"
 
+#~ msgid "&Enter encryption password:"
+#~ msgstr "&Angiv krypteringsadgangskode:"
+
 #~ msgid "Used By"
 #~ msgstr "Brugt af"
 
@@ -8776,6 +8692,16 @@
 #~| msgid "BIOS ID"
 #~ msgid "BIOS RAID"
 #~ msgstr "BIOS ID"
+
+#, fuzzy
+#~| msgid "&Partitions"
+#~ msgid "Partition"
+#~ msgstr "&Partitioner"
+
+#, fuzzy
+#~| msgid "DM Device: %1"
+#~ msgid "DM Device"
+#~ msgstr "DM-enhed: %1"
 
 #~ msgid "B"
 #~ msgstr "B"
