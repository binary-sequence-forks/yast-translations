--- conflicted
+++ resolved
@@ -18,13 +18,8 @@
 msgstr ""
 "Project-Id-Version: storage\n"
 "Report-Msgid-Bugs-To: \n"
-<<<<<<< HEAD
 "POT-Creation-Date: 2019-02-15 02:29+0000\n"
-"PO-Revision-Date: 2019-01-28 01:08+0000\n"
-=======
-"POT-Creation-Date: 2019-01-19 02:29+0000\n"
 "PO-Revision-Date: 2019-01-31 14:23+0000\n"
->>>>>>> d7a645bf
 "Last-Translator: Robert Taisz <robert.taisz@emerald.hu>\n"
 "Language-Team: Hungarian <https://l10n.opensuse.org/projects/yast-storage/"
 "master/hu/>\n"
@@ -721,33 +716,16 @@
 "bcache.It will define the size of the resulting bcache device. The device "
 "will be formatted so any previous content will be wiped out.</p>"
 msgstr ""
-"A(z) %s eszköz lesz használva a bcache háttértár eszközeként. Ez fogja "
-"meghatározni a bcache elérhető területét. Az eszköz formázva lesz, vagyis "
-"minden korábbi tartalom törlődik róla."
-
-<<<<<<< HEAD
+
 #. Value can be an empty string if there is no items
 #: src/lib/y2partitioner/dialogs/bcache.rb:233
 msgid "Backing and Caching devices cannot be identical."
-msgstr ""
-=======
-#. value can be empty string if there is no items
-#: src/lib/y2partitioner/dialogs/bcache.rb:144
-msgid "Empty backing device is not yet supported"
-msgstr "Az üres biztonsági eszköz még nem támogatott."
->>>>>>> d7a645bf
+msgstr "A háttértár a gyorsítótárazó eszköz nem lehetnek azonos."
 
 #: src/lib/y2partitioner/dialogs/bcache.rb:234
 msgid "Cannot Create Bcache"
 msgstr "Bcache nem hozható létre"
 
-<<<<<<< HEAD
-=======
-#: src/lib/y2partitioner/dialogs/bcache.rb:150
-msgid "Backing and Caching devices cannot be identical."
-msgstr "A háttértár a gyorsítótárazó eszköz nem lehetnek azonos."
-
->>>>>>> d7a645bf
 # modules/inst_custom_part.ycp:491
 #. @macro seeAbstractWidget
 #: src/lib/y2partitioner/dialogs/bcache.rb:255
@@ -768,10 +746,6 @@
 #: src/lib/y2partitioner/dialogs/bcache.rb:287
 msgid "Without caching"
 msgstr ""
-"A(z) %s eszköz lesz használva a bcache gyorsítótárazó eszközeként. "
-"Gyorsabbnak és általában kisebbnek kell lennie a háttértár eszköznél, de ez "
-"nem kötelező. Az eszköz formázva lesz, vagyis minden korábbi tartalom "
-"törlődik róla."
 
 #. @macro seeAbstractWidget
 #: src/lib/y2partitioner/dialogs/bcache.rb:317
@@ -793,18 +767,6 @@
 "sequential read or write, otherwise that would result in intensive "
 "overwriting on the cache device.</li></p>"
 msgstr ""
-"A(z) %s a bcache működési módja. Jelenleg négy támogatott mód létezik.<ul> "
-"<li><i>Azonnali írás</i> – az olvasási műveletek vannak gyorsítótárazva, az "
-"írás párhuzamosan történik mindkét eszközre. Nincs adatvesztés a "
-"gyorsítótárazó eszköz meghibásodása esetén. Ez az alapértelmezett "
-"mód.</li><li><i>Visszaírás</i> – az olvasási és az írási műveletek is "
-"gyorsítótárazva vannak. Ez jobb teljesítményt biztosít íráskor.</li><li><i>"
-"Megkerülő írás</i> – az olvasás van gyorsítótárazva, az új tartalom csak a "
-"háttértár eszközre van írva.</li><li><i>Nincs</i> – sem az olvasáshoz, sem "
-"az íráshoz nincs használva a gyorsítótár. Ez elsősorban a gyorsítótár "
-"ideiglenes letiltásához hasznos bármilyen nagyobb mértékű szekvenciális "
-"olvasás vagy írás előtt, amely egyébként a gyorsítótárazó eszköz intenzív "
-"túlírását okozná.</li>"
 
 # modules/inst_sw_single.ycp:665
 # clients/inst_sw_single.ycp:1349
@@ -4842,7 +4804,8 @@
 #. @see #actions_source_html
 #: src/lib/y2storage/dialogs/proposal.rb:156
 msgid "Layout configured manually using the Expert Partitioner."
-msgstr "A Szakértői particionálás használatával, kézzel konfigurált elrendezés."
+msgstr ""
+"A Szakértői particionálás használatával, kézzel konfigurált elrendezés."
 
 #. @see #actions_source_html
 #: src/lib/y2storage/dialogs/proposal.rb:161
@@ -5317,6 +5280,55 @@
 #: src/lib/y2storage/resize_info.rb:109
 msgid "Unknown reason"
 msgstr "Ismeretlen ok"
+
+#~ msgid ""
+#~ "%s is the device that will be used as backing device for bcache.It will "
+#~ "define the available space of bcache. The Device will be formatted so any "
+#~ "previous content will be wiped out."
+#~ msgstr ""
+#~ "A(z) %s eszköz lesz használva a bcache háttértár eszközeként. Ez fogja "
+#~ "meghatározni a bcache elérhető területét. Az eszköz formázva lesz, vagyis "
+#~ "minden korábbi tartalom törlődik róla."
+
+#~ msgid "Empty backing device is not yet supported"
+#~ msgstr "Az üres biztonsági eszköz még nem támogatott."
+
+#~ msgid ""
+#~ "%s is the device that will be used as caching device for bcache.It should "
+#~ "be faster and usually is smaller than the backing device, but it is not "
+#~ "required. The device will be formatted so any previous content will be "
+#~ "wiped out."
+#~ msgstr ""
+#~ "A(z) %s eszköz lesz használva a bcache gyorsítótárazó eszközeként. "
+#~ "Gyorsabbnak és általában kisebbnek kell lennie a háttértár eszköznél, de "
+#~ "ez nem kötelező. Az eszköz formázva lesz, vagyis minden korábbi tartalom "
+#~ "törlődik róla."
+
+#~ msgid ""
+#~ "%s is the operating mode for bcache. There are currently four supported "
+#~ "modes.<ul> <li><i>Writethrough</i> reading operations are cached, writing "
+#~ "is done in parallel to both devices. No data is lost in case of failure "
+#~ "of the caching device. This is the default mode.</li><li><i>Writeback</i> "
+#~ "both reading and writing operations are cached. This result in better "
+#~ "performance when writing.</li><li><i>Writearound</i> reading is cached, "
+#~ "new content is written only to the backing device.</li><li><i>None</i> "
+#~ "means cache is neither used for reading nor for writing. This is useful "
+#~ "mainly for temporarily disabling the cache before any big sequential read "
+#~ "or write, otherwise that would result in intensive overwriting on the "
+#~ "cache device.</li>"
+#~ msgstr ""
+#~ "A(z) %s a bcache működési módja. Jelenleg négy támogatott mód létezik."
+#~ "<ul> <li><i>Azonnali írás</i> – az olvasási műveletek vannak "
+#~ "gyorsítótárazva, az írás párhuzamosan történik mindkét eszközre. Nincs "
+#~ "adatvesztés a gyorsítótárazó eszköz meghibásodása esetén. Ez az "
+#~ "alapértelmezett mód.</li><li><i>Visszaírás</i> – az olvasási és az írási "
+#~ "műveletek is gyorsítótárazva vannak. Ez jobb teljesítményt biztosít "
+#~ "íráskor.</li><li><i>Megkerülő írás</i> – az olvasás van gyorsítótárazva, "
+#~ "az új tartalom csak a háttértár eszközre van írva.</li><li><i>Nincs</i> – "
+#~ "sem az olvasáshoz, sem az íráshoz nincs használva a gyorsítótár. Ez "
+#~ "elsősorban a gyorsítótár ideiglenes letiltásához hasznos bármilyen "
+#~ "nagyobb mértékű szekvenciális olvasás vagy írás előtt, amely egyébként a "
+#~ "gyorsítótárazó eszköz intenzív túlírását okozná.</li>"
 
 #~ msgid ""
 #~ "Boot disk has no partition table and it is not possible to boot from it."
