--- conflicted
+++ resolved
@@ -12,16 +12,11 @@
 msgstr ""
 "Project-Id-Version: storage\n"
 "Report-Msgid-Bugs-To: \n"
-<<<<<<< HEAD
 "POT-Creation-Date: 2019-03-14 02:30+0000\n"
-"PO-Revision-Date: 2019-03-01 06:29+0000\n"
-=======
-"POT-Creation-Date: 2019-03-13 14:18+0000\n"
 "PO-Revision-Date: 2019-03-14 14:19+0000\n"
->>>>>>> 07b9a27d
 "Last-Translator: Marguerite Su <i@marguerite.su>\n"
-"Language-Team: Chinese (China) <https://l10n.opensuse.org/projects/"
-"yast-storage/master/zh_CN/>\n"
+"Language-Team: Chinese (China) <https://l10n.opensuse.org/projects/yast-"
+"storage/master/zh_CN/>\n"
 "Language: zh_CN\n"
 "MIME-Version: 1.0\n"
 "Content-Type: text/plain; charset=UTF-8\n"
@@ -302,11 +297,7 @@
 msgid ""
 "The device %{name} is a flash-only bcache. Deleting this kind of devices\n"
 "is not supported yet."
-<<<<<<< HEAD
 msgstr "设备正在使用中，无法修改。"
-=======
-msgstr "设备 %{name} 是一个纯闪存 Bcache。尚不支持删除这样的设备。"
->>>>>>> 07b9a27d
 
 #. TRANSLATORS: Error message when detach is not a safe action
 #: src/lib/y2partitioner/actions/delete_bcache.rb:76
@@ -318,7 +309,8 @@
 "Unfortunately detaching can take a very long time in some situations."
 msgstr ""
 "无法删除该 bcache 因为它与其它设备共享其缓存集。\n"
-"不先分离该设备就删除会产生无法访问的空间。不幸的是，某些场景下面分离该设备耗时会很久。"
+"不先分离该设备就删除会产生无法访问的空间。不幸的是，某些场景下面分离该设备耗"
+"时会很久。"
 
 #. no note if there is no bcache cset associated or if cset is shared by more devices
 #: src/lib/y2partitioner/actions/delete_bcache.rb:105
@@ -477,17 +469,19 @@
 
 #. TRANSLATORS: error message, %{name} is replaced by a bcache name (e.g., /dev/bcache0)
 #: src/lib/y2partitioner/actions/edit_bcache.rb:66
-msgid ""
-<<<<<<< HEAD
+#, fuzzy
+#| msgid "The device is in use and cannot be modified."
+msgid ""
 "The device %{name} is a flash-only bcache and its caching cannot be modified."
 msgstr "设备正在使用中，无法修改。"
-=======
-"The device %{name} is a Flash-only Bcache and its caching cannot be modified."
-msgstr "设备 %{name} 是纯闪存 Bcache，无法修改其缓存。"
->>>>>>> 07b9a27d
 
 #. TRANSLATORS: error message, %{name} is replaced by a bcache name (e.g., /dev/bcache0)
 #: src/lib/y2partitioner/actions/edit_bcache.rb:79
+#, fuzzy
+#| msgid ""
+#| "The bcache shares its cache set with other devices.\n"
+#| "This can result in unreachable space if done without detaching.\n"
+#| "Detaching can take a very long time in some situations."
 msgid ""
 "The bcache %{name} is already created on disk. Such device cannot be "
 "modified\n"
@@ -495,7 +489,9 @@
 "take\n"
 "a very long time in some situations."
 msgstr ""
-"该 Bcache %{name} 已在磁盘上创建了。无法修改这样的设备，因为修改它可能隐含着要进行分离作业。不幸的是，在某些场景下分离作业会耗时良久。"
+"该 bcache 与其它设备共享其缓存集。\n"
+"若不先分离之将导致有些磁盘空间再也无法触及。\n"
+"在某些情景下分离会花费很长时间。"
 
 #. TRANSLATORS: dialog title. %s is a device name like /dev/md0
 #: src/lib/y2partitioner/actions/edit_blk_device.rb:83
@@ -2010,8 +2006,10 @@
 "Crypt Passwords</b> option is also useful when no encryption is involved, to "
 "activate devices of other technologies like LVM or Multipath.</p>"
 msgstr ""
-"<p><b>配置</b>按钮提供了若干个选项可激活首次系统分析未检测到的设备。激活了使用所选技术的设备后，将重新扫描系统并刷新全部存储设备信息。因此，即使"
-"不涉及加密时<b>提供加密密码</b>选项也是有用的，用来激活使用其它技术如 LVM 或多路径的设备。</p>"
+"<p><b>配置</b>按钮提供了若干个选项可激活首次系统分析未检测到的设备。激活了使"
+"用所选技术的设备后，将重新扫描系统并刷新全部存储设备信息。因此，即使不涉及加"
+"密时<b>提供加密密码</b>选项也是有用的，用来激活使用其它技术如 LVM 或多路径的"
+"设备。</p>"
 
 #. Translators: Configure menu in the initial Partitioner screen
 #: src/lib/y2partitioner/widgets/configure.rb:108
@@ -2044,15 +2042,7 @@
 msgstr "配置 XPRAM(&X)..."
 
 #. @see Action#warning_text
-<<<<<<< HEAD
 #: src/lib/y2partitioner/widgets/configure.rb:276
-#, fuzzy
-#| msgid ""
-#| "Rescanning unused devices cancels\n"
-#| "all current changes. Really rescan unused devices?"
-=======
-#: src/lib/y2partitioner/widgets/configure.rb:275
->>>>>>> 07b9a27d
 msgid ""
 "Rescanning crypt devices cancels all current changes.\n"
 "Really activate crypt devices?"
@@ -2990,7 +2980,8 @@
 msgid ""
 "<b>Cache Mode</b> shows the operating mode for bcache. Currently there are "
 "four supported modes: Writethrough, Writeback, Writearound and None."
-msgstr "<b>缓存模式</b>显示 bcache 运行模式。目前支持四种模式：直写，回写，绕写和无。"
+msgstr ""
+"<b>缓存模式</b>显示 bcache 运行模式。目前支持四种模式：直写，回写，绕写和无。"
 
 #. help texts that are appended to the common help only in Mode.normal
 #: src/lib/y2partitioner/widgets/help.rb:122
@@ -5146,6 +5137,38 @@
 msgid "Unknown reason"
 msgstr "未知原因"
 
+#~ msgid "There are not enough suitable unused devices to create a Bcache."
+#~ msgstr "没有足够合适的未使用设备来创建 Bcache。"
+
+#~ msgid ""
+#~ "The device %{name} is a Flash-only Bcache. Deleting this kind of devices\n"
+#~ "is not supported yet."
+#~ msgstr "设备 %{name} 是一个纯闪存 Bcache。尚不支持删除这样的设备。"
+
+#~ msgid ""
+#~ "The selected Bcache is the only one using its caching set.\n"
+#~ "The caching set will be also deleted.\n"
+#~ "\n"
+#~ msgstr ""
+#~ "所选 Bcache 是其缓存集的唯一用户。\n"
+#~ "该缓存集也将被删除。\n"
+#~ "\n"
+
+#~ msgid ""
+#~ "The device %{name} is a Flash-only Bcache and its caching cannot be "
+#~ "modified."
+#~ msgstr "设备 %{name} 是纯闪存 Bcache，无法修改其缓存。"
+
+#~ msgid ""
+#~ "The Bcache %{name} is already created on disk. Such device cannot be "
+#~ "modified\n"
+#~ "because that might imply a detaching operation. Unfortunately detaching "
+#~ "can take\n"
+#~ "a very long time in some situations."
+#~ msgstr ""
+#~ "该 Bcache %{name} 已在磁盘上创建了。无法修改这样的设备，因为修改它可能隐含"
+#~ "着要进行分离作业。不幸的是，在某些场景下分离作业会耗时良久。"
+
 #, fuzzy
 #~| msgid "Create New Partition Table on %s"
 #~ msgid "Create New Partition Table on %{device_name}"
