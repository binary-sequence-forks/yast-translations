# Translation of YaST to Simplified Chinese
# LANGUAGE message file for YaST2
# Copyright (C) 2001 SuSE GmbH.
#
#
# Xinwei Hu <xwhu@novell.com>, 2004.
# James Su <suzhe@tsinghua.org.cn>, 2004.
# Novell Language <language@novell.com>, 2004, 2005.
# Eric Shan <ericalways@gmail.com>, 2008, 2012, 2013.
# 玛格丽特 · 苏 <i@marguerite.su>, 2013, 2014, 2015, 2016.
msgid ""
msgstr ""
"Project-Id-Version: storage\n"
"Report-Msgid-Bugs-To: \n"
<<<<<<< HEAD
"POT-Creation-Date: 2019-05-11 02:29+0000\n"
"PO-Revision-Date: 2019-03-19 15:16+0000\n"
=======
"POT-Creation-Date: 2019-05-04 02:29+0000\n"
"PO-Revision-Date: 2019-05-14 14:55+0000\n"
>>>>>>> 5af27ab4
"Last-Translator: Marguerite Su <i@marguerite.su>\n"
"Language-Team: Chinese (China) <https://l10n.opensuse.org/projects/"
"yast-storage/master/zh_CN/>\n"
"Language: zh_CN\n"
"MIME-Version: 1.0\n"
"Content-Type: text/plain; charset=UTF-8\n"
"Content-Transfer-Encoding: 8bit\n"
"Plural-Forms: nplurals=1; plural=0;\n"
"X-Generator: Weblate 3.3\n"

#. TRANSLATORS: Error message.
#: src/lib/y2partitioner/actions/add_bcache.rb:61
msgid "There are not enough suitable unused devices to create a bcache."
msgstr "没有足够适合的未使用设备来创建 bcache。"

#. TRANSLATORS: wizard title when creating a new Btrfs filesystem.
#: src/lib/y2partitioner/actions/add_btrfs.rb:84
#, fuzzy
#| msgid "Btrfs"
msgid "Add Btrfs"
msgstr "Btrfs"

#. TRANSLATORS: error message
#: src/lib/y2partitioner/actions/add_btrfs.rb:92
#, fuzzy
#| msgid "There are not enough suitable unused devices to create a Bcache."
msgid "There are not enough suitable unused devices to create a Btrfs."
msgstr "没有足够合适的未使用设备来创建 Bcache。"

#. TRANSLATORS: %s is a volume group name (e.g. "system")
#: src/lib/y2partitioner/actions/add_lvm_lv.rb:114
msgid "No free space left in the volume group \"%s\"."
msgstr "卷组 \"%s\" 没有可用的空间。"

#. @see TransactionWizard
#. @note The action is only run when there are available devices to create a new
#. volume group (see {Controllers::LvmVg#available_devices}).
#.
#. @return [Boolean] true whether there are available devices; false otherwise.
#: src/lib/y2partitioner/actions/add_lvm_vg.rb:79
msgid ""
"There are not enough suitable unused devices to create a volume group.\n"
msgstr "没有足够的合适的用于创建卷组的未使用设备。\n"

#: src/lib/y2partitioner/actions/add_lvm_vg.rb:80
msgid ""
"To use LVM, at least one unused partition of type 0x8e (or 0x83) or one "
"disk\n"
"or one RAID device is required. Change your partition table accordingly."
msgstr ""
"要使用 LVM，至少需要一个类型为 0x8e (或者 0x83) 的未使用分区或者一个未使用的"
"独立磁盘\n"
"或者一个冗余阵列设备(RAID)。请相应修改您的分区表。"

#. @see TransactionWizard
#: src/lib/y2partitioner/actions/add_md.rb:75
msgid "There are not enough suitable unused devices to create a RAID."
msgstr "没有足够的合适未用设备，无法创建 RAID。"

#. Checks whether the device is not used
#.
#. @see Controllers::Partition#device_used?
#.
#. @return [Boolean] true if device is not used; false otherwise.
#: src/lib/y2partitioner/actions/add_partition.rb:137
msgid "The device is in use and cannot be modified."
msgstr "设备正在使用中，无法修改。"

#. TRANSLATORS: %{name} is a device name (e.g. "/dev/sda")
#: src/lib/y2partitioner/actions/add_partition.rb:158
msgid ""
"The device %{name} is directly formatted.\n"
"Remove the filesystem on %{name}?"
msgstr "已直接格式化设备 %{name}。移除 %{name} 上的文件系统？"

#. TRANSLATORS: %{name} is a device name (e.g. "/dev/sda")
#: src/lib/y2partitioner/actions/add_partition.rb:187
msgid "It is not possible to create a partition on %{name}."
msgstr "不能在 %{name} 上创建分区。"

#. Error message when the device has no partition table
#.
#. @return [String, nil] nil if the device has partition table.
#: src/lib/y2partitioner/actions/clone_partition_table.rb:93
msgid ""
"There are no partitions on this device, but a clonable\n"
"device must have at least one partition.\n"
"Create partitions before cloning the device."
msgstr ""
"此设备上没有分区，但可复制设备必须至少有一个分区。\n"
"请在复制设备前先创建分区。"

#. Error message when there are no suitable devices where to clone the device
#.
#. @return [String, nil] nil if there are suitable devices.
#: src/lib/y2partitioner/actions/clone_partition_table.rb:104
msgid ""
"This device cannot be cloned. There are no suitable\n"
"devices that could have the same partitioning layout."
msgstr "无法克隆此设备。没有具有相同分区布局的合适设备。"

#. TRANSLATORS: dialog title. %s is a device name like /dev/sda
#: src/lib/y2partitioner/actions/controllers/add_partition.rb:188
msgid "Add Partition on %s"
msgstr "在 %s 上添加分区"

#. starting block must be in a region,
#. TRANSLATORS: text for an error popup
#: src/lib/y2partitioner/actions/controllers/add_partition.rb:204
msgid "The block entered as start is not available."
msgstr "作为起始块输入的块不可用。"

#. TRANSLATORS: text for an error popup
#: src/lib/y2partitioner/actions/controllers/add_partition.rb:207
msgid "The end block cannot be before the start."
msgstr "结束块不能在起始块之前。"

#. ending block must be in the same region than the start
#. TRANSLATORS: text for an error popup
#: src/lib/y2partitioner/actions/controllers/add_partition.rb:212
msgid "The region entered collides with the existing partitions."
msgstr "输入的区域与已有分区冲突。"

#. It's so small that we already know that we can't align both
#. start and end
#. TRANSLATORS: text for an error popup
#: src/lib/y2partitioner/actions/controllers/add_partition.rb:218
msgid "The region entered is too small, not supported by this device."
msgstr "输入的区域太小了，未被此设备支持。"

#. Almost pathological case, but still can happen if the user tries
#. to break stuff
#. TRANSLATORS: text for an error popup
#: src/lib/y2partitioner/actions/controllers/add_partition.rb:224
msgid "Invalid region entered, increase the size or align the start."
msgstr "输入了无效的区域，请增加尺寸或对齐起始位置。"

#. TRANSLATORS: %{mount_points} is replaced by a list of mount points, please
#. do not modify it.
#: src/lib/y2partitioner/actions/controllers/fstabs.rb:159
msgid ""
"The following mount points cannot be imported:\n"
"%{mount_points}"
msgstr ""
"下列挂载点无法被导入：\n"
"%{mount_points}"

#. TRANSLATORS: dialog title. %s is a device name like /dev/vg0
#: src/lib/y2partitioner/actions/controllers/lvm_lv.rb:245
msgid "Add Logical Volume on %s"
msgstr "在 %s 上添加逻辑卷"

#. TRANSLATORS: Error message when there is no name for the new logical volume
#: src/lib/y2partitioner/actions/controllers/lvm_lv.rb:299
msgid "Enter a name for the logical volume."
msgstr "输入逻辑卷的名称。"

#. TRANSLATORS: Error message when the name of the logical volume is too long
#: src/lib/y2partitioner/actions/controllers/lvm_lv.rb:309
msgid "The name for the logical volume is longer than 128 characters."
msgstr "逻辑卷名称的长度超过了 128 个字符。"

#. TRANSLATORS: Error message when the name of the logical volume contains
#. illegal characters
#: src/lib/y2partitioner/actions/controllers/lvm_lv.rb:320
msgid ""
"The name for the logical volume contains illegal characters.\n"
"Allowed are alphanumeric characters, \".\", \"_\", \"-\" and \"+\"."
msgstr ""
"逻辑卷名称包含非法字符。\n"
"允许的字符为字母数字、“.”、“_”、“-”和“+”。"

#. TRANSLATORS: Error message when the name of the volume group is already used.
#. %{lv_name} is replaced by a logical volume name (e.g., lv1) and %{vg_name} is
#. replaced by a volume group name (e.g., system)
#: src/lib/y2partitioner/actions/controllers/lvm_lv.rb:336
msgid ""
"A logical volume named \"%{lv_name}\" already exists\n"
"in volume group \"%{vg_name}\"."
msgstr "名为“%{lv_name}”的逻辑卷已存在于卷组“%{vg_name}”。"

#. TRANSLATORS: dialog title when creating an LVM volume group
#: src/lib/y2partitioner/actions/controllers/lvm_vg.rb:83
msgid "Add Volume Group"
msgstr "添加卷组"

#. TRANSLATORS: dialog title when resizing an LVM volume group, where %s is replaced
#. by a device name (e.g., /dev/vg0)
#: src/lib/y2partitioner/actions/controllers/lvm_vg.rb:87
msgid "Resize Volume Group %s"
msgstr "调整卷组大小 %s"

#. Error message to show when the given volume group name is empty
#.
#. @return [String]
#: src/lib/y2partitioner/actions/controllers/lvm_vg.rb:294
msgid "Enter a name for the volume group."
msgstr "为卷组输入一个名称。"

#. Error message to show when the given volume group name contains illegal
#. characters
#.
#. @return [String]
#: src/lib/y2partitioner/actions/controllers/lvm_vg.rb:312
msgid ""
"The name for the volume group contains illegal characters. Allowed\n"
"are alphanumeric characters, \".\", \"_\", \"-\" and \"+\""
msgstr ""
"卷组名称包含非法字符。\n"
"允许使用的字符为字母数字、“.”、“_”、“-”和“+”"

#. TRANSLATORS: %{vg_name} is replaced by the name of the volume group
#: src/lib/y2partitioner/actions/controllers/lvm_vg.rb:335
msgid ""
"The volume group name \"%{vg_name}\" conflicts\n"
"with another entry in the /dev directory."
msgstr ""
"卷组名称“%{vg_name}”与 /dev 目录\n"
"中的另一项冲突。"

#. Error message to show when the given extent size is not valid
#.
#. @see #invalid_extent_size?
#.
#. @return [String]
#: src/lib/y2partitioner/actions/controllers/lvm_vg.rb:360
msgid ""
"The data entered is invalid. Insert a physical extent size larger than 1 "
"KiB\n"
"in powers of 2 and multiple of 128 KiB, for example, \"512 KiB\" or \"4 MiB\""
msgstr ""
"输入的数据无效。输入一个大于 1 KiB 的物理区域尺寸，\n"
"且必须是 2 的幂和 128 KiB 的倍数，例如“512 KiB”或“4 MiB”"

#. TRANSLATORS: dialog title when creating a MD RAID.
#. %s is a device name like /dev/md0
#: src/lib/y2partitioner/actions/controllers/md.rb:198
msgid "Add RAID %s"
msgstr "添加 RAID %s"

#. TRANSLATORS: dialog title when editing the devices of a Software RAID.
#. %s is a device name (e.g., /dev/md0)
#: src/lib/y2partitioner/actions/controllers/md.rb:202
msgid "Edit devices of RAID %s"
msgstr "编辑 RAID 设备 %s"

#. TRANSLATORS: %s is a device name (e.g. "/dev/sda")
#: src/lib/y2partitioner/actions/create_partition_table.rb:100
msgid "It is not possible to create a new partition table on %s."
msgstr "不能在 %s 上新建分区表。"

#. @see #confirm
#. @see DeleteDevices#confirm
#.
#. @return [Boolean]
#. @see DeleteDevices#confirm
#.
#. @return [Boolean]
#: src/lib/y2partitioner/actions/create_partition_table.rb:140
#: src/lib/y2partitioner/actions/delete_lvm_lvs.rb:71
#: src/lib/y2partitioner/actions/delete_partitions.rb:106
msgid "Confirm Deleting of Current Devices"
msgstr "确认删除当前设备"

#: src/lib/y2partitioner/actions/create_partition_table.rb:141
#: src/lib/y2partitioner/actions/delete_lvm_lvs.rb:72
#: src/lib/y2partitioner/actions/delete_partitions.rb:107
msgid "If you proceed, the following devices will be deleted:"
msgstr "若您继续，以下设备将被删除："

#. TRANSLATORS %s is the disk device name ("/dev/sda" or similar)
#: src/lib/y2partitioner/actions/create_partition_table.rb:143
msgid "Really create a new partition table on %s"
msgstr "真的在 %s 上新建分区表吗"

#. TRANSLATORS: the first %s is replaced by the type of the filesystem
#. (for example, "Btrfs" or "Ext2"), the second one by the disk device name
#. ("/dev/sda" or similar).
#: src/lib/y2partitioner/actions/create_partition_table.rb:164
msgid ""
"This will delete all data from the %s file system in the device.\n"
"\n"
"Really create a new partition table on %s?"
msgstr ""
"这将抹去设备上 %s 文件系统的全部数据。\n"
"\n"
"真的在 %s 上新建分区表吗？"

#. TRANSLATORS: error message, %{name} is replaced by a bcache name (e.g., /dev/bcache0)
#: src/lib/y2partitioner/actions/delete_bcache.rb:61
msgid ""
"The device %{name} is a flash-only bcache. Deleting this kind of devices\n"
"is not supported yet."
msgstr "设备 %{name} 是一个纯闪存 bcache。尚不支持删除此类设备。"

#. TRANSLATORS: Error message when detach is not a safe action
#: src/lib/y2partitioner/actions/delete_bcache.rb:76
msgid ""
"The bcache cannot be deleted because it shares its cache set with other "
"devices.\n"
"Deleting it without detaching the device first can result in unreachable "
"space.\n"
"Unfortunately detaching can take a very long time in some situations."
msgstr ""
"无法删除该 bcache 因为它与其它设备共享其缓存集。\n"
"不先分离该设备就删除会产生无法访问的空间。不幸的是，某些场景下面分离该设备耗"
"时会很久。"

#. no note if there is no bcache cset associated or if cset is shared by more devices
#: src/lib/y2partitioner/actions/delete_bcache.rb:105
msgid ""
"The selected bcache is the only one using its caching set.\n"
"The caching set will be also deleted.\n"
"\n"
msgstr ""
"所选 bcache 是其缓存集的唯一用户。\n"
"该缓存集也将被删除。\n"
"\n"

#. @see DeleteDevice#simple_confirm_text
#.
#. @note The implementation in the base class relies on the #display_name
#. method of the device, which returns nil for regular (non multi-device)
#. filesystems.
#.
#. @return [String]
#: src/lib/y2partitioner/actions/delete_btrfs.rb:53
#, fuzzy
#| msgid "Really delete these devices?"
msgid "Really delete the filesystem?"
msgstr "确认要删除这些设备吗？"

#. Confirmation to display when the device is part of another one(s)
#.
#. @see #confirm
#.
#. @return [Boolean]
#: src/lib/y2partitioner/actions/delete_device.rb:118
msgid "Confirm Deleting of Devices"
msgstr "确认删除设备"

#: src/lib/y2partitioner/actions/delete_device.rb:119
msgid ""
"The selected device is used by other devices in the system.\n"
"To keep the system in a consistent state, the following devices\n"
"will also be deleted:"
msgstr ""
"所选设备被系统中的其它设备使用。\n"
"为保持系统前后一致，以下设备也将被删除："

#. Confirmation to display when the device contains partitions
#.
#. @see #confirm
#.
#. @return [Boolean]
#: src/lib/y2partitioner/actions/delete_device.rb:134
msgid "Confirm Deleting Device with Partitions"
msgstr "确认删除有分区的设备"

#: src/lib/y2partitioner/actions/delete_device.rb:135
msgid ""
"The selected device contains partitions.\n"
"To keep the system in a consistent state, the following partitions\n"
"and its associated devices will also be deleted:"
msgstr ""
"所选设备包含分区。\n"
"为保持系统前后一致，以下分区及其所关联设备也将被删除："

#. TRANSLATORS %s is a kernel name like /dev/sda1
#: src/lib/y2partitioner/actions/delete_device.rb:151
msgid "Really delete %s and all the affected devices?"
msgstr "真的删除 %s 及全部受其影响的设备吗？"

#. TRANSLATORS %s is the kernel name of the device (e.g., /dev/sda1)
#: src/lib/y2partitioner/actions/delete_device.rb:159
msgid "Really delete %s?"
msgstr "真的删除 %s 吗？"

#. TRANSLATORS: Note added to the dialog for trying to unmount a device
#: src/lib/y2partitioner/actions/delete_device.rb:182
msgid "It cannot be deleted while mounted."
msgstr "无法在挂载时删除分区。"

#. Confirmation when the device is a LVM thin pool and there is any thin volume over it
#.
#. @see ConfirmRecursiveDelete#confirm_recursive_delete
#.
#. @return [Boolean]
#: src/lib/y2partitioner/actions/delete_lvm_lv.rb:70
msgid "Confirm Deleting of LVM Thin Pool"
msgstr "确认删除 LVM 精简池"

#. TRANSLATORS: Confirmation message when a LVM thin pool is going to be deleted,
#. where %{name} is replaced by the name of the thin pool (e.g., /dev/system/pool)
#: src/lib/y2partitioner/actions/delete_lvm_lv.rb:74
msgid ""
"The thin pool %{name} is used by at least one thin volume.\n"
"If you proceed, the following thin volumes will be unmounted (if mounted)\n"
"and deleted:"
msgstr ""
"精简池 %{name} 被至少一个精简卷使用。\n"
"如果您继续，以下精简卷将被卸载 (若挂载）并删除:"

#. TRANSLATORS: %{name} is replaced by the name of the thin pool (e.g., /dev/system/pool)
#: src/lib/y2partitioner/actions/delete_lvm_lv.rb:81
msgid "Really delete the thin pool \"%{name}\" and all related thin volumes?"
msgstr "真的删除精简池 “%{name}” 和所有相关精简卷吗？"

#. TRANSLATORS: Error when trying to delete LVs from an empty VG
#: src/lib/y2partitioner/actions/delete_lvm_lvs.rb:62
msgid "The volume group does not contain logical volumes."
msgstr "卷组不包含逻辑卷。"

#: src/lib/y2partitioner/actions/delete_lvm_lvs.rb:73
#: src/lib/y2partitioner/actions/delete_partitions.rb:108
msgid "Really delete all these devices?"
msgstr "真的删除全部设备吗？"

#. Confirmation when the device contains logical volumes
#.
#. @see ConfirmRecursiveDelete#confirm_recursive_delete
#.
#. @return [Boolean]
#: src/lib/y2partitioner/actions/delete_lvm_vg.rb:63
msgid "Confirm Deleting of Volume Group"
msgstr "确认删除卷组"

#. TRANSLATORS: %s is the name of the volume group (e.g. "system")
#: src/lib/y2partitioner/actions/delete_lvm_vg.rb:65
msgid ""
"The volume group \"%s\" contains at least one logical volume.\n"
"If you proceed, the following volumes will be unmounted (if mounted)\n"
"and deleted:"
msgstr ""
"卷组 “%s” 包含至少一个逻辑卷。\n"
"如果您继续，以下卷将被卸载（若挂载）并删除："

#. TRANSLATORS: %s is the name of the volume group (e.g. "system")
#: src/lib/y2partitioner/actions/delete_lvm_vg.rb:70
msgid "Really delete volume group \"%s\" and all related logical volumes?"
msgstr "真的删除卷组 ''%s'' 和全部相关的逻辑卷吗？"

#. Error when the partition is implicit
#.
#. @return [String, nil] nil if the partition is not implicit
#: src/lib/y2partitioner/actions/delete_partition.rb:59
msgid "This is an implicit partition and cannot be deleted."
msgstr "这是一个隐式分区，无法删除。"

#. TRANSLATORS: Error when trying to delete partitions from a directly formatted
#. device. %{name} is replaced by the name of the device (e.g. "/dev/sda").
#: src/lib/y2partitioner/actions/delete_partitions.rb:68
msgid ""
"The device %{name} is directly formatted and\n"
"and it does not contain any partition."
msgstr "设备 %{name} 是直接格式化的，并且不包含任何分区。"

#. TRANSLATORS: Error when trying to delete partitions from a device that does not contain
#. a partition table. %{name} is replaced by the name of the device (e.g. "/dev/sda").
#: src/lib/y2partitioner/actions/delete_partitions.rb:83
msgid ""
"The device %{name} does not contain a partition table, so\n"
"no partition can be deleted"
msgstr "设备 %{name} 没有分区表，因此没有分区可以删除"

#. TRANSLATORS: Error when trying to delete partitions from a device with an empty
#. partition table.
#: src/lib/y2partitioner/actions/delete_partitions.rb:97
msgid "The partition table does not contain partitions."
msgstr "分区表不包含分区。"

#. TRANSLATORS: error message, %{name} is replaced by a bcache name (e.g., /dev/bcache0)
#: src/lib/y2partitioner/actions/edit_bcache.rb:66
msgid ""
"The device %{name} is a flash-only bcache and its caching cannot be modified."
msgstr "设备 %{name} 是一个纯闪存 bcache，其缓存无法修改。"

#. TRANSLATORS: error message, %{name} is replaced by a bcache name (e.g., /dev/bcache0)
#: src/lib/y2partitioner/actions/edit_bcache.rb:79
msgid ""
"The bcache %{name} is already created on disk. Such device cannot be "
"modified\n"
"because that might imply a detaching operation. Unfortunately detaching can "
"take\n"
"a very long time in some situations."
msgstr ""
"该 bcache %{name} 已经在磁盘上创建。不能修改这样的设备因为这可能意味着要执行"
"分离作业。不幸的是在某些场景下分离作业耗时良久。"

#. TRANSLATORS: dialog title. %s is a device name like /dev/md0
#: src/lib/y2partitioner/actions/edit_blk_device.rb:83
msgid "Edit RAID %s"
msgstr "编辑 RAID %s"

#. TRANSLATORS: dialog title. %{lv_name} is an LVM LV name (e.g.'root'),
#. %{vg} is the device name of an LVM VG (e.g. '/dev/system').
#: src/lib/y2partitioner/actions/edit_blk_device.rb:88
msgid "Edit Logical Volume %{lv_name} on %{vg}"
msgstr "编辑在 %{vg} 上的逻辑卷 %{lv_name}"

#. TRANSLATORS: dialog title. %s is a device name like /dev/sda1
#: src/lib/y2partitioner/actions/edit_blk_device.rb:91
msgid "Edit Partition %s"
msgstr "编辑分区 %s"

#. TRANSLATORS: dialog title. %s is a device name like /dev/sda
#: src/lib/y2partitioner/actions/edit_blk_device.rb:94
msgid "Edit Device %s"
msgstr "编辑设备 %s"

#. TRANSLATORS: %{name} is replaced by a device name (e.g., /dev/sda1)
#. and %{users} is replaced by a comma-separated list of name devices
#. (devices using the first one).
#: src/lib/y2partitioner/actions/edit_blk_device.rb:133
msgid ""
"The device %{name} is in use (%{users}).\n"
"It cannot be edited.\n"
"To edit %{name}, make sure it is not used."
msgstr ""
"设备 %{name} 正在使用中(%{users})。\n"
"无法编辑。\n"
"要编辑 %{name}，请确保它不在使用。"

#. TRANSLATORS: %{name} is replaced by a device name (e.g., /dev/sda1).
#. Since device names can be rather long, make sure the lines
#. containing %{name} are sorter than the others.
#: src/lib/y2partitioner/actions/edit_blk_device.rb:151
msgid ""
"The device %{name} belongs to a Btrfs.\n"
"It cannot be edited.\n"
"\n"
"To modify the settings of the Btrfs, edit the filesystem itself\n"
"instead of its individual block devices.\n"
"\n"
"To use %{name} for other purpose, make sure it does not\n"
"belong to the Btrfs filesystem, either deleting the filesystem or\n"
"removing %{name} from it."
msgstr ""

#. TRANSLATORS: %{name} is replaced by a device name (e.g., /dev/sda1).
#: src/lib/y2partitioner/actions/edit_blk_device.rb:170
msgid ""
"The device %{name} contains partitions.\n"
"It cannot be edited directly.\n"
"To edit %{name}, first delete all its partitions."
msgstr ""
"设备 %{name} 包含分区。\n"
"无法直接编辑。\n"
"要编辑 %{name}，请先删除其全部分区。"

#. TRANSLATORS: Error message when trying to edit an extented partition
#: src/lib/y2partitioner/actions/edit_blk_device.rb:184
msgid "An extended partition cannot be edited"
msgstr "扩展分区无法编辑"

#. TRANSLATORS: Error message when trying to edit an LVM thin pool. %{name} is
#. replaced by a logical volume name (e.g., /dev/system/lv1)
#: src/lib/y2partitioner/actions/edit_blk_device.rb:195
msgid ""
"The volume %{name} is a thin pool.\n"
"It cannot be edited."
msgstr ""
"卷 %{name} 是一个精简池。\n"
"它不可编辑。"

#. TRANSLATORS: Wizard step title, where %{basename} is replaced by the device
#. base name (e.g., sda1).
#: src/lib/y2partitioner/actions/edit_btrfs.rb:55
msgid "Edit Btrfs %{basename}"
msgstr "编辑 Btrfs %{basename}"

#. Wizard title
#.
#. @return [String]
#: src/lib/y2partitioner/actions/edit_btrfs_devices.rb:77
#, fuzzy
#| msgid "Edit Btrfs %1"
msgid "Edit devices of Btrfs %{name}"
msgstr "编辑 Btrfs %1"

#. TRANSLATORS: error message, where %{name} is replaced by a device base name (e.g., sda1)
#: src/lib/y2partitioner/actions/edit_btrfs_devices.rb:113
#, fuzzy
#| msgid ""
#| "The RAID %{name} is already created on disk and its used devices\n"
#| "cannot be modified. To modify the used devices, remove the RAID\n"
#| "and create it again."
msgid ""
"The Btrfs %{name} is already created on disk and its used devices\n"
"cannot be modified. To modify the used devices, remove the Btrfs\n"
"and create it again."
msgstr ""
"RAID %{name} 是直接创建在磁盘上的且其所用设备无法修改。\n"
"要修改所用设备，请移除 RAID 并重建。"

#. TRANSLATORS: error message, %{name} is replaced by a device name (e.g., /dev/md1)
#: src/lib/y2partitioner/actions/edit_md_devices.rb:102
msgid ""
"The RAID %{name} is already created on disk and its used devices\n"
"cannot be modified. To modify the used devices, remove the RAID\n"
"and create it again."
msgstr ""
"RAID %{name} 是直接创建在磁盘上的且其所用设备无法修改。\n"
"要修改所用设备，请移除 RAID 并重建。"

#. TRANSLATORS: error message, %{name} is replaced by a device name (e.g., /dev/md1)
#: src/lib/y2partitioner/actions/edit_md_devices.rb:117
msgid ""
"The RAID %{name} is in use. To modify the used devices,\n"
"make sure %{name} is not used."
msgstr "RAID %{name} 正在使用中。要修改所用设备，请确保 %{name} 未在使用。"

#. TRANSLATORS: error message, %{name} is replaced by a device name (e.g., /dev/md1)
#: src/lib/y2partitioner/actions/edit_md_devices.rb:131
msgid ""
"The RAID %{name} is partitioned. To modify the used devices,\n"
"make sure %{name} has no partitions."
msgstr "RAID %{name} 已分区。要修改所用设备，请确保 %{name} 没有分区。"

#. Error message when no fstab file was detected
#.
#. @return [String, nil] nil if there is some fstab
#: src/lib/y2partitioner/actions/import_mount_points.rb:101
msgid "YaST has scanned your hard disks but no fstab file was found."
msgstr "YaST 已扫描了您的硬盘但未找到 fstab 文件。"

#. FIXME: This message is copied from old partitioner, but it could be improved.
#: src/lib/y2partitioner/actions/move_partition.rb:110
msgid ""
"Hard disks, BIOS RAIDs and multipath\n"
"devices cannot be moved."
msgstr "不能移动硬盘，BIOS RAID 和多路径设备。"

#. Error when a extended partition is tried to be moved
#.
#. @return [String, nil] nil when the partition is not extended
#: src/lib/y2partitioner/actions/move_partition.rb:120
msgid "An extended partition cannot be moved."
msgstr "一个扩展分区不能移动。"

#. TRANSLATORS: error message where %{name} is replaced by a partition name (e.g. /dev/sda1)
#: src/lib/y2partitioner/actions/move_partition.rb:132
msgid ""
"The partition %{name} is already created on disk\n"
"and cannot be moved."
msgstr "分区 %{name} 已经在磁盘上创建了，不能移动。"

#. FIXME: This message is copied from old partitioner, but it could be improved.
#. TRANSLATORS: error message where %{name} is replaced by a partition name (e.g. /dev/sda1)
#: src/lib/y2partitioner/actions/move_partition.rb:147
msgid "No space to move partition %{name}"
msgstr "没有空间来移动分区 %{name}"

#. Confirmation popup before quitting the Expert Partitioner
#.
#. @return [:symbol] :yes, :no
#: src/lib/y2partitioner/actions/quit_partitioner.rb:77
msgid ""
"You have modified some devices. These changes will be lost\n"
"if you exit the Partitioner.\n"
"Really exit?"
msgstr ""
"您已经修改了部分设备。\n"
"如果退出分区程序，这些更改将会丢失。\n"
"确实要退出吗？"

#. TRANSLATORS: %{name} is replaced by a device name (e.g., /dev/sda1) and %{users} is replaced
#. by a list of name devices (devices using the first one).
#: src/lib/y2partitioner/actions/resize_blk_device.rb:114
#, fuzzy
#| msgid ""
#| "The device %{name} is in use (%{users}).\n"
#| "It cannot be resized.\n"
#| "To resize %{name}, make sure it is not used."
msgid ""
"The device %{name} is being used by:\n"
"%{users}\n"
"\n"
"It cannot be resized.\n"
"To resize %{name}, make sure it is not used."
msgstr ""
"设备 %{name} 正在使用中(%{users})。\n"
"不能调整大小。\n"
"要调整 %{name}，请确保它未在使用。"

#. Error when the filesystem type cannot be resized
#.
#. @return [String, nil] nil if the filesystem can be resized.
#: src/lib/y2partitioner/actions/resize_blk_device.rb:129
msgid "This filesystem type cannot be resized."
msgstr "该文件系统类型无法调整大小。"

#. Error when the device cannot be resized
#. This might be a multi-line message reporting more than one reason.
#.
#. @return [String, nil] nil if the device can be resized.
#: src/lib/y2partitioner/actions/resize_blk_device.rb:140
msgid "This device cannot be resized:"
msgstr "此设备无法调整大小："

#. TRANSLATORS: Note added to the dialog for trying to unmount a device
#: src/lib/y2partitioner/actions/resize_blk_device.rb:155
msgid ""
"It is not possible to check whether a NTFS\n"
"can be resized while it is mounted."
msgstr "不能在 NTFS 挂载时检查其是否可调整。"

#. Popup to alert the user about using the Partitioner
#.
#. @return [Symbol] user's answer (:yes, :no)
#: src/lib/y2partitioner/clients/main.rb:112
msgid ""
"Only use this program if you are familiar with partitioning hard disks.\n"
"\n"
"Never partition disks that may, in any way, be in use\n"
"(mounted, swap, etc.) unless you know exactly what you are\n"
"doing. Otherwise, the partitioning table will not be forwarded to the\n"
"kernel, which will most likely lead to data loss.\n"
"\n"
"To continue despite this warning, click Yes."
msgstr ""
"只有当您熟悉如何进行硬盘分区时才可以使用此程序。\n"
"\n"
"切勿对可能正在使用 (诸如处于挂载、交换等不管什么状态) 的磁盘进行分区，\n"
"除非您完全明白您正在做什么。\n"
"否则，分区表将无法转发到内核，这很可能导致数据丢失。\n"
"\n"
"要忽略此警告并继续，请点击“是”。"

#. TRANSLATORS: this comment is only for testing purposes. Do not care too much.
#: src/lib/y2partitioner/clients/main.rb:127
msgid "Nothing gets written because commit is not allowed."
msgstr "由于不允许提交，未写入任何内容。"

#. @macro seeDialog
#: src/lib/y2partitioner/dialogs/bcache.rb:49
msgid "Bcache Device"
msgstr "Bcache 设备"

#. @macro seeAbstractWidget
#: src/lib/y2partitioner/dialogs/bcache.rb:196
msgid "Backing Device"
msgstr "后端设备"

#. TRANSLATORS: %{label} is replaced by the label of the option to select a backing device.
#: src/lib/y2partitioner/dialogs/bcache.rb:208
msgid ""
"<p><b>%{label}</b> is the device that will be used as backing device for "
"bcache.It will define the size of the resulting bcache device. The device "
"will be formatted so any previous content will be wiped out.</p>"
msgstr ""
"<p><b>%{label}</b>是将用作 bcache 后端设备的设备。它定义了最终 bcache 设备的"
"容量。该设备将被格式化因此任何已有内容均会被擦除。</p>"

#. Value can be an empty string if there is no items
#: src/lib/y2partitioner/dialogs/bcache.rb:235
msgid "Backing and Caching devices cannot be identical."
msgstr "后端设备和缓存设备不能相同。"

#: src/lib/y2partitioner/dialogs/bcache.rb:236
msgid "Cannot Create Bcache"
msgstr "无法创建 Bcache"

#. @macro seeAbstractWidget
#. TRANSLATORS: table column label.
#: src/lib/y2partitioner/dialogs/bcache.rb:257
#: src/lib/y2partitioner/widgets/pages/bcaches.rb:214
msgid "Caching Device"
msgstr "缓存设备"

#. TRANSLATORS: %{label} is replaced by the label of the option to select a caching device.
#: src/lib/y2partitioner/dialogs/bcache.rb:271
msgid ""
"<p><b>%{label}</b> is the device that will be used as caching device for "
"bcache.It should be faster and usually is smaller than the backing device, "
"but that is not strictly required. The device will be formatted so any "
"previous content will be wiped out.</p><p>If you are thinking about using "
"bcache later, it is recommended to setup your slow devices as bcache backing "
"devices without a cache. You can add a caching device later.</p>"
msgstr ""
"<p><b>%{label}</b>是将用作 bcache 缓存设备的设备。它应比后端设备快且小，但这"
"不是必须的。该设备将被格式化因此任何已有内容均会被擦除。</p><p>若您想要稍后再"
"使用 bcache，推荐将您慢一些的设备设为 bcache 后端设备而先不设置缓存设备。您可"
"以稍后再添加它。</p>"

#: src/lib/y2partitioner/dialogs/bcache.rb:289
msgid "Without caching"
msgstr "不设置缓存"

#. @macro seeAbstractWidget
#: src/lib/y2partitioner/dialogs/bcache.rb:319
msgid "Cache Mode"
msgstr "缓存模式"

#. TRANSLATORS: %{label} is replaced by the label of the option to select a cache mode.
#: src/lib/y2partitioner/dialogs/bcache.rb:335
msgid ""
"<p><b>%{label}</b> is the operating mode for bcache. There are currently "
"four supported modes.<ul> <li><i>Writethrough</i> reading operations are "
"cached, writing is done in parallel to both devices. No data is lost in case "
"of failure of the caching device. This is the default mode.</"
"li><li><i>Writeback</i> both reading and writing operations are cached. This "
"result in better performance when writing.</li><li><i>Writearound</i> "
"reading is cached, new content is written only to the backing device.</"
"li><li><i>None</i> means cache is neither used for reading nor for writing. "
"This is useful mainly for temporarily disabling the cache before any big "
"sequential read or write, otherwise that would result in intensive "
"overwriting on the cache device.</li></p>"
msgstr ""
"<p><b>%{label}</b> 是 bcache 的运行模式。目前支持四种模式。<ul> <li><i>直写</"
"i> 读取操作会被缓存，写入操作直接并行写入到缓存设备和后端设备。当缓存设备出问"
"题时不会丢失数据。这是默认模式。</li><li><i>回写</i> 读取和写入操作均会被缓"
"存。这带来了更好的写入表现。</li><li><i>绕写</i> 读取操作会被缓存，新内容只写"
"入到后端设备。</li><li><i>无</i> 表示无论是读取还是写入均不使用缓存。这主要用"
"作大规模有序读取或写入前暂时禁用缓存，不然将导致密集性地覆盖写入缓存设备。</"
"li></p>"

#. TRANSLATORS: dialog title, where %{name} is the name of a partition
#. (e.g. /dev/sda1) or LVM logical volume (e.g. /dev/system/home)
#: src/lib/y2partitioner/dialogs/blk_device_resize.rb:55
msgid "Resize %{name}"
msgstr "调整 %{name} 大小"

#. TRANSLATORS: Warning message when the user wanted to resize a filesystem
#. and there was a problem getting information about that filesystem.
#: src/lib/y2partitioner/dialogs/blk_device_resize.rb:112
msgid ""
"Obtaining information about free space on this filesystem failed.\n"
"Resizing it might or might not work. If you continue, there is a risk\n"
"of losing all data on this filesystem."
msgstr ""
"获取此文件系统剩余空间信息失败。\n"
"缩放该文件系统可行又不可行。若您继续，就存在遗失此文件系统上全部数据的风险。"

#. TRANSLATORS: label for current size of the partition or LVM logical volume,
#. where %{size} is replaced by a size (e.g., 5.5 GiB)
#: src/lib/y2partitioner/dialogs/blk_device_resize.rb:173
msgid "Current size: %{size}"
msgstr "当前大小：%{size}"

#. TRANSLATORS: label for currently used size of the partition or LVM volume,
#. where %{size} is replaced by a size (e.g., 5.5 GiB)
#: src/lib/y2partitioner/dialogs/blk_device_resize.rb:181
msgid "Currently used: %{size}"
msgstr "当前已用：%{size}"

#. TRANSLATORS: Note added to the dialog for trying to unmount a device
#: src/lib/y2partitioner/dialogs/blk_device_resize.rb:215
msgid "It is not possible to shrink the file system while it is mounted."
msgstr "挂载时无法收缩文件系统。"

#. TRANSLATORS: Note added to the dialog for trying to unmount a device
#: src/lib/y2partitioner/dialogs/blk_device_resize.rb:228
msgid "It is not possible to extend the file system while it is mounted."
msgstr "挂载时无法扩展文件系统。"

#. TRANSLATORS: Text for the dialog for trying to unmount a device. It is used
#. when a device is tried to be resized by extending it too much. %1 is replaced
#. by a number that represents the amount of GiB to extend (e.g., 56).
#: src/lib/y2partitioner/dialogs/blk_device_resize.rb:244
msgid ""
"You are extending a mounted filesystem by %1 Gigabyte. \n"
"This may be quite slow and can take hours. You might possibly want \n"
"to consider umounting the filesystem, which will increase speed of \n"
"resize task a lot."
msgstr ""
"您正在将一个挂载中的文件系统扩展 %1 GB。\n"
"这可能很慢并花费几小时。您可能会想要考虑卸载文件系统，\n"
"这会显著提升调整速度。"

#. TRANSLATORS: Actions explanation when trying to unmount
#. TRANSLATORS: Actions explanation when continue is allowed.
#: src/lib/y2partitioner/dialogs/blk_device_resize.rb:255
#: src/lib/y2partitioner/immediate_unmount.rb:154
msgid ""
"You can try to unmount it now, continue without unmounting or cancel.\n"
"Click Cancel unless you know exactly what you are doing."
msgstr ""
"您可以尝试立即卸载、不卸载并继续或取消。\n"
"除非您知道您在干什么，否则请点击取消。"

#. @macro seeAbstractWidget
#. @macro seeAbstractWidget
#. @macro seeAbstractWidget
#. @macro seeAbstractWidget
#. @macro seeAbstractWidget
#. @macro seeAbstractWidget
#. TRANSLATORS: table header, size of block device e.g. "8.00 GiB"
#: src/lib/y2partitioner/dialogs/blk_device_resize.rb:312
#: src/lib/y2partitioner/dialogs/blk_device_resize.rb:565
#: src/lib/y2partitioner/dialogs/lvm_lv_size.rb:71
#: src/lib/y2partitioner/dialogs/lvm_lv_size.rb:149
#: src/lib/y2partitioner/dialogs/lvm_lv_size.rb:296
#: src/lib/y2partitioner/dialogs/partition_size.rb:204
#: src/lib/y2partitioner/widgets/blk_devices_table.rb:106
msgid "Size"
msgstr "尺寸"

#. @see Widgets::ControllerRadioButtons
#: src/lib/y2partitioner/dialogs/blk_device_resize.rb:317
msgid "Maximum Size (%{size})"
msgstr "最大尺寸 (%{size})"

#: src/lib/y2partitioner/dialogs/blk_device_resize.rb:318
msgid "Minimum Size (%{size})"
msgstr "最小尺寸 (%{size})"

#: src/lib/y2partitioner/dialogs/blk_device_resize.rb:322
#: src/lib/y2partitioner/dialogs/lvm_lv_size.rb:80
#: src/lib/y2partitioner/dialogs/partition_size.rb:96
msgid "Custom Size"
msgstr "自定义尺寸"

#. @macro seeAbstractWidget
#: src/lib/y2partitioner/dialogs/blk_device_resize.rb:351
msgid "<p>Choose new size.</p>"
msgstr "<p>选择新的尺寸。</p>"

#. @macro seeAbstractWidget
#. Whether the given size is valid. It must be a size between the
#. min and max possible sizes.
#.
#. @note An error popup is shown when the given size is not valid.
#. A warning popup is shown if there are some warnings.
#.
#. @see #errors
#. @see #validation_warnings
#.
#. @return [Boolean] true if there are no errors in the given size and
#. the user decides to continue despite of the warnings (if any);
#. false otherwise.
#. @macro seeAbstractWidget
#. Whether the indicated values are valid
#.
#. @note A warning popup is shown if there are some warnings.
#.
#. @see #warnings
#.
#. @return [Boolean] true if the user decides to continue despite of the
#. warnings; false otherwise.
#. @macro seeAbstractWidget
#. Whether the MD RAID is valid
#.
#. @note An error popup is shown when there are some errors in the
#. MD RAID. A warning popup is shown if there are some warnings.
#.
#. @see #errors
#. @see #warnings
#.
#. @return [Boolean] true if there are no errors or the user
#. decides to continue despite of the warnings; false otherwise.
#: src/lib/y2partitioner/dialogs/blk_device_resize.rb:381
#: src/lib/y2partitioner/widgets/filesystem_options.rb:59
#: src/lib/y2partitioner/widgets/md_devices_selector.rb:99
msgid "Do you want to continue with the current setup?"
msgstr "是否继续当前设置？"

#. TRANSLATORS: error popup message, where %{min} and %{max} are replaced by sizes.
#. error popup, :min and :max are replaced by sizes
#: src/lib/y2partitioner/dialogs/blk_device_resize.rb:447
#: src/lib/y2partitioner/dialogs/lvm_lv_size.rb:173
msgid "The size entered is invalid. Enter a size between %{min} and %{max}."
msgstr "输入的尺寸无效。请输入 %{min} 到 %{max} 之间的尺寸。"

#. Warning when the resizing device is an LVM thin pool and it is overcommitted
#.
#. @see #overcommitted_thin_pool?
#.
#. @return [String, nil] nil if the device is not a thin pool or it is not
#. overcommitted.
#: src/lib/y2partitioner/dialogs/blk_device_resize.rb:497
msgid ""
"The LVM thin pool %{name} is overcomitted (needs %{total_thin_size} and only "
"has %{size}).\n"
"It might not have enough space for some LVM thin volumes."
msgstr ""
"LVM 精简池 %{name} 过量使用（需要 %{total_thin_size}，但仅有  %{size}）。\n"
"它可能没有足够的空间储存某些 LVM 精简卷。"

#. @param filesystem [Y2Storage::Filesystems::BlkFilesystem] a btrfs filesystem
#: src/lib/y2partitioner/dialogs/btrfs_subvolume.rb:47
msgid "Add subvolume"
msgstr "添加子卷"

#. @param form [Dialogs::BtrfsSubvolume::Form]
#. @param filesystem [Y2Storage::Filesystems::BlkFilesystem] a btrfs filesystem
#. TRANSLATORS: table header, subvolume path e.g. "@/home"
#: src/lib/y2partitioner/dialogs/btrfs_subvolume.rb:112
#: src/lib/y2partitioner/widgets/btrfs_subvolumes_table.rb:86
msgid "Path"
msgstr "路径"

#. Error when the given path is empty
#.
#. @return [String, nil] nil if the path is not empty
#: src/lib/y2partitioner/dialogs/btrfs_subvolume.rb:160
msgid "Empty subvolume path not allowed."
msgstr "子卷路径不允许为空。"

#. Error when the given path contains unsafe characters
#.
#. @return [String, nil] nil if the path does not contain unsafe characters
#: src/lib/y2partitioner/dialogs/btrfs_subvolume.rb:169
msgid ""
"Subvolume path contains unsafe characters. Be sure it\n"
"does not include spaces, tabs, line breaks, commas or\n"
"similar special characters."
msgstr ""
"子卷路径包含不安全字符。请确保子卷路径不包含空格、Tab、换行、逗号或类似的特殊"
"字符。"

#. Error when the given path already exists in the filesystem
#.
#. @return [String, nil] nil if the path does not exist yet
#: src/lib/y2partitioner/dialogs/btrfs_subvolume.rb:180
msgid "Subvolume name %s already exists."
msgstr "子卷名 %s 已存在。"

#. Error when the given path is part of an already existing path
#.
#. @return [String, nil] nil if the path is not part of an already existing path
#: src/lib/y2partitioner/dialogs/btrfs_subvolume.rb:189
msgid "Cannot create subvolume %s."
msgstr "无法创建子卷 %s。"

#: src/lib/y2partitioner/dialogs/btrfs_subvolume.rb:193
msgid "Delete subvolume %s first."
msgstr "先删除子卷 %s。"

#. Updates #value by adding the subvolumes prefix
#.
#. Path should be a relative path. Starting slashes are removed. A popup message is
#. presented when the subvolumes prefix is going to be added.
#.
#. @see Y2Storage::Filesystems::Btrfs#subvolumes_prefix
#. @see Y2Storage::Filesystems::Btrfs#btrfs_subvolume_path
#: src/lib/y2partitioner/dialogs/btrfs_subvolume.rb:220
msgid ""
"Only subvolume names starting with \"%{prefix}\" currently allowed!\n"
"Automatically prepending \"%{prefix}\" to name of subvolume."
msgstr ""
"目前只允许以“%{prefix}”开头的子卷名！\n"
"正在自动给子卷名加“%{prefix}”前缀。"

#. TRANSLATORS: noCoW is acronym to "not use Copy on Write" feature for BtrFS.
#. It is an expert value, so if no suitable expression exists in your language,
#. then keep it as it is.
#. TRANSLATORS: table header, nocow subvolume attribute (do not use copy
#. on write feature)
#: src/lib/y2partitioner/dialogs/btrfs_subvolume.rb:251
#: src/lib/y2partitioner/widgets/btrfs_subvolumes_table.rb:92
msgid "noCoW"
msgstr "noCoW"

#. @param filesystem [Y2Storage::Filesystems::BlkFilesystem] a btrfs filesystem
#: src/lib/y2partitioner/dialogs/btrfs_subvolumes.rb:39
msgid "Edit Btrfs subvolumes"
msgstr "编辑 Btrfs 子卷"

#. @param controller [Actions::Controllers::Filesystem]
#: src/lib/y2partitioner/dialogs/encrypt_password.rb:40
msgid "Encryption password for %s"
msgstr "%s 的加密密码"

#. @macro seeAbstractWidget
#: src/lib/y2partitioner/dialogs/format_and_mount.rb:69
msgid "Formatting Options"
msgstr "格式化选项"

#: src/lib/y2partitioner/dialogs/format_and_mount.rb:74
msgid "Mounting Options"
msgstr "挂载选项"

#. @param controller [Actions::Controllers::Filesystem]
#: src/lib/y2partitioner/dialogs/fstab_options.rb:40
msgid "Fstab Options:"
msgstr "Fstab 选项："

#. Constructor
#.
#. @param controller [Actions::Controllers::Fstabs]
#: src/lib/y2partitioner/dialogs/import_mount_points.rb:39
msgid "Import Mount Points from Existing System:"
msgstr "从已有的系统中导入挂载点："

#. @see #fstab_selector
#: src/lib/y2partitioner/dialogs/import_mount_points.rb:56
msgid "Import"
msgstr "导入"

#. Constructor
#.
#. @param controller [Actions::Controllers::Fstabs]
#: src/lib/y2partitioner/dialogs/import_mount_points.rb:96
msgid "Format System Volumes"
msgstr "格式化系统卷"

#. @macro seeDialog
#: src/lib/y2partitioner/dialogs/lvm_lv_info.rb:54
msgid "Name"
msgstr "名称"

#. @macro seeAbstractWidget
#: src/lib/y2partitioner/dialogs/lvm_lv_info.rb:75
msgid "Logical Volume"
msgstr "逻辑卷"

#. @macro seeAbstractWidget
#: src/lib/y2partitioner/dialogs/lvm_lv_info.rb:80
msgid ""
"<p><b>Name:</b> A name to identify this logical volume. Do not start this "
"with \"/dev/&lt;vg-name&gt;/\"; this is automatically added.</p>"
msgstr ""
"<p><b>名称：</b>用于标识此逻辑卷的名称。请勿以“/dev/&lt;卷组名称&gt;/”开头，"
"系统会自动添加此部分。</p>"

#. @macro seeAbstractWidget
#. TRANSLATORS: table header, type of disk or partition. Can be longer. E.g. "Linux swap"
#: src/lib/y2partitioner/dialogs/lvm_lv_info.rb:122
#: src/lib/y2partitioner/widgets/blk_devices_table.rb:121
msgid "Type"
msgstr "类型"

#. @macro seeAbstractWidget
#: src/lib/y2partitioner/dialogs/lvm_lv_info.rb:127
msgid "<p><b>Type:</b> How to reserve disk space for the logical volume.</p>"
msgstr "<p><b>类型：</b>为逻辑卷保留空间的方式。</p>"

#. @see Widgets::ControllerRadioButtons
#: src/lib/y2partitioner/dialogs/lvm_lv_info.rb:133
msgid "Normal Volume"
msgstr "常规卷"

#: src/lib/y2partitioner/dialogs/lvm_lv_info.rb:134
#: src/lib/y2partitioner/widgets/blk_devices_table.rb:265
msgid "Thin Pool"
msgstr "精简存储池"

#: src/lib/y2partitioner/dialogs/lvm_lv_info.rb:135
msgid "Thin Volume"
msgstr "精简卷"

#. @macro seeAbstractWidget
#: src/lib/y2partitioner/dialogs/lvm_lv_info.rb:214
msgid "Used Pool"
msgstr "已用存储池"

#. TRANSLATORS: %s is a size like '15.00 GiB'
#: src/lib/y2partitioner/dialogs/lvm_lv_size.rb:77
msgid "Maximum Size (%s)"
msgstr "最大尺寸 (%s)"

#. @macro seeAbstractWidget
#: src/lib/y2partitioner/dialogs/lvm_lv_size.rb:154
msgid ""
"<p><b>Size:</b> The size of this logical volume. Many filesystem types (e."
"g., Btrfs, XFS, Ext2/3/4) can be enlarged later if needed.</p>"
msgstr ""
"<p><b>大小：</b>此逻辑卷的大小。许多文件系统类型（例如 Btrfs、XFS、Ext2/3/4）"
"都可在以后根据需要扩增。</p>"

#. @macro seeAbstractWidget
#. TRANSLATORS: table header, number of LVM LV stripes
#: src/lib/y2partitioner/dialogs/lvm_lv_size.rb:214
#: src/lib/y2partitioner/widgets/lvm_devices_table.rb:54
msgid "Stripes"
msgstr "条带"

#. @macro seeAbstractWidget
#: src/lib/y2partitioner/dialogs/lvm_lv_size.rb:224
msgid ""
"<p><b>Stripes:</b> How to distribute data of this logical volume over "
"different physical volumes for better performance.</p>"
msgstr ""
"<p><b>条带：</b>在不同物理卷之间分配此逻辑卷数据以实现更加性能的方式。</p>"

#. @macro seeAbstractWidget
#: src/lib/y2partitioner/dialogs/lvm_lv_size.rb:273
msgid "Number"
msgstr "编号"

#. TRANSLATORS: field to enter the name of a new volume group
#: src/lib/y2partitioner/dialogs/lvm_vg.rb:78
msgid "&Volume Group Name"
msgstr "卷组名称(&V)"

#. TRANSLATORS: help text
#: src/lib/y2partitioner/dialogs/lvm_vg.rb:84
msgid ""
"<p><b>Volume Group Name:</b> The name of the volume group. Do not start this "
"with \"/dev/\"; this is automatically added.</p>"
msgstr ""
"<p><b>卷组名称：</b>卷组的名称。请勿以“/dev/”开头，系统会自动添加此部分。</p>"

#. TRANSLATORS: field to enter the extent size of a new volume group
#: src/lib/y2partitioner/dialogs/lvm_vg.rb:155
msgid "Physical Extent Size"
msgstr "物理区域尺寸"

#. TRANSLATORS: help text
#: src/lib/y2partitioner/dialogs/lvm_vg.rb:161
msgid ""
"<p><b>Physical Extent Size:</b> The smallest size unit used for volumes. "
"This cannot be changed after creating the volume group. You can resize a "
"logical volume only in multiples of this size.</p>"
msgstr ""
"<p><b>物理区域大小：</b>用于卷的最小大小单元。创建卷组后将无法更改此设置。您"
"只能将逻辑卷大小调整为此大小的倍数。</p>"

#. Constructor
#.
#. @param system [Y2Storage::Devicegraph] system graph (devices on disk)
#. @param initial [Y2Storage::Devicegraph] starting point (initial device graph
#. to display)
#: src/lib/y2partitioner/dialogs/main.rb:56
msgid "Expert Partitioner"
msgstr "专家分区程序"

#. TRANSLATORS: 'Striping' is a technical term here. Translate only
#. if you are sure!! If in doubt, leave it in English.
#: src/lib/y2partitioner/dialogs/md.rb:131
msgid "RAID &0  (Striping)"
msgstr "RAID &0（条带化）"

#. TRANSLATORS: 'Mirroring' is a technical term here. Translate only
#. if you are sure!! If in doubt, leave it in English.
#: src/lib/y2partitioner/dialogs/md.rb:134
msgid "RAID &1  (Mirroring)"
msgstr "RAID &1（镜像）"

#. TRANSLATORS: 'Redundant Striping' is a technical term here. Translate
#. only if you are sure!! If in doubt, leave it in English.
#: src/lib/y2partitioner/dialogs/md.rb:137
msgid "RAID &5  (Redundant Striping)"
msgstr "RAID &5（冗余条带化）"

#. TRANSLATORS: 'Dual Redundant Striping' is a technical term here.
#. Translate only if you are sure!! If in doubt, leave it in English.
#: src/lib/y2partitioner/dialogs/md.rb:140
msgid "RAID &6  (Dual Redundant Striping)"
msgstr "RAID &6（双重冗余条带化）"

#. TRANSLATORS: 'Mirroring' and `Striping` are technical terms here.
#. Translate only if you are sure!! If in doubt, leave it in English.
#: src/lib/y2partitioner/dialogs/md.rb:143
msgid "RAID &10  (Mirroring and Striping)"
msgstr "RAID &10（镜像和条带化）"

#. TRANSLATORS: Help text heading
#: src/lib/y2partitioner/dialogs/md.rb:149
msgid "RAID Type:"
msgstr "RAID 类型："

#. Items for the RadioButtonGroup
#. TRANSLATORS: table header, type of md raid.
#: src/lib/y2partitioner/dialogs/md.rb:170
#: src/lib/y2partitioner/widgets/md_raids_table.rb:46
msgid "RAID Type"
msgstr "RAID 类型"

#: src/lib/y2partitioner/dialogs/md.rb:174
msgid ""
"<b>RAID 0:</b> This level increases your disk performance. There is <b>NO</"
"b> redundancy in this mode. If one of the drives crashes, data recovery will "
"not be possible."
msgstr ""
"<b>RAID 0</b>：此级别可提高磁盘性能。\n"
"在此方式中<b>没有</b>冗余。如果其中一个驱动器崩溃，将无法恢复数据。"

#: src/lib/y2partitioner/dialogs/md.rb:181
msgid ""
"<b>RAID 1:</b> This mode has the best redundancy. It can be used with two or "
"more disks. This mode maintains an exact copy of all data on all disks. As "
"long as at least one disk is still working, no data are lost. The partitions "
"used for this type of RAID should have approximately the same size."
msgstr ""
"<b>RAID 1：</b> 这种方式具有最佳冗余性能。用在\n"
"有两个或更多磁盘的情况下。这种方式会维护一个所有磁盘上的所有数据的\n"
"精确副本。只要有一个磁盘仍在工作，就不会丢失数据。用于\n"
"这种类型 RAID 的分区的尺寸应该基本相同。"

#: src/lib/y2partitioner/dialogs/md.rb:191
msgid ""
"<b>RAID 5:</b>This mode combines management of a larger number of disks and "
"still maintains some redundancy. This mode can be used on three disks or "
"more. If one disk fails, all data are still intact. If two disks fail "
"simultaneously, all data are lost."
msgstr ""
"<b>RAID 5：</b>这种方式既能管理数量更多的磁盘，\n"
"还能保持一定的冗余程度。这种方式适用于三个或更多磁盘的情况。\n"
"如果一个磁盘出故障，所有数据仍能完好无损。如果两个磁盘同时出故障，则所有数据"
"都会丢失。"

#: src/lib/y2partitioner/dialogs/md.rb:200
msgid ""
"<b>RAID 6:</b>This is similar to RAID 5, but with even more redundancy. This "
"requires at least four disks. If two out of four disks fail simultaneously, "
"no data are lost."
msgstr ""
"<b>RAID 6：</b>此项与 RAID 5 类似，但具有更多冗余。它要求至少有四个磁盘。如果"
"四个磁盘中的两个同时发生故障，将不会丢失任何数据。"

#: src/lib/y2partitioner/dialogs/md.rb:207
msgid ""
"<b>RAID 10:</b>This combines RAID 0 (striping) and RAID 1 (mirroring) for "
"improved performance while still maintaining redundancy and thus crash "
"recovery."
msgstr ""
"<b>RAID 10：</b>此项与 RAID 0（分带）和 RAID 1（镜像）结合使用，不仅可保持冗"
"余因而可崩溃恢复，还能提高性能。"

#. @macro seeAbstractWidget
#: src/lib/y2partitioner/dialogs/md.rb:227
msgid "Raid &Name (optional)"
msgstr "RAID 名称（可选）(&N)"

#: src/lib/y2partitioner/dialogs/md.rb:231
msgid ""
"<p><b>Raid Name: </b> A meaningful name for the RAID. This is optional. If a "
"name is provided, the device is available as <tt>/dev/md/&lt;name&gt;</tt>.</"
"p>"
msgstr ""
"<p><b>RAID 名称：</b>赋予您为 RAID 提供一个有意义的名称的可能性。\n"
"这是可选的。若提供了名称，设备将显示为 <tt>/dev/md/&lt;名称&gt;</tt>。</p>"

#. @param controller [Actions::Controllers::Md]
#. TRANSLATORS: table header, chunk size of md raid
#: src/lib/y2partitioner/dialogs/md_options.rb:69
#: src/lib/y2partitioner/widgets/md_raids_table.rb:51
msgid "Chunk Size"
msgstr "区块大小"

#: src/lib/y2partitioner/dialogs/md_options.rb:73
msgid ""
"<p><b>Chunk Size:</b> It is the smallest \"atomic\" mass of data that can be "
"written to the devices. A reasonable chunk size for RAID 5 is 128 kB. For "
"RAID 0, 32 kB is a good starting point. For RAID 1, the chunk size does not "
"affect the array very much.</p>"
msgstr ""
"<p><b>区块尺寸：</b>这是可以写入设备的\n"
"最小\"单位\"数据块。RAID 5 的合理区块尺寸为 128KB。对于 RAID 0，\n"
"以 32 KB 为起点较为合理。对于 RAID 1，区块尺寸对阵列没有太大的影响。</p>"

#. @param controller [Actions::Controllers::Md]
#: src/lib/y2partitioner/dialogs/md_options.rb:111
msgid "Parity Algorithm"
msgstr "奇偶校验算法"

#: src/lib/y2partitioner/dialogs/md_options.rb:115
msgid ""
"<p><b>Parity Algorithm:</b> The parity algorithm to use with RAID 5/6. Left-"
"symmetric is the one that offers maximum performance on typical disks with "
"rotating platters.</p>"
msgstr ""
"<p><b>奇偶校验算法：</b>RAID5/6 所用的奇偶校验算法。\n"
"对于典型的旋转盘片磁盘来说，左对称能够提供最佳性能。</p>"

#. @param controller [Actions::Controllers::Filesystem]
#: src/lib/y2partitioner/dialogs/mkfs_options.rb:39
msgid "Format Options:"
msgstr "格式化选项："

#. TRANSLATORS: %{name} is replaced by a partition name (e.g. /dev/sda1)
#: src/lib/y2partitioner/dialogs/partition_move.rb:73
msgid "Move partition %{name} towards the beginning?"
msgstr "将分区 %{name} 移到最前？"

#. TRANSLATORS: %{name} is replaced by a partition name (e.g. /dev/sda1)
#: src/lib/y2partitioner/dialogs/partition_move.rb:76
msgid "Move partition %{name} towards the end?"
msgstr "将分区 %{name} 移到最后？"

#. TRANSLATORS: %{name} is replaced by a partition name (e.g. /dev/sda1)
#: src/lib/y2partitioner/dialogs/partition_move.rb:110
msgid "Move partition %{name}?"
msgstr "移动分区 %{name}？"

#: src/lib/y2partitioner/dialogs/partition_move.rb:115
msgid "Towards the beginning"
msgstr "移到最前"

#: src/lib/y2partitioner/dialogs/partition_move.rb:116
msgid "Towards the end"
msgstr "移到最后"

#. @macro seeAbstractWidget
#: src/lib/y2partitioner/dialogs/partition_role.rb:71
msgid "Role"
msgstr "角色"

#. @macro seeAbstractWidget
#: src/lib/y2partitioner/dialogs/partition_role.rb:76
msgid "<p>Choose the role of the device.</p>"
msgstr "<p>请选择该设备的角色。</p>"

#. @macro seeAbstractWidget
#: src/lib/y2partitioner/dialogs/partition_size.rb:88
msgid "New Partition Size"
msgstr "新分区大小"

#: src/lib/y2partitioner/dialogs/partition_size.rb:92
msgid "Maximum Size (%1)"
msgstr "最大大小 (%1)"

#: src/lib/y2partitioner/dialogs/partition_size.rb:97
msgid "Custom Region"
msgstr "自定义区域"

#. helptext
#: src/lib/y2partitioner/dialogs/partition_size.rb:127
msgid ""
"<p>Choose the size for the new partition.</p>\n"
"<p>If a size is specified (any of the two first options in the form),\n"
"the start and end of the partition will be aligned to ensure optimal\n"
"performance and to minimize gaps. That may result in a slightly\n"
"smaller partition.</p>\n"
"<p>If a custom region is specified, the start and end will be honored\n"
"as closely as possible, with no performance optimizations. This is the\n"
"best option to create very small partitions.</p>"
msgstr ""
"<p>选择新分区的大小。</p>\n"
"<p>如果指定了大小（表单中前两个选项中任意一个），\n"
"分区的起始和结束位置将会对齐，以确保实现最佳性能及\n"
"最大限度减少空隙。这可能导致产生的分区略小。</p>\n"
"<p>如果指定自定义区域，起始和结束位置将尽可能接近，而不\n"
"采用性能优化措施。这是创建极小分区的最佳选择。</p>"

#. error popup, %1 and %2 are replaced by sizes
#: src/lib/y2partitioner/dialogs/partition_size.rb:229
msgid "The size entered is invalid. Enter a size between %1 and %2."
msgstr "输入的大小无效。请输入介于 %1 到 %2 之间的大小。"

#. we can't use IntField() since it overflows :-(
#: src/lib/y2partitioner/dialogs/partition_size.rb:272
msgid "Start Block"
msgstr "起始块"

#: src/lib/y2partitioner/dialogs/partition_size.rb:273
msgid "End Block"
msgstr "结束块"

#. TRANSLATORS: %{name} is replaced by a disk device name (e.g., /dev/sda)
#: src/lib/y2partitioner/dialogs/partition_table_clone.rb:48
msgid "Clone partition layout of %{name}"
msgstr "克隆 %{name} 的分区布局"

#. @return [String]
#: src/lib/y2partitioner/dialogs/partition_table_clone.rb:73
msgid "Available target disks:"
msgstr "可用的目标磁盘："

#. Checks whether any device was selected
#.
#. @note A confirmation popup is shown when deleting devices is needed
#. for cloning into the selected devices.
#.
#. @return [Boolean]
#: src/lib/y2partitioner/dialogs/partition_table_clone.rb:90
msgid "Select a target disk for creating a clone"
msgstr "选择创建克隆的目标磁盘"

#. Help text
#.
#. @return [String]
#: src/lib/y2partitioner/dialogs/partition_table_clone.rb:113
msgid ""
"Select one or more (if available) hard disks that will have the same "
"partition layout as this disk"
msgstr "选择一个或多个（如果存在的话）将要使用与当前磁盘具有相同分区布局的磁盘"

#: src/lib/y2partitioner/dialogs/partition_table_clone.rb:115
msgid ""
"Disks marked with the sign '*' contain one or more partitions. After "
"cloning, these partitions will be deleted"
msgstr "\"*\" 标记的磁盘包含了一个或多个分区。克隆后，这些分区会被删除"

#. Asks whether to remove devices holded by the selected devices
#.
#. @see ConfirmRecursiveDelete
#.
#. @return [Boolean]
#: src/lib/y2partitioner/dialogs/partition_table_clone.rb:184
msgid "Confirm deleting"
msgstr "确认删除"

#: src/lib/y2partitioner/dialogs/partition_table_clone.rb:185
msgid ""
"The following devices will be deleted\n"
"and all data on them will be lost:"
msgstr ""
"如下设备将被删除，\n"
"他们上面的所有数据都将丢失："

#: src/lib/y2partitioner/dialogs/partition_table_clone.rb:186
msgid "Really delete these devices?"
msgstr "确认要删除这些设备吗？"

#. @macro seeAbstractWidget
#: src/lib/y2partitioner/dialogs/partition_table_type.rb:49
msgid "New Partition Table Type"
msgstr "新分区表类型"

#. helptext
#: src/lib/y2partitioner/dialogs/partition_table_type.rb:55
msgid "<p>Choose the type of the new partition table.</p>"
msgstr "<p>选择新分区表的类型。</p>"

#. radio button text for a partition table type
#: src/lib/y2partitioner/dialogs/partition_table_type.rb:61
msgid "&GPT"
msgstr "&GPT"

#: src/lib/y2partitioner/dialogs/partition_table_type.rb:62
msgid "&MS-DOS (Classic PC Style)"
msgstr "&MS-DOS（传统 PC 风格）"

#: src/lib/y2partitioner/dialogs/partition_table_type.rb:63
msgid "&DASD"
msgstr "&DASD"

#. TRANSLATORS: %s is a device name like /dev/sda
#: src/lib/y2partitioner/dialogs/partition_table_type.rb:98
msgid "Create New Partition Table on %s"
msgstr "在 %s 上新建分区表"

#. @macro seeAbstractWidget
#: src/lib/y2partitioner/dialogs/partition_type.rb:44
msgid "New Partition Type"
msgstr "新分区类型"

#. helptext
#: src/lib/y2partitioner/dialogs/partition_type.rb:50
msgid "<p>Choose the partition type for the new partition.</p>"
msgstr "<p>选择新分区的分区类型。</p>"

#. radio button text
#: src/lib/y2partitioner/dialogs/partition_type.rb:56
msgid "&Primary Partition"
msgstr "主分区(&P)"

#. radio button text
#: src/lib/y2partitioner/dialogs/partition_type.rb:58
msgid "&Extended Partition"
msgstr "扩展分区(&E)"

#. radio button text
#: src/lib/y2partitioner/dialogs/partition_type.rb:60
msgid "&Logical Partition"
msgstr "逻辑分区(&L)"

#. Dialog to show the summary of changes performed by the user
#: src/lib/y2partitioner/dialogs/summary.rb:41
msgid "Expert Partitioner: Summary"
msgstr "专家分区程序：摘要"

#. Error when the size of the filesystem is too small for snapshots
#.
#. This check is only performed during installation.
#.
#. @see #small_size_for_snapshots?
#.
#. @param filesystem [Y2Storage::Filesystems::Base, nil]
#. @param new_size [Y2Storage::DiskSize, nil]
#.
#. @return [String, nil] nil if size is ok or no check is performed.
#: src/lib/y2partitioner/filesystem_errors.rb:67
msgid ""
"Your %{name} device is very small for snapshots.\n"
"We recommend to increase the size of the %{name} device\n"
"to at least %{min_size} or to disable snapshots."
msgstr ""
"您的 %{name} 设备太小，无法存储快照。\n"
"建议将 %{name} 设备的大小至少增至 %{min_size}，\n"
"或禁用快照。"

#: src/lib/y2partitioner/filesystem_errors.rb:70
msgid "root"
msgstr "根"

#. All possible instances
#: src/lib/y2partitioner/filesystem_role.rb:51
msgid "Operating System"
msgstr "操作系统"

#: src/lib/y2partitioner/filesystem_role.rb:52
msgid "Data and ISV Applications"
msgstr "数据和 ISV 应用程序"

#: src/lib/y2partitioner/filesystem_role.rb:53
msgid "Swap"
msgstr "交换区"

#: src/lib/y2partitioner/filesystem_role.rb:54
msgid "EFI Boot Partition"
msgstr "EFI 引导分区"

#: src/lib/y2partitioner/filesystem_role.rb:55
msgid "Raw Volume (unformatted)"
msgstr "原始卷（未格式化）"

#. TRANSLATORS: Generic message when trying to unmount a device. %1 is replaced
#. by a mount point path (e.g., /home).
#: src/lib/y2partitioner/immediate_unmount.rb:130
msgid "The file system is currently mounted on %1."
msgstr "该文件系统当前挂载在 %1 上。"

#. TRANSLATORS: Actions explanation when continue is not allowed.
#: src/lib/y2partitioner/immediate_unmount.rb:158
msgid ""
"You can try to unmount it now or cancel.\n"
"Click Cancel unless you know exactly what you are doing."
msgstr ""
"您可以尝试立即卸载或取消。\n"
"除非您知道您在干什么，否则请点击取消。"

#. Buttons to show for the immediate unmount popup
#.
#. @return [Hash<Symbol, String>]
#: src/lib/y2partitioner/immediate_unmount.rb:171
msgid "Unmount"
msgstr "卸载"

#. TRANSLATORS: Error message when the device could not be unmounted
#: src/lib/y2partitioner/immediate_unmount.rb:196
msgid "The file system could not be unmounted"
msgstr "该文件系统无法卸载"

#. TRANSLATORS
#: src/lib/y2partitioner/setup_errors_presenter.rb:71
msgid "The system might not be able to boot:\n"
msgstr "系统可能无法引导：\n"

#. TRANSLATORS
#: src/lib/y2partitioner/setup_errors_presenter.rb:82
msgid ""
"The system could not work properly because the following product "
"requirements were not fulfilled:\n"
msgstr "系统可能无法正常工作，因为以下产品要求未得到满足：\n"

#. TRANSLATORS
#: src/lib/y2partitioner/setup_errors_presenter.rb:96
msgid ""
"The system cannot be installed because the following errors were found:\n"
msgstr "系统无法安装，因为发现以下错误：\n"

#. Title of the section listing the MD RAIDs
#.
#. @note This is defined in this class as the simplest way to avoid
#. dependency cycles in the Ruby requires. We might reconsider a more clean
#. approach in the future.
#.
#. @return [String]
#: src/lib/y2partitioner/ui_state.rb:64
#: src/lib/y2partitioner/widgets/blk_devices_table.rb:260
msgid "RAID"
msgstr "RAID"

#. Title of the LVM section
#.
#. @note See note on {.md_raids_label} about why this looks misplaced.
#.
#. @return [String]
#: src/lib/y2partitioner/ui_state.rb:73
msgid "Volume Management"
msgstr "卷管理"

#. Title of the bcache section
#.
#. @note See note on {.md_raids_label} about why this looks misplaced.
#.
#. @return [String]
#. Table icon for the device
#.
#. @see DEVICE_ICONS
#.
#. @param device [Y2Storage::BlkDevice]
#. @return [Yast::Term] icon
#: src/lib/y2partitioner/ui_state.rb:82
#: src/lib/y2partitioner/widgets/blk_devices_table.rb:254
msgid "Bcache"
msgstr "Bcache"

#. Title of the Btrfs section
#.
#. @note See note on {.md_raids_label} about why this looks misplaced.
#.
#. @return [String]
#: src/lib/y2partitioner/ui_state.rb:91
msgid "Btrfs"
msgstr "Btrfs"

#. TRANSLATORS: button label to add a new Bcache device
#: src/lib/y2partitioner/widgets/bcache_add_button.rb:41
msgid "Add Bcache..."
msgstr "添加 Bcache..."

#. TRANSLATORS: label for button to edit a bcache
#: src/lib/y2partitioner/widgets/bcache_edit_button.rb:40
#: src/lib/y2partitioner/widgets/bcache_modify_button.rb:56
msgid "Change Caching..."
msgstr "修改缓存..."

#. @macro seeAbstractWidget
#. @macro seeAbstractWidget
#. @macro seeAbstractWidget
#. @macro seeAbstractWidget
#. @macro seeAbstractWidget
#. @macro seeAbstractWidget
#. @macro seeAbstractWidget
#: src/lib/y2partitioner/widgets/bcache_modify_button.rb:39
#: src/lib/y2partitioner/widgets/btrfs_modify_button.rb:38
#: src/lib/y2partitioner/widgets/disk_modify_button.rb:38
#: src/lib/y2partitioner/widgets/lvm_lv_modify_button.rb:38
#: src/lib/y2partitioner/widgets/lvm_vg_modify_button.rb:37
#: src/lib/y2partitioner/widgets/md_modify_button.rb:39
#: src/lib/y2partitioner/widgets/partition_modify_button.rb:39
msgid "&Modify"
msgstr "修改(&M)"

#. @see DeviceMenuButton#actions
#.
#. @return [Array<Hash>]
#: src/lib/y2partitioner/widgets/bcache_modify_button.rb:51
msgid "Edit Bcache..."
msgstr "编辑 Bcache..."

#. @see DeviceMenuButton#actions
#.
#. @return [Array<Hash>]
#: src/lib/y2partitioner/widgets/bcache_modify_button.rb:61
#: src/lib/y2partitioner/widgets/disk_modify_button.rb:55
#: src/lib/y2partitioner/widgets/md_modify_button.rb:65
#: src/lib/y2partitioner/widgets/partition_table_button.rb:51
msgid "Create New Partition Table..."
msgstr "新建分区表..."

#. TRANSLATORS: Device name information, where %s is replaced by the
#. kernel path to device
#. Entry data about the LVM VG name
#.
#. @return [String]
#. TRANSLATORS: Heading for a generic storage device
#. TRANSLATORS: String followed by name of the storage device
#: src/lib/y2partitioner/widgets/blk_device_attributes.rb:46
#: src/lib/y2partitioner/widgets/description_section/lvm_vg_device.rb:58
#: src/lib/y2partitioner/widgets/pages/stray_blk_device.rb:61
msgid "Device: %s"
msgstr "设备：%s"

#. TRANSLATORS: size information, where %s is replaced by a size (e.g., 10 GiB)
#. Entry data about the LVM VG size
#.
#. @return [String]
#: src/lib/y2partitioner/widgets/blk_device_attributes.rb:54
#: src/lib/y2partitioner/widgets/description_section/lvm_vg_device.rb:65
msgid "Size: %s"
msgstr "尺寸：%s"

#. TRANSLATORS: Device udev path information, where %i is replaced by an index number
#. and %s is replaced by the path where the device is connected on motherboard
#: src/lib/y2partitioner/widgets/blk_device_attributes.rb:66
msgid "Device Path %i: %s"
msgstr "设备路径 %i：%s"

#. TRANSLATORS: Device udev path information, where %s is replaced by the path where
#. the device is connected on motherboard
#: src/lib/y2partitioner/widgets/blk_device_attributes.rb:71
msgid "Device Path: %s"
msgstr "设备路径：%s"

#. TRANSLATORS: Device udev id information, where %i is replaced by an index number
#. and %s is replaced by the udev ID for the device
#: src/lib/y2partitioner/widgets/blk_device_attributes.rb:84
msgid "Device ID %i: %s"
msgstr "设备 ID %i：%s"

#. TRANSLATORS: Device udev id information, where %s is replaced by the udev ID
#. for the device
#: src/lib/y2partitioner/widgets/blk_device_attributes.rb:89
msgid "Device ID: %s"
msgstr "设备 ID：%s"

#. TRANSLATORS: Device encryption information, where %s is replaced by
#. 'Yes' when the device is encrypted or by 'No' otherwise
#: src/lib/y2partitioner/widgets/blk_device_attributes.rb:99
msgid "Encrypted: %s"
msgstr "已加密：%s"

#. Values
#: src/lib/y2partitioner/widgets/blk_device_attributes.rb:99
#: src/lib/y2partitioner/widgets/btrfs_subvolumes_table.rb:102
#: src/lib/y2partitioner/widgets/description_section/md.rb:63
msgid "Yes"
msgstr "是"

#: src/lib/y2partitioner/widgets/blk_device_attributes.rb:99
#: src/lib/y2partitioner/widgets/btrfs_subvolumes_table.rb:102
#: src/lib/y2partitioner/widgets/description_section/md.rb:63
msgid "No"
msgstr "否"

#. TRANSLATORS: Device vendor information, where %s is replaced by a device vendor
#: src/lib/y2partitioner/widgets/blk_device_attributes.rb:107
msgid "Vendor: %s"
msgstr "供应商：%s"

#. TRANSLATORS: Device model information, where %s is replaced by a device model
#: src/lib/y2partitioner/widgets/blk_device_attributes.rb:115
msgid "Model: %s"
msgstr "型号：%s"

#. TRANSLATORS: Device bus information, where %s is replaced by the computer bus
#. which the device is connected to (e.g., SATA or ATA)
#: src/lib/y2partitioner/widgets/blk_device_attributes.rb:124
msgid "Bus: %s"
msgstr "总线：%s"

#. TRANSLATORS: Number of sectors in the device, where %s is replaced by a number
#: src/lib/y2partitioner/widgets/blk_device_attributes.rb:132
msgid "Number of Sectors: %i"
msgstr "扇区数：%i"

#. TRANSLATORS: Device sector size information, where %s is replaced by
#. a size (e.g., 1 MiB)
#: src/lib/y2partitioner/widgets/blk_device_attributes.rb:141
msgid "Sector Size: %s"
msgstr "扇区大小：%s"

#. TRANSLATORS: partition table type information, where %s is replaced by
#. a partition table type (e.g., GPT, MS-DOS)
#: src/lib/y2partitioner/widgets/blk_device_attributes.rb:153
msgid "Partition Table: %s"
msgstr "分区表：%s"

#. TRANSLATORS: button label for editing a block device
#. TRANSLATORS: label for button to edit a BTRFS filesystem
#: src/lib/y2partitioner/widgets/blk_device_edit_button.rb:40
#: src/lib/y2partitioner/widgets/btrfs_edit_button.rb:40
msgid "Edit..."
msgstr "编辑..."

#. TRANSLATORS: "F" stands for Format flag. Keep it short, ideally a single letter.
#: src/lib/y2partitioner/widgets/blk_devices_table.rb:72
msgid "F"
msgstr "F"

#. TRANSLATORS: table header, Device is physical name of block device, e.g. "/dev/sda1"
#: src/lib/y2partitioner/widgets/blk_devices_table.rb:101
msgid "Device"
msgstr "设备"

#. TRANSLATORS: table header, flag if device is encrypted. Keep it short,
#. ideally three letters. Keep in sync with Enc used later for format marker.
#: src/lib/y2partitioner/widgets/blk_devices_table.rb:116
msgid "Enc"
msgstr "加密"

#. TRANSLATORS: table header, disk or partition label. Can be empty.
#. TRANSLATORS: label of a table column
#: src/lib/y2partitioner/widgets/blk_devices_table.rb:126
#: src/lib/y2partitioner/widgets/btrfs_filesystems_table.rb:63
msgid "Label"
msgstr "标签"

#. TRANSLATORS: table header, where is device mounted. Can be empty. E.g. "/" or "/home"
#. Synchronize the widget with the information from the controller
#: src/lib/y2partitioner/widgets/blk_devices_table.rb:131
#: src/lib/y2partitioner/widgets/format_and_mount.rb:552
msgid "Mount Point"
msgstr "挂载点"

#. TRANSLATORS: table header, which sector is the first one for device. E.g. "0"
#: src/lib/y2partitioner/widgets/blk_devices_table.rb:136
msgid "Start"
msgstr "起始"

#. TRANSLATORS: table header, which sector is the the last for device. E.g. "126"
#: src/lib/y2partitioner/widgets/blk_devices_table.rb:141
msgid "End"
msgstr "结束"

#. TRANSLATORS: fs_type is the filesystem type. I.e., BtrFS
#. device_name is the base name of the block device. I.e., sda or sda1+
#: src/lib/y2partitioner/widgets/blk_devices_table.rb:153
msgid "%{fs_type} %{device_name}"
msgstr "%{fs_type} %{device_name}"

#: src/lib/y2partitioner/widgets/blk_devices_table.rb:255
#: src/lib/y2partitioner/widgets/blk_devices_table.rb:256
msgid "Disk"
msgstr "磁盘"

#: src/lib/y2partitioner/widgets/blk_devices_table.rb:257
msgid "Multipath"
msgstr "多路径"

#. @macro seeAbstractWidget
#: src/lib/y2partitioner/widgets/blk_devices_table.rb:258
#: src/lib/y2partitioner/widgets/pages/nfs_mounts.rb:47
msgid "NFS"
msgstr "NFS"

#: src/lib/y2partitioner/widgets/blk_devices_table.rb:259
msgid "BIOS RAID"
msgstr "BIOS RAID"

#: src/lib/y2partitioner/widgets/blk_devices_table.rb:261
msgid "PV"
msgstr "PV"

#: src/lib/y2partitioner/widgets/blk_devices_table.rb:262
msgid "LVM"
msgstr "LVM"

#: src/lib/y2partitioner/widgets/blk_devices_table.rb:263
msgid "LV"
msgstr "LV"

#: src/lib/y2partitioner/widgets/blk_devices_table.rb:264
msgid "Xen"
msgstr "Xen"

#: src/lib/y2partitioner/widgets/blk_devices_table.rb:266
msgid "Thin LV"
msgstr "精简 LV"

#: src/lib/y2partitioner/widgets/blk_devices_table.rb:267
msgid "Partition"
msgstr "分区"

#. TRANSLATORS: %{fs_type} is the filesystem type. I.e., FAT, Ext4, etc
#. %{device_label} is the device label. I.e., Partition, Disk, etc
#: src/lib/y2partitioner/widgets/blk_devices_table.rb:298
msgid "%{fs_type} %{device_label}"
msgstr "%{fs_type} %{device_label}"

#. Type label when the device is a LVM physical volume
#.
#. @param device [Y2Storage::LvmPv]
#. @return [String]
#: src/lib/y2partitioner/widgets/blk_devices_table.rb:342
<<<<<<< HEAD
#, fuzzy
msgid "Unused LVM PV"
msgstr "未使用的磁盘 (%1)"
=======
msgid "Orphan PV"
msgstr "无主物理卷"
>>>>>>> 5af27ab4

#: src/lib/y2partitioner/widgets/blk_devices_table.rb:343
msgid "PV of LVM"
msgstr "LVM 的物理卷"

#. TRANSLATORS: %s is the volume group name. E.g., "vg0"
#: src/lib/y2partitioner/widgets/blk_devices_table.rb:346
msgid "PV of %s"
msgstr "%s 的物理卷"

#. TRANSLATORS: %s is a device base name. E.g., sda1+
#: src/lib/y2partitioner/widgets/blk_devices_table.rb:355
msgid "Part of Btrfs %s"
msgstr "Btrfs %s 的一部分"

#. TRANSLATORS: an special type of device
#: src/lib/y2partitioner/widgets/blk_devices_table.rb:363
msgid "Bcache cache"
msgstr "Bcache 缓存"

#. Type label when the device is part of another one, like Bcache or RAID
#.
#. @param ancestor_device [Y2Storage::BlkDevice]
#. @return [String]
#: src/lib/y2partitioner/widgets/blk_devices_table.rb:371
msgid "Part of %s"
msgstr "%s 的一部分"

#. TRANSLATORS: button label to add a new Bcache device
#: src/lib/y2partitioner/widgets/btrfs_add_button.rb:41
#, fuzzy
#| msgid "Add Bcache..."
msgid "Add Btrfs..."
msgstr "添加 Bcache..."

#. TRANSLATORS: widget label
#: src/lib/y2partitioner/widgets/btrfs_data_raid_level.rb:42
msgid "RAID Level"
msgstr "RAID 级别"

#. TRANSLATORS: widget help, where %{label} is replaced by the label of the widget.
#: src/lib/y2partitioner/widgets/btrfs_data_raid_level.rb:49
msgid "<p><b>%{label}:</b> RAID level for the Btrfs data.</p>"
msgstr ""

#. TRANSLATORS: help text
#: src/lib/y2partitioner/widgets/btrfs_devices.rb:114
msgid ""
"<h4><b>Btrfs RAID levels</b></h4><p>Btrfs supports the following RAID levels "
"for both, data and metadata:<ul><li><b>DUP:</b> stores two copies of each "
"piece of data on the same device. This is similar to RAID1, and protects "
"against block-level errors on the device, but does not provide any "
"guarantees if the device fails. Only one device must be be selected to use "
"DUP.</li><li><b>SINGLE:</b> stores a single copy of each piece of data. "
"Btrfs requires a minimum of one device to use SINGLE.</li><li><b>RAID0:</b> "
"provides no form of error recovery, but stripes a single copy of data across "
"multiple devices for performance purpose. Btrfs requires a minimum of two "
"devices to use RAID0.</li><li><b>RAID1:</b> stores two complete copies of "
"each piece of data. Each copy is stored on a different device. Btrfs "
"requires a minimum of two devices to use RAID1.</li><li><b>RAID10:</b> "
"stores two complete copies of each piece of data, and also stripes each copy "
"across multiple devices for performance. Btrfs requires a minimum of five "
"devices to use RAID10</li></ul></p>"
msgstr ""

#. TRANSLATORS: help text
#: src/lib/y2partitioner/widgets/btrfs_devices.rb:151
msgid ""
"<p>When the default RAID level is used, Btrfs will select a RAID level "
"depending on whether the filesystem is being created on top of multiple "
"devices or using only one device. For a single-device Btrfs, the tool also "
"will distinguish between rotational or not-rotational devices to choose the "
"default value.</p>"
msgstr ""

#. TRANSLATORS: error message
#: src/lib/y2partitioner/widgets/btrfs_devices.rb:171
msgid "RAID levels do not match the amount of selected devices."
msgstr ""

#. TRANSLATORS: error message
#: src/lib/y2partitioner/widgets/btrfs_devices.rb:174
msgid "The RAID level does not match the amount of selected devices."
msgstr ""

#. TRANSLATORS: error message
#: src/lib/y2partitioner/widgets/btrfs_devices.rb:177
msgid "The metadata RAID level does not match the amount of selected devices."
msgstr ""

#. TRANSLATORS: error message, where %{error_by} is replaced by an initial sentence.
#: src/lib/y2partitioner/widgets/btrfs_devices.rb:182
msgid ""
"%{error_by}\n"
"Modify the list of devices or adjust the RAID levels."
msgstr ""

#. TRANSLATORS: error message, where %{data} is replaced by "data" or "metadata" and %{levels} is
#. replaced by a list of raid levels separated by comma (e.g., "RAID1, RAID10").
#: src/lib/y2partitioner/widgets/btrfs_devices.rb:220
msgid ""
"According to the selected devices, only the following %{data}\n"
"RAID levels can be used: %{levels}."
msgstr ""

#. TRANSLATORS: help text, where %{label} is a widget label
#: src/lib/y2partitioner/widgets/btrfs_devices_selector.rb:109
#, fuzzy
#| msgid "<p>Change the devices that are used by the Btrfs volume.</p>"
msgid ""
"<p><b>%{label}</b> Unused devices that can be used for a Btrfs filesystem.</"
"p>"
msgstr "<p>变更 Btrfs 卷使用的设备。</p>"

#. TRANSLATORS: help text, where %{label} is a widget label
#: src/lib/y2partitioner/widgets/btrfs_devices_selector.rb:120
msgid "<p><b>%{label}</b> Devices selected to be part of the Btrfs.</p>"
msgstr ""

#. TRANSLATORS: Error message when no device is selected
#. TRANSLATORS: Error message when no device is selected
#: src/lib/y2partitioner/widgets/btrfs_devices_selector.rb:132
#: src/lib/y2partitioner/widgets/lvm_vg_devices_selector.rb:123
msgid "Select at least one device."
msgstr "至少选择一个设备。"

#. TRANSLATORS: label of a table column
#: src/lib/y2partitioner/widgets/btrfs_filesystems_table.rb:55
<<<<<<< HEAD
msgid "Id"
msgstr ""

#. TRANSLATORS: label of a table column
#: src/lib/y2partitioner/widgets/btrfs_filesystems_table.rb:71
#, fuzzy
#| msgid "Device"
=======
>>>>>>> 5af27ab4
msgid "Devices"
msgstr "设备"

#. TRANSLATORS: label of a table column
#. TRANSLATORS: table column label.
#: src/lib/y2partitioner/widgets/btrfs_filesystems_table.rb:79
#: src/lib/y2partitioner/widgets/pages/bcaches.rb:222
#: src/lib/y2storage/filesystems/mount_by_type.rb:56
msgid "UUID"
msgstr "UUID"

#. TRANSLATORS: widget label
#: src/lib/y2partitioner/widgets/btrfs_metadata_raid_level.rb:40
#, fuzzy
#| msgid "RAID Level"
msgid "RAID Level for Metadata"
msgstr "RAID 级别"

#. TRANSLATORS: widget help, where %{label} is replaced by the label of the widget.
#: src/lib/y2partitioner/widgets/btrfs_metadata_raid_level.rb:47
msgid "<p><b>%{label}:</b> RAID level for the Btrfs metadata.</p>"
msgstr ""

#. @see DeviceMenuButton#actions
#.
#. @see Actions::EditBtrfs
#. @see Actions::EditBtrfsDevices
#.
#. @return [Array<Hash>]
#: src/lib/y2partitioner/widgets/btrfs_modify_button.rb:53
#, fuzzy
#| msgid "Edit..."
msgid "Edit Btrfs..."
msgstr "编辑..."

#: src/lib/y2partitioner/widgets/btrfs_modify_button.rb:58
#: src/lib/y2partitioner/widgets/md_modify_button.rb:60
msgid "Change Used Devices..."
msgstr "修改已用设备..."

#. FIXME: The help handle does not work without wizard
#.
#. This handle should belongs to the dialog
#. @see Dialogs::BtrfsSubvolumes
#: src/lib/y2partitioner/widgets/btrfs_subvolumes.rb:70
msgid "<p>Create and remove subvolumes from a Btrfs filesystem.</p>\n"
msgstr "<p>在 Btrfs 文件系统中创建和移除子卷。</p>\n"

#. TRANSLATORS: button label to add a btrfs subvolume
#: src/lib/y2partitioner/widgets/btrfs_subvolumes_add_button.rb:44
msgid "Add..."
msgstr "添加..."

#. Shows a dialog to create a new subvolume
#.
#. The table is refreshed when a new subvolume is created
#: src/lib/y2partitioner/widgets/btrfs_subvolumes_add_button.rb:62
msgid "Mount point %s is shadowed."
msgstr "挂载点 %s 已阴影化。"

#. TRANSLATORS: button label to delete a btrfs subvolume
#: src/lib/y2partitioner/widgets/btrfs_subvolumes_delete_button.rb:45
msgid "Delete..."
msgstr "删除..."

#. Deletes a subvolume
#.
#. A confirmation popup is showed before deleting the subvolume.
#. An error message is presented when there is no selected table row.
#: src/lib/y2partitioner/widgets/btrfs_subvolumes_delete_button.rb:56
msgid "Nothing selected"
msgstr "未选择卷"

#. TRANSLATORS: %s is the path of the subvolume to be deleted
#: src/lib/y2partitioner/widgets/btrfs_subvolumes_delete_button.rb:60
msgid "Really delete subvolume %s?"
msgstr "真的删除子卷 %s 吗？"

#. Builds the help, including columns help
#: src/lib/y2partitioner/widgets/btrfs_subvolumes_table.rb:52
msgid "<p>The table contains:</p>"
msgstr "<p>本表格包含：</p>"

#. Help
#: src/lib/y2partitioner/widgets/btrfs_subvolumes_table.rb:108
msgid "<b>Path</b> shows the subvolume path."
msgstr "<b>路径</b> 显示子卷的路径。"

#: src/lib/y2partitioner/widgets/btrfs_subvolumes_table.rb:112
msgid ""
"<b>noCoW</b> shows the subvolume noCoW attribute. If set, the subvolume "
"explicitly does not use Btrfs copy on write feature. Copy on write means "
"that when something is copied, the resource is shared without doing a real "
"copy. The shared resource is actually copied when first write operation is "
"performed. With noCoW, the resource is always copied during initialization. "
"This is useful when runtime performace is required, so there is no risk for "
"delaying copy when application is running."
msgstr ""
"<b>noCoW</b> 显示了子卷的 noCoW 属性。如果设置了，则子卷指定为不使用 Btrfs 的"
"写入时复制的功能。写入时复制表示当复制一些东西时，资源会被共享而不是真的做一"
"份复制。只有在第一次写入操作执行时，被共享的资源才会被真的复制。当不用写入时"
"复制时，资源总是在一开始时就复制。这个属性对需要运行时的性能时有用，这样就不"
"会在应用程序运行时有延迟复制的问题。"

#. @macro seeAbstractWidget
#. @see #columns_help
#: src/lib/y2partitioner/widgets/configurable_blk_devices_table.rb:136
msgid "<p>This view shows storage devices.</p><p>The overview contains:</p>"
msgstr "<p>该视图显示存储设备。</p><p>概览包括：</p>"

#. TRANSLATORS: help text for the Partitioner
#: src/lib/y2partitioner/widgets/configure.rb:82
msgid ""
"<p>The <b>Configure</b> button offers several options to activate devices "
"that were not detected by the initial system analysis. After activating the "
"devices of the choosen technology, the system will be rescanned and all the "
"information about storage devices will be refreshed. Thus, the <b>Provide "
"Crypt Passwords</b> option is also useful when no encryption is involved, to "
"activate devices of other technologies like LVM or Multipath.</p>"
msgstr ""
"<p><b>配置</b>按钮提供了若干个选项可激活首次系统分析未检测到的设备。激活了使"
"用所选技术的设备后，将重新扫描系统并刷新全部存储设备信息。因此，即使不涉及加"
"密时<b>提供加密密码</b>选项也是有用的，用来激活使用其它技术如 LVM 或多路径的"
"设备。</p>"

#. Translators: Configure menu in the initial Partitioner screen
#: src/lib/y2partitioner/widgets/configure.rb:112
msgid "Configure..."
msgstr "配置..."

#. Sorted list of actions
#: src/lib/y2partitioner/widgets/configure.rb:181
msgid "Provide Crypt &Passwords..."
msgstr "提供加密密码(&P)..."

#: src/lib/y2partitioner/widgets/configure.rb:182
msgid "Configure &iSCSI..."
msgstr "配置 iSCSI (&I)..."

#: src/lib/y2partitioner/widgets/configure.rb:183
msgid "Configure &FCoE..."
msgstr "配置 &FCoE..."

#: src/lib/y2partitioner/widgets/configure.rb:184
msgid "Configure &DASD..."
msgstr "配置 DASD(&D)..."

#: src/lib/y2partitioner/widgets/configure.rb:185
msgid "Configure &zFCP..."
msgstr "配置 zFCP (&Z)..."

#: src/lib/y2partitioner/widgets/configure.rb:186
msgid "Configure &XPRAM..."
msgstr "配置 XPRAM(&X)..."

#. @see Action#warning_text
#: src/lib/y2partitioner/widgets/configure.rb:280
msgid ""
"Rescanning crypt devices cancels all current changes.\n"
"Really activate crypt devices?"
msgstr ""
"重新扫描加密设备会丢弃目前所做的全部改动。\n"
"真的激活加密设备吗？"

#. @see Action#warning_text
#: src/lib/y2partitioner/widgets/configure.rb:301
msgid ""
"Calling iSCSI configuration cancels all current changes.\n"
"Really call iSCSI configuration?"
msgstr ""
"调用 iSCSI 配置将取消所有当前更改。\n"
"真的要调用 iSCSI 配置吗？"

#. @see Action#warning_text
#: src/lib/y2partitioner/widgets/configure.rb:322
msgid ""
"Calling FCoE configuration cancels all current changes.\n"
"Really call FCoE configuration?"
msgstr ""
"调用 FCoE 配置将取消当前全部变动。\n"
"真的调用 FCoE 配置吗？"

#. @see Action#warning_text
#: src/lib/y2partitioner/widgets/configure.rb:356
msgid ""
"Calling DASD configuration cancels all current changes.\n"
"Really call DASD configuration?"
msgstr ""
"调用 DASD 配置将取消所有当前更改。\n"
"真的要调用 DASD 配置吗？"

#. @see Action#warning_text
#: src/lib/y2partitioner/widgets/configure.rb:372
msgid ""
"Calling zFCP configuration cancels all current changes.\n"
"Really call zFCP configuration?"
msgstr ""
"调用 zFCP 配置将取消所有当前更改。\n"
"真的要调用 zFCP 配置吗？"

#. @see Action#warning_text
#: src/lib/y2partitioner/widgets/configure.rb:388
msgid ""
"Calling XPRAM configuration cancels all current changes.\n"
"Really call XPRAM configuration?"
msgstr ""
"调用 XPRAM 配置将取消所有当前更改。\n"
"真的要调用 XPRAM 配置吗？"

#. TRANSLATORS: title for section about Bcache details
#: src/lib/y2partitioner/widgets/description_section/bcache.rb:43
msgid "Bcache Devices:"
msgstr "Bcache 设备："

#. Entry data about the backing device
#.
#. @return [String]
#: src/lib/y2partitioner/widgets/description_section/bcache.rb:55
msgid "Backing Device: %s"
msgstr "后端设备：%s"

#. Entry data about the UUID of the caching set
#.
#. @return [String]
#: src/lib/y2partitioner/widgets/description_section/bcache.rb:62
msgid "Caching UUID: %s"
msgstr "缓存 UUID: %s"

#. Entry data about the caching device
#.
#. @return [String]
#: src/lib/y2partitioner/widgets/description_section/bcache.rb:69
msgid "Caching Device: %s"
msgstr "缓存设备：%s"

#. Entry data about the cache mode
#.
#. @return [String]
#: src/lib/y2partitioner/widgets/description_section/bcache.rb:76
msgid "Cache Mode: %s"
msgstr "缓存模式：%s"

#. TRANSLATORS: title for section about block device details
#. TRANSLATORS: title for section about LVM VG details
#: src/lib/y2partitioner/widgets/description_section/blk_device.rb:49
#: src/lib/y2partitioner/widgets/description_section/lvm_vg_device.rb:46
msgid "Device:"
msgstr "设备："

#. TRANSLATORS: title for section about disk device details
#: src/lib/y2partitioner/widgets/description_section/disk_device.rb:51
msgid "Hard Disk:"
msgstr "硬盘："

#. TRANSLATORS: title for section about filesystem details
#: src/lib/y2partitioner/widgets/description_section/filesystem.rb:45
msgid "File System:"
msgstr "文件系统："

#. TRANSLATORS: Filesystem type information, where %s is replaced by
#. a filesystem type (e.g., VFAT, BTRFS)
#: src/lib/y2partitioner/widgets/description_section/filesystem.rb:70
msgid "File System: %s"
msgstr "文件系统：%s"

#. TRANSLATORS: Mount point information, where %s is replaced by a mount point
#: src/lib/y2partitioner/widgets/description_section/filesystem.rb:81
msgid "Mount Point: %s"
msgstr "挂载点：%s"

#. TRANSLATORS: note appended to mount point if mount point is not now mounted
#: src/lib/y2partitioner/widgets/description_section/filesystem.rb:83
msgid " (not mounted)"
msgstr " (未挂载)"

#. TRANSLATORS: Mount by information, where %s is replaced by a "mount by" option
<<<<<<< HEAD
#: src/lib/y2partitioner/widgets/description_section/filesystem.rb:93
#, fuzzy
#| msgid "Mount by: %1"
=======
#: src/lib/y2partitioner/widgets/description_section/filesystem.rb:84
>>>>>>> 5af27ab4
msgid "Mount By: %s"
msgstr "挂载方式：%s"

#. TRANSLATORS: Filesystem label information, where %s is replaced by the
#. filesystem label
#: src/lib/y2partitioner/widgets/description_section/filesystem.rb:104
msgid "Label: %s"
msgstr "标签：%s"

#. TRANSLATORS: Filesystem UUID information, where %s is replaced by the
#. filesystem UUID
<<<<<<< HEAD
#: src/lib/y2partitioner/widgets/description_section/filesystem.rb:115
#, fuzzy
#| msgid "UUID: %1"
=======
#: src/lib/y2partitioner/widgets/description_section/filesystem.rb:106
>>>>>>> 5af27ab4
msgid "UUID: %s"
msgstr "UUID：%s"

#. TRANSLATORS: Btrfs data information, where %s is replaced by a RAID level (e.g., RAID0).
#: src/lib/y2partitioner/widgets/description_section/filesystem.rb:125
#, fuzzy
#| msgid "RAID Level"
msgid "RAID Level: %s"
msgstr "RAID 级别"

#. TRANSLATORS: Btrfs metadata information, where %s is replaced by a RAID level (e.g., RAID0).
#: src/lib/y2partitioner/widgets/description_section/filesystem.rb:135
#, fuzzy
#| msgid "Metadata: %1"
msgid "Metadata RAID Level: %s"
msgstr "元数据：%1"

#. TRANSLATORS: title for section about LVM LV details
#. TRANSLATORS: title for section about LVM VG details
#: src/lib/y2partitioner/widgets/description_section/lvm_lv.rb:49
#: src/lib/y2partitioner/widgets/description_section/lvm_vg.rb:43
msgid "LVM:"
msgstr "LVM:"

#. TRANSLATORS: Volume group extent size information, where %s is replaced by
#. a size (e.g., 8 KiB)
#: src/lib/y2partitioner/widgets/description_section/lvm_vg.rb:57
msgid "PE Size: %s"
msgstr "物理区域尺寸：%s"

#. TRANSLATORS: title for section about MD details
#: src/lib/y2partitioner/widgets/description_section/md.rb:49
msgid "RAID:"
msgstr "独立磁盘冗余阵列 (RAID)："

#. TRANSLATORS: RAID being active (assembled), where %s is replaced by
#. 'Yes' when the device is active or by 'No' otherwise
#: src/lib/y2partitioner/widgets/description_section/md.rb:63
msgid "Active: %s"
msgstr "活动：%s"

#. TRANSLATORS: RAID type information, where %s is replaced by a
#. raid type (e.g., RAID0)
#: src/lib/y2partitioner/widgets/description_section/md.rb:72
msgid "RAID Type: %s"
msgstr "RAID 类型：%s"

#. TRANSLATORS: chunk size information of the MD RAID, where %s is replaced by
#. a size (e.g., 8 KiB)
#: src/lib/y2partitioner/widgets/description_section/md.rb:83
msgid "Chunk Size: %s"
msgstr "区块尺寸：%s"

#. TRANSLATORS: parity algorithm information of a MD RAID, where %s is replaced by
#. the name of the parity strategy
#: src/lib/y2partitioner/widgets/description_section/md.rb:92
msgid "Parity Algorithm: %s"
msgstr "奇偶校验算法：%s"

#. TRANSLATORS: Partition Identifier, where %s is replaced by the partition id (e.g., SWAP)
#: src/lib/y2partitioner/widgets/description_section/partition.rb:50
msgid "Partition ID: %s"
msgstr "分区 ID: %s"

#. Checks whether there is a device on which to act
#.
#. @note An error popup is shown when there is no device.
#.
#. @return [Boolean]
#. Checks whether there is a device on which to act
#.
#. @note An error popup is shown when there is no device.
#.
#. @return [Boolean]
#: src/lib/y2partitioner/widgets/device_button.rb:98
#: src/lib/y2partitioner/widgets/device_menu_button.rb:140
msgid "No device selected"
msgstr "未选择设备"

#. TRANSLATORS: label for button to delete a device
#: src/lib/y2partitioner/widgets/device_delete_button.rb:43
msgid "Delete"
msgstr "删除"

#. Header to show in help
#.
#. @see #help
#.
#. @return [String]
#: src/lib/y2partitioner/widgets/device_description.rb:69
msgid ""
"<p>This view shows detailed information about the selected device.</p>\n"
"<p>The overview contains:</p>"
msgstr ""
"<p>该视图显示所选设备的详细信息。</p>\n"
"<p>概览包括：</p>"

#. @macro seeAbstractWidget
#: src/lib/y2partitioner/widgets/device_graph_with_buttons.rb:90
msgid "Save as XML..."
msgstr "另存为 XML..."

#: src/lib/y2partitioner/widgets/device_graph_with_buttons.rb:92
msgid "Save as Graphviz..."
msgstr "另存为 Graphviz..."

#. TRANSLATORS: Error pop-up message
#: src/lib/y2partitioner/widgets/device_graph_with_buttons.rb:103
msgid "Saving graph file failed."
msgstr "保存图表文件失败。"

#. TRANSLATORS: label for button for resizing a device
#: src/lib/y2partitioner/widgets/device_resize_button.rb:40
msgid "Resize..."
msgstr "调整..."

#. Checks whether the device supports resizing
#.
#. @note An error popup is shown when the device does not support resizing.
#.
#. @return [Boolean] true if the device supports resizing; false otherwise.
#: src/lib/y2partitioner/widgets/device_resize_button.rb:60
msgid ""
"Hard disks, BIOS RAIDs and multipath\n"
"devices cannot be resized."
msgstr "不能调整硬盘，BIOS RAID 和多路径设备。"

#. TRANSLATORS: %s is a disk size. E.g. "10.5 GiB"
#: src/lib/y2partitioner/widgets/devices_selection.rb:125
msgid "Resulting size: %s"
msgstr "产生的大小：%s"

#. TRANSLATORS: %s is a disk size. E.g. "10.5 GiB"
#: src/lib/y2partitioner/widgets/devices_selection.rb:131
msgid "Total size: %s"
msgstr "总大小：%s"

#: src/lib/y2partitioner/widgets/devices_selection.rb:139
msgid "Selected Devices:"
msgstr "选中的设备："

#: src/lib/y2partitioner/widgets/devices_selection.rb:143
msgid "Available Devices:"
msgstr "可用设备："

#. push button text
#: src/lib/y2partitioner/widgets/devices_selection.rb:163
msgid "Add"
msgstr "添加"

#. push button text
#: src/lib/y2partitioner/widgets/devices_selection.rb:169
msgid "Add All"
msgstr "全部添加"

#. push button text
#: src/lib/y2partitioner/widgets/devices_selection.rb:176
msgid "Remove"
msgstr "移除"

#. push button text
#: src/lib/y2partitioner/widgets/devices_selection.rb:182
msgid "Remove All"
msgstr "全部移除"

#. @return [Array<Array(Y2Storage::Region,String)>]
#. regions with labels, sorted by region start
#: src/lib/y2partitioner/widgets/disk_bar_graph.rb:37
msgid "Unpartitioned"
msgstr "未分区"

#. @see DeviceMenuButton#actions
#.
#. @return [Array<Hash>]
#: src/lib/y2partitioner/widgets/disk_modify_button.rb:50
msgid "Edit Hard Disk..."
msgstr "编辑硬盘..."

#. help text for cryptofs
#: src/lib/y2partitioner/widgets/encrypt_password.rb:20
msgid ""
"<p>\n"
"You will need to enter your encryption password.\n"
"</p>\n"
"<p>\n"
"If the encrypted file system does not contain any system file and therefore "
"is\n"
"not needed for the update, you may select <b>Skip</b>. In this case, the\n"
"file system is not accessed during update.\n"
"</p>\n"
msgstr ""
"<p>\n"
"需要输入您的加密密码。\n"
"</p>\n"
"<p>\n"
"若加密的文件系统中不包含任何系统文件，且在更新时不需要密码，\n"
"您可以选择 <b>跳过</b>。这种情况下，该文件系统在更新时不会被访问。\n"
"</p>\n"

#. @macro seeCustomWidget
#: src/lib/y2partitioner/widgets/encrypt_password.rb:55
msgid "Encryption Password"
msgstr "加密密码"

#. Label: get password for user root
#. Please use newline if label is longer than 40 characters
#: src/lib/y2partitioner/widgets/encrypt_password.rb:65
msgid "&Enter a Password for your File System:"
msgstr "请输入您文件系统的密码(&E)："

#. Label: get same password again for verification
#. Please use newline if label is longer than 40 characters
#: src/lib/y2partitioner/widgets/encrypt_password.rb:73
msgid "Reenter the Password for &Verification:"
msgstr "再输一遍密码以确认(&V)："

#. @macro seeAbstractWidget
#: src/lib/y2partitioner/widgets/format_and_mount.rb:102
msgid ""
"<p>First, choose whether the partition should be\n"
"formatted and the desired file system type.</p>"
msgstr ""
"<p>首先，选择是否\n"
"格式化分区及所需的文件系统类型。</p>"

#: src/lib/y2partitioner/widgets/format_and_mount.rb:106
msgid ""
"<p>If you want to encrypt all data on the\n"
"volume, select <b>Encrypt Device</b>. Changing the encryption on an "
"existing\n"
"volume will delete all data on it.</p>\n"
msgstr ""
"<p>如果您想要加密卷上的所有数据，请选择 <b>加密设备</b>。\n"
"修改一个已有卷的加密方式会删除其中的所有数据。</p>\n"

#: src/lib/y2partitioner/widgets/format_and_mount.rb:112
msgid ""
"<p>Then, choose whether the partition should\n"
"be mounted and enter the mount point (/, /boot, /home, /var, etc.).</p>"
msgstr ""
"<p>然后，选择是否要挂载分区，并输入\n"
"挂载点（/、/boot、/home、/var 等）。</p>"

#: src/lib/y2partitioner/widgets/format_and_mount.rb:125
msgid "Format device"
msgstr "格式化设备"

#: src/lib/y2partitioner/widgets/format_and_mount.rb:133
msgid "Do not format device"
msgstr "不格式化设备"

#. Synchronize the widget with the information from the controller
#: src/lib/y2partitioner/widgets/format_and_mount.rb:223
msgid "Mount device"
msgstr "挂载设备"

#: src/lib/y2partitioner/widgets/format_and_mount.rb:231
msgid "Do not mount device"
msgstr "不挂载设备"

#. TRANSLATORS: Error message when a device should be mounted by label but no label
#. is given.
#. TRANSLATORS: Error messagge when the label is not given.
#: src/lib/y2partitioner/widgets/format_and_mount.rb:279
#: src/lib/y2partitioner/widgets/fstab_options.rb:290
msgid "Provide a volume label to mount by label."
msgstr "要通过卷标挂载请先给卷标。"

#. Translators: popup text
#: src/lib/y2partitioner/widgets/format_and_mount.rb:301
msgid ""
"\n"
"You chose to install onto an existing partition that will not be\n"
"formatted. YaST cannot guarantee your installation will succeed,\n"
"particularly in any of the following cases:\n"
msgstr ""
"\n"
"您选择了安装到一个不会被格式化的已有分区。\n"
"YaST 不能保证您一定能安装成功，\n"
"尤其是在下列情景下：\n"

#. continued popup text
#: src/lib/y2partitioner/widgets/format_and_mount.rb:308
msgid ""
"- if this is an existing Btrfs partition\n"
"- if this partition already contains a Linux distribution that will be\n"
"overwritten\n"
"- if this partition does not yet contain a file system\n"
msgstr ""
"- 若这是一个现有的 Btrfs 分区\n"
"- 若这个分区已经包含了一个将被覆盖的 Linux 发行版\n"
"- 若这个分区尚未包含一个文件系统\n"

#. continued popup text
#: src/lib/y2partitioner/widgets/format_and_mount.rb:315
msgid ""
"If in doubt, better go back and mark this partition for\n"
"formatting, especially if it is assigned to one of the standard mount "
"points\n"
"like /, /boot, /opt or /var.\n"
msgstr ""
"若存疑，最好返回上一步并标记格式化此分区，尤其是当它指派为了\n"
"一个像 /, /boot, /opt 或 /var 这样的标准挂载点时。\n"

#. continued popup text
#: src/lib/y2partitioner/widgets/format_and_mount.rb:321
msgid ""
"If you decide to format the partition, all data on it will be lost.\n"
"\n"
"Really skip formatting the partition?\n"
msgstr ""
"若您决定格式化分区，分区上的全部数据都将不复存在。\n"
"\n"
"确实要跳过格式化分区吗？\n"

#. Synchronize the widget with the information from the controller
#: src/lib/y2partitioner/widgets/format_and_mount.rb:424
msgid "Filesystem"
msgstr "文件系统"

#. @macro seeAbstractWidget
#: src/lib/y2partitioner/widgets/format_and_mount.rb:485
msgid "Options..."
msgstr "选项..."

#. @param controller [Actions::Controllers::Filesystem]
#. Check box for enabling snapshots
#.
#. @return [WidgetTerm]
#: src/lib/y2partitioner/widgets/format_and_mount.rb:512
#: src/lib/y2storage/dialogs/guided_setup/select_filesystem/legacy.rb:73
#: src/lib/y2storage/dialogs/guided_setup/select_filesystem/volume_widget.rb:227
msgid "Enable Snapshots"
msgstr "启用快照"

#. Validates not empty mount point
#. An error popup is shown when an empty mount point is entered.
#.
#. @return [Boolean] true if mount point is not empty
#: src/lib/y2partitioner/widgets/format_and_mount.rb:586
msgid "Empty mount point not allowed."
msgstr "挂载点不允许为空。"

#. Validates that mount point is unique in the whole system
#. An error popup is shown when the mount point already exists.
#.
#. @see #duplicated_mount_point?
#.
#. @return [Boolean] true if mount point is unique
#: src/lib/y2partitioner/widgets/format_and_mount.rb:599
msgid "This mount point is already in use. Select a different one."
msgstr "此挂载点已在使用。请另选一个。"

#. Validates that the mount point does not shadow a subvolume that cannot be auto deleted
#. An error popup is shown when a subvolume is shadowed by the mount point.
#.
#. @return [Boolean] true if mount point does not shadow a subvolume
#: src/lib/y2partitioner/widgets/format_and_mount.rb:611
msgid "The Btrfs subvolume mounted at %s is shadowed."
msgstr "挂载在 %s 的 Btrfs 子卷已阴影化。"

#. @param controller [Actions::Controllers::Filesystem]
#: src/lib/y2partitioner/widgets/format_and_mount.rb:665
msgid "Subvolume Handling"
msgstr "子卷处理"

#. @param controller [Actions::Controllers::Filesystem]
#: src/lib/y2partitioner/widgets/format_and_mount.rb:683
msgid "Encrypt Device"
msgstr "加密设备"

#. FIXME: have generic check when new partition is created if it is valid
#. like e.g. if fs fits to partition, and others
#. size number is from bsc1065071#c5
#: src/lib/y2partitioner/widgets/format_and_mount.rb:710
msgid "Only devices bigger than 2 MiB can be encrypted."
msgstr "只有大于 2 MB 的设备才可加密。"

#. Inode Size format option
#: src/lib/y2partitioner/widgets/format_and_mount.rb:731
msgid "&Inode Size"
msgstr "&Inode 大小"

#. Block Size format option
#. List of all options.
#.
#. @note
#. - :widget must correspond to a valid class name
#. - :validate can be missing, then no validation is done
#. - :error can be missing, then no validation is done
#. - there must be exactly one of :mkfs_option or :tune_option
#. - :help texts automatically get the :label text prepended as a title
#. - options will only appear in the final command line if the selected value
#. is different from the default value
#: src/lib/y2partitioner/widgets/format_and_mount.rb:749
#: src/lib/y2partitioner/widgets/mkfs_optiondata.rb:52
#: src/lib/y2partitioner/widgets/mkfs_optiondata.rb:182
msgid "Block &Size in Bytes"
msgstr "块大小（字节）(&S)"

#. Synchronize the widget with the information from the controller
#: src/lib/y2partitioner/widgets/format_and_mount.rb:834
msgid "Partition &ID:"
msgstr "分区 &ID："

#. Push button that launch a dialog to set the fstab options
#: src/lib/y2partitioner/widgets/fstab_options.rb:151
msgid "Fstab Options..."
msgstr "Fstab 选项..."

#. Constructor
#.
#. @param controller [Actions::Controllers:Filesystem]
#. @param parent_widget [Widgets::FstabOptions]
#: src/lib/y2partitioner/widgets/fstab_options.rb:251
#: src/lib/y2partitioner/widgets/fstab_options.rb:388
msgid "Volume &Label"
msgstr "卷标(&L)"

#. TRANSLATORS: Error message when the given label is already in use.
#: src/lib/y2partitioner/widgets/fstab_options.rb:305
msgid "This volume label is already in use. Select a different one."
msgstr "此卷标已在使用。请另选一个。"

#. Group of radio buttons to select the type of identifier to be used for
#. mouth the specific device (UUID, Label, Path...)
#: src/lib/y2partitioner/widgets/fstab_options.rb:364
msgid "Mount in /etc/fstab By"
msgstr "挂载到 /etc/fstab 的方式"

#. TODO: If some day we get more a more sophisticated UI for editing
#. subvolumes, don't always simply overwrite the subvolumes' mount_by
#. with whatever is set here - ask the user if this is desired.
#: src/lib/y2partitioner/widgets/fstab_options.rb:387
msgid "&Device Name"
msgstr "设备名称(&D)"

#: src/lib/y2partitioner/widgets/fstab_options.rb:389
msgid "&UUID"
msgstr "&UUID"

#: src/lib/y2partitioner/widgets/fstab_options.rb:393
msgid "Device &ID"
msgstr "设备 &ID"

#: src/lib/y2partitioner/widgets/fstab_options.rb:394
msgid "Device &Path"
msgstr "设备路径(&P)"

#. CheckBox to disable the automount option when starting up
#: src/lib/y2partitioner/widgets/fstab_options.rb:473
msgid "Do Not Mount at System &Start-up"
msgstr "不在系统启动时挂载(&S)"

#. CheckBox to enable the read only option ("ro")
#: src/lib/y2partitioner/widgets/fstab_options.rb:483
msgid "Mount &Read-Only"
msgstr "只读挂载(&R)"

#: src/lib/y2partitioner/widgets/fstab_options.rb:487
msgid ""
"<p><b>Mount Read-Only:</b>\n"
"Writing to the file system is not possible. Default is false. During "
"installation\n"
"the file system is always mounted read-write.</p>"
msgstr ""
"<p><b>只读挂载：</b>\n"
"禁止对文件系统进行写入。默认为否。\n"
"安装期间文件系统总是以读写模式挂载的。</p>"

#. CheckBox to enable the noatime option
#: src/lib/y2partitioner/widgets/fstab_options.rb:498
msgid "No &Access Time"
msgstr "不更新访问时间(&A)"

#: src/lib/y2partitioner/widgets/fstab_options.rb:502
msgid ""
"<p><b>No Access Time:</b>\n"
"Access times are not updated when a file is read. Default is false.</p>\n"
msgstr ""
"<p><b>不更新访问时间：</b>\n"
"读取文件时不更新访问时间。默认为否。</p>\n"

#. CheckBox to enable the user option which means allow to mount the
#. filesystem by an ordinary user
#: src/lib/y2partitioner/widgets/fstab_options.rb:513
msgid "Mountable by User"
msgstr "可由用户挂载"

#: src/lib/y2partitioner/widgets/fstab_options.rb:517
msgid ""
"<p><b>Mountable by User:</b>\n"
"The file system may be mounted by an ordinary user. Default is false.</p>\n"
msgstr ""
"<p><b>可由用户挂载：</b>\n"
"普通用户可挂载文件系统。默认为否。</p>\n"

#. CheckBox to enable the use of user quotas
#: src/lib/y2partitioner/widgets/fstab_options.rb:528
msgid "Enable &Quota Support"
msgstr "启用配额支持(&Q)"

#: src/lib/y2partitioner/widgets/fstab_options.rb:532
msgid ""
"<p><b>Enable Quota Support:</b>\n"
"The file system is mounted with user quotas enabled.\n"
"Default is false.</p>"
msgstr ""
"<p><b>启用配额支持：</b>\n"
"文件系统以启用用户配额的方式挂载。\n"
"默认为关闭。</p>"

#. CheckBox to enable access control lists (acl)
#: src/lib/y2partitioner/widgets/fstab_options.rb:572
msgid "&Access Control Lists (ACL)"
msgstr "访问控制列表 (&ACL)"

#: src/lib/y2partitioner/widgets/fstab_options.rb:576
msgid ""
"<p><b>Access Control Lists (acl):</b>\n"
"Enable POSIX access control lists and thus more fine-grained user "
"permissions on the file system. See also man 5 acl.\n"
msgstr ""
"<p><b>访问控制列表 (ACL)：</b>\n"
"启用 POSIX 访问控制列表，如此可在文件系统上启用更精细的用户权限。另请参见 "
"man 5 acl。</p>\n"

#. CheckBox to enable extended user attributes (user_xattr)
#: src/lib/y2partitioner/widgets/fstab_options.rb:589
msgid "&Extended User Attributes"
msgstr "扩展用户属性(&E)"

#: src/lib/y2partitioner/widgets/fstab_options.rb:593
msgid ""
"<p><b>Extended User Attributes (user_xattr):</b>\n"
"Enable extended attributes (name:value pairs) on files and directories.\n"
"This is an extension to ACLs. See also man 7 xattr.\n"
msgstr ""
"<p><b>扩展用户属性 (user_xattr)：</b>\n"
"对文件和目录启用扩展用户属性（名称:值对）。\n"
"这是 ACL 的扩展。另请参见 man 7 xattr。\n"

#. ComboBox to specify the journal mode to use by the filesystem
#: src/lib/y2partitioner/widgets/fstab_options.rb:689
msgid "Data &Journaling Mode"
msgstr "数据日志模式(&J)"

#: src/lib/y2partitioner/widgets/fstab_options.rb:698
msgid "journal"
msgstr "日志"

#: src/lib/y2partitioner/widgets/fstab_options.rb:699
msgid "ordered"
msgstr "顺序"

#: src/lib/y2partitioner/widgets/fstab_options.rb:700
msgid "writeback"
msgstr "写回"

#. journal options tend to break remounting root rw (bsc#1077859).
#. See also root_fstab_options() in lib/y2storage/filesystems/type.rb
#: src/lib/y2partitioner/widgets/fstab_options.rb:711
msgid ""
"<p><b>Data Journaling Mode:</b>\n"
"Specifies the journaling mode for file data.\n"
"<tt>journal</tt> -- All data is committed to the journal prior to being\n"
"written into the main file system. Highest performance impact.<br>\n"
"<tt>ordered</tt> -- All data is forced directly out to the main file system\n"
"prior to its metadata being committed to the journal. Medium performance "
"impact.<br>\n"
"<tt>writeback</tt> -- Data ordering is not preserved. No performance impact."
"</p>\n"
msgstr ""
"<p><b>数据日志模式：</b>\n"
"指定文件数据的日志模式。\n"
"<tt>日志</tt> -- 所有数据在写入主文件系统之前记入日志。\n"
"非常影响性能。<br>\n"
"<tt>顺序</tt> -- 在其元数据记入日志前，直接强制将所有数据\n"
"写入主文件系统。对性能影响一般。<br>\n"
"<tt>写回</tt> -- 不保留数据顺序。不影响性能。</p>\n"

#. An input field that allows to set other options that are not handled by
#. specific widgets.
#: src/lib/y2partitioner/widgets/fstab_options.rb:740
msgid "Arbitrary Option &Value"
msgstr "任意选项值(&V)"

#. Intentionally NOT filtering out only unhandled options: When the user
#. adds anything here that also has a corresponding checkbox or combo
#. box in this same dialog, the value here will win, and when entering
#. this dialog again the dedicated widget will take the value from
#. there, and it will be filtered out in this arbitrary options widget.
#.
#. So, when a user insists in adding "noauto,user" here, it is applied
#. correctly, but when entering the dialog again, the checkboxes pick up
#. those values and they won't show up in this field anymore.
#: src/lib/y2partitioner/widgets/fstab_options.rb:764
msgid ""
"<p><b>Arbitrary Option Value:</b> Enter any other mount options here, "
"separated with commas. Notice that this does not do any checking, so be "
"careful what you enter here!</p>"
msgstr ""
"<p><b>任意选项值：</b>在此处输入任何其他挂载选项，以逗号分隔。请注意，系统不"
"会执行任何检查，因此请仔细输入！</p>"

#. Swap priority
#: src/lib/y2partitioner/widgets/fstab_options.rb:840
msgid "Swap &Priority"
msgstr "交换区优先级(&P)"

#: src/lib/y2partitioner/widgets/fstab_options.rb:849
msgid ""
"<p><b>Swap Priority:</b>\n"
"Enter the swap priority. Higher numbers mean higher priority.</p>\n"
msgstr ""
"<p><b>交换区优先级：</b>\n"
"输入交换区优先级。较高的值代表较高优先级。</p>\n"

#. "iocharset=utf8" breaks VFAT case insensitivity (bsc#1080731).
#. See also boot_fstab_options() in lib/y2storage/filesystems/type.rb
#: src/lib/y2partitioner/widgets/fstab_options.rb:882
msgid "Char&set for File Names"
msgstr "文件名所用字符集(&s)"

#: src/lib/y2partitioner/widgets/fstab_options.rb:886
msgid ""
"<p><b>Charset for File Names:</b>\n"
"Set the charset used for display of file names in Windows partitions.</p>\n"
msgstr ""
"<p><b>文件名所用字符集：</b>\n"
"设置在 Windows 分区中显示文件名所用的字符集。</p>\n"

#. VFAT Codepage
#: src/lib/y2partitioner/widgets/fstab_options.rb:902
msgid "Code&page for Short FAT Names"
msgstr "短 FAT 名称的代码页(&p)"

#: src/lib/y2partitioner/widgets/fstab_options.rb:906
msgid ""
"<p><b>Codepage for Short FAT Names:</b>\n"
"This codepage is used for converting to shortname characters on FAT file "
"systems.</p>\n"
msgstr ""
"<p><b>短 FAT 名称的代码页：</b>\n"
"此代码页用于转换 FAT 文件系统上的短名称字符。</p>\n"

#. Checks whether the mount points of the selected fstab can be imported
#.
#. It shows a popup with the errors detected in the selected fstab.
#.
#. @see Actions::Controllers::Fstabs#selected_fstab_errors
#.
#. @return [Boolean]
#. so only warnings there
#. FIXME: improve Yast2::Popup to allow some text before the buttons
#: src/lib/y2partitioner/widgets/fstab_selector.rb:70
#: src/lib/y2partitioner/widgets/overview.rb:154
#: src/lib/y2storage/callbacks/sanitize.rb:54
msgid "Do you want to continue?"
msgstr "是否继续？"

#. @return [String]
#: src/lib/y2partitioner/widgets/fstab_selector.rb:96
msgid ""
"<p>YaST has scanned your hard disks and found one or several existing Linux "
"systems with mount points. The old mount points are shown in the table.</p>"
msgstr ""
"<p>YaST 已扫描了您的硬盘，发现了一个或多个带挂载点的已有 Linux 系统。旧挂载点"
"显示在表格中。</p>"

#. Button to go to the previous fstab file
#.
#. @return [Yast::UI::Term]
#: src/lib/y2partitioner/widgets/fstab_selector.rb:125
msgid "Show &Previous"
msgstr "显示上一个(&P)"

#. Button to go to the next fstab file
#.
#. @return [Yast::UI::Term]
#: src/lib/y2partitioner/widgets/fstab_selector.rb:132
msgid "Show &Next"
msgstr "显示下一个(&N)"

#. TRANSLATORS: %{device_name} is replaced by the name of a device (e.g., /dev/sda1)
#: src/lib/y2partitioner/widgets/fstab_selector.rb:216
msgid "/etc/fstab found on %{device_name} contains:"
msgstr "在 %{device_name} 上发现 /etc/fstab，内容为："

#. helptexts for table column and overview entry
#: src/lib/y2partitioner/widgets/help.rb:17
msgid ""
"<b>BIOS ID</b> shows the BIOS ID of the hard\n"
"disk. This field can be empty."
msgstr "<b>BIOS ID</b> 显示硬盘的 BIOS ID。该字段可以为空。"

#: src/lib/y2partitioner/widgets/help.rb:20
msgid ""
"<b>Bus</b> shows how the device is connected to\n"
"the system. This field can be empty, e.g. for multipath disks."
msgstr ""
"<b>总线</b>显示设备是如何连接到系统的。\n"
"该字段可以为空，如多路径磁盘即为空。"

#: src/lib/y2partitioner/widgets/help.rb:23
msgid ""
"<b>Chunk Size</b> shows the chunk size for RAID\n"
"devices."
msgstr "<b>区块大小</b> 显示 RAID 设备的区块大小。"

#: src/lib/y2partitioner/widgets/help.rb:25
msgid ""
"<b>Cylinder Size</b> shows the size of the\n"
"cylinders of the hard disk."
msgstr "<b>柱面大小</b> 显示硬盘柱面的大小。"

#: src/lib/y2partitioner/widgets/help.rb:28
msgid "<b>Number of Sectors</b> shows how many sectors the hard disk has."
msgstr "<b>扇区数</b>显示硬盘的扇区数量。"

#: src/lib/y2partitioner/widgets/help.rb:31
msgid ""
"<b>Sector Size</b> shows the size of the\n"
"sectors of the hard disk."
msgstr "<b>扇区大小</b>显示硬盘的扇区大小。"

#: src/lib/y2partitioner/widgets/help.rb:34
msgid ""
"<b>Device</b> shows the kernel name of the\n"
"device."
msgstr "<b>设备</b>显示设备的内核名称。"

#: src/lib/y2partitioner/widgets/help.rb:36
msgid ""
"<b>Partition Table</b> shows the partition table\n"
"type of the disk, e.g <tt>MS-DOS</tt> or <tt>GPT</tt>."
msgstr ""
"<b>分区表</b>显示磁盘分区表的类型，\n"
"例如 <tt>MS-DOS</tt> 或 <tt>GPT</tt>。"

#: src/lib/y2partitioner/widgets/help.rb:39
msgid ""
"<b>Encrypted</b> shows whether the device is\n"
"encrypted."
msgstr "<b>已加密</b>显示设备是否加密。"

#: src/lib/y2partitioner/widgets/help.rb:41
msgid ""
"<b>End</b> shows the end block of\n"
"the partition."
msgstr "<b>结束</b> 显示分区的结束块。"

#: src/lib/y2partitioner/widgets/help.rb:43
msgid ""
"<b>LUN</b> shows the Logical Unit Number for\n"
"Fibre Channel disks."
msgstr "<b>LUN</b> 显示光纤通道磁盘的逻辑单元编号。"

#: src/lib/y2partitioner/widgets/help.rb:46
msgid ""
"<b>Port ID</b> shows the port id for Fibre\n"
"Channel disks."
msgstr "<b>端口 ID</b> 显示光纤通道磁盘的端口 ID。"

#: src/lib/y2partitioner/widgets/help.rb:48
msgid ""
"<b>WWPN</b> shows the World Wide Port Name for\n"
"Fibre Channel disks."
msgstr "<b>WWPN</b> 显示光纤通道磁盘的全球通用端口名称。"

#: src/lib/y2partitioner/widgets/help.rb:51
msgid ""
"<b>File Path</b> shows the path of the file for\n"
"an encrypted loop device."
msgstr "<b>文件路径</b>显示加密环路设备的文件路径。"

#: src/lib/y2partitioner/widgets/help.rb:54
msgid ""
"<b>Format</b> shows some flags: <tt>F</tt>\n"
"means the device is selected to be formatted."
msgstr ""
"<b>格式化</b>显示一些旗标：<tt>F</tt>\n"
"意思是将格式化所选设备。"

#: src/lib/y2partitioner/widgets/help.rb:57
msgid "<b>Partition ID</b> shows the partition id."
msgstr "<b>分区 ID</b> 显示分区 ID。"

#: src/lib/y2partitioner/widgets/help.rb:59
msgid "<b>FS Type</b> shows the file system type."
msgstr "<b>文件系统类型</b>显示文件系统类型。"

#: src/lib/y2partitioner/widgets/help.rb:61
msgid ""
"<b>Label</b> shows the label of the file\n"
"system."
msgstr ""
"<b>标签</b>显示文件\n"
"系统的标签。"

#: src/lib/y2partitioner/widgets/help.rb:63
msgid ""
"<b>Metadata</b> shows the LVM metadata type for\n"
"volume groups."
msgstr "<b>元数据</b>显示卷组的 LVM 元数据类型。"

#: src/lib/y2partitioner/widgets/help.rb:66
msgid "<b>Model</b> shows the device model."
msgstr "<b>型号</b>显示设备型号。"

#: src/lib/y2partitioner/widgets/help.rb:68
msgid ""
"<b>Mount by</b> indicates how the file system\n"
"is mounted: (Kernel) by kernel name, (Label) by file system label, (UUID) "
"by\n"
" file system UUID, (ID) by device ID, and (Path) by device path.\n"
msgstr ""
"<b>挂载方式</b> 表示文件系统的挂载方式：(Kernel) 通过内核名称、\n"
"(Label) 通过文件系统标签、(UUID) 通过文件系统 UUID、(ID) 通过\n"
"设备 ID 和 (Path) 通过设备路径。\n"

#: src/lib/y2partitioner/widgets/help.rb:73
msgid ""
"<b>Mount Point</b> shows where the file system\n"
"is mounted."
msgstr "<b>挂载点</b>显示文件系统的挂载位置。"

#: src/lib/y2partitioner/widgets/help.rb:75
msgid ""
"<b>Number of Cylinders</b> shows how many\n"
"cylinders the hard disk has."
msgstr "<b>柱面数</b>显示硬盘的柱面总数。"

#: src/lib/y2partitioner/widgets/help.rb:78
msgid ""
"<b>Parity Algorithm</b> shows the parity\n"
"algorithm for RAID devices with RAID type 5, 6 or 10."
msgstr ""
"<b>奇偶校验算法</b>显示 RAID 类型为 5、6 或 10 的 \n"
"RAID 设备的奇偶校验算法。"

#: src/lib/y2partitioner/widgets/help.rb:81
msgid ""
"<b>PE Size</b> shows the physical extent size\n"
"for LVM volume groups."
msgstr "<b>PE 大小</b>显示 LVM 卷组的物理区域大小。"

#: src/lib/y2partitioner/widgets/help.rb:84
msgid "<b>RAID Version</b> shows the RAID version."
msgstr "<b>RAID 版本</b>显示 RAID 版本。"

#: src/lib/y2partitioner/widgets/help.rb:86
msgid ""
"<b>RAID Type</b> shows the RAID type, also\n"
"called RAID level, for RAID devices."
msgstr ""
"<b>RAID 类型</b> 显示 RAID 的类型，也叫做\n"
"RAID 设备的 RAID 级别。"

#: src/lib/y2partitioner/widgets/help.rb:89
msgid "<b>Size</b> shows the size of the device."
msgstr "<b>大小</b>显示该设备的大小。"

#: src/lib/y2partitioner/widgets/help.rb:91
msgid ""
"<b>Start</b> shows the start block\n"
"of the partition."
msgstr "<b>起始</b> 显示分区的起始块。"

#: src/lib/y2partitioner/widgets/help.rb:93
#, fuzzy
#| msgid ""
#| "<b>Stripes</b> shows the stripe number for LVM\n"
#| "logical volumes and, if greater than one, the stripe size in "
#| "parenthesis.\n"
msgid ""
"<b>Stripes</b> shows the stripe number for LVM\n"
"logical volumes and, if greater than one, the stripe size in parenthesis."
msgstr ""
"<b>条带</b>显示 LVM 逻辑卷条带数量，如果大于 1，\n"
"则在括号中显示条带大小。\n"

#: src/lib/y2partitioner/widgets/help.rb:97
msgid ""
"<b>Type</b> gives a general overview about the\n"
"device type."
msgstr "<b>类型</b>给出设备类型的常规概览视图。"

#: src/lib/y2partitioner/widgets/help.rb:99
msgid ""
"<b>Device ID</b> shows the persistent device\n"
"IDs. This field can be empty."
msgstr "<b>设备 ID</b> 显示永久设备 ID。该字段可为空。"

#: src/lib/y2partitioner/widgets/help.rb:102
msgid ""
"<b>Device Path</b> shows the persistent device\n"
"path. This field can be empty."
msgstr ""
"<b>设备路径</b>显示永久设备\n"
"路径。该字段可以为空。"

#: src/lib/y2partitioner/widgets/help.rb:105
msgid ""
"<b>Used By</b> shows if a device is used by\n"
"e.g. RAID or LVM. If not, this column is empty."
msgstr ""
"<b>使用对象</b> 显示设备是否由，例如 RAID 或 LVM，使用。\n"
"若不是，则此列为空。"

#: src/lib/y2partitioner/widgets/help.rb:108
msgid ""
"<b>UUID</b> shows the Universally Unique\n"
"Identifier of the file system."
msgstr "<b>UUID</b> 显示文件系统的全局唯一标识符。"

#: src/lib/y2partitioner/widgets/help.rb:111
msgid "<b>Vendor</b> shows the device vendor."
msgstr "<b>供应商</b>显示设备的供应商。"

#: src/lib/y2partitioner/widgets/help.rb:113
msgid ""
"<b>Backing Device</b> shows the device used as backing device for bcache."
msgstr "<b>后备设备</b>显示用作 bcache 后备设备的设备。"

#: src/lib/y2partitioner/widgets/help.rb:116
msgid ""
"<b>Caching UUID</b> shows the UUID of the used caching set. This field is "
"empty if no caching is used."
msgstr "<b>缓存 UUID</b> 显示所用缓存集的 UUID。若未使用缓存该字段可以为空。"

#: src/lib/y2partitioner/widgets/help.rb:119
msgid ""
"<b>Caching Device</b> shows the device used for caching. This field is empty "
"if no caching is used."
msgstr "<b>缓存设备</b>显示用于缓存的设备。若未使用缓存该字段可以为空。"

#: src/lib/y2partitioner/widgets/help.rb:122
msgid ""
"<b>Cache Mode</b> shows the operating mode for bcache. Currently there are "
"four supported modes: Writethrough, Writeback, Writearound and None."
msgstr ""
"<b>缓存模式</b>显示 bcache 运行模式。目前支持四种模式：直写，回写，绕写和无。"

<<<<<<< HEAD
#: src/lib/y2partitioner/widgets/help.rb:126
#, fuzzy
#| msgid ""
#| "<b>Device</b> shows the kernel name of the\n"
#| "device."
msgid ""
"<b>Devices</b> shows the kernel name of the devices used by a Btrfs file "
"system."
msgstr "<b>设备</b>显示设备的内核名称。"
=======
#: src/lib/y2partitioner/widgets/help.rb:119
msgid ""
"<b>Btrfs Devices</b> shows the kernel name of the devices used by a Btrfs "
"file system."
msgstr "<b>Btrfs 设备</b>显示 Btrfs 文件系统所用设备的内核名称。"
>>>>>>> 5af27ab4

#: src/lib/y2partitioner/widgets/help.rb:128
msgid "<b>Metadata RAID Level</b> shows the RAID level for the Btrfs metadata."
msgstr ""

#: src/lib/y2partitioner/widgets/help.rb:131
#, fuzzy
#| msgid "<b>RAID Version</b> shows the RAID version."
msgid "<b>Data RAID Level</b> shows the RAID level for the Btrfs data."
msgstr "<b>RAID 版本</b>显示 RAID 版本。"

#. help texts that are appended to the common help only in Mode.normal
#: src/lib/y2partitioner/widgets/help.rb:136
msgid ""
"A question mark (?) indicates that\n"
"the file system is not listed in <tt>/etc/fstab</tt>. It is either mounted\n"
"manually or by some automount system. When changing settings for this "
"volume\n"
"YaST will not update <tt>/etc/fstab</tt>.\n"
msgstr ""
"问号 (?) 表示该文件系统未列于 <tt>/etc/fstab</tt> 中。\n"
"它要么是手动挂载的，要么是由某些自动挂载系统挂载的。\n"
"当改变此卷的设置时，YaST 将不会更新 <tt>/etc/fstab</tt>。\n"

#: src/lib/y2partitioner/widgets/help.rb:141
msgid ""
"An asterisk (*) after the mount point\n"
"indicates a file system that is currently not mounted (for example, because "
"it\n"
"has the <tt>noauto</tt> option set in <tt>/etc/fstab</tt>)."
msgstr ""
"挂载点后面的星号 (*) 表示此文件系统目前未挂载\n"
"（例如由于在 <tt>/etc/fstab</tt> 中设置了它的 <tt>noauto</tt> 选项）。"

#. @macro seeAbstractWidget
#: src/lib/y2partitioner/widgets/import_mount_points_button.rb:39
msgid "Import Mount Points..."
msgstr "导入挂载点..."

#. TRANSLATORS: table header, type of metadata
#: src/lib/y2partitioner/widgets/lvm_devices_table.rb:49
msgid "PE Size"
msgstr "物理区域尺寸"

#. @macro seeAbstractWidget
#: src/lib/y2partitioner/widgets/lvm_logical_volumes_button.rb:41
msgid "&Logical Volumes"
msgstr "逻辑卷(&L)"

#. @see DeviceMenuButton#execute_action
#. @macro seeAbstractWidget
#: src/lib/y2partitioner/widgets/lvm_logical_volumes_button.rb:53
#: src/lib/y2partitioner/widgets/pages/lvm_vg.rb:123
msgid "Log&ical Volumes"
msgstr "逻辑卷(&I)"

#. @see DeviceMenuButton#actions
#.
#. @return [Array<Hash>]
#: src/lib/y2partitioner/widgets/lvm_logical_volumes_button.rb:66
msgid "Edit Logical Volumes..."
msgstr "编辑逻辑卷..."

#. TRANSLATORS: button label to add a logical volume
#: src/lib/y2partitioner/widgets/lvm_logical_volumes_button.rb:71
#: src/lib/y2partitioner/widgets/lvm_lv_add_button.rb:38
msgid "Add Logical Volume..."
msgstr "添加逻辑卷..."

#: src/lib/y2partitioner/widgets/lvm_logical_volumes_button.rb:76
msgid "Delete Logical Volumes..."
msgstr "删除逻辑卷..."

#. TRANSLATORS: logical volume stripes information, where %s is replaces by
#. the stripes info
#: src/lib/y2partitioner/widgets/lvm_lv_attributes.rb:44
msgid "Stripes: %s"
msgstr "条带：%s"

#. TRANSLATORS: first %s is the number of LVM stripes and the second one is
#. the stripe size
#: src/lib/y2partitioner/widgets/lvm_lv_attributes.rb:55
msgid "%s (%s)"
msgstr "%s (%s)"

#. @see DeviceMenuButton#actions
#: src/lib/y2partitioner/widgets/lvm_lv_modify_button.rb:46
msgid "Edit Logical Volume..."
msgstr "编辑逻辑卷..."

#: src/lib/y2partitioner/widgets/lvm_lv_modify_button.rb:47
msgid "Resize Logical Volume..."
msgstr "调整逻辑卷..."

#. TRANSLATORS: label for button to delete all logical volumes
#. TRANSLATORS: label for button to delete all partitions
#: src/lib/y2partitioner/widgets/lvm_lvs_delete_button.rb:38
#: src/lib/y2partitioner/widgets/partitions_delete_button.rb:38
msgid "Delete All"
msgstr "全部删除"

#. TRANSLATORS: button label to add a LVM volume group
#: src/lib/y2partitioner/widgets/lvm_vg_add_button.rb:41
msgid "Add Volume Group..."
msgstr "添加卷组..."

#. Constructor
#.
#. @param controller [Actions::Controllers::LvmVg]
#: src/lib/y2partitioner/widgets/lvm_vg_devices_selector.rb:46
msgid ""
"<p><b>Available Devices:</b> A list of available LVM physical volumes. If "
"this list is empty, you need to create partitions as \"Raw Volume "
"(unformatted)\" with partition ID \"Linux LVM\"in the \"Hard Disks\" view of "
"the partitioner.</p>"
msgstr ""
"<p><b>可用设备：</b>可用 LVM 物理卷列表。如果此列表为空，您需要在分区程序"
"的“硬盘”视图中创建分区 ID 为“Linux LVM”的“原始卷（未格式化）”类型的分区。</p>"

#: src/lib/y2partitioner/widgets/lvm_vg_devices_selector.rb:55
msgid ""
"<p><b>Selected Devices:</b> The physical volumes to create this volume group "
"from. If needed, you can always add more physical volumes later.</p>"
msgstr ""
"<p><b>所选设备：</b>从中创建此卷组的物理卷。您以后可随时根据需要添加更多物理"
"卷。</p>"

#. TRANSLATORS: Error message when the resulting volume group size is not
#. enough. %s is replaced by a size (e.g., 4 GiB).
#: src/lib/y2partitioner/widgets/lvm_vg_devices_selector.rb:139
msgid "The volume group size cannot be less than %s."
msgstr "卷组容量不能小于 %s。"

#. TRANSLATORS: Error message when several physical volumes cannot be removed, where
#. %{pvs} is replaced by device names (e.g., /dev/sda1, /dev/sda2) and %{vg} is
#. replaced by the volume group name (e.g., system)
#: src/lib/y2partitioner/widgets/lvm_vg_devices_selector.rb:160
msgid ""
"Removing physical volumes %{pvs} from the volume group %{vg}\n"
"is not supported because the physical volumes may be already in use"
msgstr "不支持从卷组 %{vg} 中移除物理卷 %{pvs} 因为物理卷可能正在使用中"

#. TRANSLATORS: Error message when a physical volume cannot be removed, where
#. %{pvs} is replaced by device name (e.g., /dev/sda1) and %{vg} is replaced
#. by the volume group name (e.g., system)
#: src/lib/y2partitioner/widgets/lvm_vg_devices_selector.rb:166
msgid ""
"Removing the physical volume %{pvs} from the volume group %{vg}\n"
"is not supported because the physical volume may be already in use"
msgstr "不支持从卷组 %{vg} 中移除物理卷 %{pvs} 因为物理卷可能正在使用中"

#. @see DeviceMenuButton#actions
#.
#. @see Actions::ResizeLvmVg
#.
#. @return [Array<Hash>]
#: src/lib/y2partitioner/widgets/lvm_vg_modify_button.rb:51
msgid "Change Physical Volumes..."
msgstr "修改物理卷..."

#. TRANSLATORS: label for button to change the list of physical
#. volumes of an LVM VG
#. TRANSLATORS: label for button to edit used devices
#: src/lib/y2partitioner/widgets/lvm_vg_resize_button.rb:39
#: src/lib/y2partitioner/widgets/used_devices_edit_button.rb:41
msgid "Change..."
msgstr "修改..."

#. TRANSLATORS: button label to add a MD Raid
#: src/lib/y2partitioner/widgets/md_add_button.rb:41
msgid "Add RAID..."
msgstr "添加 RAID..."

#. @return [Y2Partitioner::Actions::Controllers::Md]
#: src/lib/y2partitioner/widgets/md_devices_selector.rb:136
msgid ""
"<p><b>Available Devices:</b> Unused disks and partitions that can be used "
"for a RAID. A disk can be used if it does not contain any partitions and no "
"filesystem directly on the disk. A partition can be used if it is not "
"mounted. It is recommended to use partition ID \"Linux RAID\" for those "
"partitions.</p>"
msgstr ""
"<p><b>可用设备：</b>可用于 RAID 的未使用磁盘和分区。如果磁盘未包含任何分区且"
"其上不直接包含文件系统，则可使用该磁盘。如果分区未挂载，则可使用该分区。建议"
"对这些分区使用分区 ID“Linux RAID”。</p>"

#: src/lib/y2partitioner/widgets/md_devices_selector.rb:147
msgid ""
"<p><b>Selected Devices:</b> The disks and partitions that are used for the "
"RAID. Different RAID levels have different requirements for the minimum "
"number of devices. </p>"
msgstr ""
"<p><b>所选设备：</b>用于 RAID 的磁盘和分区。不同的 RAID 级别有不同的最低设备"
"数量要求。</p>"

#. TRANSLATORS: %{raid_level} is a RAID level (e.g., RAID10) and %{min} is a number
#: src/lib/y2partitioner/widgets/md_devices_selector.rb:173
msgid "For %{raid_level}, select at least %{min} devices."
msgstr "想要创建 %{raid_level}，请选择至少 %{min} 个设备。"

#. TRANSLATORS: button to move an item to the first position of a sorted list
#: src/lib/y2partitioner/widgets/md_devices_selector.rb:211
msgid "Top"
msgstr "顶部"

#. TRANSLATORS: button to move an item one position up in a sorted list
#: src/lib/y2partitioner/widgets/md_devices_selector.rb:214
msgid "Up"
msgstr "向上"

#. TRANSLATORS: button to move an item one position down in a sorted list
#: src/lib/y2partitioner/widgets/md_devices_selector.rb:217
msgid "Down"
msgstr "向下"

#. TRANSLATORS: button to move an item to the last position of a sorted list
#: src/lib/y2partitioner/widgets/md_devices_selector.rb:220
msgid "Bottom"
msgstr "底部"

#. @see DeviceMenuButton#actions
#.
#. @see Actions::EditBlkDevice
#. @see Actions::EditMdDevices
#. @see Actions::CreatePartitionTable
#.
#. @return [Array<Hash>]
#: src/lib/y2partitioner/widgets/md_modify_button.rb:55
msgid "Edit RAID..."
msgstr "编辑 RAID..."

#. help text, richtext format
#: src/lib/y2partitioner/widgets/mkfs_optiondata.rb:57
msgid ""
"Specify the block size in bytes. If 'auto' is selected the block size is "
"determined by the file system size and the expected use of the file system."
msgstr ""
"以字节为单位指定块大小。如果选中“自动”，块大小将由文件系统的大小和预期使用量"
"来决定。"

#: src/lib/y2partitioner/widgets/mkfs_optiondata.rb:67
#: src/lib/y2partitioner/widgets/mkfs_optiondata.rb:196
msgid "&Inode Size in Bytes"
msgstr "&Inode 大小（字节）"

#. help text, richtext format
#: src/lib/y2partitioner/widgets/mkfs_optiondata.rb:72
msgid ""
"Specify the inode size in bytes.If 'auto' is selected the inode size is "
"determined by the file system size and will typically be 256."
msgstr ""
"以字节为单位指定 inode 大小。如果选择“自动”，将根据文件系统大小来决定 inode "
"大小，通常为 256。"

#: src/lib/y2partitioner/widgets/mkfs_optiondata.rb:82
msgid "Bytes to &Inode Ratio"
msgstr "字节与 &Inode 的比率"

#. help text, richtext format
#: src/lib/y2partitioner/widgets/mkfs_optiondata.rb:87
msgid ""
"Specify the bytes to inode ratio. YaST creates an inode for every bytes-per-"
"inode bytes of space on the disk. The larger the bytes-per-inode ratio, the "
"fewer inodes will be created. Generally, this value should not be smaller "
"than the block size of the file system, since in that case more inodes would "
"be made than can ever be used. Note that this is not the size of the inode "
"itself."
msgstr ""
"指定字节与 inode 的比率。YaST 会为磁盘上每 bytes-per-inode 个字节的空间创建一"
"个 inode。每 inode 字节数比率越大，创建的 inode 越少。通常这个值不应小于文件"
"系统中区块的大小，因为若比区块还小的话，就会创建比能用的数量还多的 inode。请"
"注意，这不是 inode 本身的大小。"

#: src/lib/y2partitioner/widgets/mkfs_optiondata.rb:100
msgid "Percentage of Blocks &Reserved for root"
msgstr "为 root 保留的块的百分比(&R)"

#: src/lib/y2partitioner/widgets/mkfs_optiondata.rb:106
msgid "Allowed are float numbers between 0 and 50."
msgstr "允许的值为介于 0 到 50 之间的浮点数。"

#. help text, richtext format
#: src/lib/y2partitioner/widgets/mkfs_optiondata.rb:110
msgid ""
"Specify the percentage of blocks reserved for the super user. Typically 5% "
"are reserved."
msgstr "指定为超级用户保留的块百分比。通常会保留 5%。"

#: src/lib/y2partitioner/widgets/mkfs_optiondata.rb:119
msgid "Stride &Length in Blocks"
msgstr "块中的步幅(&L)"

#: src/lib/y2partitioner/widgets/mkfs_optiondata.rb:125
msgid "Enter a number that is at least 1 or 'none'."
msgstr "请输入一个最小为 1 的数字或“无”。"

#. help text, richtext format
#: src/lib/y2partitioner/widgets/mkfs_optiondata.rb:129
msgid ""
"Set the the number of blocks in a RAID stripe. This is the number of blocks "
"read or written to disk before moving to the next disk (also referred to as "
"the chunk size). Valid values are numbers greater than 0, or 'none'."
msgstr ""
"设置 RAID 条带中的块数量。这是移到下一个磁盘前读取或写入磁盘的块数量（也称为"
"区块大小）。有效的值为大于 0 的数值或“无”。"

#: src/lib/y2partitioner/widgets/mkfs_optiondata.rb:140
msgid "Enable Regular &Checks"
msgstr "启用常规检查(&C)"

#. help text, richtext format
#: src/lib/y2partitioner/widgets/mkfs_optiondata.rb:147
msgid ""
"Enable regular file system checks at booting. This option forces a file "
"system check after 30 system starts or 180 days, whichever comes first."
msgstr ""
"启用引导时进行文件系统常规检查的功能。此选项会在系统启动 30 次或 180 天后（以"
"较先者为准）强制进行文件系统检查。"

#: src/lib/y2partitioner/widgets/mkfs_optiondata.rb:157
msgid "&Directory Index Feature"
msgstr "文件夹索引功能(&D)"

#. help text, richtext format
#: src/lib/y2partitioner/widgets/mkfs_optiondata.rb:161
msgid "Enables use of hashed b-trees to speed up lookups in large directories."
msgstr "允许使用哈希 b-trees 加速在较大目录中的查找。"

#: src/lib/y2partitioner/widgets/mkfs_optiondata.rb:169
msgid "&Use Journal"
msgstr "使用日志(&U)"

#. help text, richtext format
#: src/lib/y2partitioner/widgets/mkfs_optiondata.rb:173
msgid ""
"Use journaling on filesystem (strongly advised). Only deactivate this when "
"you really know what you are doing."
msgstr ""
"在文件系统中使用日志功能（强烈建议如此）。只有在您真正知道您在做什么的时候才"
"可以停用此选项。"

#. help text, richtext format
#: src/lib/y2partitioner/widgets/mkfs_optiondata.rb:187
msgid ""
"Specify the block size in bytes. If auto is selected, the standard block "
"size of 4096 is used."
msgstr "以字节为单位指定块大小。如果选中自动选项，将使用 4096 这个标准块大小。"

#. help text, richtext format
#: src/lib/y2partitioner/widgets/mkfs_optiondata.rb:201
msgid ""
"Specify the inode size in bytes. If 'auto' is selected the inode size will "
"typically be 512."
msgstr "以字节为单位指定 inode 大小。如果选择“自动”，inode 大小通常为 512。"

#: src/lib/y2partitioner/widgets/mkfs_optiondata.rb:210
msgid "&Percentage of Inode Space"
msgstr "Inode 空间百分比(&P)"

#: src/lib/y2partitioner/widgets/mkfs_optiondata.rb:216
msgid "Choose a value between 0 and 100, or 'auto'."
msgstr "选择介于 0 到 100 之间的值或“自动”。"

#. help text, richtext format
#: src/lib/y2partitioner/widgets/mkfs_optiondata.rb:220
msgid ""
"This option specifies the maximum percentage of space in the file system "
"that can be allocated to inodes. Choose a value between 0 and 100, or "
"'auto'. A value of 0 means that there are no restrictions on inode space."
msgstr ""
"此选项指定文件系统中可分配给 inode 的最大空间百分比。请选择介于 0 到 100 之间"
"的值或“自动”。0 表示对 inode 空间无限制。"

#: src/lib/y2partitioner/widgets/mkfs_optiondata.rb:231
msgid "Inodes &Aligned"
msgstr "Inode 对齐(&A)"

#. help text, richtext format
#: src/lib/y2partitioner/widgets/mkfs_optiondata.rb:235
msgid ""
"This option is used to specify whether inode allocation is aligned. By "
"default inodes are aligned as this is more efficient than unaligned access. "
"But this option can be used to turn off inode alignment when the filesystem "
"needs to be mountable by an old version of IRIX that does not have the inode "
"alignment feature."
msgstr ""
"此选项用于指定 inode 分配是否对齐。默认情况下会对齐 inode，因为这样会比不对齐"
"的访问更有效率。但当文件系统需要可被不具有 inode 对齐功能的旧版 IRIX 挂载时，"
"此选项可用于关闭 inode 对齐。"

#: src/lib/y2partitioner/widgets/mkfs_optiondata.rb:247
msgid "FAT &Size"
msgstr "文件分配表尺寸(&S)"

#. help text, richtext format
#: src/lib/y2partitioner/widgets/mkfs_optiondata.rb:252
msgid ""
"Specify the size of the file allocation tables entries (12, 16, or 32 bit). "
"If 'auto' is specified, a suitable value is chosen dependng on the file "
"system size. Note that choosing an unsuitable FAT size might result in an "
"error when creating the file system."
msgstr ""
"指定文件分配表项目的大小（12、16 或 32 位）。如果选择“自动”，将根据文件系统大"
"小选择合适的值。请注意，选择不合适的 FAT 大小可能会导致创建文件系统时发生错"
"误。"

#: src/lib/y2partitioner/widgets/mkfs_optiondata.rb:263
msgid "Number of &FATs"
msgstr "文件分配表数量(&F)"

#. help text, richtext format
#: src/lib/y2partitioner/widgets/mkfs_optiondata.rb:268
msgid "Specify the number of file allocation tables. The default is 2."
msgstr "指定文件分配表的数量。默认值是 2。"

#: src/lib/y2partitioner/widgets/mkfs_optiondata.rb:277
msgid "Root &Dir Entries"
msgstr "根目录项(&D)"

#: src/lib/y2partitioner/widgets/mkfs_optiondata.rb:283
msgid "The minimum number of entries is 16."
msgstr "最小项目数量为 16。"

#. help text, richtext format
#: src/lib/y2partitioner/widgets/mkfs_optiondata.rb:287
msgid ""
"Select the number of entries available in the root directory. Choose a value "
"that is at least 16, or 'auto'. Note that the value is a lower limit and the "
"actual root directory may be larger."
msgstr ""
"选择根目录中可用项目的数量。请选择一个最小为 16 的值或“自动”。请注意，该值是"
"下限，实际的根目录可能更大。"

#. @macro seeAbstractWidget
#: src/lib/y2partitioner/widgets/overview.rb:51
msgid "System View"
msgstr "系统视图"

#. TRANSLATORS: Heading. String followed a device name like /dev/bcache0
#: src/lib/y2partitioner/widgets/pages/bcache.rb:64
msgid "Bcache: %s"
msgstr "Bcache: %s"

#. @macro seeAbstractWidget
#. @macro seeAbstractWidget
#. @macro seeAbstractWidget
#. @macro seeAbstractWidget
#. @macro seeAbstractWidget
#: src/lib/y2partitioner/widgets/pages/bcache.rb:88
#: src/lib/y2partitioner/widgets/pages/btrfs.rb:127
#: src/lib/y2partitioner/widgets/pages/disk.rb:129
#: src/lib/y2partitioner/widgets/pages/lvm_vg.rb:94
#: src/lib/y2partitioner/widgets/pages/md_raid.rb:95
msgid "&Overview"
msgstr "概览(&O)"

#. @macro seeAbstractWidget
#: src/lib/y2partitioner/widgets/pages/bcaches.rb:113
msgid "Bcache Devices"
msgstr "Bcache 设备"

#. @macro seeAbstractWidget
#: src/lib/y2partitioner/widgets/pages/bcaches.rb:172
msgid "Caching Set Devices"
msgstr "缓存集设备"

#. TRANSLATORS: table column label.
#: src/lib/y2partitioner/widgets/pages/bcaches.rb:230
msgid "Used By"
msgstr "使用对象"

#. TRANSLATORS: BTRFS page title, where %{basename} is replaced by the device
#. basename (e.g., sda1).
#: src/lib/y2partitioner/widgets/pages/btrfs.rb:93
msgid "Btrfs %{basename}"
msgstr "Btrfs %{basename}"

#. @macro seeAbstractWidget
#. TRANSLATORS: Heading for the expert partitioner page
#: src/lib/y2partitioner/widgets/pages/device_graph.rb:45
#: src/lib/y2partitioner/widgets/pages/device_graph.rb:63
msgid "Device Graphs"
msgstr "设备图表"

#. TRANSLATORS: label for a tab
#: src/lib/y2partitioner/widgets/pages/device_graph.rb:93
msgid "Planned Devices"
msgstr "计划的设备"

#. TRANSLATORS: keep lines relatively short. Use \n if needed
#: src/lib/y2partitioner/widgets/pages/device_graph.rb:98
msgid ""
"Final result that will be committed to the system.\n"
"This graph is updated on every user action."
msgstr ""
"将提交到系统的最终结果。\n"
"此图表将根据用户的每个操作更新。"

#. TRANSLATORS: label for a tab
#: src/lib/y2partitioner/widgets/pages/device_graph.rb:114
msgid "Current System Devices"
msgstr "当前系统设备"

#. TRANSLATORS: keep lines relatively short. Use \n if needed
#: src/lib/y2partitioner/widgets/pages/device_graph.rb:119
msgid ""
"Layout of the current system, before any of the scheduled changes.\n"
"This graph is created at startup. Updated if devices are rescanned."
msgstr ""
"在任何计划的更改发生之前当前系统的布局。\n"
"此图表创建于启动时，将在重新扫描设备后更新。"

#. TRANSLATORS: Heading. String followed by device name of hard disk
#: src/lib/y2partitioner/widgets/pages/disk.rb:67
msgid "Hard Disk: %s"
msgstr "硬盘: %s"

#. @macro seeAbstractWidget
#: src/lib/y2partitioner/widgets/pages/disks.rb:45
msgid "Hard Disks"
msgstr "硬盘"

#. TRANSLATORS: Heading. String followed by name of partition
#: src/lib/y2partitioner/widgets/pages/lvm_lv.rb:62
msgid "Logical Volume: %s"
msgstr "逻辑卷：%s"

#. @macro seeCustomWidget
#: src/lib/y2partitioner/widgets/pages/lvm_vg.rb:69
msgid "Volume Group: %s"
msgstr "卷组：%s"

#. @macro seeAbstractWidget
#: src/lib/y2partitioner/widgets/pages/lvm_vg.rb:185
msgid "&Physical Volumes"
msgstr "物理卷(&P)"

#. @macro seeCustomWidget
#: src/lib/y2partitioner/widgets/pages/md_raid.rb:68
msgid "RAID: %s"
msgstr "RAID：%s"

#. TRANSLATORS: Heading for the expert partitioner page
#: src/lib/y2partitioner/widgets/pages/nfs_mounts.rb:61
msgid "Network File System (NFS)"
msgstr "网络文件系统 (NFS)"

#. Translators: Help text for the list of NFS mounts
#: src/lib/y2partitioner/widgets/pages/nfs_mounts.rb:70
msgid ""
"<p><b>Server:</b> Host name or IP address of the NFS server.</p><p><b>Remote "
"Directory:</b> The directory on the NFS server.</p><p><b>Mount Point:</b> "
"The path in the local filesystem where the directory is mounted.</"
"p><p><b>NFS Type:</b> The filesystem type; typically \"nfs\".</"
"p><p><b>Options:</b> Mount options. See also \"man 5 nfs\".</p>"
msgstr ""
"<p><b>服务器：</b>NFS 服务器的主机名或 IP 地址。</p><p><b>远程目录：</b>NFS "
"服务器上的目录。</p><p><b>挂载点：</b>在本地文件系统中挂载该目录的路径。</"
"p><p><b>NFS 类型：</b>文件系统类型，通常为“nfs”。</p><p><b>选项：</b>挂载选"
"项。另请参见“man 5 nfs”。</p>"

#. TRANSLATORS: %s is the name of a package (i.g. 'yast2-nfs-client')
#: src/lib/y2partitioner/widgets/pages/nfs_mounts.rb:111
msgid "NFS configuration is not available. Check %s package installation."
msgstr "NFS 配置不可用。请检查是否安装了 %s 软件包。"

#. TRANSLATORS: Heading. String followed by name of partition
#: src/lib/y2partitioner/widgets/pages/partition.rb:66
msgid "Partition: %s"
msgstr "分区：%s"

#. @macro seeAbstractWidget
#. TRANSLATORS: Heading for the expert partitioner page
#: src/lib/y2partitioner/widgets/pages/settings.rb:42
#: src/lib/y2partitioner/widgets/pages/settings.rb:54
msgid "Settings"
msgstr "设置"

#. @macro seeAbstractWidget
#: src/lib/y2partitioner/widgets/pages/settings.rb:74
msgid "Default Mount by"
msgstr "默认挂载方式"

#: src/lib/y2partitioner/widgets/pages/settings.rb:78
msgid ""
"<p><b>Default Mount by:</b> This is the method how newly created filesystems "
"are mounted.</p>"
msgstr "<p><b>默认挂载方式：</b>新创建的文件系统的挂载方式。</p>"

#. @macro seeAbstractWidget
#. TRANSLATORS: Heading for the expert partitioner page
#: src/lib/y2partitioner/widgets/pages/summary.rb:42
#: src/lib/y2partitioner/widgets/pages/summary.rb:54
msgid "Installation Summary"
msgstr "安装摘要"

#. TRANSLATORS: Heading. String followed by the hostname
#: src/lib/y2partitioner/widgets/pages/system.rb:91
msgid "Available Storage on %s"
msgstr "%s 上的可用存储"

#. TRANSLATORS: label for button to add a partition
#: src/lib/y2partitioner/widgets/partition_add_button.rb:38
#: src/lib/y2partitioner/widgets/partitions_button.rb:73
msgid "Add Partition..."
msgstr "添加分区..."

#. @see DeviceMenuButton#actions
#: src/lib/y2partitioner/widgets/partition_modify_button.rb:47
msgid "Edit Partition..."
msgstr "编辑分区..."

#: src/lib/y2partitioner/widgets/partition_modify_button.rb:48
msgid "Resize Partition..."
msgstr "调整分区..."

#: src/lib/y2partitioner/widgets/partition_modify_button.rb:49
msgid "Move Partition..."
msgstr "移动分区..."

#. Button for moving a partition
#: src/lib/y2partitioner/widgets/partition_move_button.rb:36
msgid "Move..."
msgstr "移动..."

#. TRANSLATORS: label for button to add a partition table
#: src/lib/y2partitioner/widgets/partition_table_add_button.rb:38
msgid "New Partition Table..."
msgstr "新建分区表..."

#. @macro seeAbstractWidget
#: src/lib/y2partitioner/widgets/partition_table_button.rb:39
msgid "Partition Table"
msgstr "分区表"

#: src/lib/y2partitioner/widgets/partition_table_button.rb:56
#: src/lib/y2partitioner/widgets/partitions_button.rb:85
msgid "Clone Partitions to Other Devices..."
msgstr "克隆分区到其它设备..."

#. @macro seeAbstractWidget
#. @see DeviceMenuButton#execute_action
#. @macro seeAbstractWidget
#: src/lib/y2partitioner/widgets/partitions_button.rb:41
#: src/lib/y2partitioner/widgets/partitions_button.rb:53
#: src/lib/y2partitioner/widgets/partitions_tab.rb:55
msgid "&Partitions"
msgstr "分区(&P)"

#. @see DeviceMenuButton#actions
#.
#. @return [Array<Hash>]
#: src/lib/y2partitioner/widgets/partitions_button.rb:68
msgid "Edit Partitions..."
msgstr "编辑分区..."

#: src/lib/y2partitioner/widgets/partitions_button.rb:78
msgid "Delete Partitions..."
msgstr "删除分区..."

#. By default, (re)activation is only done during installation.
#. In installed systems, activation is only triggered for actions that
#. explicitly force it.
#: src/lib/y2partitioner/widgets/reprobe.rb:55
msgid "Rescanning disks..."
msgstr "正在重新扫描磁盘..."

#. TRANSLATORS: button label to rescan devices
#: src/lib/y2partitioner/widgets/rescan_devices_button.rb:44
msgid "Rescan Devices"
msgstr "重新扫描设备"

#. TRANSLATORS: help text for the Partitioner
#: src/lib/y2partitioner/widgets/rescan_devices_button.rb:62
msgid ""
"<p>The <b>Rescan Devices</b> button refreshes the information about storage "
"devices.</p>"
msgstr "<p><b>重新扫描设备</b>按钮将刷新存储设备信息。</p>"

#: src/lib/y2partitioner/widgets/rescan_devices_button.rb:76
msgid ""
"Re-scanning the storage devices will invalidate all the configuration\n"
"options set in the installer regarding storage, with no possibility\n"
"to withdraw.\n"
"That includes the result and settings of the guided setup as well as\n"
"the manual changes performed in the expert partitioner."
msgstr ""
"重新扫描存储设备将导致安装器里关于存储的所有配置选项失效，且无法恢复。\n"
"这包括引导性配置里的结果和设置，以及专家分区程序里执行的手动更改。"

#: src/lib/y2partitioner/widgets/rescan_devices_button.rb:82
msgid ""
"Re-scanning the storage devices will invalidate all the previous\n"
"changes with no possibility to withdraw."
msgstr "重新扫描存储设备将使之前的更改全部失效且无法恢复。"

#. Section of {#summary_text} about actions
#.
#. @return [String]
#: src/lib/y2partitioner/widgets/summary_text.rb:136
msgid "<p>No changes to partitioning.</p>"
msgstr "<p>没有分区的变更。</p>"

#. Reuse the exact string "Changes to partitioning" from the partitioner
#: src/lib/y2partitioner/widgets/summary_text.rb:138
#: src/lib/y2storage/dialogs/proposal.rb:141
msgid "<p>Changes to partitioning:</p>"
msgstr "<p>分区的变更：</p>"

#. Section of {#summary_text} about packages to install
#.
#. @return [String]
#: src/lib/y2partitioner/widgets/summary_text.rb:147
msgid "<p>No packages need to be installed.</p>"
msgstr "<p>没有需要安装的软件包。</p>"

#: src/lib/y2partitioner/widgets/summary_text.rb:149
msgid "<p>Packages to install:</p>"
msgstr "<p>待安装软件包：</p>"

#. Help during installation
#.
#. @return [String]
#: src/lib/y2partitioner/widgets/summary_text.rb:157
msgid ""
"<p><b>Installation Summary:</b> This shows the actions that will be "
"performed when you confirm the installation. Until then, nothing is changed "
"on your system.</p>"
msgstr ""
"<p><b>安装摘要：</b>此部分显示当您确认安装时将执行的操作。在此之前，您的系统"
"上将不会有任何变化。</p>"

#. Help in an installed system
#.
#. @return [String]
#: src/lib/y2partitioner/widgets/summary_text.rb:168
msgid ""
"<p><b>Installation Summary:</b> This shows the actions that will be "
"performed when you finish the partitioner. So far, nothing has been changed "
"yet on your system.</p>"
msgstr ""
"<p><b>安装摘要：</b>此部分显示当您结束分区程序时将执行的操作。到目前为止，您"
"的系统上尚未发生任何更改。</p>"

#. @macro seeAbstractWidget
#: src/lib/y2partitioner/widgets/used_devices_tab.rb:42
msgid "&Used Devices"
msgstr "已用设备(&U)"

#. TRANSLATORS: pop-up message. %s is replaced for something like 'server:/path'
#: src/lib/y2partitioner/yast_nfs_client.rb:223
msgid ""
"Test mount of NFS share '%s' failed.\n"
"Save it anyway?"
msgstr ""
"测试挂载网络文件系统(NFS)共享 “%s” 失败。\n"
"强制保存吗？"

#. TRANSLATORS: %d is the amount of actions, %s an URL
#: src/lib/y2storage/actions_presenter.rb:142
msgid "%d subvolume actions (<a href=\"%s\">see details</a>)"
msgstr "%d 个子卷操作 (<a href=\"%s\">显示详情</a>)"

#. TRANSLATORS: %d is the amount of actions, %s an URL
#: src/lib/y2storage/actions_presenter.rb:145
msgid "%d subvolume actions (<a href=\"%s\">hide details</a>)"
msgstr "%d 个子卷操作 (<a href=\"%s\">隐藏详情</a>)"

#. Return the error message to be displayed
#.
#. @return [String] Error message
#. @see Issue#message
#: src/lib/y2storage/autoinst_issues/could_not_calculate_boot.rb:46
msgid ""
"Failed to calculate the requirements for booting. Your system might not boot "
"properly."
msgstr "计算引导需求失败。您的系统或许会无法正常引导。"

#. Error message to be displayed
#.
#. @return [String] Error message
#. @see Issue#message
#: src/lib/y2storage/autoinst_issues/could_not_create_boot.rb:54
msgid ""
"AutoYaST cannot add a BIOS Boot partition to the described system. It is "
"strongly advised to use such a partition for booting from GPT devices. "
"Otherwise your system might not boot properly or might face problems in the "
"future."
msgstr ""
"AutoYaST 无法向所描述的系统添加 BIOS 引导分区。强烈建议使用引导分区来引导 "
"GPT 设备。否则您的系统或许会无法正常引导或面临后续问题。"

#: src/lib/y2storage/autoinst_issues/could_not_create_boot.rb:61
msgid ""
"Not possible to add the partitions recommended for booting the described "
"system. Your system might not boot properly."
msgstr "无法添加引导所描述系统所需的分区。您的系统或许会无法正常引导。"

#. Return the error message to be displayed
#.
#. @return [String] Error message
#. @see Issue#message
#: src/lib/y2storage/autoinst_issues/exception.rb:63
msgid "A problem ocurred while creating the partitioning plan: %s"
msgstr "创建分区计划的时候出现了一个问题：%s"

#. TRANSLATORS: 'value' is a generic value (number or string) 'attr' is an AutoYaST element
#. name; 'new_value_message' is a short explanation about what should be done with the value.
#: src/lib/y2storage/autoinst_issues/invalid_value.rb:71
msgid ""
"Invalid value '%{value}' for attribute '%{attr}' (%{new_value_message})."
msgstr "“%{value}”不是合法的“%{attr}”值（%{new_value_message}）。"

#. TRANSLATORS: it refers to an AutoYaST profile section
#: src/lib/y2storage/autoinst_issues/invalid_value.rb:81
msgid "the section will be skipped"
msgstr "该部分将被略过"

#. TRANSLATORS: 'value' is the value for an AutoYaST element (a number or a string)
#: src/lib/y2storage/autoinst_issues/invalid_value.rb:84
msgid "replaced by '%{value}'"
msgstr "更改为“%{value}”"

#. Return the error message to be displayed
#.
#. @return [String] Error message
#. @see Issue#message
#: src/lib/y2storage/autoinst_issues/missing_reusable_device.rb:52
msgid "Reusable device not found"
msgstr "未找到可重复使用的设备"

#. Return the error message to be displayed
#.
#. @return [String] Error message
#. @see Issue#message
#: src/lib/y2storage/autoinst_issues/missing_reusable_filesystem.rb:52
msgid "Could not find a reusable filesystem"
msgstr "无法找到可复用的文件系统"

#. Return the error message to be displayed
#.
#. @return [String] Error message
#. @see Issue#message
#: src/lib/y2storage/autoinst_issues/missing_reuse_info.rb:53
msgid "Not enough information to locate a device to reuse"
msgstr "没有足够的信息来定位要重复使用的设备"

#. Return the error message to be displayed
#.
#. @return [String] Error message
#. @see Issue#message
#: src/lib/y2storage/autoinst_issues/missing_root.rb:48
msgid "No root partition (/) was found."
msgstr "没有找到根分区(/)。"

#. TRANSLATORS: AutoYaST element
#: src/lib/y2storage/autoinst_issues/missing_value.rb:59
msgid "Missing element '%{attr}'"
msgstr "缺少“%{attr}”元素"

#. @return [String] bcache device name
#: src/lib/y2storage/autoinst_issues/multiple_bcache_members.rb:39
msgid "backing device"
msgstr "后端设备"

#: src/lib/y2storage/autoinst_issues/multiple_bcache_members.rb:40
msgid "caching device"
msgstr "缓存设备"

#. TRANSLATORS: 'bcache_name is the bcache device name (e.g., '/dev/bcache0');
#. 'role' is the kind of device (e.g., 'caching device').
#: src/lib/y2storage/autoinst_issues/multiple_bcache_members.rb:70
msgid "%{bcache_name}: only one %{role} can be specified per bcache."
msgstr "%{bcache_name}: 每个 bcache 只能指定一个 %{role}。"

#. TRANSLATORS: kernel device name (eg. '/dev/sda1')
#: src/lib/y2storage/autoinst_issues/no_disk.rb:52
msgid "Disk '%s' was not found"
msgstr "未找到磁盘“%s”"

#: src/lib/y2storage/autoinst_issues/no_disk.rb:54
msgid "Not suitable disk was found"
msgstr "未找到合适的磁盘"

#. Return the error message to be displayed
#.
#. @return [String] Error message
#. @see Issue#message
#: src/lib/y2storage/autoinst_issues/no_disk_space.rb:46
msgid "Not enough disk space"
msgstr "磁盘空间不足"

#. TRANSLATORS: %{device} is the kernel device name (eg. '/dev/sda1').
#. TRANSLATORS: %{type} is the type of partition table specified in the profile (eg. 'gpt')
#: src/lib/y2storage/autoinst_issues/no_partitionable.rb:55
msgid ""
"The device '%{device}' cannot contain a partition table (%{type} requested)."
msgstr "设备 '%{device}' 无法容纳这张分区表 (需要 %{type} 类型)。"

#. TRANSLATORS: %{type} is the type of partition table specified in the profile (eg. 'gpt')
#: src/lib/y2storage/autoinst_issues/no_partitionable.rb:61
msgid ""
"No suitable device was found, none of the remaining devices can contain a "
"partition table (%s requested)."
msgstr "未找到合适的设备，剩余所有设备均无法容纳分区表 (需要 %s 类型)。"

#. Return the error message to be displayed
#.
#. @return [String] Error message
#. @see Issue#message
#: src/lib/y2storage/autoinst_issues/no_proposal.rb:46
msgid "Unable to propose a partitioning layout"
msgstr "无法建议分区布局"

#. TRANSLATORS: %{diff} will be replaced by a size (eg. '4 GiB');
#. %{device_type} is a device type ('partitions' or 'logical volumes').
#: src/lib/y2storage/autoinst_issues/shrinked_planned_devices.rb:67
msgid ""
"Some additional space (%{diff}) was required for new %{device_type}. As a "
"consequence, the size of some devices will be adjusted as follows: "
msgstr ""
"新的 %{device_type} 需要额外的空间(%{diff})。为了适应这一要求，一些设备的容量"
"将会做如下调整： "

#. TRANSLATORS: identifier: partition/logical volume (eg. /dev/sda1, /dev/system/root);
#. size and diff: disk space (eg. 5.00 GiB)
#: src/lib/y2storage/autoinst_issues/shrinked_planned_devices.rb:84
msgid "%{identifier} to %{size} (-%{diff})"
msgstr "%{identifier} 调整到 %{size} (-%{diff})"

#. @return [Hash<String, String>] Device types translations
#: src/lib/y2storage/autoinst_issues/shrinked_planned_devices.rb:108
msgid "partitions"
msgstr "分区"

#: src/lib/y2storage/autoinst_issues/shrinked_planned_devices.rb:109
msgid "logical volumes"
msgstr "逻辑卷"

#. Error message to be displayed
#.
#. @return [String] Error message
#. @see Issue#message
#: src/lib/y2storage/autoinst_issues/surplus_partitions.rb:49
msgid ""
"The drive contains several partition sections, but only the first will be "
"considered."
msgstr "该设备内建了一些分区，但本程序只会评估第一个分区。"

#. TRANSLATORS: LVM thin pool name (eg. 'pool0')
#: src/lib/y2storage/autoinst_issues/thin_pool_not_found.rb:50
msgid "Thin pool '%s' was not found"
msgstr "未找到 LVM 精简池“%s”"

#. TRANSLATORS: 'type' is the type of the AutoYaST drive section
#: src/lib/y2storage/autoinst_issues/unsupported_drive_section.rb:49
msgid "A drive of type '%{type}' is not supported in this architecture"
msgstr "当前架构不支持类型为 '%{type} 的驱动器"

#. TRANSLATORS: status when cache set is not attached to any bcache
#: src/lib/y2storage/bcache_cset.rb:71
msgid "Cache set (not attached)"
msgstr "缓存集合(未连接)"

#. TRANSLATORS: %s contain list of devices for which cache act as cache.
#: src/lib/y2storage/bcache_cset.rb:74
msgid "Cache set (%s)"
msgstr "缓存集合(%s)"

#. All fatal boot errors detected in the setup, for example, when a / partition
#. is missing
#.
#. @note This method can be overloaded for derived classes.
#.
#. @see SetupError
#.
#. @return [Array<SetupError>]
#: src/lib/y2storage/boot_requirements_strategies/base.rb:100
msgid "There is no device mounted at '/'"
msgstr "没有设备挂载为 '/'"

#: src/lib/y2storage/boot_requirements_strategies/base.rb:106
msgid ""
"The device mounted at '/boot' does not have enough space to contain a kernel."
msgstr "挂载到 “/boot” 的设备没有足够的空间存储内核。"

#. TRANSLATORS: error message
#: src/lib/y2storage/boot_requirements_strategies/base.rb:191
msgid ""
"Boot requirements cannot be determined because there is no '/' mount point"
msgstr "无法确定引导要求，因为没有“/”挂载点"

#. TRANSLATORS: error message
#: src/lib/y2storage/boot_requirements_strategies/legacy.rb:230
msgid "Boot disk has no partition table."
msgstr "引导磁盘没有分区表。"

#. TRANSLATORS: error message; %s is a human readable disk size like 256 KiB
#: src/lib/y2storage/boot_requirements_strategies/legacy.rb:242
msgid ""
"Not enough space before the first partition to install the bootloader. Leave "
"at least %s."
msgstr "第一个分区前没有足够的空间安装引导加载器。请预留至少 %s。"

#. TRANSLATORS: %s is a partition type, e.g. "BIOS Boot"
#: src/lib/y2storage/boot_requirements_strategies/legacy.rb:257
msgid "A partition of type %s is needed to install the bootloader."
msgstr "安装引导加载器需要 %s 类型的分区。"

#. Specific warning when the current setup is not supported
#.
#. @return [SetupError]
#: src/lib/y2storage/boot_requirements_strategies/legacy.rb:267
msgid ""
"Such a setup is not supported and may cause problems with the bootloader now "
"or in the future."
msgstr "不支持这样的设置，引导加载器在稍后或未来可能会发生问题。"

#. Specific error when we are quite sure the current setup will not work
#.
#. @return [SetupError]
#: src/lib/y2storage/boot_requirements_strategies/legacy.rb:278
msgid "It will not be possible to install the bootloader."
msgstr "将无法安装引导加载器。"

#. TRANSLATORS: %s is single or list of partitions that are too big.
#: src/lib/y2storage/boot_requirements_strategies/prep.rb:84
msgid "The following PReP partition is too big: %s. "
msgid_plural "The following PReP partitions are too big: %s."
msgstr[0] "这些 PReP 分区太大了：%s。 "

#. TRANSLATORS: %s is human readable partition size like 8 MiB.
#: src/lib/y2storage/boot_requirements_strategies/prep.rb:92
msgid ""
"Some firmwares can fail to load PReP partitions bigger than %s and thus "
"prevent booting."
msgstr "一些固件可能无法加载大于 %s 的 PReP 分区所以会妨碍启动。"

#. Missing EFI does not need to be a fatal (e.g. when boot from network).
#. User just has to not select grub2-efi bootloader.
#: src/lib/y2storage/boot_requirements_strategies/uefi.rb:72
msgid "EFI System Partition cannot be encrypted."
msgstr "无法加密 EFI 系统分区。"

#: src/lib/y2storage/boot_requirements_strategies/uefi.rb:77
msgid "EFI System Partition cannot be on LVM."
msgstr "EFI 系统分区不能位于 LVM 上。"

#: src/lib/y2storage/boot_requirements_strategies/uefi.rb:84
msgid ""
"EFI System Partition is on a software RAID1. That setup is not guaranteed to "
"boot in all cases."
msgstr "EFI 系统分区在软 RAID1 上。这种设置不保证在所有场景下都能引导。"

#: src/lib/y2storage/boot_requirements_strategies/uefi.rb:89
msgid "EFI System Partition cannot be on software RAID."
msgstr "EFI 系统分区不能位于软 RAID 上。"

#. TRANSLATORS: error message
#: src/lib/y2storage/boot_requirements_strategies/zipl.rb:109
msgid ""
"Looks like the system is going to be installed on an LDL device.\n"
"Booting from such device is not supported."
msgstr ""
"系统似乎将安装在 LDL 设备上。\n"
"我们不支持从此类设备引导启动系统。"

#. Class to represent all the possible Btrfs RAID levels
#.
#. This is a wrapper for the Storage::BtrfsRaidLevel enum
#. Class to represent all the possible MD levels
#.
#. This is a wrapper for the Storage::MdLevel enum
#: src/lib/y2storage/btrfs_raid_level.rb:39 src/lib/y2storage/md_level.rb:36
#: src/lib/y2storage/partition_id.rb:56
msgid "Unknown"
msgstr "未知"

#. TODO: should be tested by some real OPS guy, I (JR) pick human wording from `man mdadm`
#: src/lib/y2storage/btrfs_raid_level.rb:40
#: src/lib/y2storage/clients/partitions_proposal.rb:160
#: src/lib/y2storage/md_parity.rb:37
msgid "Default"
msgstr "默认"

#. TRANSLATORS: this is one of the RAID modes used by Btrfs, likely to be left as-is
#: src/lib/y2storage/btrfs_raid_level.rb:42
msgid "SINGLE"
msgstr ""

#. TRANSLATORS: this is one of the RAID modes used by Btrfs, likely to be left as-is
#: src/lib/y2storage/btrfs_raid_level.rb:44
msgid "DUP"
msgstr ""

#: src/lib/y2storage/btrfs_raid_level.rb:45 src/lib/y2storage/md_level.rb:37
msgid "RAID0"
msgstr "RAID0"

#: src/lib/y2storage/btrfs_raid_level.rb:46 src/lib/y2storage/md_level.rb:38
msgid "RAID1"
msgstr "RAID1"

#: src/lib/y2storage/btrfs_raid_level.rb:47 src/lib/y2storage/md_level.rb:40
msgid "RAID5"
msgstr "RAID5"

#: src/lib/y2storage/btrfs_raid_level.rb:48 src/lib/y2storage/md_level.rb:41
msgid "RAID6"
msgstr "RAID6"

#: src/lib/y2storage/btrfs_raid_level.rb:49 src/lib/y2storage/md_level.rb:42
msgid "RAID10"
msgstr "RAID10"

#. TRANSLATORS: operation mode for cache. If you are not sure how to translate keep it as it is.
#: src/lib/y2storage/cache_mode.rb:37
msgid "Writethrough"
msgstr "直写"

#. TRANSLATORS: operation mode for cache. If you are not sure how to translate keep it as it is.
#: src/lib/y2storage/cache_mode.rb:39
msgid "Writeback"
msgstr "返写"

#. TRANSLATORS: operation mode for cache. If you are not sure how to translate keep it as it is.
#: src/lib/y2storage/cache_mode.rb:41
msgid "Writearound"
msgstr "绕写"

#. TRANSLATORS: operation mode for cache. If you are not sure how to translate keep it as it is.
#: src/lib/y2storage/cache_mode.rb:43
msgid "None"
msgstr "无"

#. Decides whether multipath should be activated
#.
#. The argument indicates whether libstorage-ng detected a multipath setup
#. in the system. Beware such detection is not reliable (see bsc#1082542).
#.
#. @param looks_like_real_multipath [Boolean] true if the system seems to
#. contain a Multipath
#. @return [Boolean]
#: src/lib/y2storage/callbacks/activate.rb:54
msgid ""
"The system seems to have multipath hardware.\n"
"Do you want to activate multipath?"
msgstr ""
"系统似乎有多路径硬件。\n"
"您想要激活多路径吗？"

#. Callback to ask the user whether to retry or abort when the storage lock
#. cannot be acquired.
#.
#. @return [Boolean] true if the user decides to retry.
#: src/lib/y2storage/callbacks/initialize.rb:53
msgid "Accessing the Storage Subsystem Failed"
msgstr "访问存储子系统失败"

#. TRANSLATORS: %{name} is replaced by the name of a process (e.g., yast2)
#. and %{pid} by the pid of a process (e.g., 5032).
#: src/lib/y2storage/callbacks/initialize.rb:95
msgid ""
"The storage subsystem is locked by the application \"%{name}\" (%{pid}).\n"
"You must quit that application before you can continue.\n"
"\n"
"Would you like to abort or try again?"
msgstr ""
"存储子系统被应用程序“%{name}”(%{pid}) 锁定。\n"
"继续前您必须退出该应用程序。\n"
"\n"
"要中止或者重试吗？"

#: src/lib/y2storage/callbacks/initialize.rb:102
msgid ""
"The storage subsystem is locked by an unknown application.\n"
"You must quit that application before you can continue.\n"
"\n"
"Would you like to abort or try again?"
msgstr ""
"存储子系统被未知应用程序锁定。\n"
"继续前您必须退出该应用程序。\n"
"\n"
"要中止或者重试吗？"

#. force the UTF-8 encoding to avoid Encoding::CompatibilityError exception (bsc#1096758)
#: src/lib/y2storage/callbacks/libstorage_callback.rb:79
#: src/lib/y2storage/dialogs/proposal.rb:303
msgid "Click below to see more details (English only)."
msgstr "单击下方查看详情（仅提供英语）。"

#: src/lib/y2storage/callbacks/libstorage_callback.rb:80
msgid "Continue despite the error?"
msgstr "尽管出错也要继续吗？"

#. Human-readable description of the problem reported by libstorage-ng,
#. hopefully with some hint on how to resolve it or continue.
#.
#. A generic message is returned if no concrete problem can be identified.
#.
#. @see #error
#.
#. @param what [String] details coming from libstorage-ng
#. @return [String]
#: src/lib/y2storage/callbacks/libstorage_callback.rb:129
msgid "Unexpected situation found in the system."
msgstr "系统中出现意外情况。"

#. Human-readable description to use if the LVM tools report that the same
#. PV is found more than once.
#.
#. @see #error_description
#.
#. @return [String]
#: src/lib/y2storage/callbacks/libstorage_callback.rb:140
msgid "The same LVM physical volume was found in several devices.\n"
msgstr "数个设备中发现相同的 LVM 物理卷。\n"

#. The user already tried LIBSTORAGE_MULTIPATH_AUTOSTART (and is not
#. using AutoYaST), there is nothing else we can advise.
#: src/lib/y2storage/callbacks/libstorage_callback.rb:145
msgid ""
"Maybe there are multipath devices in the system but multipath support\n"
"was not enabled.\n"
"\n"
msgstr ""
"可能系统中存在多路径设备，但未启用多路径支持。\n"
"\n"

#: src/lib/y2storage/callbacks/libstorage_callback.rb:151
msgid "Use 'start_multipath' in the AutoYaST profile to enable multipath."
msgstr "请在 AutoYaST 配置文件中使用“start_multipath”启用多路径。"

#: src/lib/y2storage/callbacks/libstorage_callback.rb:155
msgid ""
"If YaST didn't offer the opportunity to enable multipath in a previous "
"step,\n"
"try the 'LIBSTORAGE_MULTIPATH_AUTOSTART=ON' boot parameter.\n"
"More information at https://en.opensuse.org/SDB:Linuxrc"
msgstr ""
"如果 YaST 在之前的步骤中未提供启用多路径的机会，\n"
"请尝试使用“LIBSTORAGE_MULTIPATH_AUTOSTART=ON”引导参数。\n"
"详情请参见 https://en.opensuse.org/SDB:Linuxrc"

#. Callback to report probed devicegraph errors to the user.
#.
#. It offers the user the possibility to sanitize the devicegraph.
#.
#. @param errors [Array<String>] Errors detected in probed devicegraph.
#. @return [Boolean] true if the user decides to sanitize the devicegraph.
#: src/lib/y2storage/callbacks/sanitize.rb:52
msgid "The following errors were detected in the system:"
msgstr "系统中检测到以下错误："

#. progress step title
#: src/lib/y2storage/clients/finish.rb:41
msgid "Saving file system configuration..."
msgstr "正在保存文件系统配置..."

#. The user has changed partition settings using the Expert Partitioner.
#. Asking if these changes can be overwritten.
#: src/lib/y2storage/clients/inst_disk_proposal.rb:94
msgid ""
"Computing this proposal will overwrite manual changes \n"
"done so far. Continue with computing proposal?"
msgstr ""
"计算此提案将覆盖目前做出的手动修改。\n"
"继续计算提案吗？"

#. Popup to alert the user about using the Partitioner
#.
#. @return [Symbol] user's answer (:continue, :cancel)
#: src/lib/y2storage/clients/inst_disk_proposal.rb:255
msgid ""
"This is for experts only.\n"
"You might lose support if you use this!\n"
"\n"
"Please refer to the manual to make sure your custom\n"
"partitioning meets the requirements of this product."
msgstr ""
"此功能供专家用户使用。\n"
"如果您使用此功能，可能会失去获得支持的资格！\n"
"\n"
"请参考手册确认您的自定义分区满足此产品要求。"

#. Also run the storage client as default option if no id was
#. specified by the caller (bsc#1076732)
#: src/lib/y2storage/clients/partitions_proposal.rb:78
msgid "This is not enabled at this moment (event: %s)"
msgstr "目前未启用此项（事件：%s）"

#: src/lib/y2storage/clients/partitions_proposal.rb:89
msgid "Partitioning"
msgstr "分区"

#: src/lib/y2storage/clients/partitions_proposal.rb:90
msgid "&Partitioning"
msgstr "分区(&P)"

#. Updates internal class state when it is necessary.
#.
#. A new actions presenter is created when the current staging revision
#. is different to the last saved revision.
#.
#. @see ActionsPresenter
#: src/lib/y2storage/clients/partitions_proposal.rb:143
#: src/lib/y2storage/clients/partitions_proposal.rb:145
msgid "No proposal possible with the current settings"
msgstr "在当前设置下无法提供建议"

#. Translators: Short description of the partitioning setup
#: src/lib/y2storage/clients/partitions_proposal.rb:160
msgid "Custom"
msgstr "自定义"

#. TRANSLATORS: %{name} is the name of an LVM Volume Group (e.g., /dev/vg1)
#: src/lib/y2storage/devicegraph_sanitizer.rb:144
msgid ""
"The volume group %{name} is incomplete because some physical volumes are "
"missing.\n"
"If you continue, the volume group will be deleted later as part of the "
"installation\n"
"process. Moreover, incomplete volume groups are ignored by the partitioning "
"proposal\n"
"and are not visible in the Expert Partitioner."
msgstr ""
"卷组 %{name} 不完整，因为缺少部分物理卷。如果继续，卷组将在稍后的安装过程中删"
"除。此外，分区建议会忽略不完整的卷组，并且专家分区程序中将不显示该卷组。"

#. TRANSLATORS: %{name} is the name of an LVM Volume Group (e.g., /dev/vg1)
#: src/lib/y2storage/devicegraph_sanitizer.rb:153
msgid ""
"The volume group %{name} is incomplete because some physical volumes are "
"missing.\n"
"Incomplete volume groups are not visible in the Partitioner and will be "
"deleted at the\n"
"final step, when all the changes are performed in the system."
msgstr ""
"卷组 %{name} 不完整，因为缺少部分物理卷。\n"
"分区程序中将不显示不完整的卷组，\n"
"在最终步骤中（即已在系统中进行所有更改时）将删除该卷组。"

#. Error message for missing bcache support on this platform
#.
#. @return [String]
#: src/lib/y2storage/devicegraph_sanitizer.rb:192
msgid "Bcache detected, but bcache is not supported on this platform!"
msgstr "检测到了 Bcache，但当前平台不支持 bcache!"

#: src/lib/y2storage/devicegraph_sanitizer.rb:194
msgid ""
"This may or may not work. Use at your own risk.\n"
"The safe way is to remove this bcache manually\n"
"with command line tools and then restart YaST."
msgstr ""
"这或许可以工作又或许不行。风险自负。\n"
"安全的办法是用命令行工具手动移除该 bcache 并重启 YaST。"

#. Dialog to manage luks activation callbacks
#: src/lib/y2storage/dialogs/callbacks/activate_luks.rb:64
msgid "Encrypted Volume Activation"
msgstr "激活加密卷"

#: src/lib/y2storage/dialogs/callbacks/activate_luks.rb:68
msgid "Do you want to provide the encryption password?"
msgstr "您想要提供加密密码吗？"

#: src/lib/y2storage/dialogs/callbacks/activate_luks.rb:69
msgid "Enter Encryption Password"
msgstr "输入加密密码"

#: src/lib/y2storage/dialogs/callbacks/activate_luks.rb:101
msgid ""
"The following device contains an encryption signature but the\n"
"password is not yet known."
msgstr "以下设备包含加密签名但密码还未获悉。"

#: src/lib/y2storage/dialogs/callbacks/activate_luks.rb:110
msgid ""
"The password is needed if the device contains a system to be\n"
"updated or belongs to an LVM to be used during installation."
msgstr "如果设备包含了要更新的系统或属于在安装过程中要使用的 LVM，则需要密码。"

#. Label for the given transport to be displayed in the dialogs
#.
#. @see #disk_type_labels
#.
#. @param transport [DataTransport]
#. @return [String] empty string if the transport is not worth mentioning
#: src/lib/y2storage/dialogs/guided_setup/base.rb:150
msgid "USB"
msgstr "USB"

#: src/lib/y2storage/dialogs/guided_setup/base.rb:152
msgid "IEEE 1394"
msgstr "IEEE 1394"

#. Maximum number of disks that can be displayed at the same time with
#. the default interface. If that number is exceeded an alternative
#. interface with scroll is displayed.
#. Before skipping, settings should be assigned.
#: src/lib/y2storage/dialogs/guided_setup/select_disks.rb:58
#: src/lib/y2storage/dialogs/guided_setup/select_root_disk.rb:50
msgid "Select Hard Disk(s)"
msgstr "选择硬盘"

#: src/lib/y2storage/dialogs/guided_setup/select_disks.rb:63
msgid "Select one or more (max %d) hard disks"
msgstr "选择一个或更多（最多 %d 个）硬盘"

#. TRANSLATORS: Help text for guided storage setup
#: src/lib/y2storage/dialogs/guided_setup/select_disks.rb:80
msgid ""
"<p>Select the disks to install on.</p><p>In later dialogs, you can select "
"which of those disks will be used for the root filesystem and what to do "
"with any existing Linux, Windows or other partitions (keep, remove, "
"sometimes resize).</p><p>How many of the disks you select here will actually "
"be used depends on the exact scenario you choose (LVM, with or without "
"separate home partition etc.).</p><p>Disks that are not selected here remain "
"completely untouched.</p>"
msgstr ""
"<p>选择要安装系统的磁盘。</p><p>后面的对话框里，您可以选择哪个磁盘用于 root "
"文件系统，如何处理已有的 Linux, Windows 或其它分区(保留，移除，有时也可以缩"
"放)。</p><p>您在这里所选的磁盘实际将使用多少取决于您所选的场景 (LVM，使用不使"
"用独立 home 分区等)。</p><p>未在这里被选的磁盘将完全不动。</p>"

#: src/lib/y2storage/dialogs/guided_setup/select_disks.rb:106
msgid "At least one disk must be selected"
msgstr "必须选择至少一个硬盘"

#: src/lib/y2storage/dialogs/guided_setup/select_disks.rb:112
msgid "At most %d disks can be selected"
msgstr "至多可以选择 %d 个硬盘"

#. Base class for the dialog to select filesystems.
#: src/lib/y2storage/dialogs/guided_setup/select_filesystem/base.rb:39
msgid "Filesystem Options"
msgstr "文件系统选项"

#: src/lib/y2storage/dialogs/guided_setup/select_filesystem/base.rb:47
msgid "Select the filesystem type for each of the volumes."
msgstr "选择每个卷的文件系统类型。"

#: src/lib/y2storage/dialogs/guided_setup/select_filesystem/base.rb:51
msgid "Select the filesystem type for each of the partitions."
msgstr "选择每个分区的文件系统类型。"

#. Dialog to select filesystems.
#. This is the simpler version for the legacy-style proposal settings that
#. support only a separate home volume.
#. See also SelectFilesystem::Ng.
#: src/lib/y2storage/dialogs/guided_setup/select_filesystem/legacy.rb:66
msgid "File System for Root Partition"
msgstr "根分区文件系统"

#. @see #proposed_term
#: src/lib/y2storage/dialogs/guided_setup/select_filesystem/legacy.rb:82
#: src/lib/y2storage/dialogs/guided_setup/select_filesystem/volume_widget.rb:200
msgid "Propose Separate Home Partition"
msgstr "建议独立的主分区"

#: src/lib/y2storage/dialogs/guided_setup/select_filesystem/legacy.rb:88
msgid "File System for Home Partition"
msgstr "主分区文件系统"

#. TRANSLATORS: "Volume" refers to an LVM logical volume.
#: src/lib/y2storage/dialogs/guided_setup/select_filesystem/volume_widget.rb:133
msgid "Settings for the Root Volume"
msgstr "根卷设置"

#. TRANSLATORS: "Volume" refers to an LVM logical volume.
#: src/lib/y2storage/dialogs/guided_setup/select_filesystem/volume_widget.rb:136
msgid "Settings for the Home Volume"
msgstr "主卷设置"

#. TRANSLATORS: "Volume" refers to an LVM logical volume.
#: src/lib/y2storage/dialogs/guided_setup/select_filesystem/volume_widget.rb:139
msgid "Settings for Swap Volume"
msgstr "交换卷设置"

#. TRANSLATORS: "Volume" refers to an LVM logical volume and
#. "Additional" implies it will be created but not mounted
#: src/lib/y2storage/dialogs/guided_setup/select_filesystem/volume_widget.rb:143
msgid "Settings for Additional Volume"
msgstr "附加卷设置"

#. TRANSLATORS: "Volume" refers to a LVM logical volume. %s is a mount point.
#: src/lib/y2storage/dialogs/guided_setup/select_filesystem/volume_widget.rb:146
msgid "Settings for the %s Volume"
msgstr "%s 卷设置"

#. @see #header_term
#: src/lib/y2storage/dialogs/guided_setup/select_filesystem/volume_widget.rb:154
msgid "Settings for the Root Partition"
msgstr "根分区设置"

#: src/lib/y2storage/dialogs/guided_setup/select_filesystem/volume_widget.rb:156
msgid "Settings for the Home Partition"
msgstr "主分区设置"

#: src/lib/y2storage/dialogs/guided_setup/select_filesystem/volume_widget.rb:158
msgid "Settings for Swap Partition"
msgstr "交换分区设置"

#. TRANSLATORS: "Additional" because it will be created but not mounted
#: src/lib/y2storage/dialogs/guided_setup/select_filesystem/volume_widget.rb:161
msgid "Settings for Additional Partition"
msgstr "附加分区设置"

#. TRANSLATORS: %s is a mount point (e.g. /var/lib)
#: src/lib/y2storage/dialogs/guided_setup/select_filesystem/volume_widget.rb:164
msgid "Settings for the %s Partition"
msgstr "%s 分区设置"

#. TRANSLATORS: "Volume" refers to a LVM logical volume.
#: src/lib/y2storage/dialogs/guided_setup/select_filesystem/volume_widget.rb:182
msgid "Propose Separate Home Volume"
msgstr "建议独立的主卷"

#. TRANSLATORS: "Volume" refers to a LVM logical volume.
#: src/lib/y2storage/dialogs/guided_setup/select_filesystem/volume_widget.rb:185
msgid "Propose Separate Swap Volume"
msgstr "建议独立的交换卷"

#. TRANSLATORS: "Volume" refers to an LVM logical volume and
#. "Additional" implies it will be created but not mounted
#: src/lib/y2storage/dialogs/guided_setup/select_filesystem/volume_widget.rb:189
msgid "Propose Additional Volume"
msgstr "建议附加卷"

#. TRANSLATORS: "Volume" refers to a LVM logical volume. %s is a mount point.
#: src/lib/y2storage/dialogs/guided_setup/select_filesystem/volume_widget.rb:192
msgid "Propose Separate %s Volume"
msgstr "建议独立的 %s 卷"

#: src/lib/y2storage/dialogs/guided_setup/select_filesystem/volume_widget.rb:202
msgid "Propose Separate Swap Partition"
msgstr "建议独立的交换分区"

#. TRANSLATORS: "Additional" because it will be created but not mounted
#: src/lib/y2storage/dialogs/guided_setup/select_filesystem/volume_widget.rb:205
msgid "Propose Additional Partition"
msgstr "建议附加分区"

#. TRANSLATORS: %s is a mount point (e.g. /var/lib)
#: src/lib/y2storage/dialogs/guided_setup/select_filesystem/volume_widget.rb:208
msgid "Propose Separate %s Partition"
msgstr "建议独立的 %s 分区"

#. Return a widget term for the volume's filesystem type.
#.
#. @return [WidgetTerm]
#: src/lib/y2storage/dialogs/guided_setup/select_filesystem/volume_widget.rb:220
msgid "File System Type"
msgstr "文件系统类型"

#. Check box for enlarging to RAM size
#.
#. @return [WidgetTerm]
#: src/lib/y2storage/dialogs/guided_setup/select_filesystem/volume_widget.rb:234
msgid "Enlarge to RAM Size for Suspend"
msgstr "增大用于挂起的内存大小"

#: src/lib/y2storage/dialogs/guided_setup/select_filesystem/volume_widget.rb:234
msgid "Enlarge to RAM size"
msgstr "增大内存大小"

#: src/lib/y2storage/dialogs/guided_setup/select_root_disk.rb:68
msgid "Please select a disk to use as the \"root\" partition (/)"
msgstr "请选择一个硬盘作为“根”分区 (/)"

#: src/lib/y2storage/dialogs/guided_setup/select_root_disk.rb:85
msgid "Choose what to do with existing Windows systems"
msgstr "选择如何处理已有的 Windows 系统"

#: src/lib/y2storage/dialogs/guided_setup/select_root_disk.rb:90
#: src/lib/y2storage/dialogs/guided_setup/select_root_disk.rb:107
#: src/lib/y2storage/dialogs/guided_setup/select_root_disk.rb:123
msgid "Do not modify"
msgstr "不进行修改"

#: src/lib/y2storage/dialogs/guided_setup/select_root_disk.rb:91
msgid "Resize if needed"
msgstr "按需调整"

#: src/lib/y2storage/dialogs/guided_setup/select_root_disk.rb:92
msgid "Resize or remove as needed"
msgstr "按需调整或移除"

#: src/lib/y2storage/dialogs/guided_setup/select_root_disk.rb:93
#: src/lib/y2storage/dialogs/guided_setup/select_root_disk.rb:109
#: src/lib/y2storage/dialogs/guided_setup/select_root_disk.rb:125
msgid "Remove even if not needed"
msgstr "移除，尽管不必须"

#: src/lib/y2storage/dialogs/guided_setup/select_root_disk.rb:102
msgid "Choose what to do with existing Linux partitions"
msgstr "选择如何处理已有的 Linux 分区"

#: src/lib/y2storage/dialogs/guided_setup/select_root_disk.rb:108
#: src/lib/y2storage/dialogs/guided_setup/select_root_disk.rb:124
msgid "Remove if needed"
msgstr "按需移除"

#: src/lib/y2storage/dialogs/guided_setup/select_root_disk.rb:118
msgid "Choose what to do with other partitions"
msgstr "选择如何处理其他分区"

#: src/lib/y2storage/dialogs/guided_setup/select_root_disk.rb:133
msgid "Any disk"
msgstr "任何磁盘"

#. TRANSLATORS: Help text for root disk selection
#: src/lib/y2storage/dialogs/guided_setup/select_root_disk.rb:166
msgid ""
"<p>Select the disk where to create the root filesystem. </p><p>This is also "
"the disk where boot-related partitions will typically be created as "
"necessary: /boot, ESP (EFI System Partition), BIOS-Grub. That means that "
"this disk should be usable by the machine's BIOS / firmware.</p><p>In this "
"dialog you can also choose what to do with existing partitions:</"
"p><p><ul><li>Do not modify (keep them as they are)</li><li>Remove if needed</"
"li><li>Remove even if not needed (always remove)</li></ul>"
msgstr ""
"<p>选择要创建 root 文件系统的磁盘。</p><p>该磁盘也是典型场景下按需创建引导相"
"关分区所用的磁盘：/boot, ESP (EFI System Partition), BIOS-Grub。这意味着该磁"
"盘必须能够被本计算机的 BIOS/固件识别和使用。</p><p>在此对话框中您也可以选择如"
"何处理已有分区：</p><p><ul><li>不修改 (原封不动地保留)</li><li>按需移除</"
"li><li>不按需移除(无论如何均移除)</li></ul>"

#. TRANSLATORS: Help text for root disk selection, continued
#: src/lib/y2storage/dialogs/guided_setup/select_root_disk.rb:186
msgid ""
"<ul><li>Resize if needed (Windows partitions only)</li><li>Resize or remove "
"if needed (Windows partitions only)</li></ul><p>That last option means to "
"try to resize the Windows partition(s) to make enough disk space available "
"for Linux, but if that is not enough, completely delete the Windows "
"partition.</p>"
msgstr ""
"<ul><li>按需缩放 (仅针对 Windows 分区)</li><li>缩放或按需移除 (仅针对 "
"Windows 分区)</li></ul><p>最后一个选项的意思是先尝试缩放 Windows 分区来为 "
"Linux 释放足够的磁盘空间，但如果仍然不够，就完全删除该 Windows 分区。</p>"

#. @return [EncryptPasswordChecker]
#: src/lib/y2storage/dialogs/guided_setup/select_scheme.rb:68
msgid "Partitioning Scheme"
msgstr "分区方案"

#: src/lib/y2storage/dialogs/guided_setup/select_scheme.rb:74
msgid "Enable Logical Volume Management (LVM)"
msgstr "启用逻辑卷管理 (LVM)"

#: src/lib/y2storage/dialogs/guided_setup/select_scheme.rb:76
msgid "Enable Disk Encryption"
msgstr "启用磁盘加密"

#: src/lib/y2storage/dialogs/guided_setup/select_scheme.rb:81
msgid "Password"
msgstr "密码"

#: src/lib/y2storage/dialogs/guided_setup/select_scheme.rb:87
msgid "Verify Password"
msgstr "校验密码"

#. TRANSLATORS: Help text for the partitioning scheme (LVM / encryption)
#: src/lib/y2storage/dialogs/guided_setup/select_scheme.rb:113
msgid ""
"<p>Select the partitioning scheme:</p><p><ul><li>Plain partitions (no LVM), "
"the simple traditional way</li><li>LVM (Logical Volume Management): <p>This "
"is a more flexible way of managing disk space. </p><p>You can spread single "
"filesystems over multiple disks and add (or, to some extent, remove) disks "
"later as necessary. </p><p>You define PVs (Physical Volumes) from partitions "
"or whole disks and combine them into VGs (Volume Groups) that serve as "
"storage pools. You can create LVs (logical volumes) to create filesystems "
"(Btrfs, Ext2/3/4, XFS) on.</p><p>In this <i>Guided Setup</i>, all this is "
"done for you for the standard filesystem layout if you check <b>Enable LVM</"
"b>.</li></ul></p><p><b>Enable Disk Encryption</b> (with or without LVM) adds "
"a LUKS  disk encryption layer to the partitioning setup. Notice that you "
"will have to enter the correct password each time you boot the system. </"
"p><p><i>If you lose the password, there is no way to recover it, so make "
"sure not to lose it!</i></p>"
msgstr ""
"<p>选择分区方案：</p><p><ul><li>普通分区(无 LVM)，简单传统的方式</li><li>LVM "
"(逻辑卷管理): <p>更灵活的管理磁盘空间的方式。</p><p>您可以将单一文件系统散布"
"到多个磁盘，并且稍后按需添加(某种程度上也可以移除)磁盘。</p><p>您可以将分区或"
"整块磁盘定义为 PV(物理卷)，并将其组合成 VG(卷组) 作为存储池使用。您可以创建 "
"LV(逻辑卷) 并在其上创建文件系统(Btrfs, Ext2/3/4, XFS)。</p><p>在本<i>设置向导"
"</i>里，若您勾选<b>启用 LVM</b>，会自动设置标准文件系统布局的 LVM。</li></"
"ul></p><p><b>启用磁盘加密</b>为分区设置添加 LUKS 磁盘加密层(有无 LVM 均可)。"
"注意每次启动系统时您都需要输入正确的密码。</p><p><i>若您遗失了密码，将无法找"
"回，因此千万不要遗失密码！</i></p>"

#. User has the last word to decide whether to use a weak password.
#: src/lib/y2storage/dialogs/guided_setup/select_scheme.rb:175
msgid "Really use this password?"
msgstr "真的使用这个密码吗？"

#. Constructor
#.
#. @param proposal [GuidedProposal]
#. @param devicegraph [Devicegraph]
#. @param excluded_buttons [Array<Symbol>] id of buttons that should not be shown
#: src/lib/y2storage/dialogs/proposal.rb:65
msgid "Cannot continue without a valid storage setup."
msgstr "无法继续，因为没有一个有效的存储配置。"

#: src/lib/y2storage/dialogs/proposal.rb:66
msgid "Please use \"Guided Setup\" or \"Expert Partitioner\"."
msgstr "请使用“引导性配置”或者“专家分区工具”。"

#. @see #actions_html
#: src/lib/y2storage/dialogs/proposal.rb:150
msgid "Initial layout proposed after adjusting the Guided Setup settings:"
msgstr "调整引导性配置设置后建议的初始布局："

#. @see #actions_source_html
#: src/lib/y2storage/dialogs/proposal.rb:156
msgid "Layout configured manually using the Expert Partitioner."
msgstr "使用专家分区程序手动配置的布局。"

#. @see #actions_source_html
#: src/lib/y2storage/dialogs/proposal.rb:161
msgid ""
"Layout proposed by the Guided Setup with the settings provided by the user."
msgstr "由用户提供设置的引导性配置所建议的布局。"

#. @see #actions_source_html
#: src/lib/y2storage/dialogs/proposal.rb:166
msgid "Initial layout proposed with the default Guided Setup settings."
msgstr "使用默认引导性配置设置建议的初始布局。"

#. Text for the summary in cases in which it was not possible to propose
#. a devicegraph
#.
#. @see #summary
#.
#. @return [String] HTML-formatted text
#: src/lib/y2storage/dialogs/proposal.rb:177
msgid ""
"Please, use \"Guided Setup\" to adjust the proposal settings or \"Expert "
"Partitioner\" to create a custom layout."
msgstr ""
"请使用“引导性配置”来调整建议的设置或者使用“专家分区工具”来创建自定义的分区布"
"局。"

#. Just in case the initial proposal is configured to never adjust any
#. setting automatically
#: src/lib/y2storage/dialogs/proposal.rb:191
msgid ""
"It was not possible to propose an initial partitioning layout based on the "
"default Guided Setup settings."
msgstr "无法基于默认引导性配置设置建议初始的分区布局。"

#: src/lib/y2storage/dialogs/proposal.rb:198
msgid ""
"It was not possible to propose an initial partitioning layout even after "
"adjusting the Guided Setup settings:"
msgstr "在调整引导性配置设置后还是无法建议初始的分区布局："

#: src/lib/y2storage/dialogs/proposal.rb:206
msgid ""
"The Guided Setup was not able to propose a layout using the provided "
"settings."
msgstr "引导性配置无法使用提供的设置建议出布局。"

#: src/lib/y2storage/dialogs/proposal.rb:215
msgid "Suggested Partitioning"
msgstr "建议分区"

#. Button to open the Guided Setup
#.
#. @note This button might not be shown (see {#excluded_buttons}).
#.
#. @return [Yast::UI::Term]
#: src/lib/y2storage/dialogs/proposal.rb:226
msgid "&Guided Setup"
msgstr "引导性配置(&G)"

#. Button to open the Partitioner
#.
#. @note This button might not be shown (see {#excluded_buttons}).
#.
#. @return [Yast::UI::Term]
#: src/lib/y2storage/dialogs/proposal.rb:238
msgid "Start with &Current Proposal"
msgstr "从当前提案开始(&C)"

#: src/lib/y2storage/dialogs/proposal.rb:242
msgid "Start with Existing &Partitions"
msgstr "从现有分区开始(&P)"

#: src/lib/y2storage/dialogs/proposal.rb:247
msgid "&Expert Partitioner"
msgstr "专家分区程序(&E)"

#: src/lib/y2storage/dialogs/proposal.rb:262
msgid ""
"<p>\n"
"Your hard disks have been checked. The partition setup\n"
"displayed is proposed for your hard drive.</p>"
msgstr ""
"<p>\n"
"已检查您的硬盘。显示的分区设置\n"
"是针对您硬盘的提案。</p>"

#. TODO: the code capturing the exception and displaying the error pop-up
#. should not be directly in this dialog. It should be in some common
#. place ensuring we also catch the exception in other places where we
#. calculate/display the actiongraph (like the Expert Partitioner).
#. That should be part of a bigger effort in reporting invalid devicegraphs.
#. See https://trello.com/c/iMoOGVxg/
#: src/lib/y2storage/dialogs/proposal.rb:298
msgid ""
"An error was found in one of the devices in the system.\n"
"The information displayed may not be accurate and the\n"
"installation may fail if you continue."
msgstr ""
"在系统中的其中一台设备上发现错误。\n"
"显示的信息可能不准确，如果继续，\n"
"安装可能会失败。"

#. Password is considered strong when cracklib returns an empty message.
#: src/lib/y2storage/encrypt_password_checker.rb:85
msgid "The password is too simple:"
msgstr "密码太简单："

#. @return [String, nil]
#: src/lib/y2storage/encrypt_password_checker.rb:96
msgid "A password is needed"
msgstr "需要密码"

#. @return [String, nil]
#: src/lib/y2storage/encrypt_password_checker.rb:101
msgid "Password does not match"
msgstr "密码不匹配"

#. @return [String, nil]
#: src/lib/y2storage/encrypt_password_checker.rb:110
msgid "The password must have at least %d characters."
msgstr "密码必须要至少 %d 个字符。"

#: src/lib/y2storage/encrypt_password_checker.rb:111
msgid ""
"The password may only contain the following characters:\n"
"0..9, a..z, A..Z, and any of \"@#* ,.;:._-+=!$%&/|?{[()]}^\\<>\"."
msgstr ""
"密码中只能包含以下字符：\n"
"0..9、a..z、A..Z和“@#* ,.;:._-+=!$%&/|?{[()]}^\\<>”。"

#. TRANSLATORS: block device basename for a multi-device filesystem, where %{basename} is replaced
#. by the basename of the first block device (e.g., "(sda1...)").
#: src/lib/y2storage/filesystems/blk_filesystem.rb:136
msgid "(%{basename}\\u2026)"
msgstr ""

#. TRANSLATORS: display name when the Btrfs is multidevice, where %{num_devices} is replaced by
#. a number (e.g., "2") and %{name} is replaced by a device representation (e.g., "(sda1...)").
#: src/lib/y2storage/filesystems/btrfs.rb:498
msgid "Btrfs over %{num_devices} devices %{name}"
msgstr ""

#. Hash with the properties for each mount by type.
#.
#. Keys are the symbols representing the types and values are hashes that
#. can contain:
#. - `:name` for human string
#: src/lib/y2storage/filesystems/mount_by_type.rb:44
msgid "Device Name"
msgstr "设备名"

#: src/lib/y2storage/filesystems/mount_by_type.rb:47
msgid "Device ID"
msgstr "设备 ID"

#: src/lib/y2storage/filesystems/mount_by_type.rb:50
msgid "Volume Label"
msgstr "卷标"

#: src/lib/y2storage/filesystems/mount_by_type.rb:53
msgid "Device Path"
msgstr "设备路径"

#. TRANSLATORS: display name when the PV has no associated VG, where %{device} is replaced by a
#. device name (e.g., "/dev/sda1").
#: src/lib/y2storage/lvm_pv.rb:80
#, fuzzy
#| msgid "Unused Devices"
msgid "Unused LVM PV on %{device}"
msgstr "未使用的设备"

#: src/lib/y2storage/md_level.rb:39
msgid "RAID4"
msgstr "RAID4"

#: src/lib/y2storage/md_level.rb:43
msgid "Container"
msgstr "容器"

#: src/lib/y2storage/md_parity.rb:38
msgid "Left asymmetric"
msgstr "左不对称算法"

#: src/lib/y2storage/md_parity.rb:39
msgid "Left symmetric"
msgstr "左对称算法"

#: src/lib/y2storage/md_parity.rb:40
msgid "Right asymmetric"
msgstr "右不对称算法"

#: src/lib/y2storage/md_parity.rb:41
msgid "Right symmetric"
msgstr "右对称算法"

#: src/lib/y2storage/md_parity.rb:42
msgid "Parity first"
msgstr "奇偶校验最先"

#: src/lib/y2storage/md_parity.rb:43
msgid "Parity last"
msgstr "奇偶校验最后"

#. note parity with _6 suffix is for converting raid 5 to 6 and is only intermediate state
#: src/lib/y2storage/md_parity.rb:46
msgid "Left asymmetric RAID6"
msgstr "左不对称 RAID6"

#: src/lib/y2storage/md_parity.rb:47
msgid "Left symmetric RAID6"
msgstr "左对称 RAID6"

#: src/lib/y2storage/md_parity.rb:48
msgid "Right asymmetric RAID6"
msgstr "右不对称 RAID6"

#: src/lib/y2storage/md_parity.rb:49
msgid "Right symmetric RAID6"
msgstr "右对称 RAID6"

#: src/lib/y2storage/md_parity.rb:50
msgid "Parity first RAID6"
msgstr "奇偶校验前置 RAID6"

#: src/lib/y2storage/md_parity.rb:51
msgid "Parity last RAID6"
msgstr "奇偶校验后置 RAID6"

#: src/lib/y2storage/md_parity.rb:53
msgid "Two copies near"
msgstr "双备份紧邻"

#: src/lib/y2storage/md_parity.rb:54
msgid "Three copies near"
msgstr "三备份紧邻"

#: src/lib/y2storage/md_parity.rb:55
msgid "Two copies offset"
msgstr "双备份偏移"

#: src/lib/y2storage/md_parity.rb:56
msgid "Three copies offset"
msgstr "三备份偏移"

#: src/lib/y2storage/md_parity.rb:57
msgid "Two copies far"
msgstr "双备份分隔"

#: src/lib/y2storage/md_parity.rb:58
msgid "Three copies far"
msgstr "三备份分隔"

#. This message is not very informative, but the Package module does
#. not provide any more information.
#.
#. TRANSLATORS: error popup
#: src/lib/y2storage/package_handler.rb:169
msgid "Installing required packages failed."
msgstr "安装所需软件包失败。"

#. TRANSLATORS: error popup. %s is the list of affected packages.
#: src/lib/y2storage/package_handler.rb:177
msgid "Adding the following packages failed: %s"
msgstr "添加以下软件包失败：%s"

#. Do not include 'Partition' in the name.
#: src/lib/y2storage/partition_id.rb:41
msgid "BIOS Boot"
msgstr "BIOS 引导分区"

#: src/lib/y2storage/partition_id.rb:42
msgid "Diagnostics"
msgstr "诊断"

#: src/lib/y2storage/partition_id.rb:43
msgid "DOS12"
msgstr "DOS12"

#: src/lib/y2storage/partition_id.rb:44
msgid "DOS16"
msgstr "DOS16"

#: src/lib/y2storage/partition_id.rb:45
msgid "DOS32"
msgstr "DOS32"

#: src/lib/y2storage/partition_id.rb:46
msgid "EFI System"
msgstr "EFI 系统"

#: src/lib/y2storage/partition_id.rb:47
msgid "Extended"
msgstr "扩展"

#: src/lib/y2storage/partition_id.rb:48
msgid "Intel Rapid Start"
msgstr "Intel 快速启动"

#: src/lib/y2storage/partition_id.rb:49
msgid "Linux Native"
msgstr "Linux 原生"

#: src/lib/y2storage/partition_id.rb:50
msgid "Linux LVM"
msgstr "Linux LVM"

#: src/lib/y2storage/partition_id.rb:51
msgid "Microsoft Reserved"
msgstr "Microsoft 保留分区"

#: src/lib/y2storage/partition_id.rb:52
msgid "NTFS"
msgstr "NTFS"

#: src/lib/y2storage/partition_id.rb:53
msgid "PReP Boot"
msgstr "PReP 引导分区"

#: src/lib/y2storage/partition_id.rb:54
msgid "Linux RAID"
msgstr "Linux RAID"

#: src/lib/y2storage/partition_id.rb:55
msgid "Linux Swap"
msgstr "Linux 交换"

#: src/lib/y2storage/partition_id.rb:57
msgid "Windows Data"
msgstr "Windows 数据分区"

#. TRANSLATORS: %s is a mount point like "/home"
#: src/lib/y2storage/proposal/settings_adjustment.rb:102
msgid "do not propose a separate %s"
msgstr "不要建议独立的 %s"

#. TRANSLATORS: %s is a mount point like "/home"
#: src/lib/y2storage/proposal/settings_adjustment.rb:105
msgid "disable snapshots and RAM-based size adjustments for %s"
msgstr "禁用快照和基于 RAM 大小调整 %s"

#. TRANSLATORS: %s is a mount point like "/home"
#: src/lib/y2storage/proposal/settings_adjustment.rb:108
msgid "do not enable snapshots for %s"
msgstr "不要为 %s 启用快照"

#. TRANSLATORS: %s is a mount point like "/home"
#: src/lib/y2storage/proposal/settings_adjustment.rb:111
msgid "do not adjust size of %s based on RAM size"
msgstr "不要为 %s 进行基于 RAM 大小的调整"

#. @see #volume_description
#: src/lib/y2storage/proposal/settings_adjustment.rb:120
msgid "do not propose swap"
msgstr "不要建议交换区"

#: src/lib/y2storage/proposal/settings_adjustment.rb:122
msgid "do not enlarge swap to RAM size"
msgstr "不要将交换区增大到 RAM 大小"

#. rubocop:disable Metrics/LineLength
#: src/lib/y2storage/resize_info.rb:43
msgid "Resizing is not supported by this device."
msgstr "此设备不支持调整大小。"

#: src/lib/y2storage/resize_info.rb:44
msgid "Combined limitations of partition and filesystem prevent resizing."
msgstr "分区和系统文件的联合限制导致不允许调整大小。"

#: src/lib/y2storage/resize_info.rb:45
msgid "This filesystem does not support shrinking."
msgstr "该文件系统不支持收缩。"

#: src/lib/y2storage/resize_info.rb:46
msgid "This filesystem does not support growing."
msgstr "该文件系统不支持增大。"

#: src/lib/y2storage/resize_info.rb:47
msgid "Filesystem consistency check failed."
msgstr "未通过文件系统一致性检查。"

#: src/lib/y2storage/resize_info.rb:48
msgid "This filesystem already has the minimum possible size."
msgstr "该文件系统的大小已经是可能的最小大小。"

#: src/lib/y2storage/resize_info.rb:49
msgid "This filesystem already has the maximum possible size."
msgstr "该文件系统的大小已经是可能的最大大小。"

#: src/lib/y2storage/resize_info.rb:50
msgid "The filesystem is full."
msgstr "该文件系统已满。"

#: src/lib/y2storage/resize_info.rb:51
msgid "There is no space behind this partition."
msgstr "此分区后面已没有空间。"

#: src/lib/y2storage/resize_info.rb:52
msgid "This partition already has the minimum possible size."
msgstr "此分区的大小已经是可能的最小大小。"

#: src/lib/y2storage/resize_info.rb:53
msgid "Extended partitions cannot be resized."
msgstr "扩展分区不能调整大小。"

#: src/lib/y2storage/resize_info.rb:54
msgid "The partition on an implicit partition table cannot be resized."
msgstr "隐式分区表上的分区不能调整大小。"

#: src/lib/y2storage/resize_info.rb:55
msgid "Shrinking of this type of LVM logical volumes is not supported."
msgstr "不支持收缩此类型的 LVM 逻辑卷。"

#: src/lib/y2storage/resize_info.rb:56
msgid "Resizing of this type of LVM logical volumes is not supported."
msgstr "不支持调整此类型 LVM 逻辑卷的大小。"

#: src/lib/y2storage/resize_info.rb:57
msgid "No space left in the LVM volume group."
msgstr "该 LVM 卷组没有可用的空间。"

#: src/lib/y2storage/resize_info.rb:58
msgid "The LVM logical volume already has the minimum possible size."
msgstr "该 LVM 逻辑卷的大小已经是可能的最小大小。"

#: src/lib/y2storage/resize_info.rb:59
msgid "The LVM thin logical volume already has the maximum size."
msgstr "该 LVM 瘦卷组的大小已经是最大大小。"

#. One reason blocking a resize in (translated) text form.
#.
#. @return [String]
#: src/lib/y2storage/resize_info.rb:109
msgid "Unknown reason"
msgstr "未知原因"

#~ msgid "FS Type"
#~ msgstr "文件系统类型"

#~ msgid "MD RAID"
#~ msgstr "MD RAID"

#~ msgid "There is no filesystem selected to edit."
#~ msgstr "未选择要编辑的文件系统。"

#~ msgid "Partity algorithm: %s"
#~ msgstr "奇偶校验算法：%s"

#~ msgid "Btrfs Volumes"
#~ msgstr "Btrfs 卷"

#~ msgid ""
#~ "The device %{name} is a Flash-only Bcache. Deleting this kind of devices\n"
#~ "is not supported yet."
#~ msgstr "设备 %{name} 是一个纯闪存 Bcache。尚不支持删除这样的设备。"

#~ msgid ""
#~ "The selected Bcache is the only one using its caching set.\n"
#~ "The caching set will be also deleted.\n"
#~ "\n"
#~ msgstr ""
#~ "所选 Bcache 是其缓存集的唯一用户。\n"
#~ "该缓存集也将被删除。\n"
#~ "\n"

#~ msgid ""
#~ "The device %{name} is a Flash-only Bcache and its caching cannot be "
#~ "modified."
#~ msgstr "设备 %{name} 是纯闪存 Bcache，无法修改其缓存。"

#~ msgid ""
#~ "The Bcache %{name} is already created on disk. Such device cannot be "
#~ "modified\n"
#~ "because that might imply a detaching operation. Unfortunately detaching "
#~ "can take\n"
#~ "a very long time in some situations."
#~ msgstr ""
#~ "该 Bcache %{name} 已在磁盘上创建了。无法修改这样的设备，因为修改它可能隐含"
#~ "着要进行分离作业。不幸的是，在某些场景下分离作业会耗时良久。"

#, fuzzy
#~| msgid "Create New Partition Table on %s"
#~ msgid "Create New Partition Table on %{device_name}"
#~ msgstr "在 %s 上新建分区表"

#~ msgid ""
#~ "The bcache shares its cache set with other devices.\n"
#~ "This can result in unreachable space if done without detaching.\n"
#~ "Detaching can take a very long time in some situations."
#~ msgstr ""
#~ "该 bcache 与其它设备共享其缓存集。\n"
#~ "若不先分离之将导致有些磁盘空间再也无法触及。\n"
#~ "在某些情景下分离会花费很长时间。"

#~ msgid "Cache mode: %s"
#~ msgstr "缓存模式：%s"

#~ msgid "Empty backing device is not yet supported"
#~ msgstr "尚不支持留空后端设备"

#~ msgid ""
#~ "There is no partition of type BIOS Boot. For GPT devices it is strongly "
#~ "advised to use a BIOS Boot partition. A setup without such a partition is "
#~ "not supported and may cause problems now or in the future."
#~ msgstr ""
#~ "没有类型为 BIOS 引导分区的分区。强烈建议为 GPT 设备使用 BIOS 引导分区。不"
#~ "支持没有这种分区的设置，这种设置在现在或后续会造成问题。"

#~ msgid ""
#~ "Boot disk has no partition table and it is not possible to boot from it."
#~ "You can fix it by creating a partition table on the boot disk."
#~ msgstr ""
#~ "引导磁盘没有分区表所以不可能从它启动。您可以通过在引导磁盘上创建一个分区表"
#~ "来修复该问题。"

#~ msgid "MBR gap size is not enough to correctly install bootloader"
#~ msgstr "MBR 间隙大小不足以正确安装引导加载程序"

#~ msgid "Confirm Deleting Bcache with its Devices"
#~ msgstr "确认删除 Bcache 及其设备"

#~ msgid "Delete bcache \"%{bcache}\" and the affected devices?"
#~ msgstr "删除 bcache“%{bcache}” 及受影响的设备吗？"

#~ msgid "There are no partitions to delete on this disk"
#~ msgstr "此磁盘上没有可删除的分区"

#~ msgid ""
#~ "This device only contains an implicit partition that cannot be deleted."
#~ msgstr "该设备只包含一个无法删除的隐式分区。"

#~ msgid "Confirm Deleting of All Partitions"
#~ msgstr "确认删除所有分区"

#~ msgid ""
#~ "The disk \"%{name}\" contains at least one partition.\n"
#~ "If you proceed, the following devices will be deleted:"
#~ msgstr "磁盘 \"%{name}” 包含了至少一个分区。如果您继续，以下分区将被删除："

#~ msgid "Really delete all partitions on \"%{name}\"?"
#~ msgstr "真的删除 \"%{name}” 上的所有分区吗？"

#~ msgid "Remove the logical volume %{name}?"
#~ msgstr "移除逻辑卷 %{name}？"

#~ msgid "Confirm Deleting RAID Used by LVM"
#~ msgstr "确认删除被 LVM 使用的 RAID"

#~ msgid ""
#~ "The selected RAID is used by volume group \"%{name}\".\n"
#~ "To keep the system in a consistent state, the following volume group\n"
#~ "and its logical volumes will be deleted:"
#~ msgstr ""
#~ "所选 RAID 被卷组 “%{name}” 使用。\n"
#~ "为了保持系统的一致性状态，将删除以下卷组及其逻辑卷："

#~ msgid "Delete RAID \"%{md}\" and volume group \"%{lvm_vg}\"?"
#~ msgstr "删除 RAID “%{md}” 和卷组 “%{lvm_vg}”？"

#~ msgid "Delete RAID \"%{md}\" and the affected devices?"
#~ msgstr "删除 RAID “%{md}” 及受影响的设备吗？"

#~ msgid "Confirm Deleting Partition Used by LVM"
#~ msgstr "确认删除被 LVM 使用的分区"

#~ msgid ""
#~ "The selected partition is used by volume group \"%{name}\".\n"
#~ "To keep the system in a consistent state, the following volume group\n"
#~ "and its logical volumes will be deleted:"
#~ msgstr ""
#~ "所选分区被卷组“%{name}”使用。\n"
#~ "为了保持系统的一致性状态，将删除以下卷组及其逻辑卷："

#~ msgid "Delete partition \"%{partition}\" and volume group \"%{lvm_vg}\"?"
#~ msgstr "删除分区“%{partition}”和卷组“%{lvm_vg}”吗？"

#~ msgid "Confirm Deleting Partition Used by RAID"
#~ msgstr "确认删除被 RAID 使用的分区"

#~ msgid ""
#~ "The selected partition belongs to RAID \"%{name}\".\n"
#~ "To keep the system in a consistent state, the following\n"
#~ "RAID device will be deleted:"
#~ msgstr ""
#~ "所选分区属于 RAID “%{name}”。\n"
#~ "为保持系统的一致性状态，将删除以下 RAID 设备："

#~ msgid "Delete partition \"%{partition}\" and RAID \"%{md}\"?"
#~ msgstr "删除分区 “%{partition}” 和 RAID “%{md}”吗？"

#~ msgid "Windows Data Partition"
#~ msgstr "Windows 数据分区"

#~ msgid "Volume Group"
#~ msgstr "卷组"

#~ msgid "Resize RAID %s"
#~ msgstr "调整 RAID %s"

#~ msgid "&Expert..."
#~ msgstr "专家分区程序(&E)..."

#~ msgid "Clone this Disk"
#~ msgstr "克隆磁盘"

#~ msgid ""
#~ "This will delete all existing partitions on that device\n"
#~ "and all devices (LVM volume groups, RAIDs etc.)\n"
#~ "that use any of those partitions!"
#~ msgstr ""
#~ "这将删除设备上现存的所有分区和所有使用\n"
#~ "那些分区（LVM 卷集、RAID 阵列等）的设备！"

#~ msgid "Move partition %{name} backward?"
#~ msgstr "将分区 %{name} 后移？"

#~ msgid "Forward"
#~ msgstr "向前"

#~ msgid "Backward"
#~ msgstr "向后"

#~ msgid "Disk Label: %s"
#~ msgstr "磁盘标签：%s"

#~ msgid "Hard Disks "
#~ msgstr "硬盘 "

#~ msgid "Partition: "
#~ msgstr "分区： "

#~ msgid "Device Graph"
#~ msgstr "设备图表"

#~ msgid "Retry"
#~ msgstr "重试"

#~ msgid "No proposal possible"
#~ msgstr "无可行提案"

#~ msgid "No proposal possible."
#~ msgstr "无可行提案。"

#~ msgid "Cannot continue"
#~ msgstr "无法继续"

#~ msgid ""
#~ "'Password' and 'Retype password'\n"
#~ "do not match. Retype the password."
#~ msgstr ""
#~ "“密码 ”和“重复输入密码”\n"
#~ "不一致，请重新输入密码。"

#~ msgid "Crypt Files"
#~ msgstr "加密文件"

#~ msgid "Device Mapper"
#~ msgstr "设备映射器"

#~ msgid "Mount Graph"
#~ msgstr "挂载图表"

#~ msgid "Fstab options..."
#~ msgstr "Fstab 选项..."

#~ msgid "Mountable by user"
#~ msgstr "可由用户挂载"

#~ msgid "tmpfs"
#~ msgstr "缓存文件系统 (tmpfs)"

#~ msgid ""
#~ "<p>\n"
#~ "TODO: this dialog is just temporary. Hopefully it will end up including "
#~ "help of each setup.</p>"
#~ msgstr ""
#~ "<p>\n"
#~ "代办事项：这是临时的对话框。这里最终会包含每步设置的帮助。</p>"

#~ msgid ""
#~ "<p>This view shows detailed information about the\n"
#~ "selected hard disk.</p><p>The overview contains:</p>"
#~ msgstr "<p>该视图显示了所选硬盘的详细信息。</p><p>概览包括：</p>"

#~ msgid "File system &ID:"
#~ msgstr "文件系统 &ID："

#~ msgid ""
#~ "<p>This view shows detailed information about the\n"
#~ "selected logical volume.</p><p>The overview contains:</p>"
#~ msgstr "<p>该视图显示了所选逻辑卷的详细信息。</p><p>概览包括：</p>"

#~ msgid ""
#~ "<p>This view shows detailed information about the\n"
#~ "selected volume group.</p><p>The overview contains:</p>"
#~ msgstr "<p>该视图显示了所选卷组的详细信息。</p><p>概览包括：</p>"

#~ msgid ""
#~ "<p>This view shows detailed information about the\n"
#~ "selected partition.</p><p>The overview contains:</p>"
#~ msgstr "<p>>该视图显示了所选分区的详细信息。</p><p>概览包括：</p>"

#~ msgid "FS ID: %s"
#~ msgstr "文件系统 ID：%s"

#~ msgid ""
#~ "The data entered in invalid. Insert a physical extent size larger than 1 "
#~ "KiB\n"
#~ "in powers of 2 and multiple of 128 KiB, for example, \"512 KiB\" or \"4 "
#~ "MiB\""
#~ msgstr ""
#~ "输入的数据无效。输入一个大于 1 KiB 的物理区域尺寸，且\n"
#~ "必须是 2 的幂和 128 KiB 的倍数，如“512 KiB”或“4 MiB”"

#~ msgid "Initializing..."
#~ msgstr "正在初始化..."

#~ msgid "<p>Volumes are being detected.</p>"
#~ msgstr "<p>正在检测卷。</p>"

#~ msgid "Storage Configuration"
#~ msgstr "存储配置"

#~ msgid "List disks"
#~ msgstr "列出磁盘"

#~ msgid "List partitions"
#~ msgstr "列出分区"

#~ msgid "&Expert Partitioner..."
#~ msgstr "专家分区程序(&E)..."

#~ msgid "&Create Partition Setup..."
#~ msgstr "创建分区设置(&C)..."

#~ msgid ""
#~ "No automatic proposal possible.\n"
#~ "Specify mount points manually in the 'Partitioner' dialog."
#~ msgstr ""
#~ "没有可行的自动提案。\n"
#~ "请在\"分区工具\"对话框中手动指定挂载点。"

#~ msgid "Edit Proposal Settings"
#~ msgstr "编辑提案设置"

#~ msgid ""
#~ "<p>\n"
#~ "To make only small adjustments to the proposed\n"
#~ "setup (like changing filesystem types), choose\n"
#~ "<b>%1</b> and modify the settings in the expert\n"
#~ "partitioner dialog.</p>\n"
#~ msgstr ""
#~ "<p>\n"
#~ "如果只想对建议配置做出小的调整\n"
#~ "（如更改文件系统类型），请选择 \n"
#~ "<b>%1</b> 并在专家分区\n"
#~ "对话框中进行修改。</p>\n"

#~ msgid ""
#~ "<p>\n"
#~ "If the suggestion does not fit your needs, create\n"
#~ "your own partition setup starting with the partitions \n"
#~ "currently present on the disks. Select\n"
#~ "<b>%1</b>.\n"
#~ "This is also the option to choose for\n"
#~ "advanced configurations like RAID and encryption.</p>\n"
#~ msgstr ""
#~ "<p>\n"
#~ "若建议提案不契合您的需要，您可以基于当前显示在磁盘上的分区配置，创建您自己"
#~ "的\n"
#~ "要改变分区配置请选择\n"
#~ "<b>%1</b>。\n"
#~ "这也是 RAID 和加密之类高级配置要选择的选项。</p>\n"

#~ msgid "Impossible to create the requested proposal."
#~ msgstr "无法创建要求的提案。"

#~ msgid "Not enough space available to propose snapshots for root volume."
#~ msgstr "没有足够的空间来为根分区启用快照功能。"

#~ msgid "Not enough space available to propose separate /home."
#~ msgstr "没有足够的空间来创建独立 /home 的提案。"

#~ msgid "Nothing assigned as root filesystem. Cannot continue."
#~ msgstr "未指派根文件系统。无法继续。"

#~ msgid "Preparing disks..."
#~ msgstr "正在准备磁盘..."

#~ msgid "MB"
#~ msgstr "MB"

#~ msgid ""
#~ "Windows\n"
#~ "Used\n"
#~ "%1 "
#~ msgstr ""
#~ "Windows\n"
#~ "已用\n"
#~ "%1 "

#~ msgid ""
#~ "Windows\n"
#~ "Free\n"
#~ "%1 "
#~ msgstr ""
#~ "Windows\n"
#~ "可用\n"
#~ "%1 "

#~ msgid ""
#~ "Linux\n"
#~ "%1 "
#~ msgstr ""
#~ "Linux\n"
#~ "%1 "

#~ msgid "Windows Free (%1)"
#~ msgstr "Windows 可用 (%1)"

#~ msgid "Linux (%1)"
#~ msgstr "Linux (%1)"

#~ msgid ""
#~ "<p>\n"
#~ "Choose the new size for your Windows partition.\n"
#~ "</p>"
#~ msgstr ""
#~ "<p>\n"
#~ "为 Windows 分区选择新的尺寸。\n"
#~ "</p>"

#~ msgid ""
#~ "\n"
#~ "<p>\n"
#~ "The actual resizing will not be performed until after you confirm all "
#~ "your\n"
#~ "settings in the last installation dialog. Until then your Windows\n"
#~ "partition will remain untouched.\n"
#~ "</p>\n"
#~ msgstr ""
#~ "\n"
#~ "<p>\n"
#~ "只有当您在安装过程的最后一个对话框中确认所有设置之后，系统才会真正调整\n"
#~ "分区的尺寸。在此之前，Windows\n"
#~ "分区将保持不变。\n"
#~ "</p>\n"

#~ msgid ""
#~ "\n"
#~ "<p>\n"
#~ "To skip resizing your Windows partition, press\n"
#~ "<b>Back</b>.\n"
#~ "</p>\n"
#~ msgstr ""
#~ "\n"
#~ "<p>\n"
#~ "要跳过调整 Windows 分区，请按\n"
#~ "<b>后退</b>。\n"
#~ "</p>\n"

#~ msgid "Now"
#~ msgstr "当前"

#~ msgid "After Installation"
#~ msgstr "安装后"

#~ msgid ""
#~ "\n"
#~ "<p>\n"
#~ "The upper bar graph displays the current situation.\n"
#~ "The lower bar graph displays the situation after the installation (after\n"
#~ "the partition resize).\n"
#~ "</p>\n"
#~ msgstr ""
#~ "\n"
#~ "<p>\n"
#~ "上面的条形图显示了当前的情形。\n"
#~ "下面的条形图显示了安装后的情形\n"
#~ "(在调整分区后)。\n"
#~ "</p>\n"

#~ msgid ""
#~ "\n"
#~ "<p>\n"
#~ "Drag the slider or enter a numeric value in either\n"
#~ "input field to adjust the suggested values.\n"
#~ "</p>\n"
#~ msgstr ""
#~ "\n"
#~ "<p>\n"
#~ "拖动滑块或在输入字段中\n"
#~ "输入一个数值以调整建议值。\n"
#~ "</p>\n"

#~ msgid ""
#~ "\n"
#~ "<p>\n"
#~ "Within the space you reserve for Linux, partitions will automatically be\n"
#~ "created as necessary.\n"
#~ "</p>"
#~ msgstr ""
#~ "\n"
#~ "<p>\n"
#~ "将按需在您为 Linux 预留的空间内自动创建\n"
#~ "分区。\n"
#~ "</p>"

#~ msgid "Windows Used"
#~ msgstr "Windows 已用"

#~ msgid "Free"
#~ msgstr "空闲"

#~ msgid "Linux"
#~ msgstr "Linux"

#~ msgid ""
#~ "\n"
#~ "<p>Enter a value for the size of your <b>Linux</b> installation.\n"
#~ "The partitions will automatically be created within this range\n"
#~ "as required for &product;.\n"
#~ "</p>\n"
#~ msgstr ""
#~ "\n"
#~ "<p>请为您要安装的 <b>Linux</b> 的尺寸输入一个数值。\n"
#~ "系统将在这个数值的范围内，根据 &product; 的需要\n"
#~ "自动创建分区。\n"
#~ "</p>\n"

#~ msgid ""
#~ "\n"
#~ "<p>\n"
#~ "<b>Windows Used</b> is the size of the space your Windows partition "
#~ "uses.\n"
#~ "</p>\n"
#~ msgstr ""
#~ "\n"
#~ "<p>\n"
#~ "<b>Windows 已用</b>是您的 Windows 分区使用的空间大小。\n"
#~ "</p>\n"

#~ msgid ""
#~ "\n"
#~ "<p><b>Free</b> indicates the current free space (before the Linux\n"
#~ "installation) on the partition.\n"
#~ "</p>"
#~ msgstr ""
#~ "\n"
#~ "<p><b>空闲</b>指示了分区上目前的空闲空间 (安装 Linux 前)。\n"
#~ "</p>"

#~ msgid "Resizing the Windows Partition"
#~ msgstr "调整 Windows 分区"

#~ msgid ""
#~ "An error has occurred.\n"
#~ "\n"
#~ "The space available on the Windows partition is not sufficient for\n"
#~ "the minimum Linux installation.\n"
#~ "\n"
#~ "To install Linux, boot Windows first and uninstall some \n"
#~ "applications or delete data to free space.\n"
#~ "\n"
#~ "You need at least %1 MB of free space on the\n"
#~ "Windows device, including Windows workspace and\n"
#~ "space for %2.\n"
#~ msgstr ""
#~ "发生了一个错误。\n"
#~ "\n"
#~ "Windows 分区上的可用空间不足以进行 Linux 最小化安装。\n"
#~ "\n"
#~ "欲安装 Linux，请先引导 Windows 并卸载一些应用程序或删除某些数据以腾出空"
#~ "间。\n"
#~ "\n"
#~ "Windows 设备上至少需要有 %1 MB 可用空间，包括 Windows 工作空间和 %2 的空"
#~ "间。\n"

#~ msgid ""
#~ "Checking the file system of your Windows partition\n"
#~ "for consistency.\n"
#~ "\n"
#~ "Depending on the size of your Windows partition\n"
#~ "and the amount of space used, this may take a while.\n"
#~ "\n"
#~ msgstr ""
#~ "正在检查您的 Windows 分区的文件系统一致性。\n"
#~ "\n"
#~ "取决于您 Windows 分区的大小和已用空间，这可能花费一点儿时间。\n"
#~ "\n"

#~ msgid ""
#~ "An error has occurred.\n"
#~ "\n"
#~ "Your Windows partition has errors in the file system.\n"
#~ "\n"
#~ "Boot Windows and clear those errors by running\n"
#~ "scandisk and defrag.\n"
#~ "\n"
#~ "If the problem occurs again next time, resize your\n"
#~ "Windows partition by other means.\n"
#~ msgstr ""
#~ "发生了一个错误。\n"
#~ "\n"
#~ "您的 Windows 分区的文件系统存在错误。\n"
#~ "\n"
#~ "请引导 Windows 并通过运行 scandisk 和 defrag 清除这些错误。\n"
#~ "\n"
#~ "若下次仍出现该问题，则请通过其它办法调整您的 Windows 分区。\n"

#~ msgid "The available space is not sufficient for an installation."
#~ msgstr "可用空间不足以安装 &product;。"

#~ msgid ""
#~ "An internal error has occurred.\n"
#~ "\n"
#~ "\t      You cannot shrink your Windows partition during\n"
#~ "\t      installation. Your hard disk has not been altered.\n"
#~ "\n"
#~ "\t      Abort the installation now and shrink your\n"
#~ "\t      Windows partition by other means.\n"
#~ "\t      "
#~ msgstr ""
#~ "发生了一个内部错误。\n"
#~ "\n"
#~ "\t      您无法在安装期间收缩您的 Windows 分区。\n"
#~ "\t      您的硬盘尚未改动。\n"
#~ "\n"
#~ "\t      现在请中止安装并通过其它办法收缩您的 Windows 分区。\n"
#~ "\t      "

#~ msgid ""
#~ "Your system can only be configured with the custom partitioning option."
#~ msgstr "您的系统只能由自定义分区选项配置。"

#~ msgid ""
#~ "An error has occurred.\n"
#~ "\n"
#~ "The Windows version on your system is \n"
#~ "not compatible with the resizing tool.\n"
#~ "Shrinking your Windows partition is not possible.\n"
#~ "\n"
#~ "Choose a different disk or abort the installation and\n"
#~ "shrink your Windows partition by other means.\n"
#~ msgstr ""
#~ "发生了一个错误。\n"
#~ "\n"
#~ "您系统上的 Windows 版本与该分区缩放工具不兼容。\n"
#~ "无法收缩您的 Windows 分区。\n"
#~ "\n"
#~ "请另选磁盘，或中止安装并通过其它方法收缩您的 Windows 分区。\n"

#~ msgid ""
#~ "The Windows version of your system could not be determined.\n"
#~ "\n"
#~ "It is therefore not possible to shrink your Windows partition.\n"
#~ "\n"
#~ "Choose a different disk or abort the installation and\n"
#~ "shrink your Windows partition by other means.\n"
#~ msgstr ""
#~ "无法确定您系统上的 Windows 版本，\n"
#~ "\n"
#~ "因此无法收缩您的 Windows 分区。\n"
#~ "\n"
#~ "请另选磁盘，或中止安装并通过其它办法收缩您的 Windows 分区。\n"

#~ msgid ""
#~ "You selected to shrink your Windows partition.\n"
#~ "In the next dialog, specify the amount of\n"
#~ "Windows space that should be freed for %1.\n"
#~ "\n"
#~ "A data backup is strongly recommended\n"
#~ "because data must be reorganized. \n"
#~ "Under rare circumstances, this could fail.\n"
#~ "\n"
#~ "Only continue if you have successfully run\n"
#~ "the Windows system applications scandisk and defrag.\n"
#~ "\n"
#~ "Really shrink your Windows partition?\n"
#~ msgstr ""
#~ "您选择了收缩您的 Windows 分区。\n"
#~ "在下一个对话框中，请指定要为 %1 释放的 Windows 空间量。\n"
#~ "\n"
#~ "由于须重组数据，强烈推荐备份好您的数据。\n"
#~ "在个别情景下，重组可能会失败。\n"
#~ "\n"
#~ "只有您已在 Windows 下成功运行过了 scandisk 和 defrag 系统应用程序后才可以"
#~ "继续。\n"
#~ "\n"
#~ "真的收缩您的 Windows 分区吗？\n"

#~ msgid "&Shrink Windows"
#~ msgstr "收缩 Windows(&S)"

#~ msgid ""
#~ "You selected to delete your Windows partition completely.\n"
#~ "\n"
#~ "All data on this partition will be lost in the process.\n"
#~ "\n"
#~ "Really delete your Windows partition?\n"
#~ msgstr ""
#~ "您选择了完全删除您的 Windows 分区。\n"
#~ "\n"
#~ "在此过程中此分区上的全部数据都将不复存在。\n"
#~ "\n"
#~ "真的删除您的 Windows 分区吗？\n"

#~ msgid "&Delete Windows"
#~ msgstr "删除 Windows(&D)"

#~ msgid ""
#~ "Too few partitions are marked for removal or \n"
#~ "the disk is too small. \n"
#~ "To install Linux, select more partitions to \n"
#~ "remove or select a larger disk."
#~ msgstr ""
#~ "标记移除的分区过少或磁盘过小。\n"
#~ "为安装 Linux，请选择移除更多的分区或选择一个大点的磁盘。"

#~ msgid "Available &Disks"
#~ msgstr "可用磁盘(&D)"

#~ msgid "&Custom Partitioning (for experts)"
#~ msgstr "自定义分区(仅限专家)(&C)"

#~ msgid ""
#~ "No disks found. Try using the update CD, if available, for installation."
#~ msgstr ""
#~ "未找到磁盘。如果有的话，请尝试使用更新 CD 来安装，它或许有新一些磁盘驱动。"

#~ msgid ""
#~ "<p>\n"
#~ "All hard disks automatically detected on your system\n"
#~ "are shown here. Select the hard disk on which to install &product;.\n"
#~ "</p>\n"
#~ msgstr ""
#~ "<p>\n"
#~ "在您系统上自动检测到的全部硬盘均列示于此。\n"
#~ "请选择要安装 &product; 的硬盘。\n"
#~ "</p>\n"

#~ msgid ""
#~ "<p>\n"
#~ "You may select later which part of the disk is used for &product;.\n"
#~ "</p>\n"
#~ msgstr ""
#~ "<p>\n"
#~ "稍后您可以选择将 &product; 安装到磁盘的哪个部分。\n"
#~ "</p>\n"

#~ msgid ""
#~ "\n"
#~ "<p>\n"
#~ "The <b>Custom Partitioning</b> option for experts allows full\n"
#~ "control over partitioning the hard disks and assigning\n"
#~ "partitions to mount points when installing &product;.\n"
#~ "</p>\n"
#~ msgstr ""
#~ "\n"
#~ "<p>\n"
#~ "为专家准备的<b>自定义分区</b>选项允许\n"
#~ "在安装 &product; 时，对硬盘的分区方式和\n"
#~ "分区挂载点的指派方式进行完全控制。\n"
#~ "</p>\n"

#~ msgid "Preparing Hard Disk"
#~ msgstr "正在准备硬盘"

#~ msgid "Select one of the options to continue."
#~ msgstr "请选择其中一个选项继续。"

#~ msgid "Disk %1 is in use by %2"
#~ msgstr "磁盘 %1 正在被 %2 使用"

#~ msgid "Activate multipath?"
#~ msgstr "激活多路径吗？"

#~ msgid ""
#~ "The /home partition will not be formatted. After installation,\n"
#~ "ensure that ownerships of home directories are set properly."
#~ msgstr ""
#~ "/home 分区将不会格式化。在安装后，请确保 home 文件夹的所有权设置妥当。"

#~ msgid ""
#~ "The current selection is invalid:\n"
#~ "%1"
#~ msgstr ""
#~ "当前选择无效：\n"
#~ "%1"

#~ msgid "&%1:    %2, unassigned"
#~ msgstr "&%1：   %2，未指派"

#~ msgid ""
#~ "Disk Areas to Use\n"
#~ "to Install %1\n"
#~ msgstr "用于安装 %1 的磁盘区域\n"

#~ msgid "Use &Entire Hard Disk"
#~ msgstr "使用整个硬盘(&E)"

#~ msgid ""
#~ "There are no partitions on this disk yet.\n"
#~ "The entire disk will be used for %1."
#~ msgstr ""
#~ "此磁盘上尚无分区。\n"
#~ "整个磁盘都将用于 %1。"

#~ msgid ""
#~ "This disk appears to be used by Windows.\n"
#~ "There is not enough space to install Linux."
#~ msgstr ""
#~ "此磁盘看起来正由 Windows 使用。\n"
#~ "没有足够的空间来安装 Linux。"

#~ msgid "&Delete Windows Completely"
#~ msgstr "彻底删除 Windows(&D)"

#~ msgid "&Shrink Windows Partition"
#~ msgstr "收缩 Windows 分区(&S)"

#~ msgid ""
#~ "<p>\n"
#~ "Select where on your hard disk to install &product;.\n"
#~ "</p>\n"
#~ msgstr ""
#~ "<p>\n"
#~ "请选择要将 &product; 安装到您硬盘的哪里。\n"
#~ "</p>\n"

#~ msgid ""
#~ "<p>\n"
#~ "Use either the <b>entire hard disk</b> or one or more of the\n"
#~ "partitions or free regions shown.\n"
#~ "</p>\n"
#~ msgstr ""
#~ "<p>\n"
#~ "您可以使用<b>整个硬盘</b>、一个或多个分区\n"
#~ "或显示的空闲区域。\n"
#~ "</p>\n"

#~ msgid ""
#~ "<p>\n"
#~ "Notice: If you select a region that is not shown as <i>free</i>, you\n"
#~ "might loose existing data on your hard disk. This could also affect\n"
#~ "other operating systems.\n"
#~ "</p>"
#~ msgstr ""
#~ "<p>\n"
#~ "注意：若您选择了一个未显示为<i>空闲</i>的区域，\n"
#~ "您可能会丢失您硬盘上已有的数据。这也会影响其它操作系统。\n"
#~ "</p>"

#~ msgid ""
#~ "<p>\n"
#~ "<b><i>The marked regions will be deleted. All data there will be\n"
#~ "lost. </i></b> There will be no way to recover this data.\n"
#~ "</p>\n"
#~ msgstr ""
#~ "<p>\n"
#~ "<b><i>标记区域将被删除。其中全部数据都将不复存在。</i></b>\n"
#~ "丢失的数据将无法恢复。\n"
#~ "</p>\n"

#~ msgid "Installing on:"
#~ msgstr "安装位置："

#~ msgid ""
#~ "<p>\n"
#~ "The selected hard disk is probably used by Windows. There is not enough\n"
#~ "space for &product;. You can either <b>delete Windows completely</b> or\n"
#~ "<b>shrink</b> it to get enough free space.\n"
#~ "</p>"
#~ msgstr ""
#~ "<p>\n"
#~ "所选硬盘很可能已被 Windows 使用。没有足够的空间用于安装 &product;。\n"
#~ "您可以<b>彻底删除 Windows</b>或<b>收缩</b>它来获得足够的空闲空间。\n"
#~ "</p>"

#~ msgid ""
#~ "<p>\n"
#~ "If you delete Windows, all data on this partition will be "
#~ "<b>irreversibly\n"
#~ "lost</b> in the installation. When shrinking Windows, we <b>strongly\n"
#~ "recommend a data backup</b>, because the data must be reorganized.\n"
#~ "This may fail under rare circumstances.\n"
#~ "</p>\n"
#~ msgstr ""
#~ "<p>\n"
#~ "您若删除 Windows，此分区上的全部数据都将在安装时<b>不复存在且无法恢复</"
#~ "b>。\n"
#~ "当收缩 Windows 时，我们<b>强烈推荐备份数据</b>，因为系统必须对数据进行重"
#~ "组，\n"
#~ "这在个别情况下可能失败。\n"
#~ "</p>\n"

#~ msgid "Propose Separate &Home Partition"
#~ msgstr "创建使用独立主分区的提案(&H)"

#~ msgid "Create &LVM Based Proposal"
#~ msgstr "创建基于 &LVM 的提案"

#~ msgid "Encrypt Volume Group"
#~ msgstr "加密卷组 "

#~ msgid "Proposal type"
#~ msgstr "提案类型"

#~ msgid ""
#~ "You have not assigned a root partition for\n"
#~ "installation. This does not work. Assign the root mount point \"/\" to a\n"
#~ "partition.\n"
#~ "\n"
#~ "Really use this setup?\n"
#~ msgstr ""
#~ "您没有为欲安装系统指定根分区。\n"
#~ "这样子是不行的。请将根分区挂载点 \"/\" 指派给一个分区。\n"
#~ "\n"
#~ "真的使用此设置吗？(你会挂)\n"

#~ msgid ""
#~ "You tried to mount a FAT partition to one of the following mount\n"
#~ "points: /, /usr, /home, /opt or /var. This will very likely cause "
#~ "problems.\n"
#~ "Use a Linux file system, such as ext3 or ext4, for these mount points.\n"
#~ "\n"
#~ "Really use this setup?\n"
#~ msgstr ""
#~ "您试图在以下某个挂载点上挂载 FAT 分区：\n"
#~ "/、/usr、/home、/opt 或 /var。这很容易造成问题。\n"
#~ "请为这些挂载点使用 Linux 文件系统，诸如 ext3 或 ext4。\n"
#~ "\n"
#~ "真的使用此设置吗？\n"

#~ msgid ""
#~ "You tried to mount a FAT partition to the\n"
#~ "mount point /boot. This will very likely cause problems. Use a Linux "
#~ "file\n"
#~ "system, such as ext3 or ext4, for this mount point.\n"
#~ "\n"
#~ "Really use this setup?\n"
#~ msgstr ""
#~ "您试图在挂载点 /boot 挂载 FAT 分区。这很容易造成问题。\n"
#~ "请为这个挂载点使用 Linux 文件系统，诸如 ext3 或 ext4。\n"
#~ "\n"
#~ "真的使用此设置吗？\n"

#~ msgid ""
#~ "You have mounted a partition with Btrfs to the\n"
#~ "mount point /boot. This will very likely cause problems. Use a Linux "
#~ "file\n"
#~ "system, such as ext3 or ext4, for this mount point.\n"
#~ "\n"
#~ "Really use this setup?\n"
#~ msgstr ""
#~ "您试图在挂载点 /boot 挂载 Btrfs 分区。这很容易造成问题。\n"
#~ "请为这个挂载点使用 Linux 文件系统，诸如 ext3 或 ext4。\n"
#~ "\n"
#~ "真的使用此设置吗？\n"

#~ msgid ""
#~ "Warning:\n"
#~ "Your system needs a boot partition, either with type 0x41 PReP/CHRP\n"
#~ "on MS-DOS or type 0x00 GPT PReP Boot on GPT.\n"
#~ "Please, consider creating one.\n"
#~ "\n"
#~ "Really use this setup?\n"
#~ msgstr ""
#~ "警告：\n"
#~ "您的系统需要 0x41 PReP/CHRP 类型（MS-DOS 上）\n"
#~ "或 0x00 GPT PReP Boot 类型（GPT 上）的引导分区。\n"
#~ "请考虑创建一个这样的分区。\n"
#~ "\n"
#~ "确定要使用此设置吗？\n"

#~ msgid ""
#~ "Warning:\n"
#~ "Your boot partition ends above cylinder %1.\n"
#~ "Your BIOS does not seem able to boot\n"
#~ "partitions above cylinder %1.\n"
#~ "With the current setup, your %2\n"
#~ "installation might not be directly bootable.\n"
#~ "\n"
#~ "Really use this setup?\n"
#~ msgstr ""
#~ "警告：\n"
#~ "您的引导分区结束柱面高于 %1。\n"
#~ "您的 BIOS 似乎无法引导结束柱面高于 %1 的分区。\n"
#~ "按照当前的设置，您所安装的 %2 可能无法直接引导。\n"
#~ "\n"
#~ "真的使用此设置吗？\n"

#, fuzzy
#~| msgid ""
#~| "Warning:\n"
#~| "Your boot partition is smaller than %1.\n"
#~| "We recommend to increase the size of /boot.\n"
#~| "\n"
#~| "Really keep this size of boot partition?\n"
#~ msgid ""
#~ "Warning:\n"
#~ "Your boot partition is smaller than %1.\n"
#~ "We recommend to increase the size of /boot.\n"
#~ "\n"
#~ "Really keep this size of the boot partition?\n"
#~ msgstr ""
#~ "警告：\n"
#~ "您的引导分区不足 %1。\n"
#~ "我们推荐增加 /boot 的尺寸。\n"
#~ "\n"
#~ "真的保留该尺寸的引导分区吗？\n"

#~ msgid ""
#~ "Warning: There is no partition of type bios_grub present.\n"
#~ "Such a partition is recommended (required with Btrfs) when Grub2 is\n"
#~ "installed in the MBR of a GPT disk. It must be unformatted and\n"
#~ "approximately 1MB large.\n"
#~ "Really use this setup?\n"
#~ msgstr ""
#~ "警告：没有类型为 bios_grub 的分区。\n"
#~ "当 Grub2 安装到了 GPT 磁盘的 MBR 中时推荐使用这样的分区 (Btrfs 需要)。\n"
#~ "它必须未格式化且大约 1MB 大小。\n"
#~ "真的使用此设置吗？\n"

#~ msgid ""
#~ "Warning: There is no partition mounted as /boot.\n"
#~ "To boot from your hard disk, a small /boot partition\n"
#~ "(approx. %1) is required.  Consider creating one\n"
#~ "with type 0x41 PReP/CHRP on MS-DOS or type 0x00 GPT\n"
#~ "PReP Boot on GPT.\n"
#~ "\n"
#~ "Really use the setup without /boot partition?\n"
#~ msgstr ""
#~ "警告：没有作为 /boot 装入的分区。\n"
#~ "要从硬盘引导，需要一个小 /boot 分区\n"
#~ "（约为 %1）。请考虑创建一个\n"
#~ "0x41 PReP/CHRP 类型（MS-DOS 上）\n"
#~ "或 0x00 GPT PReP Boot 类型（GPT 上）的分区。\n"
#~ "\n"
#~ "确定要使用没有 /boot 分区的设置吗？\n"

#~ msgid ""
#~ "Warning: According to your setup, you intend to\n"
#~ "boot your machine from the root partition (/), which, unfortunately,\n"
#~ "has an end cylinder above %1. Your BIOS does not seem capable\n"
#~ "of booting partitions beyond the %1 cylinder boundary,\n"
#~ "which means your %2 installation will not be\n"
#~ "directly bootable.\n"
#~ "\n"
#~ "Really use this setup?\n"
#~ msgstr ""
#~ "警告：根据您的设置，您打算从根分区 (/) 引导您的计算机，\n"
#~ "但是很不幸该分区的结束柱面高于 %1。\n"
#~ "您的 BIOS 似乎无法引导结束柱面超出 %1 的分区，\n"
#~ "这意味着您所安装的 %2 将无法直接引导。\n"
#~ "\n"
#~ "真的使用此设置吗？\n"

#~ msgid ""
#~ "Warning: Some subvolumes of the root filesystem are shadowed by\n"
#~ "mount points of other filesystem. This could lead to problems.\n"
#~ "%s\n"
#~ "Really use this setup?\n"
#~ msgstr ""
#~ "警告：某些根文件系统子卷被其它文件系统的挂载点遮掩了。这可能导致问题。\n"
#~ "%s\n"
#~ "真的使用此设置吗？\n"

#~ msgid ""
#~ "Warning: With your current setup, your %1\n"
#~ "installation might not be directly bootable, because\n"
#~ "your files below \"/boot\" are on a software RAID device.\n"
#~ "The boot loader setup sometimes fails in this configuration.\n"
#~ "\n"
#~ "Really use this setup?\n"
#~ msgstr ""
#~ "警告：按照您当前的设置，您所安装的 %1 可能无法直接引导，\n"
#~ "因为您位于 \"/boot\" 下面的文件是在一个软件 RAID 设备上面。\n"
#~ "引导加载器设置在这种配置中有时会失败。\n"
#~ "\n"
#~ "真的使用此设置吗？\n"

#~ msgid ""
#~ "Warning: With your current setup, your %2 installation\n"
#~ "will encounter problems when booting, because you have no\n"
#~ "FAT partition mounted on %1.\n"
#~ "\n"
#~ "This will cause severe problems with the normal boot setup.\n"
#~ "\n"
#~ "If you do not know exactly what you are doing, use a normal\n"
#~ "FAT partition for your files below %1.\n"
#~ "\n"
#~ "Really use this setup?\n"
#~ msgstr ""
#~ "警告：按照您当前的设置，您所安装的 %2 将在引导时遇到问题，\n"
#~ "因为您没有挂载在 %1 上的 FAT 分区。\n"
#~ "\n"
#~ "这种情景下使用普通引导设置将导致严重的问题。\n"
#~ "\n"
#~ "若您并不完全明白您正在做什么，请为您 %1 下的文件使用普通 FAT 分区。\n"
#~ "\n"
#~ "真的使用此设置吗？\n"

#~ msgid ""
#~ "Warning: With your current setup, your %2 installation will\n"
#~ "encounter problems when booting, because you have no \n"
#~ "separate %1 partition on your RAID disk.\n"
#~ "\n"
#~ "This will cause severe problems with the normal boot setup.\n"
#~ "\n"
#~ "If you do not know exactly what you are doing, use a normal\n"
#~ "partition for your files below %1.\n"
#~ "\n"
#~ "Really use this setup?\n"
#~ msgstr ""
#~ "警告：按照您当前的设置，您所安装的 %2 将在引导时遇到问题，\n"
#~ "因为在您的 RAID 磁盘上没有独立的 %1 分区。\n"
#~ "\n"
#~ "这种情景下使用普通引导设置将导致严重的问题。\n"
#~ "\n"
#~ "若您并不完全明白您正在做什么，请为您 %1 下的文件使用普通分区。\n"
#~ "\n"
#~ "真的使用此设置吗？\n"

#~ msgid "Really use this setup?"
#~ msgstr "真的使用此设置吗？"

#~ msgid ""
#~ "\n"
#~ "You have not assigned a swap partition. In most cases, we highly "
#~ "recommend \n"
#~ "to create and assign a swap partition.\n"
#~ "Swap partitions on your system are listed in the main window with the\n"
#~ "type \"Linux Swap\". An assigned swap partition has the mount point \"swap"
#~ "\".\n"
#~ "You can assign more than one swap partition, if desired.\n"
#~ "\n"
#~ "Really use the setup without swap partition?\n"
#~ msgstr ""
#~ "\n"
#~ "您尚未指派交换分区。多数情况下，我们高度推荐创建并指派一个交换分区。\n"
#~ "您系统上的交换分区列于主窗口中，类型为\"Linux 交换\"。\n"
#~ "指派的交换分区的挂载点为\"swap\"。\n"
#~ "您可以按需指派多个交换分区。\n"
#~ "\n"
#~ "真的使用没有交换分区的设置吗？\n"

#~ msgid ""
#~ "The selected device belongs to the RAID (%1).\n"
#~ "Remove it from the RAID before editing it.\n"
#~ msgstr ""
#~ "所选设备属于 RAID (%1)。\n"
#~ "编辑该设备前请先从该 RAID 将其移除。\n"

#~ msgid ""
#~ "The selected device belongs to a volume group (%1).\n"
#~ "Remove it from the volume group before editing it.\n"
#~ msgstr ""
#~ "所选设备属于一个卷组 (%1)。\n"
#~ "编辑该设备前请先从该卷组将其移除。\n"

#~ msgid ""
#~ "The selected device is used by volume (%1).\n"
#~ "Remove the volume before editing it.\n"
#~ msgstr ""
#~ "所选设备正被卷 (%1) 使用。\n"
#~ "编辑前请先移除该卷。\n"

#~ msgid ""
#~ "The device (%2) belongs to the RAID (%1).\n"
#~ "Remove it from the RAID before deleting it.\n"
#~ msgstr ""
#~ "设备 (%2) 属于 RAID (%1)。\n"
#~ "删除该设备前请先从该 RAID 将其移除。\n"

#~ msgid ""
#~ "The device (%2) is used by %1.\n"
#~ "Remove %1 before deleting it.\n"
#~ msgstr ""
#~ "设备 (%2) 正被 %1 使用。\n"
#~ "删除该设备前请先移除 %1。\n"

#~ msgid ""
#~ "The device (%1) cannot be removed since it is a logical partition and \n"
#~ "another logical partition with a higher number is in use.\n"
#~ msgstr ""
#~ "无法移除设备 (%1) 因为它是一个逻辑分区并且另一个具有较高编号的逻辑分区正在"
#~ "使用中。\n"

#~ msgid ""
#~ "The selected extended partition contains partitions which are currently "
#~ "mounted:\n"
#~ "%1\n"
#~ "We *strongly* recommend to unmount these partitions before you delete the "
#~ "extended partition.\n"
#~ "Choose Cancel unless you know exactly what you are doing.\n"
#~ msgstr ""
#~ "所选扩展分区包含了当前已挂载的分区：\n"
#~ "%1\n"
#~ "我们\"强烈\"建议先卸载这些分区再删除该扩展分区。\n"
#~ "除非您完全明白您在做什么，否则请选择\"取消\"。\n"

#~ msgid ""
#~ "\n"
#~ "The selected extended partition contains at least one LVM partition\n"
#~ "assigned to a volume group. Remove all\n"
#~ "partitions from their respective volume groups\n"
#~ "before deleting the extended partition.\n"
#~ msgstr ""
#~ "\n"
#~ "所选扩展分区包含了至少一个已分配到卷组的 LVM 分区。\n"
#~ "删除该扩展分区前请先从相关卷组中移除全部位于它上面的分区。\n"

#~ msgid ""
#~ "\n"
#~ "The selected extended partition contains at least one partition\n"
#~ "that is part of a RAID system. Unassign the\n"
#~ "partitions from their respective RAID systems before\n"
#~ "deleting the extended partition.\n"
#~ msgstr ""
#~ "\n"
#~ "所选扩展分区包含了至少一个属于 RAID 系统一部分的分区。\n"
#~ "删除该扩展分区前请先从相关 RAID 系统中取消指派位于它上面的分区。\n"

#~ msgid ""
#~ "\n"
#~ "The selected extended partition contains at least one partition\n"
#~ "that is in use. Remove the used volume before\n"
#~ "deleting the extended partition.\n"
#~ msgstr ""
#~ "\n"
#~ "所选扩展分区包含了至少一个正在使用的分区。\n"
#~ "删除该扩展分区前请先移除使用中的卷。\n"

#~ msgid "Enter your Password for the Encrypted File System."
#~ msgstr "请输入您加密文件系统的密码。"

#~ msgid "Do not forget what you enter here!"
#~ msgstr "求别忘您在这儿输入的东东！"

#~ msgid "Empty password allowed."
#~ msgstr "密码允许为空。"

#~ msgid "Password for Encrypted File System on %1"
#~ msgstr "%1 上加密文件系统的密码"

#~ msgid ""
#~ "Enter your encryption password for\n"
#~ "device %1 mounted on %2.\n"
#~ msgstr "请输入您挂载在 %2 上的设备 %1 的加密密码。\n"

#~ msgid "Enter your Password for the Encrypted File System"
#~ msgstr "请输入您加密文件系统的密码"

#~ msgid "&Skip"
#~ msgstr "跳过(&S)"

#~ msgid ""
#~ "The first and the second version\n"
#~ "of the password do not match!\n"
#~ "Try again.\n"
#~ msgstr ""
#~ "两次输入的密码不匹配！\n"
#~ "手滑了吧～重试吧。\n"

#~ msgid ""
#~ "You did not enter a password.\n"
#~ "Try again.\n"
#~ msgstr ""
#~ "您没有输入密码。\n"
#~ "请重试。\n"

#~ msgid ""
#~ "The password must have at least %1 characters.\n"
#~ "Try again.\n"
#~ msgstr ""
#~ "密码必须有至少 %1 个字符。\n"
#~ "请重试。\n"

#~ msgid "No floating point number."
#~ msgstr "不能有浮点数。"

#~ msgid "File system options:"
#~ msgstr "文件系统选项："

#~ msgid ""
#~ "The character '/' is no longer permitted in a volume label.\n"
#~ "Change your volume label so that it does not contain this character.\n"
#~ msgstr ""
#~ "卷标中不再允许 '/' 字符了。\n"
#~ "请修改您的卷标去掉此字符。\n"

#~ msgid ""
#~ "<p><b>Mount in /etc/fstab by:</b>\n"
#~ "Normally, a file system to mount is identified in /etc/fstab\n"
#~ "by the device name. This identification can be changed so the file "
#~ "system \n"
#~ "to mount is found by searching for a UUID or a volume label. Not all "
#~ "file \n"
#~ "systems can be mounted by UUID or a volume label. If an option is "
#~ "disabled, \n"
#~ "this is not possible.\n"
#~ msgstr ""
#~ "<p><b>挂载到 /etc/fstab 的方式：</b>\n"
#~ "通常，要挂载的文件系统在 /etc/fstab 中以设备名识别。\n"
#~ "这种识别方式可修改为通过搜索 UUID 或卷标来发现要挂载的文件系统。\n"
#~ "不是全部的文件系统都可以按 UUID 或卷标挂载的。\n"
#~ "若禁用了某个选项，这样就会不行了。\n"

#~ msgid ""
#~ "<p><b>Volume Label:</b>\n"
#~ "The name entered in this field is used as the volume label. This usually "
#~ "makes sense only \n"
#~ "when you activate the option for mounting by volume label.\n"
#~ "A volume label cannot contain the / character or spaces.\n"
#~ msgstr ""
#~ "<p><b>卷标：</b>\n"
#~ "在此字段中输入的名称将用作卷标。\n"
#~ "这通常只在您激活了按卷标挂载选项时才有意义。\n"
#~ "卷标不能包含 / 字符或空格。\n"

#~ msgid ""
#~ "\n"
#~ "Maximum volume label length for the selected file system\n"
#~ "is %1. Your volume label has been truncated to this size.\n"
#~ msgstr ""
#~ "\n"
#~ "所选文件系统的最大卷标长度为 %1。\n"
#~ "您的卷标已被截断为到此长度。\n"

#~ msgid "File &System"
#~ msgstr "文件系统(&S)"

#~ msgid "O&ptions..."
#~ msgstr "选项(&P)..."

#~ msgid "&Encrypt Device"
#~ msgstr "加密设备(&E)"

#~ msgid "Format"
#~ msgstr "格式化"

#~ msgid "Do &not format"
#~ msgstr "不格式化(&N)"

#~ msgid "&Format"
#~ msgstr "格式化(&F)"

#~ msgid "Fs&tab Options"
#~ msgstr "Fs&tab 选项"

#~ msgid "&Mount Point"
#~ msgstr "挂载点(&M)"

#~ msgid ""
#~ "\n"
#~ "The selected partition (%1) is currently mounted on %2.\n"
#~ "If you change parameters (such as the mount point or the file system "
#~ "type),\n"
#~ "your Linux installation might be damaged.\n"
#~ "\n"
#~ "Unmount the partition if possible. If you are unsure,\n"
#~ "we recommend to abort. Do not proceed unless you know\n"
#~ "exactly what you are doing.\n"
#~ "\n"
#~ "Continue?\n"
#~ msgstr ""
#~ "\n"
#~ "所选分区 (%1) 目前挂载在 %2 上。\n"
#~ "若您修改了参数 (诸如挂载点或文件系统类型)，\n"
#~ "您安装的 Linux 可能受损。\n"
#~ "\n"
#~ "若有可能请先卸载该分区。\n"
#~ "若您不确定，我们推荐中止。\n"
#~ "除非您完全明白您在做什么，否则请不要继续。\n"
#~ "\n"
#~ "继续吗？\n"

#~ msgid ""
#~ "\n"
#~ "The file system on the partition cannot be shrunk by YaST2.\n"
#~ "Only fat, ext2, ext3, ext4, and reiser allow shrinking of a file system."
#~ msgstr ""
#~ "\n"
#~ "YaST2 无法收缩分区上的文件系统。\n"
#~ "只有 fat、ext2、ext3、ext4 和 reiser 文件系统才允许收缩分区。"

#~ msgid ""
#~ "\n"
#~ "The file system on the logical volume cannot be shrunk by YaST2.\n"
#~ "Only fat, ext2, ext3, ext4, and reiser allow shrinking of a file system."
#~ msgstr ""
#~ "\n"
#~ "YaST2 无法收缩逻辑卷上的文件系统。\n"
#~ "只有 fat、ext2、ext3、ext4 和 reiser 文件系统才允许收缩分区。"

#~ msgid "You risk losing data if you shrink this logical volume."
#~ msgstr "若您收缩此逻辑卷，您将冒丢失数据的风险哦。"

#~ msgid "Continue?"
#~ msgstr "继续吗？"

#~ msgid ""
#~ "\n"
#~ "The file system on the selected partition cannot be extended by YaST2.\n"
#~ "Only fat, ext2, ext3, ext4, xfs, and reiser allow extending a file system."
#~ msgstr ""
#~ "\n"
#~ "YaST2 无法扩展所选分区上的文件系统。\n"
#~ "只有 fat、ext2、ext3、ext4、xfs 和 reiser 文件系统才允许扩展的。"

#~ msgid ""
#~ "\n"
#~ "The file system on the selected logical volume cannot be extended by "
#~ "YaST2.\n"
#~ "Only fat, ext2, ext3, ext4, xfs, and reiser allow extending a file system."
#~ msgstr ""
#~ "\n"
#~ "YaST2 无法扩展所选逻辑卷上的文件系统。\n"
#~ "只有 fat、ext2、ext3、ext4、xfs 和 reiser 文件系统才允许扩展的。"

#~ msgid "Continue resizing?"
#~ msgstr "继续缩放吗？"

#~ msgid "You decreased a partition with a reiser file system on it."
#~ msgstr "您收缩了一个带有 reiser 文件系统的分区。"

#~ msgid "You decreased a logical volume with a reiser file system on it."
#~ msgstr "您收缩了一个带有 reiser 文件系统的逻辑卷。"

#~ msgid ""
#~ "\n"
#~ "It is possible to shrink a reiser file system, but this feature is not\n"
#~ "very thoroughly tested. A backup of your data is recommended.\n"
#~ "\n"
#~ "Shrink the file system now?"
#~ msgstr ""
#~ "\n"
#~ "收缩 riser 文件系统是可以的啦，但是对此功能的测试还不是很通透。\n"
#~ "推荐备份您的数据。\n"
#~ "现在就收缩该文件系统吗？"

#~ msgid ""
#~ "The selected device contains partitions that are currently mounted:\n"
#~ "%1\n"
#~ "We *strongly* recommended to unmount these partitions before deleting the "
#~ "partition table.\n"
#~ "Choose Cancel unless you know exactly what you are doing.\n"
#~ msgstr ""
#~ "所选设备包含了当前已挂载的分区：\n"
#~ "%1\n"
#~ "我们\"强烈\"建议先卸载这些分区再删除分区表。\n"
#~ "除非您完全明白您在做什么，否则请选择\"取消\"。\n"

#~ msgid ""
#~ "\n"
#~ "The selected device contains at least one LVM partition\n"
#~ "assigned to a volume group. Remove all\n"
#~ "partitions from their respective volume groups\n"
#~ "before deleting the device.\n"
#~ msgstr ""
#~ "\n"
#~ "所选设备包含了至少一个已分配到卷组的 LVM 分区。\n"
#~ "删除该设备前请先从相关卷组中移除全部位于它上面的分区。\n"

#~ msgid ""
#~ "\n"
#~ "The selected device contains at least one partition\n"
#~ "that is part of a RAID system. Unassign the\n"
#~ "partitions from their respective RAID systems before\n"
#~ "deleting the device.\n"
#~ msgstr ""
#~ "\n"
#~ "所选设备包含了至少一个属于 RAID 系统一部分的分区。\n"
#~ "删除该设备前请先从相关 RAID 系统中取消指派位于它上面的分区。\n"

#~ msgid ""
#~ "\n"
#~ "The selected device contains at least one partition\n"
#~ "that is used by another volume. Delete the volume using it\n"
#~ "before deleting the device.\n"
#~ msgstr ""
#~ "\n"
#~ "所选设备包含了至少一个正被其它卷使用的分区。\n"
#~ "删除该设备前请先删除使用它的卷。\n"

#~ msgid ""
#~ "<p>Enable automatic snapshots for a Btrfs filesystem with snapper.</p>"
#~ msgstr "<p>启用 snapper 对 Btrfs 文件系统的自动快照。</p>"

#~ msgid "Existing Subvolumes:"
#~ msgstr "现有子卷："

#~ msgid "New Subvolume"
#~ msgstr "新子卷"

#~ msgid "Add new"
#~ msgstr "添加新子卷"

#~ msgid "Empty subvolume name not allowed."
#~ msgstr "子卷名不允许为空。"

#~ msgid ""
#~ "Only subvolume names starting with \"%1\" currently allowed!\n"
#~ "Automatically prepending \"%1\" to name of subvolume."
#~ msgstr ""
#~ "目前只允许以 \"%1\" 开头的子卷名！\n"
#~ "正在自动给子卷名加 \"%1\" 前缀。"

#~ msgid "Subvolume name %1 already exists."
#~ msgstr "子卷名 %1 已存在。"

#~ msgid "Modifications done so far in this dialog will be lost."
#~ msgstr "目前为止在此对话框中所做的修改都将不复存在。"

#~ msgid ""
#~ "<p>\n"
#~ "Create an encrypted file system.\n"
#~ "</p>\n"
#~ msgstr ""
#~ "<p>\n"
#~ "创建加密文件系统。\n"
#~ " </p>\n"

#~ msgid ""
#~ "<p>\n"
#~ "Access an encrypted file system.\n"
#~ "</p>\n"
#~ msgstr ""
#~ "<p>\n"
#~ "访问加密文件系统。\n"
#~ " </p>\n"

#~ msgid ""
#~ "<p>\n"
#~ "Keep in mind that this file system is only protected when it is not\n"
#~ "mounted. Once it is mounted, it is as secure as every other\n"
#~ "Linux file system.\n"
#~ "</p>\n"
#~ msgstr ""
#~ "<p>\n"
#~ "请记住此文件系统只有在未挂载时才会受到加密保护。\n"
#~ "它一旦挂载了，安全性就跟每个其它 Linux 文件系统一样了呦。\n"
#~ "</p>\n"

#~ msgid ""
#~ "<p>\n"
#~ "This mount point corresponds to a temporary filesystem like /tmp or /var/"
#~ "tmp.\n"
#~ "If you leave the encryption password empty, the system will create\n"
#~ "a random password at system startup for you. This means, you will lose "
#~ "all\n"
#~ "data on these filesystems at system shutdown.\n"
#~ "</p>\n"
#~ msgstr ""
#~ "<p>\n"
#~ "此挂载点对应着一个像 /tmp 或 /var/tmp 这样的临时文件系统。\n"
#~ "若您将加密密码留空，系统将在启动时为您创建一个随机密码。\n"
#~ "这意味着，您将在稍后系统关机时丢失这样的文件系统中的全部数据。\n"
#~ "</p>\n"

#~ msgid ""
#~ "<p>\n"
#~ "If you forget your password, you will lose access to the data on your "
#~ "file system.\n"
#~ "Choose your password carefully. A combination of letters and numbers\n"
#~ "is recommended. To ensure the password was entered correctly,\n"
#~ "enter it twice.\n"
#~ "</p>\n"
#~ msgstr ""
#~ "<p>\n"
#~ "一旦您忘记了密码，您就丢失了对文件系统上数据的访问权。\n"
#~ "于是请审慎选择您的密码。\n"
#~ "推荐使用字母和数字的组合。\n"
#~ "为确保密码输入无误，劳驾请输入两遍。\n"
#~ "</p>\n"

#~ msgid ""
#~ "<p>\n"
#~ "You must distinguish between uppercase and lowercase. A password should "
#~ "have at\n"
#~ "least %1 characters and, as a rule, not contain any special characters\n"
#~ "(e.g., letters with accents or umlauts).\n"
#~ "</p>\n"
#~ msgstr ""
#~ "<p>\n"
#~ "您必须区分大小写。\n"
#~ "密码应有至少 %1 个字符并且，照例呢，不应包含任何特殊字符\n"
#~ "(例如，重音符或变音符)，因为键盘君输密码时弱弱的。\n"
#~ "</p>\n"

#~ msgid ""
#~ "<p>\n"
#~ "Possible characters are\n"
#~ "<tt>%1</tt>, blanks, uppercase and lowercase\n"
#~ "letters (<tt>A-Za-Z</tt>), and digits <tt>0</tt> to <tt>9</tt>.\n"
#~ "</p>\n"
#~ msgstr ""
#~ "<p>\n"
#~ "可用的字符为\n"
#~ "<tt>%1</tt>、空格、大小写字母 (<tt>A-Za-Z</tt>)，\n"
#~ "和数字 <tt>0</tt> 到 <tt>9</tt>。\n"
#~ "</p>\n"

#~ msgid ""
#~ "<p>\n"
#~ "Do not forget this password!\n"
#~ "</p>"
#~ msgstr ""
#~ "<p>\n"
#~ "求别忘此密码！\n"
#~ "</p>"

#~ msgid ""
#~ "<p>\n"
#~ "You will need to enter your encryption password.\n"
#~ "</p>\n"
#~ msgstr ""
#~ "<p>\n"
#~ "您将需要输入您的加密密码。\n"
#~ "</p>\n"

#~ msgid ""
#~ "<p>\n"
#~ "If the encrypted file system does not contain any system file and "
#~ "therefore is\n"
#~ "not needed for the update, you may select <b>Skip</b>. In this case, the\n"
#~ "file system is not accessed during update.\n"
#~ "</p>\n"
#~ msgstr ""
#~ "<p>\n"
#~ "若加密文件系统未囊括任何系统文件，因此在更新时不需要，\n"
#~ "您可以选择<b>跳过</b>。此情此景，更新时就不会访问该文件系统。\n"
#~ "</p>\n"

#~ msgid ""
#~ "Warning: With your current setup, your installation\n"
#~ "will encounter problems when booting, because the disk on which  \n"
#~ "your /boot partition is located does not contain a GPT disk label.\n"
#~ "\n"
#~ "It will probably not be possible to boot such a setup.\n"
#~ "\n"
#~ "If you need to use this disk for installation, you should destroy \n"
#~ "the disk label in the expert partitioner.\n"
#~ msgstr ""
#~ "警告：按照当前设置，您安装的 openSUSE 稍后在引导时将遇到问题，\n"
#~ "因为 /boot 分区所在的磁盘不包含 GPT 磁盘标签。\n"
#~ "\n"
#~ "此类设置很可能无法引导。\n"
#~ "\n"
#~ "若您只能安装到此磁盘上，您应至专家分区程序中销毁现有 MBR 磁盘标签。\n"
#~ "注意：该操作后续需要您全盘格式化。请备份数据！\n"

#~ msgid ""
#~ "Warning: Your system states that it requires an EFI \n"
#~ "boot setup. Since the selected disk does not contain a \n"
#~ "GPT disk label YaST will create a GPT label on this disk.\n"
#~ "\n"
#~ "You need to mark all partitions on this disk for removal.\n"
#~ msgstr ""
#~ "警告：您的系统声明它需要一个 EFI 引导设置。\n"
#~ "由于所选磁盘不包含 GPT 磁盘标签，YaST 将在此磁盘上创建一个 GPT 标签。\n"
#~ "\n"
#~ "您必须标记移除此磁盘上的全部分区即全盘格式化。因为 MBR 和 GPT 分区无法共"
#~ "存。\n"

#~ msgid "You cannot use the mount point \"%1\" for LVM.\n"
#~ msgstr "您不能对 LVM 使用挂载点 \"%1\"。\n"

#~ msgid "You cannot use the mount point %1 for RAID."
#~ msgstr "您不能对 RAID 使用挂载点 %1。"

#~ msgid ""
#~ "You have selected to not automatically mount at start-up a file system\n"
#~ "that may contain files that the system needs to work properly.\n"
#~ "\n"
#~ "This may cause problems.\n"
#~ "\n"
#~ "Really do this?\n"
#~ msgstr ""
#~ "您选择了不在启动时自动挂载一个可能承载了系统正常工作所需文件的文件系统。\n"
#~ "\n"
#~ "这可能会造成问题。\n"
#~ "\n"
#~ "真的要这样吗？表啊～\n"

#~ msgid ""
#~ "You have set a file system as mountable by users. The file system\n"
#~ "may contain files that need to be executable.\n"
#~ "\n"
#~ "This usually causes problems.\n"
#~ "\n"
#~ "Really do this?\n"
#~ msgstr ""
#~ "您已将一个文件系统设置为可由用户挂载，\n"
#~ "该文件系统可能包含需要执行的文件。\n"
#~ " \n"
#~ " 这通常会带来问题。\n"
#~ " \n"
#~ " 真的执行该操作吗？\n"

#~ msgid "Mount point must not be empty."
#~ msgstr "挂载点不能为空。"

#~ msgid "Swap devices must have swap as mount point."
#~ msgstr "Swap 设备挂载点必须为 swap 。"

#~ msgid "Only swap devices may have swap as mount point."
#~ msgstr "仅 swap 设备可以使用 swap 作为挂载点。"

#~ msgid ""
#~ "FAT filesystem used for system mount point (/, /usr, /opt, /var, /home).\n"
#~ "This is not possible."
#~ msgstr ""
#~ "文件系统用于系统挂载点(/、/usr、/opt、/var、/home)的文件配置表。\n"
#~ "这是不可行的。"

#~ msgid ""
#~ "Invalid character in mount point. Do not use \"`'!\"%#\" in a mount point."
#~ msgstr "挂载点中的字符无效。不要在挂载点中使用 \"`'!\"%#\"。"

#~ msgid ""
#~ "You cannot use any of the following mount points:\n"
#~ "/bin, /dev, /etc, /lib, /lib64, /lost+found, /mnt, /proc, /sbin, /sys,\n"
#~ "/var/adm/mnt\n"
#~ msgstr ""
#~ "您不能使用以下任何挂载点：\n"
#~ "/bin、/dev、/etc、/lib、/lib64、/lost+found、/mnt、/proc、/sbin、/sys、\n"
#~ "/var/adm/mnt。\n"

#~ msgid "Your mount point must start with a \"/\" "
#~ msgstr "您的挂载点必须以 \"/\" 开头"

#~ msgid ""
#~ "It is not allowed to assign the mount point swap\n"
#~ "to a device without a swap file system."
#~ msgstr "不允许指派 swap 挂载点到没有 swap 文件系统的设备。"

#, fuzzy
#~| msgid ""
#~| "Your partition is too small to use %1.\n"
#~| "The minimum size for this file system is %2.\n"
#~ msgid ""
#~ "Your partition is too small to use %1.\n"
#~ "The size you entered (after rounding up) is %2.\n"
#~ "The minimum size for this file system is %3.\n"
#~ msgstr ""
#~ "您的分区过小，无法使用 %1。\n"
#~ "此文件系统的最小尺寸为 %2。\n"

#~ msgid ""
#~ "It is not allowed to assign a mount point\n"
#~ "to a device with nonexistent or unknown file system."
#~ msgstr ""
#~ "不允许为有不存在或未知文件系统的\n"
#~ "设备创建挂载点。"

#~ msgid ""
#~ "\n"
#~ "WARNING:\n"
#~ "\n"
#~ "This file system is not supported in %1;.\n"
#~ "It is completely untested and might not be well-integrated \n"
#~ "in the system.  Do not report bugs against this file system \n"
#~ "if it does not work properly or at all.\n"
#~ "\n"
#~ "Really use this file system?\n"
#~ msgstr ""
#~ "\n"
#~ "警告：\n"
#~ "\n"
#~ "该文件系统在 %1; 中不支持。\n"
#~ "它完全未经测试，可能无法很好地集成到\n"
#~ "系统中。如果它不能正常工作或根本不能用，请不要以此文件系统\n"
#~ "为名报告问题。\n"
#~ "\n"
#~ "真的使用此文件系统吗？\n"

#~ msgid "It is not possible to resize the file system while it is mounted."
#~ msgstr "挂载时无法调整文件系统。"

#~ msgid "Configure &Multipath..."
#~ msgstr "配置多路径(&M)..."

#~ msgid "Available Storage on %1"
#~ msgstr "%1 上的可用存储"

#~ msgid ""
#~ "<p>This view shows all storage devices\n"
#~ "available.</p>"
#~ msgstr ""
#~ "<p>该视图显示了所有可用的存储\n"
#~ "设备。</p>"

#~ msgid ""
#~ "<p>By double clicking a table entry,\n"
#~ "you navigate to the view with detailed information about the\n"
#~ "device.</p>\n"
#~ msgstr ""
#~ "<p>双击一个表格项，您可以\n"
#~ "导航到一个视图，该视图下可以显示设备的详细\n"
#~ "信息。</p>\n"

#~ msgid ""
#~ "<p>By selecting a table entry you can\n"
#~ "navigate to the view with detailed information about the device.</p>"
#~ msgstr ""
#~ "<p>选中一个表格项，您可以导航到一个视图，该视图下可以显示设备的详细信息。"
#~ "</p>"

#~ msgid ""
#~ "Rescaning disks cancels all current changes.\n"
#~ "Really rescan disks?"
#~ msgstr ""
#~ "重新扫描磁盘将取消所有当前更改。\n"
#~ "真的要重新扫描磁盘吗？"

#~ msgid ""
#~ "Calling multipath configuration cancels all current changes.\n"
#~ "Really call multipath configuration?\n"
#~ msgstr ""
#~ "调用多路径配置将取消所有当前更改。\n"
#~ "真的要调用多路径配置吗？\n"

#~ msgid "Unused Devices:"
#~ msgstr "未使用的设备："

#~ msgid "Resize Btrfs Volume %1"
#~ msgstr "调整 Btrfs 卷 %1"

#~ msgid "No Btrfs device selected."
#~ msgstr "未选中 Btrfs 设备。"

#~ msgid ""
#~ "The Btrfs %1 is in use. It cannot be\n"
#~ "edited. To edit %1, make sure it is not used."
#~ msgstr "Btrfs %1 正在使用，不能编辑。要编辑 %1，请确保其未使用。"

#~ msgid "Failed to remove some physical devices."
#~ msgstr "未能移除一些物理设备。"

#~ msgid "Edit"
#~ msgstr "编辑"

#~ msgid "<p>This view shows all Btrfs volumes.</p>"
#~ msgstr "<p>该视图显示了所有 Btrfs 卷。</p>"

#~ msgid ""
#~ "<p>This view shows detailed information about the\n"
#~ "selected Btrfs volume.</p>\n"
#~ msgstr "<p>该视图显示了所选 Btrfs 卷的详细信息。</p>\n"

#~ msgid ""
#~ "<p>This view shows all devices used by the\n"
#~ "selected Btrfs volume.</p>\n"
#~ msgstr "<p>该视图了显示所选 Btrfs 卷使用的所有设备。</p>\n"

#~ msgid "Btrfs Device: %1"
#~ msgstr "Btrfs 设备：%1"

#~ msgid "Format partition"
#~ msgstr "格式化分区"

#~ msgid "Do not format partition"
#~ msgstr "不格式化分区"

#~ msgid "Do not mount partition"
#~ msgstr "不挂载分区"

#~ msgid "Mount partition"
#~ msgstr "挂载分区"

#~ msgid "Crypt files must be encrypted."
#~ msgstr "加密文件必须被加密。"

#~ msgid ""
#~ "You chose to create the crypt file, but did not specify\n"
#~ "that it should be formatted. This does not make sense.\n"
#~ "\n"
#~ "Also check the format option.\n"
#~ msgstr ""
#~ "您已选择创建加密文件，但未指定\n"
#~ "应对其进行格式化。这不合常理。\n"
#~ "\n"
#~ "请同时选中格式化选项。\n"

#~ msgid "Crypt files require a mount point."
#~ msgstr "加密文件需要一个挂载点。"

#~ msgid "Tmpfs requires a mount point."
#~ msgstr "缓存文件系统需要一个挂载点。"

#~ msgid ""
#~ "<p>\n"
#~ "Keep in mind that this file system is only protected when it is not\n"
#~ "mounted. Once it is mounted, it is as secure as every other\n"
#~ "Linux file system.\n"
#~ "</p>"
#~ msgstr ""
#~ "<p>\n"
#~ "请记住仅当该文件系统未\n"
#~ "挂载时才受保护。一旦挂载了该文件系统，它的安全性就将与所有其他\n"
#~ " Linux 文件系统一样。\n"
#~ " </p>"

#~ msgid ""
#~ "<p>\n"
#~ "The file system used for this volume is swap. You can leave the "
#~ "encryption \n"
#~ "password empty, but then the swap device cannot be used for hibernating\n"
#~ "(suspend to disk).\n"
#~ "</p>\n"
#~ msgstr ""
#~ "<p>\n"
#~ "此卷使用的文件系统为 swap。您可以留空加密密码，但那样 swap 设备就不能用于"
#~ "休眠 (挂起到磁盘)。\n"
#~ "</p>\n"

#~ msgid "All data stored on the volume will be lost!"
#~ msgstr "所有存储在此卷上的数据都将丢失！"

#~ msgid ""
#~ "\n"
#~ "You cannot resize the selected partition because the file system\n"
#~ "on this partition does not support resizing.\n"
#~ msgstr ""
#~ "\n"
#~ "您不能调整所选分区的尺寸，\n"
#~ "因为此分区上的文件系统不支持调整尺寸。\n"

#~ msgid ""
#~ "Partition %1 cannot be resized\n"
#~ "because the filesystem seems to be inconsistent.\n"
#~ msgstr ""
#~ "无法调整分区 %1，\n"
#~ "因为文件系统似乎不一致。\n"

#~ msgid "Minimum Size (%1)"
#~ msgstr "最小尺寸 (%1)"

#~ msgid "Output of %1"
#~ msgstr "%1 的输出"

#~ msgid "Edit DM %1"
#~ msgstr "编辑设备映射器 %1"

#~ msgid "No DM device selected."
#~ msgstr "未选中任何设备映射器设备。"

#~ msgid ""
#~ "The DM %1 is in use. It cannot be\n"
#~ "edited. To edit %1, make sure it is not used."
#~ msgstr "设备映射器 %1 正在使用，不能编辑。要编辑 %1，请确保它未在使用。"

#~ msgid "Device Mapper (DM)"
#~ msgstr "设备映射器 (DM)"

#~ msgid ""
#~ "<p>This view shows all Device Mapper devices except for those already \n"
#~ "included in some other view. Therefore multipath disks,\n"
#~ "BIOS RAIDs and LVM logical volumes are not shown here.</p>\n"
#~ msgstr ""
#~ "<p>该视图显示了除已经包含在其他视图的所有设备映射器设备。因此多路径磁盘、"
#~ "BIOS RAID 和 LVM 逻辑卷不在这里显示。</p>\n"

#~ msgid ""
#~ "<p>This view shows detailed information about the\n"
#~ "selected Device Mapper device.</p>"
#~ msgstr "<p>该视图显示了所选设备映射器设备的详细信息。</p>"

#~ msgid ""
#~ "<p>This view shows all devices used by the\n"
#~ "selected Device Mapper device.</p>"
#~ msgstr "<p>该视图显示了所选设备映射器设备使用的全部设备。</p>"

#~ msgid "DM Device: %1"
#~ msgstr "设备映射器设备：%1"

#~ msgid "Add RAID"
#~ msgstr "添加 RAID"

#~ msgid "Save Device Graph..."
#~ msgstr "保存设备图表..."

#~ msgid "<p>This view shows a graph of devices.</p>"
#~ msgstr "<p>该视图显示了设备图表。</p>"

#~ msgid "<p>This view shows a graph of mount points.</p>"
#~ msgstr "<p>该视图显示了挂载点图表。</p>"

#~ msgid "Start Cylinder"
#~ msgstr "起始柱面"

#~ msgid "End Cylinder"
#~ msgstr "结束柱面"

#~ msgid "Add Partition on %1"
#~ msgstr "在 %1 上添加分区"

#~ msgid "Edit Partition %1"
#~ msgstr "编辑分区 %1"

#~ msgid "Cannot create partition table on LDL formatted DASD."
#~ msgstr "无法在 LDL 格式化的 DASD 上创建分区表。"

#~ msgid "Select new partition table type for %1."
#~ msgstr "选择 %1 的新分区表类型。"

#~ msgid ""
#~ "Really create new partition table on %1? This will delete all data\n"
#~ "on %1 and all RAIDs and Volume Groups using partitions on %1."
#~ msgstr ""
#~ "真的要在 %1 上创建新分区表吗？这会删除 %1 上的所有数据和使用 %1 上的分区的"
#~ "所有 RAID 和卷组。"

#~ msgid "No disk selected."
#~ msgstr "未选择磁盘。"

#~ msgid "Really delete BIOS RAID %1?"
#~ msgstr "真的删除 BIOS RAID %1 吗？"

#~ msgid "Really delete Partitioned RAID %1?"
#~ msgstr "真的删除已分区的 RAID %1 吗？"

#~ msgid "It is not possible to create a partition on %1."
#~ msgstr "不能在 %1 上创建分区。"

#~ msgid "No partition selected."
#~ msgstr "未选择任何分区。"

#~ msgid ""
#~ "The partition %1 is in use. It cannot be\n"
#~ "edited. To edit %1, make sure it is not used."
#~ msgstr "分区 %1 正在使用，不能编辑。要编辑 %1，请确保它未在使用。"

#~ msgid "An extended partition cannot be edited."
#~ msgstr "一个扩展分区不能编辑。"

#~ msgid ""
#~ "The partition %1 is in use. It cannot be\n"
#~ "resized. To resize %1, make sure it is not used."
#~ msgstr "分区 %1 正在使用，不能调整。要调整 %1，请确保它未在使用。"

#~ msgid ""
#~ "Running dasdfmt deletes all data on the disk.\n"
#~ "Really execute dasdfmt on disk %1?\n"
#~ msgstr ""
#~ "运行 dasdfmt 将删除磁盘上的所有数据。\n"
#~ "真的要在磁盘 %1 上执行 dasdfmt 吗？\n"

#~ msgid ""
#~ "The disk is no longer marked for dasdfmt.\n"
#~ "\n"
#~ "Partitions currently present on this disk are again\n"
#~ "displayed.\n"
#~ msgstr ""
#~ "磁盘不再标记供 dasdfmt。\n"
#~ "\n"
#~ " 再次显示了此磁盘上当前存在的分区。\n"

#~ msgid "Add Partition"
#~ msgstr "添加分区"

#~ msgid "Move"
#~ msgstr "移动"

#~ msgid "Resize"
#~ msgstr "调整"

#~ msgid ""
#~ "<p>This view shows all hard disks including\n"
#~ "iSCSI disks, BIOS RAIDs and multipath disks and their partitions.</p>\n"
#~ msgstr ""
#~ "<p>该视图显示包括 iSCCI 磁盘，BIOS RAID 和多路径磁盘在内的所有硬盘和它们的"
#~ "分区。</p>\n"

#~ msgid "Health Test (SMART)..."
#~ msgstr "健康度测试 (SMART)..."

#~ msgid "Properties (hdparm)..."
#~ msgstr "属性 (hdparm)..."

#~ msgid ""
#~ "<p>This view shows detailed information about the\n"
#~ "selected hard disk.</p>"
#~ msgstr "<p>该视图显示了所选硬盘的详细信息。</>"

#~ msgid "SMART is not available for this disk."
#~ msgstr "SMART 不可用于此磁盘。"

#~ msgid "hdparm is not available for this disk."
#~ msgstr "hdparm 不可用于此磁盘。"

#~ msgid "Execute dasd&fmt on the DASD Device"
#~ msgstr "在 DASD 设备上执行 dasdfmt(&F)"

#~ msgid ""
#~ "<p>This view shows all partitions of the selected\n"
#~ "hard disk. If the hard disk is used by e.g. BIOS RAID or multipath, no\n"
#~ "partitions are shown here.</p>\n"
#~ msgstr ""
#~ "<p>该视图显示了所选硬盘的所有分区。如果硬盘被例如 BIOS RAID 或多路径使用，"
#~ "则显示不出分区。</p>\n"

#~ msgid ""
#~ "<p>This view shows all devices used by the\n"
#~ "selected hard disk. The view is only available for BIOS RAIDs, "
#~ "partitioned\n"
#~ "software RAIDs and multipath disks.</p>\n"
#~ msgstr ""
#~ "<p>该视图显示了所选硬盘使用的全部设备。此视图只适用于 BIOS RAID，已分区的"
#~ "软件 RAID 和多路径磁盘。</p>\n"

#~ msgid "Hard Disk: %1"
#~ msgstr "硬盘：%1"

#~ msgid ""
#~ "<p>This view shows detailed information about the\n"
#~ "selected partition.</p>"
#~ msgstr "<p>该视图显示了所选分区的详细信息。</p>"

#~ msgid ""
#~ "<p>You can choose whether the existing system\n"
#~ "volumes, e.g. / and /usr, will be formatted during the\n"
#~ "installation. Non-system volumes, e.g. /home, will not be formatted.</p>"
#~ msgstr ""
#~ "<p>您可以选择安装时是否格式化已有系统卷，例如 / 和 /usr。非系统卷，如 /"
#~ "home，则不会被格式化。</p>"

#~ msgid "No previous system with mount points was detected."
#~ msgstr "未检测到任何具有挂载点的旧有系统。"

#~ msgid "Wrong Password Provided."
#~ msgstr "密码错误。"

#~ msgid "Really delete %1?"
#~ msgstr "真的删除 %1 吗？"

#~ msgid ""
#~ "\n"
#~ "Should the loop file %1 also be removed?\n"
#~ msgstr ""
#~ "\n"
#~ "是否应同时移除环路文件 %1？\n"

#~ msgid "Unallocated"
#~ msgstr "未指派"

#~ msgid "<p>No changes to storage settings.</p>"
#~ msgstr "<p>没有存储设置的变更。</p>"

#~ msgid "<p>Storage settings:</p>"
#~ msgstr "<p>存储设置：</p>"

#~ msgid ""
#~ "\n"
#~ "<p><b>Path Name of Loop File:</b><br>This must be an absolute path to the "
#~ "file\n"
#~ "containing the data for the encrypted loop device to set up.</p>\n"
#~ msgstr ""
#~ "\n"
#~ "<p><b>环路文件的路径名：</b><br>这必须是包含待加密环路设备设置的\n"
#~ "数据的文件的绝对路径。</p>\n"

#~ msgid ""
#~ "\n"
#~ "<p><b>Create Loop File:</b><br>If this is checked, the file will be "
#~ "created\n"
#~ "with the size given in the next field. <b>NOTE:</b> If the file already\n"
#~ "exists, all data in it is lost.</p>\n"
#~ msgstr ""
#~ "\n"
#~ "<p><b>创建环路文件：</b><br>如果选中，安装程序会按下一字段\n"
#~ "给出的尺寸来创建该文件。<b>注意：</b>如果\n"
#~ "该文件已存在，则将丢失其中所有数据。</p>\n"

#~ msgid ""
#~ "\n"
#~ "<p><b>Size:</b><br>This is the size of the loop file.  The file system\n"
#~ "created in the encrypted loop device will have this size.</p>\n"
#~ msgstr ""
#~ "\n"
#~ "<p><b>尺寸：</b><br>这是环路文件的尺寸。\n"
#~ "将在加密环路设备中创建该尺寸的文件系统。</p>\n"

#~ msgid ""
#~ "\n"
#~ "<p><b>NOTE:</b> During installation, YaST cannot carry out consistency\n"
#~ "checks of file size and path names because the file system is not\n"
#~ "accessible. It will be created at the end of the installation. Be\n"
#~ "careful when providing the size and path name.</p>\n"
#~ msgstr ""
#~ "\n"
#~ "<p><b>注意：</b>安装过程中 YaST 不会执行任何关于文件尺寸和路径名的\n"
#~ "一致性检查，因为文件系统在此期间无法\n"
#~ "访问。安装结束时才会创建文件系统。请注意\n"
#~ "保持您提供的文件尺寸和路径名的一致性。</p>\n"

#~ msgid "Path Name of Loop File"
#~ msgstr "环路文件路径名"

#~ msgid "Browse..."
#~ msgstr "浏览..."

#~ msgid "Create Loop File"
#~ msgstr "创建环路文件"

#~ msgid ""
#~ "The file name \"%1\" is invalid.\n"
#~ "Use an absolute path name.\n"
#~ msgstr ""
#~ "文件名\"%1\"无效。\n"
#~ "请使用绝对路径名。\n"

#~ msgid "The size entered is invalid. Enter a size of at least %1."
#~ msgstr ""
#~ "输入的尺寸无效。\n"
#~ "输入尺寸最小为 %1。"

#~ msgid ""
#~ "The file name \"%1\" does not exist\n"
#~ "and the flag for create is off. Either use an existing file or activate\n"
#~ "the create flag."
#~ msgstr ""
#~ "文件名\"%1\"不存在\n"
#~ "且未开启创建文件的开关。使用现有文件或激活\n"
#~ "创建开关。"

#~ msgid "Add Crypt File"
#~ msgstr "添加加密文件"

#~ msgid "Edit Crypt File %1"
#~ msgstr "编辑加密文件 %1"

#~ msgid "No crypt file selected."
#~ msgstr "未选择加密文件。"

#~ msgid ""
#~ "The Crypt File %1 is in use. It cannot be\n"
#~ "edited. To edit %1, make sure it is not used."
#~ msgstr "加密文件 %1 正在使用中，不能编辑。要编辑 %1，请确保它未在使用。"

#~ msgid "Add Crypt File..."
#~ msgstr "添加加密文件..."

#~ msgid "<p>This view shows all crypt files.</p>"
#~ msgstr "<p>该视图显示了所有加密文件。</p>"

#~ msgid "Crypt File: %1"
#~ msgstr "加密文件：%1"

#~ msgid ""
#~ "<p>This view shows detailed information of the\n"
#~ "selected crypt file.</p>"
#~ msgstr "<p>该视图显示了所选加密文件的详细信息。</p>"

#~ msgid "The name for the volume group is longer than 128 characters."
#~ msgstr "卷组名称不能大于 128 字节。"

#~ msgid "The name for the volume group must not start with a \"-\"."
#~ msgstr "卷组名称不能以 ''-'' 开头。"

#~ msgid ""
#~ "The name for the logical volume contains illegal characters. Allowed\n"
#~ "are alphanumeric characters, \".\", \"_\", \"-\" and \"+\"."
#~ msgstr ""
#~ "逻辑卷名称包含非法字符。允许的字符为字母数字，''.''，''_''，''-'' 和 "
#~ "''+''。"

#~ msgid ""
#~ "A logical volume named \"%1\" already exists\n"
#~ "in volume group \"%2\"."
#~ msgstr "名为 ''%1'' 的逻辑卷已存在于卷组 ''%2''。"

#~ msgid ""
#~ "<p>Enter the name and physical extent size of the new volume group.</p>"
#~ msgstr "<p>输入新卷组的名称和物理区域尺寸。</p>"

#~ msgid "<p>Select the physical volumes the volume group should contain.</p>"
#~ msgstr "<p>选择卷组应包含的物理卷。</p>"

#~ msgid "Available Physical Volumes:"
#~ msgstr "可用的物理卷："

#~ msgid "Selected Physical Volumes:"
#~ msgstr "选中的物理卷："

#~ msgid "<p>Change the devices that are used for the volume group.</p>"
#~ msgstr "<p>变更卷组使用的设备。</p>"

#~ msgid ""
#~ "<p>Enter the size as well as the number and size\n"
#~ "of stripes for the new logical volume. The number of stripes cannot be "
#~ "higher\n"
#~ "than the number of physical volumes of the volume group.</p>"
#~ msgstr ""
#~ "<p>为新逻辑卷输入尺寸、分带数和分带尺寸。分带数不能大于卷组的物理卷数。</"
#~ "p>"

#~ msgid ""
#~ "<p>So called <b>Thin Volumes</b> can created\n"
#~ "with arbitrary volume size. The space required is taken on demand from "
#~ "the \n"
#~ "assigned <b>Thin Pool</b>. So one can create Thin Volume of a size "
#~ "larger\n"
#~ "than the Thin Pool. Of course when there is really data written to a "
#~ "Thin\n"
#~ "Volume, the assigned Thin Pool must be able to meet this space "
#~ "requirement.\n"
#~ "Thin Volumes cannot have a Stripe Count."
#~ msgstr ""
#~ "<p>所谓的<b>瘦卷</b>可以创建为任意卷尺寸。所需的空间是按需从指定的<b>瘦池"
#~ "</b>中获取的。\n"
#~ "因此您可以创建比瘦池还大的瘦卷。当然啦，在有真实数据写入到瘦卷时，指定的瘦"
#~ "池还是必须能够\n"
#~ "满足空间需求。瘦卷无法有分带计数。"

#~ msgid "Add Logical volume %1 on %2"
#~ msgstr "在 %2 上添加逻辑卷 %1"

#~ msgid ""
#~ "<p>You can declare the logical volume as a <b>Normal Volume</b>.\n"
#~ "This is the default and means plain LVM Volumes like all volumes were "
#~ "before the feature of <b>Thin Provisioning</b> existed.\n"
#~ "If in doubt this is most probably the right choice</p>"
#~ msgstr ""
#~ "你可以将逻辑卷声明为 <b>正常卷</b>。\n"
#~ "这是默认选项，表示像 <b>瘦配置</b> 特性存在之前的所有卷一样的普通 LVM 卷。"
#~ "如果存疑，那这就是最可能对的选项</p>"

#~ msgid ""
#~ "<p>You can declare the logical volume as a <b>Thin Pool</b>.\n"
#~ "This means <b>Thin Volumes</b> allocate their needed space on demand from "
#~ "such a pool.</p>"
#~ msgstr ""
#~ "您可以将逻辑卷声明为 <b>瘦池</b>。\n"
#~ "这意味着<b>瘦卷</b>将能按需从此池中分配它们所需的空间。</p>"

#~ msgid ""
#~ "<p>You can declare the logical volume as a <b>Thin Volume</b>.\n"
#~ "This means the volume allocates needed space on demand from a <b>Thin "
#~ "Pool</b>.</p>"
#~ msgstr ""
#~ "<p>您可以将逻辑卷声明为 <b>瘦卷</b>。\n"
#~ "这意味着该卷将按需从<b>瘦池</b>中分配所需空间。</p>"

#~ msgid "Add Logical Volume on %1"
#~ msgstr "在 %1 上添加逻辑卷"

#~ msgid "Edit Logical Volume %1 on %2"
#~ msgstr "编辑在 %2 上的逻辑卷 %1"

#~ msgid "No volume group selected."
#~ msgstr "未选中卷组。"

#~ msgid "Really delete the volume group \"%1\"?"
#~ msgstr "真的删除卷组 \"%1\" 吗？"

#~ msgid "Deleting volume group \"%1\" failed."
#~ msgstr "删除卷组“%1”失败。"

#~ msgid "No logical volume selected."
#~ msgstr "未选中任何逻辑卷。"

#~ msgid ""
#~ "The volume %1 is in use. It cannot be\n"
#~ "edited. To edit %1, make sure it is not used."
#~ msgstr "卷 %1 正在使用中。不能编辑。要编辑 %1，请确保它未在使用。"

#~ msgid ""
#~ "<p>This view shows all LVM volume groups and\n"
#~ "their logical volumes.</p>"
#~ msgstr "<p>该视图显示了所有 LVM 卷组和它们的逻辑卷。</p>"

#~ msgid ""
#~ "<p>This view shows detailed information about the\n"
#~ "selected volume group.</p>"
#~ msgstr "<p>该视图显示了所选卷组的详细信息。</p>"

#~ msgid ""
#~ "<p>This view shows all logical volumes of the\n"
#~ "selected volume group.</p>"
#~ msgstr "<p>该视图显示了所选卷组的所有逻辑卷。</p>"

#~ msgid ""
#~ "<p>This view shows all physical volumes used by\n"
#~ "the selected volume group.</p>"
#~ msgstr "<p>该视图显示了所选卷组使用的所有物理卷。</p>"

#~ msgid "Volume Group: %1"
#~ msgstr "卷组：%1"

#~ msgid "Logical Volume: %1"
#~ msgstr "逻辑卷：%1"

#~ msgid ""
#~ "<p>This view shows detailed information about the\n"
#~ "selected logical volume.</p>"
#~ msgstr "<p>该视图显示了所选逻辑卷的详细信息。</p>"

#~ msgid "<p>Here you can see the partitioning summary.</p>"
#~ msgstr "<p>这里您可以看到分区摘要。</p>"

#~ msgid ": Summary"
#~ msgstr "：概要"

#~ msgid "For %1, select at least %2 device."
#~ msgstr "想要 %1，请至少选择 %2 个设备。"

#~ msgid "<p>Select the RAID type for the new RAID.</p>"
#~ msgstr "<p>选择新 RAID 的 RAID 类型。</p>"

#~ msgid ""
#~ "<p>Add partitions to your RAID. According to\n"
#~ "the RAID type, the usable disk size is the sum of these partitions "
#~ "(RAID0), the size\n"
#~ "of the smallest partition (RAID 1), or (N-1)*smallest partition (RAID 5)."
#~ "</p>\n"
#~ msgstr ""
#~ "<p>向 RAID 添加分区。根据\n"
#~ "RAID 的类型，可用磁盘尺寸是这些分区尺寸之和 (RAID0)、最小分区的\n"
#~ "尺寸 (RAID 1)，或 (N-1)*最小分区 (RAID 5)。</p>\n"

#~ msgid ""
#~ "<p>Generally, the partitions should be on different drives,\n"
#~ "to get the redundancy and performance you want.</p>\n"
#~ msgstr ""
#~ "<p>通常，这些分区应处在不同的驱动器上，\n"
#~ "以实现您希望的冗余和性能。</p>\n"

#~ msgid "Parity Algorithm:"
#~ msgstr "奇偶校验算法："

#~ msgid ""
#~ "For further details regarding the parity \n"
#~ "algorithm please look at the man page for mdadm (man mdadm).\n"
#~ msgstr "关于奇偶校验算法的细节请见 mdadm 帮助页面 (man mdadm)。\n"

#~ msgid "Parity &Algorithm"
#~ msgstr "奇偶校验算法 (&A)"

#~ msgid "RAID Options"
#~ msgstr "RAID 选项"

#~ msgid "<p>Change the devices that are used for the RAID.</p>"
#~ msgstr "<p>变更用于 RAID 的设备。</p>"

#~ msgid "Add RAID %1"
#~ msgstr "添加 RAID %1"

#~ msgid "Edit RAID %1"
#~ msgstr "编辑 RAID %1"

#~ msgid ""
#~ "\n"
#~ "Raid %1 cannot be modified because it is in inactive state.\n"
#~ "This normally means the subset of raid devices is too small\n"
#~ "for the raid to be usable.\n"
#~ msgstr ""
#~ "\n"
#~ "无法修改 RAID %1 因为其为非激活状态。\n"
#~ "这通常意味着 RAID 设备的子集太小以至于 RAID 根本不能用。\n"

#~ msgid "No RAID selected."
#~ msgstr "没有选择 RAID。"

#~ msgid ""
#~ "The RAID %1 is in use. It cannot be\n"
#~ "edited. To edit %1, make sure it is not used."
#~ msgstr "RAID %1 正在使用中。不能编辑。要编辑 %1，请确保它未在使用。"

#~ msgid "<p>This view shows all RAIDs except BIOS RAIDs.</p>"
#~ msgstr "<p>该视图显示了除 BIOS RAID 以外的所有 RAID。</p>"

#~ msgid ""
#~ "<p>This view shows detailed information about the\n"
#~ "selected RAID.</p>"
#~ msgstr "<p>该视图显示了所选 RAID 的详细信息。</p>"

#~ msgid ""
#~ "<p>This view shows all devices used by the\n"
#~ "selected RAID.</p>"
#~ msgstr "<p>该视图显示了所选 RAID 使用的所有设备。</p>"

#~ msgid "RAID: %1"
#~ msgstr "RAID：%1"

#~ msgid "Mount by"
#~ msgstr "挂载方式"

#~ msgid "Used by"
#~ msgstr "使用对象"

#~ msgid "BIOS ID"
#~ msgstr "BIOS ID"

#~ msgid "Cylinder information"
#~ msgstr "柱面信息"

#~ msgid "Fibre Channel information"
#~ msgstr "光纤通道信息"

#~ msgid "Encryption"
#~ msgstr "加密"

#~ msgid "Optimal"
#~ msgstr "最佳"

#~ msgid "Cylinder"
#~ msgstr "柱面"

#~ msgid "Default File System"
#~ msgstr "默认文件系统"

#~ msgid "Alignment of Newly Created Partitions"
#~ msgstr "新创建分区的对齐方式"

#~ msgid "Show Storage Devices by"
#~ msgstr "显示存储设备的方式"

#~ msgid "Visible Information on Storage Devices"
#~ msgstr "存储设备上的可见信息"

#~ msgid ""
#~ "<p>This view shows general storage\n"
#~ "settings:</p>"
#~ msgstr "<p>该视图显示了通用存储设置：</p>"

#~ msgid ""
#~ "<p><b>Default Mount by</b> gives the mount by\n"
#~ "method for newly created file systems. <i>Device Name</i> uses the "
#~ "kernel\n"
#~ "device name, which is not persistent. <i>Device ID</i> and <i>Device "
#~ "Path</i>\n"
#~ "use names generated by udev from hardware information. These should be\n"
#~ "persistent but unfortunately this is not always true. Finally <i>UUID</i> "
#~ "and\n"
#~ "<i>Volume Label</i> use the file systems UUID and label.</p>\n"
#~ msgstr ""
#~ "<p><b>默认挂载方式</b> 给出新创建文件系统的挂载方式。<i>设备名称</i>\n"
#~ "使用内核设备名，该名称会变化。<i>设备 ID</i>和<i>设备路径</i> 使用 udev "
#~ "从\n"
#~ "硬件信息中生成的名称。这些应该是永久的，但实际上并不总是这样。<i>UUID</"
#~ "i>\n"
#~ "和<i>卷标</i>使用文件系统的 UUID 和卷标。</p>\n"

#~ msgid ""
#~ "<p><b>Alignment of Newly Created Partitions</b>\n"
#~ "determines how created partitions are aligned. <b>cylinder</b> is the "
#~ "traditional alignment at cylinder boundaries of the disk. <b>optimal</b> "
#~ "aligns the \n"
#~ "partitions for best performance according to hints provided by the "
#~ "Linux \n"
#~ "kernel or tries to be compatible with Windows Vista and Win 7.</p>\n"
#~ msgstr ""
#~ "<p><b>新创建分区的对齐方式</b>\n"
#~ "决定如何对齐新创建的分区。<b>柱面</b> 是传统的对齐到磁盘柱面边界的方法。\n"
#~ "<b>最佳</b>根据 Linux 内核提供的提示以最佳性能的方式对齐分区，或\n"
#~ "以力求与 Windows Vista 和 Win 7 兼容的方式对齐分区。</p>\n"

#~ msgid ""
#~ "<p><b>Show Storage Devices by</b> controls\n"
#~ "the name displayed for hard disks in the navigation tree.</p>"
#~ msgstr "<p><b>显示存储设备方式</b>控制导航树中硬盘的显示名称。</p>"

#~ msgid ""
#~ "<p><b>Visible Information On Storage\n"
#~ "Devices</b> allows to hide information in the tables and overview.</p>"
#~ msgstr "<p><b>存储设备的可见信息</b> 允许在列表和视图中隐藏信息。</p>"

#~ msgid "<p>This view shows the installation summary.</p>"
#~ msgstr "<p>该视图显示了安装摘要。</p>"

#~ msgid "Add tmpfs Mount"
#~ msgstr "添加缓存文件系统挂载"

#~ msgid "No tmpfs device selected."
#~ msgstr "没有选中任何缓存文件系统设备。"

#~ msgid ""
#~ "\n"
#~ "Really delete tmpfs mounted to %1"
#~ msgstr ""
#~ "\n"
#~ "真的删除挂载在 %1 的缓存文件系统吗？"

#~ msgid "tmpfs Volumes"
#~ msgstr "缓存文件系统卷"

#~ msgid "<p>This view shows all tmpfs volumes.</p>"
#~ msgstr "<p>该视图显示了所有缓存文件系统卷。</p>"

#~ msgid ""
#~ "<p>This view shows detailed information about the\n"
#~ "selected tmpfs volume.</p>\n"
#~ msgstr "<p>该视图显示了所选缓存文件系统卷的详细信息。</p>\n"

#~ msgid "tmpfs mounted at %1"
#~ msgstr "缓存文件系统挂载在 %1"

#~ msgid "Rescan"
#~ msgstr "重新扫描"

#~ msgid ""
#~ "<p>This view shows devices that have no mount\n"
#~ "point assigned to them, disks that are unpartitioned and volume groups "
#~ "that\n"
#~ "have no logical volumes.</p>"
#~ msgstr ""
#~ "<p>该视图显示了没有指派挂载点的设备、未分区的磁盘和没有逻辑卷的卷组。</p>"

#~ msgid ""
#~ "Rescanning unused devices cancels\n"
#~ "all current changes. Really rescan unused devices?"
#~ msgstr ""
#~ "重新扫描未使用的设备会取消所有当前更改。\n"
#~ "真的要重新扫描未使用的设备吗？"

#~ msgid ""
#~ "A logical volume with the requested size could \n"
#~ "not be created.\n"
#~ msgstr ""
#~ "无法创建要求尺寸的\n"
#~ "逻辑卷。\n"

#~ msgid "Try reducing the stripe count of the volume."
#~ msgstr "尝试减少卷中的分带数。"

#~ msgid "You can only remove logical volumes."
#~ msgstr "您只能移除逻辑卷。"

#~ msgid ""
#~ "There is at least one snapshot active for this volume.\n"
#~ "Remove the snapshot first."
#~ msgstr ""
#~ "该卷有至少一个活动的快照。\n"
#~ "请先移除那个快照。"

#~ msgid ""
#~ "There is at least one thin volume using this pool.\n"
#~ "Remove the thin volume first."
#~ msgstr ""
#~ "有至少一个瘦卷正在使用此池。\n"
#~ "请先移除瘦卷。"

#~ msgid "Total size: %1"
#~ msgstr "总尺寸： %1"

#~ msgid "Resulting size: %1"
#~ msgstr "结果尺寸：%1"

#~ msgid "Class"
#~ msgstr "分类"

#~ msgid "Classify"
#~ msgstr "归类"

#~ msgid "File %1 is not a regular file!"
#~ msgstr "文件 '%1' 不是正常的文件！"

#~ msgid "File %1 is too big!"
#~ msgstr "文件 %1 太大！"

#~ msgid ""
#~ "Pattern file has invalid format!\n"
#~ "\n"
#~ "The file needs to contain lines with a regular expression and a class "
#~ "name\n"
#~ "per line. Example:"
#~ msgstr ""
#~ "模式文件格式无效！\n"
#~ "\n"
#~ "该文件需要包含带有正则表达式和分类名的行。实例："

#~ msgid "Detected following pattern lines:"
#~ msgstr "检测到如下模式行："

#~ msgid "Ok to match devices to classes with these patterns?"
#~ msgstr "确认要使用这些模式来匹配设备到分类吗？"

#~ msgid ""
#~ "<p>This dialog is for defining classes for the raid devices\n"
#~ "contained in the raid. Available classes are A, B, C, D and E but for "
#~ "many cases\n"
#~ "fewer classes are needed (e.g. only A and B). </p>"
#~ msgstr ""
#~ "<p>该对话框用来为 RAID 中的 RAID 设备定义分类。可用的分类为 A、B、C、B 和 "
#~ "E，\n"
#~ "但是大多数情况下只需要很少的分类 (例如，只用 A 和 B)。</p>"

#~ msgid ""
#~ "<p>You can put a device into a class by right-clicking on the\n"
#~ "device and choosing the appropriate class from context menu. By pressing "
#~ "the \n"
#~ "Ctrl  or Shift key you can select multiple devices and put them into a "
#~ "class in\n"
#~ "one step. One can also use the buttons labeled \"%1\" to \"%2\" to put "
#~ "currently \n"
#~ "selected devices into this class.</p>"
#~ msgstr ""
#~ "<p>您可以通过右键点击该设备并从交互菜单中选择合适的分类来给设备归类。\n"
#~ "按下 Ctrl 或 Shift 键您可以一次选择并归类多个设备。\n"
#~ "也可以使用带标签 \"%1\" 到 \"%2\" 的按钮来将当前所选设备归入此分类。</p>"

#~ msgid ""
#~ "<p>After choosing classes for devices you can order the \n"
#~ "devices by pressing one of the buttons labeled \"%1\" or \"%2\"."
#~ msgstr ""
#~ "<p>为设备归类之后，您可以通过按带标签 \"%1\" 或 \"%2\" 的按钮来排序设备。"

#~ msgid ""
#~ "<b>Sorted</b> puts all devices of class A before all devices\n"
#~ "of class B and so on."
#~ msgstr ""
#~ "<b>排序</b>将所有分类为 A 的设备放置到所有分类为 B 的设备之前，诸如此类。"

#~ msgid ""
#~ "<b>Interleaved</b> uses first device of class A, then first device of \n"
#~ "class B, then all the following classes with assigned devices. Then the \n"
#~ "second device of class A, the second device of class B, and so on will "
#~ "follow."
#~ msgstr ""
#~ "<b>交错</b>使用分类 A 的第一个设备，然后是分类 B 的第一个设备，直到用光所"
#~ "有分类下的指派设备。\n"
#~ "然后接着是分类 A 的第二个设备，分类 B 的第二个设备。诸如此类。"

#~ msgid ""
#~ "All devices without a class are sorted to the end of devices list.\n"
#~ "When you leave the pop-up the current order of the devices is used as "
#~ "the \n"
#~ "order in the RAID to be created.</p>"
#~ msgstr ""
#~ "所有没有分类的设备将被排序到设备列表最下面。\n"
#~ "当您离开弹出窗口时当前设备顺序将作为待创建的 RAID 中的设备顺序保存。</p>"

#~ msgid ""
#~ "By pressing button \"<b>%1</b>\" you can select a file that contains\n"
#~ "lines with a regular expression and a class name (e.g. \"sda.*  A\"). All "
#~ "devices that match \n"
#~ "the regular expression will be put into the class on this line. The "
#~ "regular expression is \n"
#~ "matched against the kernel name (e.g. /dev/sda1), \n"
#~ "the udev path name (e.g. /dev/disk/by-path/pci-0000:00:1f.2-scsi-0:0:0:0-"
#~ "part1) and the\n"
#~ "the udev id (e.g. /dev/disk/by-id/ata-ST3500418AS_9VMN8X8L-part1). \n"
#~ "The first match finally determines the class if a devices name matches "
#~ "more then one\n"
#~ "regular expression.</p>"
#~ msgstr ""
#~ "通过按键 \"<b>%1</b>\" 您可以选择一个带有正则表达式和类名 (例如 \"sda* A"
#~ "\") 的文件。\n"
#~ "所有匹配此正则表达式的设备都将被归类为此行中指定的分类名。正则表达式可以匹"
#~ "配内核名(例如 /dev/sda1)，\n"
#~ "udev 路径名 (例如 /dev/disk/by-path/pci-0000:00:1f:2-scsi-0:0:0:0-part1) "
#~ "和 udev id (例如\n"
#~ "/dev/disk/by-id/ata-ST3500418AS_9VMN8X8L-part1)。\n"
#~ "如果设备名匹配了多个正则表达式，第一个匹配将最终决定分类名。。</p>"

#~ msgid "Pattern File"
#~ msgstr "模式文件"

#~ msgid "Tmpfs &Size"
#~ msgstr "缓存文件系统尺寸(&S)"

#~ msgid ""
#~ "Invalid Size specified. Use number followed by K, M, G or %.\n"
#~ "Value must be above 100k or between 1% and 200%. Try again."
#~ msgstr ""
#~ "指派了无效的尺寸。使用数字，以 K，M，G 或 % 结尾。\n"
#~ "值必须大于 100k 或介于 1% 和 200% 之间。请重试。"

#~ msgid "Value must be between 1% and 200%. Try again."
#~ msgstr "值须在 1% 和 200% 之间。请重试。"

#~ msgid ""
#~ "<p><b>Tmpfs Size:</b>\n"
#~ "Size may be either entered as a number followed by K,M,G for Kilo-, Mega- "
#~ "or Gigabyte or\n"
#~ "as a number followed by a percent sign meaning percentage of memory.</p>"
#~ msgstr ""
#~ "<p><b>缓存文件系统尺寸：</b>\n"
#~ "尺寸可以输入数字并以 K，M ，G 结尾，或者\n"
#~ "以百分号结尾，表示内存的百分比。</p>"

#~ msgid "Value must be between 0 and 32767. Try again."
#~ msgstr "值须在 0 和 32767 之间。请重试。"

#~ msgid ""
#~ "<p><b>Do Not Mount at System Start-up:</b>\n"
#~ "The file system is not automatically mounted when the system starts.\n"
#~ "An entry in /etc/fstab is created and the file system is mounted\n"
#~ "with the appropriate options when the command <tt>mount &lt;mount "
#~ "point&gt;</tt>\n"
#~ "is entered (&lt;mount point&gt; is the directory to which the file system "
#~ "is mounted). Default is false.</p>\n"
#~ msgstr ""
#~ "<p><b>不在系统启动时挂载：</b>\n"
#~ "系统启动时文件系统不会自动挂载。\n"
#~ "会在 /etc/fstab 中创建项，当输入命令 <tt>mount &lt;mount point&gt;</tt>\n"
#~ "(&lt;mount point&gt; 是文件系统的挂载目录)时，\n"
#~ "文件系统才会使用适当的选项挂载。\n"
#~ "默认为否。</p>\n"

#~ msgid ""
#~ "<p><b>Extended User Attributes:</b>\n"
#~ "Allow extended user attributes on the file system.</p>\n"
#~ msgstr ""
#~ "<p><b>扩展用户属性：</b>\n"
#~ "允许在文件系统中使用扩展用户属性。</p>\n"

#~ msgid ""
#~ "Invalid characters in arbitrary option value. Do not use spaces or tabs. "
#~ "Try again."
#~ msgstr "自由选项值中有无效字符。不要使用空格或 Tab。请重试。"

#~ msgid ""
#~ "<p><b>Arbitrary Option Value:</b>\n"
#~ "In this field, type any legal mount option allowed in the fourth field "
#~ "of /etc/fstab.\n"
#~ "Multiple options are separated by commas.</p>\n"
#~ msgstr ""
#~ "<p><b>任意选项值</b>：\n"
#~ "在此字段中，键入 /etc/fstab 的第四个字段中允许的任何合法挂载选项。\n"
#~ "多个选项用逗号隔开。</p>\n"

#~ msgid ""
#~ "<p><b>FAT Size:</b>\n"
#~ "Specifies the type of file allocation tables used (12, 16, or 32-bit). If "
#~ "auto is specified, YaST will automatically select the value most suitable "
#~ "for the file system size.</p>\n"
#~ msgstr ""
#~ "<p><b>文件配置表尺寸：</b>\n"
#~ "指定所用文件配置表的类型(12 位、16 位或 32 位)。如果指定自动选项，YaST2 将"
#~ "为文件系统尺寸自动选择最适合的值。</p>\n"

#~ msgid ""
#~ "<p><b>Root Dir Entries:</b>\n"
#~ "Select the number of entries available in the root directory.</p>\n"
#~ msgstr ""
#~ "<p><b>根目录项：</b>\n"
#~ "选择根目录中可用的项数。</p>\n"

#~ msgid "Hash &Function"
#~ msgstr "哈希函数(&F)"

#~ msgid ""
#~ "<p><b>Hash Function:</b>\n"
#~ "This specifies the name of the hash function to use to sort the file "
#~ "names in directories.</p>\n"
#~ msgstr ""
#~ "<p><b>哈希函数：</b>\n"
#~ "此选项指定对文件夹中的文件名进行排序所用的哈希函数的名称。</p>\n"

#~ msgid "FS &Revision"
#~ msgstr "文件系统修订版本(&R)"

#~ msgid ""
#~ "<p><b>FS Revision:</b>\n"
#~ "This option defines the reiserfs format revision to use. '3.5' is for "
#~ "backwards compatibility with kernels of the 2.2.x series. '3.6' is more "
#~ "recent, but can only be used with kernel versions greater than or equal "
#~ "to 2.4.</p>\n"
#~ msgstr ""
#~ "<p><b>文件系统修订版本：</b>\n"
#~ "此选项定义要使用的 reiserfs 修订版本。\"3.5\"用于向后兼容 2.2.x 系列的内"
#~ "核。\"3.6\"是最新的，但只能用于 2.4 或更高版本的内核。</p>\n"

#~ msgid ""
#~ "<p><b>Inode Size:</b>\n"
#~ "This option specifies the inode size of the file system.</p>\n"
#~ msgstr ""
#~ "<p><b>索引节点尺寸：</b>\n"
#~ "此选项指定文件系统的索引节点尺寸。</p>\n"

#~ msgid ""
#~ "<p><b>Percentage of Inode Space:</b>\n"
#~ "The option \"Percentage of Inode Space\" specifies the maximum percentage "
#~ "of space in the file system that can be allocated to inodes.</p>\n"
#~ msgstr ""
#~ "<p><b>索引节点空间百分比：</b>\n"
#~ "\"索引节点空间百分比\"选项指定文件系统中可分配给索引节点的最大空间百分比。"
#~ "</p>\n"

#~ msgid ""
#~ "<p><b>Inode Aligned:</b>\n"
#~ "The option \"Inode Aligned\" is used to specify whether inode allocation "
#~ "is or\n"
#~ "is not aligned. By default inodes are aligned, which\n"
#~ "is usually more efficient than unaligned access.</p>\n"
#~ msgstr ""
#~ "<p><b>索引节点对齐：</b>\n"
#~ "\"索引节点对齐\"选项用于指定索引节点分配\n"
#~ "是否对齐。默认设置是对齐。对齐的索引节点访问\n"
#~ "通常比未对齐的效率高。</p>\n"

#~ msgid "&Log Size in Megabytes"
#~ msgstr "以 MB 计的日志尺寸(&L)"

#~ msgid ""
#~ "The \"Log Size\" value is incorrect.\n"
#~ "Enter a value greater than zero.\n"
#~ msgstr ""
#~ "\"日志尺寸\"值不正确。\n"
#~ "请输入大于零的值。\n"

#~ msgid ""
#~ "<p><b>Log Size</b>\n"
#~ "Set the log size (in megabytes). If auto, the default is 40% of the "
#~ "aggregate size.</p>\n"
#~ msgstr ""
#~ "<p><b>日志尺寸</b>\n"
#~ "设置日志尺寸(以 MB 计)。如果选择自动选项，默认值为总尺寸的 40%。</p>\n"

#~ msgid "Invoke Bad Blocks List &Utility"
#~ msgstr "调用坏块列表工具(&U)"

#~ msgid ""
#~ "The \"Stride Length in Blocks\" value is invalid.\n"
#~ "Select a value greater than 1.\n"
#~ msgstr ""
#~ "\"块中的步幅\"值是无效的值。\n"
#~ "请选择大于 1 的值。\n"

#~ msgid ""
#~ "<p><b>Stride Length in Blocks:</b>\n"
#~ "Set RAID-related options for the file system. Currently, the only "
#~ "supported\n"
#~ "argument is 'stride', which takes the number of blocks in a\n"
#~ "RAID stripe as its argument.</p>\n"
#~ msgstr ""
#~ "<p><b>块中的步幅：</b>\n"
#~ "为文件系统设置 RAID 相关选项。目前唯一支持的参数是\"步\"，\n"
#~ "该参数将 RAID 分带中的块数\n"
#~ "作为自己的参数。</p>\n"

#~ msgid ""
#~ "The \"Percentage of Blocks Reserved for root\" value is incorrect.\n"
#~ "Allowed are float numbers no larger than 99 (e.g. 0.5).\n"
#~ msgstr ""
#~ "\"为 root 保留的块的百分比\"值不正确。\n"
#~ "允许不大于 99 的浮点数 (例如 0.5)。\n"

#~ msgid ""
#~ "<p><b>Percentage of Blocks Reserved for root:</b> Specify the percentage "
#~ "of blocks reserved for the super user. The default is computed so that "
#~ "normally 1 Gig is reserved. Upper limit for reserved default is 5.0, "
#~ "lowest reserved default is 0.1.</p>"
#~ msgstr ""
#~ "<p><b>为 root 保留的块的百分比：</b>指定为超级用户保留的块的百分比。该值默"
#~ "认会自动计算，通常保留 1G。默认保留的上限是 5.0, 下限是 0.1。</p>"

#~ msgid ""
#~ "<p><b>Disable Regular Checks:</b>\n"
#~ "Disable regular file system check at booting.</p>\n"
#~ msgstr ""
#~ "<p><b>禁用常规检查：</b>\n"
#~ "开机时禁用常规文件系统检查。</p>\n"

#~ msgid "Operation not permitted on disk %{device}.\n"
#~ msgstr "磁盘 %{device} 上不允许该操作。\n"

#~ msgid ""
#~ "\n"
#~ "It's not supported by the partitioning tool parted to change\n"
#~ "the partition table on your disk %{device}\n"
#~ "(the disk is LDL formatted).\n"
#~ "\n"
#~ "You can use the partitions on disk %{device} as they are or\n"
#~ "format them and assign mount points, but you cannot add,\n"
#~ "resize, or remove partitions from that disk here.\n"
#~ msgstr ""
#~ "\n"
#~ "分区工具 parted 不支持修改您磁盘 %{device} 上的分区表\n"
#~ "(磁盘是 LDL 格式化的)。\n"
#~ "\n"
#~ "您可以按原样使用磁盘 %{device} 上的分区，或者\n"
#~ "对这些分区进行格式化并指派挂载点，但不能在此处对该磁盘执行\n"
#~ "添加、缩放，或移除分区操作。\n"

#~ msgid ""
#~ "\n"
#~ "The partitioning on your disk %{device} is either not readable or not \n"
#~ "supported by the partitioning tool parted used to change the\n"
#~ "partition table.\n"
#~ "\n"
#~ "You can use the partitions on disk %{device} as they are or\n"
#~ "format them and assign mount points, but you cannot add, edit, \n"
#~ "resize, or remove partitions from that disk here.\n"
#~ msgstr ""
#~ "\n"
#~ "用于修改分区表的分区工具 parted 无法读取或不支持您的磁盘 \n"
#~ "%{device} 上的分区。\n"
#~ "\n"
#~ "您可以按原样使用磁盘 %1上的分区，或者\n"
#~ "对这些分区进行格式化并指派挂载点，但不能在此处对磁盘执行\n"
#~ "添加、缩放或移除分区操作。\n"

#~ msgid ""
#~ "\n"
#~ "The disk %{device} does not contain a partition table but for\n"
#~ "compatibility the kernel has automatically generated a\n"
#~ "partition spanning almost the entire disk.\n"
#~ "\n"
#~ "You can use the partition on disk %{device} as it is or\n"
#~ "format it and assign a mount point, but you cannot resize\n"
#~ "or remove the partition from that disk here.\n"
#~ msgstr ""
#~ "\n"
#~ "磁盘 %{device} 不包含分区表但出于兼容内核自动生成了一个几乎横跨整个磁盘的"
#~ "分区。\n"
#~ "\n"
#~ "您可以就这样使用磁盘 %{device} 上的这个分区或者格式化它并指派一个挂载"
#~ "点，\n"
#~ "但您无法在这里缩放或移除那个磁盘中的那个分区。\n"

#~ msgid ""
#~ "\n"
#~ "\n"
#~ "You can initialize the disk partition table to a sane state in the "
#~ "Expert\n"
#~ "Partitioner by selecting \"Expert\"->\"Create New Partition Table\", \n"
#~ "but this will destroy all data on all partitions of this disk.\n"
#~ msgstr ""
#~ "\n"
#~ "\n"
#~ "您可以在\"专家分区程序\"中选择\"专家\"->\"创建新分区表\"，\n"
#~ "将磁盘分区表初始化为\n"
#~ "正常状态，但这会破坏此磁盘上所有分区内的\n"
#~ "所有数据。\n"

#~ msgid ""
#~ "\n"
#~ "\n"
#~ "Safely ignore this message if you do not intend to use \n"
#~ "this disk during installation.\n"
#~ msgstr ""
#~ "\n"
#~ "\n"
#~ "如果您不打算在安装过程中使用这个磁盘，\n"
#~ "则可以放心地忽略此消息。\n"

#~ msgid "Resize Not Possible:"
#~ msgstr "无法调整尺寸："

#~ msgid ""
#~ "Could not set encryption.\n"
#~ "System error code is %1.\n"
#~ "\n"
#~ "The encryption password provided could be incorrect.\n"
#~ msgstr ""
#~ "无法设置加密。\n"
#~ "系统错误代码为 %1。\n"
#~ "\n"
#~ "提供的加密密码可能有误。\n"

#~ msgid ""
#~ "The first and the second version\n"
#~ "of the password do not match.\n"
#~ "Try again."
#~ msgstr ""
#~ "两次输入的密码\n"
#~ "不相同！\n"
#~ "请重试。"

#~ msgid ""
#~ "The password may only contain the following characters:\n"
#~ "0..9, a..z, A..Z, and any of \"@#* ,.;:._-+=!$%&/|?{[()]}^\\<>\".\n"
#~ "Try again."
#~ msgstr ""
#~ "密码中只能包含以下字符：\n"
#~ " 0 到 9、a 到 z、A 到 Z 和“#* ,.;:._-+!$%^&/|?{[()]}”中的任意字符。\n"
#~ "请重试。"

#~ msgid "&Enter Encryption Password:"
#~ msgstr "输入加密密码 (&E)："

#~ msgid "Provide Password"
#~ msgstr "输入密码"

#~ msgid "The following encrypted volumes are already available."
#~ msgstr "如下加密卷已可用。"

#~ msgid ""
#~ "The following volumes contain an encryption signature but the \n"
#~ "passwords are not yet known.\n"
#~ "The passwords need to be known if the volumes are needed either \n"
#~ "during an update or if they contain an encrypted LVM physical volume."
#~ msgstr ""
#~ "如下卷包含加密签名但密码未知。\n"
#~ "如果更新时需要这些卷或卷中包含加密的 LVM 物理卷，\n"
#~ "那您必须提供这些密码。"

#~ msgid ""
#~ "Enter encryption password for any of the\n"
#~ "devices in the locked devices list.\n"
#~ "Password will be tried for all devices."
#~ msgstr ""
#~ "输入任一锁定设备列表中的设备的加密密码。\n"
#~ "密码将在所有设备上尝试。"

#~ msgid "There are no encrypted volume to unlock."
#~ msgstr "没有加密卷可供解锁。"

#~ msgid "Provide password for any of the following devices:"
#~ msgstr "如果任一如下设备的密码："

#~ msgid "Provide password for the following device:"
#~ msgstr "提供如下设备的密码："

#~ msgid "Trying to unlock encrypted volumes..."
#~ msgstr "尝试解锁加密卷..."

#~ msgid "Password did not unlock any volume."
#~ msgstr "密码没能解锁任何卷。"

#~ msgid "IDE Disk"
#~ msgstr "集成驱动电子设备 (IDE) 磁盘"

#~ msgid "SCSI Disk"
#~ msgstr "小型计算机系统接口 (SCSI) 磁盘"

#~ msgid "DM RAID"
#~ msgstr "设备映射器独立磁盘冗余阵列 (DM RAID)"

#~ msgid ""
#~ "Partitions cannot be created since other partitions on the disk are used."
#~ msgstr "无法创建分区因为磁盘上的其它分区正在使用中。"

#~ msgid ""
#~ "\n"
#~ "Device %1 cannot be modified because it contains activated swap\n"
#~ "that is needed to run the installation.\n"
#~ msgstr ""
#~ "\n"
#~ "无法修改设备 %1 因为其含有激活的 swap，那是运行安装所需要的。\n"

#~ msgid ""
#~ "\n"
#~ "Device %1 cannot be modified because it contains the installation\n"
#~ "data needed to perform the installation.\n"
#~ msgstr ""
#~ "\n"
#~ "无法修改设备 %1 因为其含有执行安装所需的安装数据。\n"

#~ msgid ""
#~ "\n"
#~ "Device %1 cannot be removed because it contains activated swap\n"
#~ "that is needed to run the installation.\n"
#~ msgstr ""
#~ "\n"
#~ "无法移除设备 %1 因为其含有激活的 swap，那是运行安装所需要的。\n"

#~ msgid ""
#~ "\n"
#~ "Device %1 cannot be removed because it contains the installation\n"
#~ "data needed to perform the installation.\n"
#~ msgstr ""
#~ "\n"
#~ "无法移除设备 %1 因为其含有执行安装所需的安装数据。\n"

#~ msgid ""
#~ "\n"
#~ "Device %1 cannot be removed because this would indirectly change\n"
#~ "device %2, which contains activated swap that is needed to run \n"
#~ "the installation.\n"
#~ msgstr ""
#~ "\n"
#~ "无法移除设备 %1 因为这将间接地修改设备 %2，后者含有激活的 swap，那是运行安"
#~ "装所需要的。\n"

#~ msgid ""
#~ "\n"
#~ "Device %1 cannot be removed because this would indirectly change\n"
#~ "device %2, which contains data needed to perform the installation.\n"
#~ msgstr ""
#~ "\n"
#~ "无法移除设备 %1 因为这将间接地修改设备 %2，后者含有执行安装所需的数据。\n"

#~ msgid ""
#~ "\n"
#~ "Partition %1 cannot be removed since other partitions on the\n"
#~ "disk %2 are used.\n"
#~ msgstr ""
#~ "\n"
#~ "无法移除分区 %1 因为磁盘 %2 上的其它分区已经被用掉了。\n"

#~ msgid "Nothing assigned as root filesystem!"
#~ msgstr "未指派根文件系统！"

#~ msgid "Installation will most certainly fail fatally!"
#~ msgstr "安装多半肯定会致命失败！"

#~ msgid "Adding the following resolvables failed: %1"
#~ msgstr "添加以下解析项失败：%1"

#~ msgid "Failure occurred during the following action:"
#~ msgstr "执行以下操作时失败："

#~ msgid "System error code was: %1"
#~ msgstr "系统错误代码为：%1"

#~ msgid "&Enter Password for Device %1:"
#~ msgstr "输入设备 %1 的密码(&E)："

#~ msgid "FS ID"
#~ msgstr "文件系统 ID"

#~ msgid "Disk Label"
#~ msgstr "磁盘标签"

#~ msgid "Metadata"
#~ msgstr "元数据"

#~ msgid "RAID Version"
#~ msgstr "RAID 版本"

#~ msgid "Vendor"
#~ msgstr "制造商"

#~ msgid "Model"
#~ msgstr "型号"

#~ msgid ""
#~ "<b>End Cylinder</b> shows the end cylinder of\n"
#~ "the partition."
#~ msgstr "<b>结束柱面</b> 显示分区的结束柱面。"

#~ msgid ""
#~ "<b>Mount by</b> indicates how the file system\n"
#~ "is mounted: (Kernel) by kernel name, (Label) by file system label, (UUID) "
#~ "by\n"
#~ "file system UUID, (ID) by device ID, and (Path) by device path.\n"
#~ msgstr ""
#~ "<b>挂载方式</b>表示文件系统的挂载方式：(Kernel) 通过内核名称、\n"
#~ " (Label) 通过文件系统标签、(UUID) 通过文件系统 UUID、(ID) 通过设备 ID 和 "
#~ "(Path) 通过设备路径。\n"

#~ msgid ""
#~ "<b>Start Cylinder</b> shows the start cylinder\n"
#~ "of the partition."
#~ msgstr "<b>起始柱面</b> 显示分区的起始柱面。"

#~ msgid ""
#~ "<b>Stripes</b> shows the stripe number for LVM\n"
#~ "logical volumes and, if greater than one, the stripe size  in "
#~ "parenthesis.\n"
#~ msgstr ""
#~ "<b>分带</b> 显示 LVM 逻辑卷分带数和，若大于一的话，以括号括起的分带尺"
#~ "寸。\n"

#~ msgid ""
#~ "<b>Device ID</b> shows the persistent device\n"
#~ "IDs. This field can be empty.\n"
#~ msgstr "<b>设备 ID</b> 显示永久设备 ID。该字段可为空。\n"

#~ msgid ""
#~ "<b>Used By</b> shows if a device is used by\n"
#~ "e.g. RAID or LVM. If not, this column is empty.\n"
#~ msgstr ""
#~ "<b>使用对象</b>显示设备是否由，例如 RAID 或 LVM，使用。若不是，则此列为"
#~ "空。\n"

#~ msgid "Device: %1"
#~ msgstr "设备：%1"

#~ msgid "Size: %1"
#~ msgstr "尺寸：%1"

#~ msgid "DISK %1"
#~ msgstr "磁盘 %1"

#~ msgid "Type: %1"
#~ msgstr "类型：%1"

#~ msgid "Format: %1"
#~ msgstr "格式：%1"

#~ msgid "Encrypted: %1"
#~ msgstr "加密：%1"

#~ msgid "File System: %1"
#~ msgstr "文件系统：%1"

#~ msgid "Mount Point: %1"
#~ msgstr "挂载点：%1"

#~ msgid "Used by %1: %2"
#~ msgstr "使用对象 %1：%2"

#~ msgid "Label: %1"
#~ msgstr "标签：%1"

#~ msgid "Device Path: %1"
#~ msgstr "设备路径：%1"

#~ msgid "Device ID %1: %2"
#~ msgstr "设备 ID %1：%2"

#~ msgid "BIOS ID: %1"
#~ msgstr "BIOS ID：%1"

#~ msgid "Disk Label: %1"
#~ msgstr "磁盘标签：%1"

#~ msgid "Vendor: %1"
#~ msgstr "制造商：%1"

#~ msgid "Model: %1"
#~ msgstr "型号：%1"

#~ msgid "Bus: %1"
#~ msgstr "总线：%1"

#~ msgid "PE Size: %1"
#~ msgstr "物理区域尺寸：%1"

#~ msgid "Stripes: %1"
#~ msgstr "分带：%1"

#~ msgid "RAID Version: %1"
#~ msgstr "RAID 版本：%1"

#~ msgid "RAID Type: %1"
#~ msgstr "RAID 类型：%1"

#~ msgid "Chunk Size: %1"
#~ msgstr "区块尺寸：%1"

#~ msgid "Cylinder Size: %1"
#~ msgstr "柱面尺寸：%1"

#~ msgid "Start Cylinder: %1"
#~ msgstr "起始柱面：%1"

#~ msgid "End Cylinder: %1"
#~ msgstr "结束柱面： %1"

#~ msgid "FS ID: %1"
#~ msgstr "文件系统 ID：%1"

#~ msgid "File Path: %1"
#~ msgstr "文件路径：%1"

#~ msgid "WWPN: %1"
#~ msgstr "万维端口名称：%1"

#~ msgid "LUN: %1"
#~ msgstr "逻辑单元编号：%1"

#~ msgid "Port ID: %1"
#~ msgstr "端口 ID：%1"

#~ msgid "Fibre Channel:"
#~ msgstr "光纤通道:"

#~ msgid "<p>The overview contains:</p>"
#~ msgstr "<p>本视图包含：</p>"

#~ msgid ""
#~ "Resize impossible due to inconsistent file system. Try checking file "
#~ "system under Windows."
#~ msgstr "由于文件系统不一致，无法调整尺寸。请试试在 Windows 下检查文件系统。"

#~ msgid "Proposal Settings"
#~ msgstr "提案设置"

#~ msgid ""
#~ "<p>Choose <b>Partition-based Proposal</b> if you don't want to use LVM.\n"
#~ "Choose <b>LVM-based Proposal</b> for plain LVM and <b>Encrypted LVM-"
#~ "based\n"
#~ "Proposal</b> if you want your system to be encrypted.</p>"
#~ msgstr ""
#~ "<p>若您不想使用 LVM 请选择 <b>基于分区的提案</b>。\n"
#~ "一般 LVM 选择 <b>基于 LVM 的提案</b>，若您想要加密系统请\n"
#~ "选择 <b>加密的基于 LVM 的提案</b>。</p>"

#~ msgid ""
#~ "<p>The filesystem for the root partition can be selected with the\n"
#~ "corresponding combo box. With the filesystem BtrFS the proposal can\n"
#~ "enable automatic snapshots with snapper. This will also increase the\n"
#~ "size for the root partition.</p>"
#~ msgstr ""
#~ "<p>可使用相应复选框选择根分区的文件系统。\n"
#~ "文件系统若为 BtrFS，该提案可启动 snapper 的自动快照。\n"
#~ "这也将增加根分区的大小。</p>"

#~ msgid ""
#~ "<p>The proposal can create a separate home partition. The filesystem for\n"
#~ "the home partition can be selected with the corresponding combo box.</p>"
#~ msgstr ""
#~ "<p>该提案可创建一个独立 home 分区。可使用相应复选框选择 home 分区的文件系"
#~ "统。</p>"

#~ msgid ""
#~ "<p>The swap partition can be made large enough to be used to suspend\n"
#~ "the system to disk in most cases.</p>"
#~ msgstr "<p>多数时候 swap 分区可分大一些以用于将系统挂起到硬盘。</p>"

#~ msgid "Enter your password for the proposal encryption."
#~ msgstr "请输入您的密码以在提案中应用加密。"

#~ msgid "Password:"
#~ msgstr "密码："

#~ msgid "Reenter the password for verification:"
#~ msgstr "请再次确认密码："

#~ msgid "&Partition-based Proposal"
#~ msgstr "基于分区的提案(&P)"

#~ msgid "&LVM-based Proposal"
#~ msgstr "基于 &LVM 的提案"

#~ msgid "&Encrypted LVM-based Proposal"
#~ msgstr "加密的基于 LVM 的提案(&E)"

#~ msgid "Default Mount-by:"
#~ msgstr "默认挂载方法："

#~ msgid "Default File System:"
#~ msgstr "默认文件系统："

#~ msgid "Show Storage Devices by:"
#~ msgstr "显示存储设备的方法："

#~ msgid "Partition Alignment:"
#~ msgstr "分区队列："

#~ msgid "Visible Information on Storage Devices:"
#~ msgstr "存储设备上的可视信息："

#, fuzzy
#~| msgid "&Encrypt file system"
#~ msgid "first root filesystem"
#~ msgstr "对文件系统加密(&E)"

#, fuzzy
#~| msgid "Suggested Partitioning"
#~ msgid "Guided Setup"
#~ msgstr "建议分区"

#, fuzzy
#~| msgid "Expert Partitioner"
#~ msgid "Expert partitioner"
#~ msgstr "专家分区程序"

#~ msgid "Create Partition"
#~ msgstr "创建分区"

#~ msgid "Maximum Size (TODO)"
#~ msgstr "最大尺寸 (TODO)"

#~ msgid "Select new partition table type for %s."
#~ msgstr "请为 %s 选择新分区表。"

#~ msgid "Commit"
#~ msgstr "提交"

#~ msgid "Create..."
#~ msgstr "创建..."

#~ msgid "Format..."
#~ msgstr "格式化..."

#~ msgid "MD RAIDs"
#~ msgstr "MD 阵列"

#~ msgid "LVM VGs"
#~ msgstr "LVM 卷组"

#~ msgid "LUKSes"
#~ msgstr "LUKS 加密"

#~ msgid "Bcache Csets"
#~ msgstr "缓冲器高缓的缓存设置"

#~ msgid "Filesystems"
#~ msgstr "文件系统"

#~ msgid "Device Graph (probed)"
#~ msgstr "设备图表 (检测)"

#~ msgid "Device Graph (staging)"
#~ msgstr "设备图表 (待定)"

#~ msgid "Action Graph"
#~ msgstr "操作图表"

#~ msgid "Action List"
#~ msgstr "操作列表"

#~ msgid "Installation Steps"
#~ msgstr "安装步骤"

#~ msgid "Storage"
#~ msgstr "存储"

#~ msgid "LUKS: %s"
#~ msgstr "LUKS: %s"

#~ msgid "LVM LV: %s"
#~ msgstr "LVM 逻辑卷: %s"

#~ msgid "&LVM LVs"
#~ msgstr "&LVM 逻辑卷"

#~ msgid "&LVM PVs"
#~ msgstr "&LVM 物理卷"

#~ msgid "LVM VG: %s"
#~ msgstr "LVM 卷组: %s"

#~ msgid "MD RAID: %s"
#~ msgstr "MD 阵列: %s"

#~ msgid "Storage ID"
#~ msgstr "存储 ID"

#~ msgid "Icon"
#~ msgstr "图标"

#~ msgid "VG Name"
#~ msgstr "卷组名称"

#~ msgid "LV Name"
#~ msgstr "逻辑卷名称"

#~ msgid "Block Device Name"
#~ msgstr "块设备名称"

#~ msgid "Transport"
#~ msgstr "传输"

#~ msgid "Mount By"
#~ msgstr "挂载点"

#~ msgid "Spare"
#~ msgstr "热备份盘"

#~ msgid "Faulty"
#~ msgstr "容错模块"

#~ msgid "Continue installation without a valid proposal?"
#~ msgstr "在没有有效提案的情况下继续安装吗？"

#, fuzzy
#~| msgid "Suggested Partitioning"
#~ msgid "Guided Partitioning Setup"
#~ msgstr "建议分区"

#, fuzzy
#~| msgid "&Partitions"
#~ msgid "Partition-based"
#~ msgstr "分区(&P)"

#, fuzzy
#~| msgid "Partition"
#~ msgid "Partitioner"
#~ msgstr "分区"

#, fuzzy
#~| msgid "<p>This view shows all RAIDs except BIOS RAIDs.</p>"
#~ msgid ""
#~ "<p>This view shows all Btrfs filesystems.</p><p>The table contains:</p>"
#~ msgstr "<p>该视图显示了除 BIOS RAID 以外的所有 RAID。</p>"

#, fuzzy
#~| msgid ""
#~| "The disk \"%1\" contains at least one partition.\n"
#~| "If you proceed, the following partitions will be deleted:"
#~ msgid ""
#~ "The %{type} \"%{name}\" contains at least one another device.\n"
#~ "If you proceed, the following devices will be deleted:"
#~ msgstr "磁盘 \"%1\" 包含了至少一个分区。如果您继续，将删除如下分区："

#, fuzzy
#~| msgid "Really delete all partitions on \"%1\"?"
#~ msgid "Really delete all devices on \"%s\"?"
#~ msgstr "真的删除 \"%1\" 上的所有分区吗？"

#, fuzzy
#~| msgid "There are no partitions to delete on this disk."
#~ msgid "There are no partitions to edit."
#~ msgstr "此磁盘上没有要删除的分区。"

#, fuzzy
#~| msgid ""
#~| "<p>This view shows all logical volumes of the\n"
#~| "selected volume group.</p>"
#~ msgid ""
#~ "<p>This view shows all logical volumes of the\n"
#~ "selected volume group.</p><p>The overview contains:</p>"
#~ msgstr "<p>该视图显示了所选卷组的所有逻辑卷。</p>"

#, fuzzy
#~| msgid ""
#~| "<p>This view shows all LVM volume groups and\n"
#~| "their logical volumes.</p>"
#~ msgid ""
#~ "<p>This view shows all LVM volume groups and\n"
#~ "their logical volumes.</p><p>The overview contains:</p>"
#~ msgstr "<p>该视图显示了所有 LVM 卷组和它们的逻辑卷。</p>"

#, fuzzy
#~| msgid ""
#~| "<p>This view shows all devices used by the\n"
#~| "selected RAID.</p>"
#~ msgid ""
#~ "<p><p>This view shows all devices used by the\n"
#~ "selected RAID.</p>"
#~ msgstr "<p>该视图显示了所选 RAID 使用的所有设备。</p>"

#, fuzzy
#~| msgid ""
#~| "<p>This view shows all physical volumes used by\n"
#~| "the selected volume group.</p>"
#~ msgid ""
#~ "<p>This view shows all physical volumes used by\n"
#~ "the selected volume group.</p><p>The overview contains:</p>"
#~ msgstr "<p>该视图显示了所选卷组使用的所有物理卷。</p>"

#~ msgid ""
#~ "You have assigned an encrypted file system to a partition\n"
#~ "with one of the following mount points: \"/\", \"/usr\", \"/boot\",\n"
#~ "/var\".  This is not possible. Change the mount point or use a\n"
#~ "nonloopbacked file system.\n"
#~ msgstr ""
#~ "您把一个具有以下挂载点之一的分区指派为了加密文件系统：\n"
#~ "\"/\", \"/usr\", \"/boot\", \"/var\"。这是不可能实现的。\n"
#~ "请修改挂载点或使用一个非回环 (non-loopback) 文件系统。\n"

#~ msgid "Log"
#~ msgstr "日志"

#~ msgid "Contents of %1:"
#~ msgstr "%1 的内容："

#~ msgid "Update"
#~ msgstr "更新"

#~ msgid "This view shows the content of %1."
#~ msgstr "该视图显示了 %1 的内容。"

#~ msgid ""
#~ "Warning:\n"
#~ "Your system needs a boot partition with type 0x41 PReP/CHRP.\n"
#~ "Please, consider creating one.\n"
#~ "\n"
#~ "Really use this setup?\n"
#~ msgstr ""
#~ "警告：\n"
#~ "您的系统需要一个类型为 0x41 PReP/CHRP 的引导分区。\n"
#~ "请考虑创建一个。\n"
#~ "\n"
#~ "真的使用此设置吗？\n"

#~ msgid ""
#~ "Warning: There is no partition mounted as /boot.\n"
#~ "To boot from your hard disk, a small /boot partition\n"
#~ "(approx. %1) is required.  Consider creating one\n"
#~ "with type 0x41 PReP/CHRP.\n"
#~ "\n"
#~ "Really use the setup without /boot partition?\n"
#~ msgstr ""
#~ "警告：没有挂载为 /boot 的分区。\n"
#~ "要从硬盘引导，您必须有一个较小的 /boot 分区 (约为 %1)。 \n"
#~ "请考虑创建一个类型为 0x41 PReP/CHRP 的 /boot 分区。\n"
#~ "\n"
#~ "真的使用没有 /boot 分区的设置吗？\n"

#~ msgid "&Import Partition Setup..."
#~ msgstr "导入分区设置(&I)..."

#~ msgid "File &system"
#~ msgstr "文件系统(&S)"

#~ msgid "Encr&ypt Volume Group"
#~ msgstr "加密卷组 (&y)"

#~ msgid ""
#~ "<p>To create an LVM-based proposal, choose the corresponding button. The\n"
#~ "LVM-based proposal can be encrypted.</p>\n"
#~ msgstr ""
#~ "<p>要创建基于 LVM 的提案，请选择相应按钮。\n"
#~ "基于 LVM 的提案可应用加密。</p>\n"

#~ msgid "No unsaved changes exist."
#~ msgstr "没有未保存的修改。"

#~ msgid " Do you really want to execute these changes?"
#~ msgstr "您真的想要进行这些修改哇？"

#~ msgid "&Apply"
#~ msgstr "应用(&A)"

#~ msgid ""
#~ "Warning: With your current setup, your %1 installation\n"
#~ "will encounter problems when booting, because you have no \"boot\"\n"
#~ "partition and your \"root\" partition is an LVM logical volume.\n"
#~ "This does not work.\n"
#~ "\n"
#~ "If you do not know exactly what you are doing, use a normal\n"
#~ "partition for your files below /boot.\n"
#~ "\n"
#~ "Really use this setup?\n"
#~ msgstr ""
#~ "警告：按照您当前的设置，您所安装的 %1 将在引导时遇到问题，\n"
#~ "因为您没有 \"boot\" 分区且您的 \"root\" 分区是一个 LVM 逻辑卷。\n"
#~ "这是不行的。(因为 LVM 驱动在 initrd 中，而 initrd 又在 LVM 中)\n"
#~ "\n"
#~ "若您并不完全明白您正在做什么，请为您 /boot 下的文件使用普通分区。\n"
#~ "\n"
#~ "真的使用此设置吗？\n"

#~ msgid "&Edit Partition Setup..."
#~ msgstr "编辑分区设置(&E)..."

#~ msgid ""
#~ "<p>\n"
#~ "To import the mount points from an existing Linux\n"
#~ "system choose <b>%1</b>. You can still make modification\n"
#~ "afterwards in the expert partitioner dialog.</p>\n"
#~ msgstr ""
#~ "<p>\n"
#~ "想要从一个现有的 Linux 系统导入挂载点，\n"
#~ "请选择 <b>%1</b>。您之后依然可以在\n"
#~ "专家分区工具对话框中进行修改。</p>\n"

#~ msgid "Use &Btrfs as Default File System"
#~ msgstr "使用 Btrfs 作为默认文件系统 (&B)"

#~ msgid "Command line interface for the partitioner module is not available."
#~ msgstr "分区程序模块的命令行界面不可用。"

#~ msgid ""
#~ "You have mounted a partition with Btrfs to the\n"
#~ "mount point /. This will very likely cause problems. Use a Linux file "
#~ "system,\n"
#~ "such as ext3 or ext4, for this mount point or an extra partition for /"
#~ "boot.\n"
#~ "\n"
#~ "Really use this setup?\n"
#~ msgstr ""
#~ "您试图在挂载点 / 挂载 Btrfs 分区。这很容易造成问题。\n"
#~ "对于这个挂载点，请使用 Linux 文件系统，如 ext3 或 ext4,或为 /boot 使用额外"
#~ "的分区。\n"
#~ "\n"
#~ "真的使用此设置吗？\n"

#~ msgid "Illegal file system ID."
#~ msgstr "非法的文件系统 ID。"

#~ msgid "Failed to remove some devices."
#~ msgstr "未能移除一些设备。"

#~ msgid "Command line interface for the partitioner module is not available"
#~ msgstr "分区程序模块的命令行界面不可用"

#~ msgid ""
#~ "The selected device is currently mounted on %1.\n"
#~ "It is *strongly* recommended to unmount it manually\n"
#~ "before deleting it.\n"
#~ "\n"
#~ "Click Cancel unless you know exactly what you are doing.\n"
#~ "\n"
#~ "If you proceed, YaST2 will try unmounting before deleting it.\n"
#~ msgstr ""
#~ "所选设备当前已挂载 %1。\n"
#~ "\"强烈\"建议在删除该设备之前手工\n"
#~ "将其卸下。\n"
#~ "\n"
#~ "除非您完全了解正在执行的操作，否则请单击\"取消\"。\n"
#~ "\n"
#~ "如果继续操作，YaST2 会先卸下该设备，然后再删除它。\n"

#~ msgid ""
#~ "Unmount of %1 failed.\n"
#~ "Remove the device anyway?\n"
#~ msgstr ""
#~ "卸下 %1 失败。\n"
#~ "仍要去除该设备吗？\n"

#~ msgid "&Retry umount"
#~ msgstr "重试卸下(&R)"

#~ msgid "Don't forget what you enter here!"
#~ msgstr "请不要忘记在此输入的内容！"

#~ msgid "Enter your password for the encrypted file system"
#~ msgstr "输入您为加密文件系统设置的密码"

#~ msgid ""
#~ "The first and the second version\n"
#~ "of the password do not match!\n"
#~ "Please try again."
#~ msgstr ""
#~ "两次输入的密码\n"
#~ "不相同！\n"
#~ "请重试。"

#~ msgid ""
#~ "<p><b>Mount in /etc/fstab By:</b>\n"
#~ "Normally, a file system to mount is identified in /etc/fstab\n"
#~ "by the device name. This identification can be changed so the file system "
#~ "to mount\n"
#~ "is found by searching for a UUID or a volume label. Not all file systems "
#~ "can be\n"
#~ "mounted by UUID or a volume label. If an option is disabled, it is not "
#~ "possible.\n"
#~ msgstr ""
#~ "<p><b>挂载 /etc/fstab 的方式：</b>\n"
#~ "通常情况下，在 /etc/fstab\n"
#~ " 中按设备名称识别要挂载的文件系统。可以更改此标识，以便通过搜索 UUID 或\n"
#~ " 卷标来查找要安装的文件系统。不是所有文件系统都可通过 UDDI 或\n"
#~ " 卷标来挂载。如果某个选项被禁用，就无法执行此操作。\n"

#~ msgid "&Device name"
#~ msgstr "设备名(&D)"

#~ msgid "Volume &label"
#~ msgstr "卷标(&L)"

#~ msgid "Fstab options:"
#~ msgstr "Fstab 选项："

#~ msgid ""
#~ "\n"
#~ "The file system is currently mounted on %1.\n"
#~ "It is not possible to resize the file system while it is mounted.\n"
#~ "\n"
#~ "Unmount the file system and retry resizing.\n"
#~ msgstr ""
#~ "\n"
#~ "文件系统当前已被挂载到 %1。\n"
#~ "当文件系统已挂载时，不能改变其大小。\n"
#~ "\n"
#~ "请先卸载该文件系统，然后重试。\n"

#~ msgid ""
#~ "<p>\n"
#~ "This mount point corresponds to a temporary filesystem like /tmp or /var/"
#~ "tmp.\n"
#~ "You may leave the crypt password empty. If you do this, the system will "
#~ "create \n"
#~ "a random password at system startup for you. This means, you will lose "
#~ "all \n"
#~ "data on these filesystems at system shutdown.\n"
#~ "</p>\n"
#~ msgstr ""
#~ "<p>\n"
#~ "此挂载点对应于一个临时文件系统，比如 /tmp 或 /var/tmp。\n"
#~ "可以将加密口令保留为空。如果保留为空，则系统在启动时将创建\n"
#~ "一个随机口令。这意味着系统关闭时这些文件系统上的所有\n"
#~ "数据将丢失。\n"
#~ " </p>\n"

#, fuzzy
#~ msgid "No BTRFS device selected."
#~ msgstr "没有选中任何名称服务器。"

#, fuzzy
#~ msgid ""
#~ "Partition %1 cannot be resized\n"
#~ "because the filesystem seems to be inconsistent"
#~ msgstr ""
#~ "分区 %1 无法改变大小，\n"
#~ "因为文件系统似乎不相容。\n"

#, fuzzy
#~ msgid "Visible Information On Storage Devices"
#~ msgstr "用户信息源"

#, fuzzy
#~ msgid "No TMPFS device selected."
#~ msgstr "没有选中任何名称服务器。"

#, fuzzy
#~ msgid "<p>This view shows all TMPFS volumes.</p>"
#~ msgstr ""
#~ "<p>此对话框显示当前\n"
#~ "已安装的扫描仪.</p>"

#, fuzzy
#~ msgid ""
#~ "<p>This view shows detailed information about the\n"
#~ "selected TMPFS volume.</p>"
#~ msgstr "<p>向卷组<b>添加分区</b>(称为物理卷)</p>"

#, fuzzy
#~ msgid "Default Filesystem:"
#~ msgstr "本地文件系统"

#~ msgid "&LVM Based"
#~ msgstr "基于 LVM(&L)"

#~ msgid "<P>To use these mount points, <BR>press <B>Yes</B>.</P>"
#~ msgstr "<P>要使用这些挂载点，<BR>请按<B>是</B>。</P>"

#~ msgid "<P>To ignore these mount points, <BR> press <B>No</B>.</P>"
#~ msgstr "<P>要忽略这些挂载点，<BR>请按<B>否</B>。</P>"

#~ msgid ""
#~ "Would you like to use these mount points\n"
#~ "for your new installation?"
#~ msgstr ""
#~ "是否要在安装新系统的过程中使用\n"
#~ "这些挂载点？"

#~ msgid ""
#~ "A previous system with the following mount points was detected:\n"
#~ "/etc/fstab found on %1"
#~ msgstr ""
#~ "检测到具有如下安装点的旧有系统：\n"
#~ "在 %1 上找到 /etc/fstab"

#~ msgid "Device      "
#~ msgstr "设备      "

#~ msgid "Mount       "
#~ msgstr "挂载       "

#~ msgid "Detecting encryption type..."
#~ msgstr "正在检测加密类型..."

#~ msgid "Partition 3 \"Entire Disk\" is not changeable"
#~ msgstr "分区 3\"整个磁盘\"不可更改"

#~ msgid ""
#~ "\n"
#~ "WARNING:\n"
#~ "\n"
#~ "You chose a swap partition but did not direct YaST2 to format it.\n"
#~ "This swap partition will probably not be usable.\n"
#~ "\n"
#~ "Change the setup?\n"
#~ msgstr ""
#~ "\n"
#~ "警告：\n"
#~ "\n"
#~ "您选择了一个交换分区，但是没有要求 YaST2 格式化该分区。\n"
#~ "此交换分区可能无法使用。\n"
#~ "\n"
#~ "是否更改设置？\n"

#~ msgid "Graph"
#~ msgstr "图表"

#~ msgid ""
#~ "<p>\n"
#~ "Please wait while your hard disk is prepared for installation...\n"
#~ "<br></p>"
#~ msgstr ""
#~ "<p>\n"
#~ "在准备硬盘用于安装时请稍候...\n"
#~ "<br></p>"

#~ msgid ""
#~ "<p>\n"
#~ "Please wait while your hard disk is prepared...\n"
#~ "<br></p>"
#~ msgstr ""
#~ "<p>\n"
#~ "在硬盘准备时请稍候...\n"
#~ "<br></p>"

#~ msgid ""
#~ "<p>\n"
#~ "Depending on the size of your hard disk and your processor speed, this "
#~ "action\n"
#~ "might take some time.  Several minutes are not unusual for really large "
#~ "disks.\n"
#~ "Often, the progress meter does not show a linear progress. Even if it "
#~ "looks\n"
#~ "slow near the end (\"95 %\"), please be patient. The formatting tool \n"
#~ "performs various checks. </p>"
#~ msgstr ""
#~ "<p>\n"
#~ "根据您的硬盘大小及处理器的速度，此操作可能需要\n"
#~ "一段时间。对于很大的磁盘，即使等待几分钟也很正常。\n"
#~ "进度条显示的进度往往不是线性的。即便在快结束时(95%)\n"
#~ "进度显得很慢，也请耐心等待。格式化工具\n"
#~ "会执行多项检查。</p>"

#~ msgid "Preparing Your Hard Disk"
#~ msgstr "正在准备硬盘"

#~ msgid ""
#~ "The password may only contain the following characters:\n"
#~ " 0..9, a..z, A..Z, and any of \"@#* ,.;:._-+!$%&/|?{[()]}^\\<>\".\n"
#~ "Try again."
#~ msgstr ""
#~ "密码中只能包含以下字符：\n"
#~ " 0 到 9、a 到 z、A 到 Z 和“#* ,.;:._-+!$%^&/|?{[()]}”中的任意字符。\n"
#~ "请重试。"

#, fuzzy
#~ msgid "Creating summary ..."
#~ msgstr "正在创建摘要..."

#, fuzzy
#~ msgid "<h1>Changes in Partitioning</h1>"
#~ msgstr "<h1>警告</h1>"

#, fuzzy
#~ msgid "<b>Default Mount-by:</b>  "
#~ msgstr "默认主机"

#, fuzzy
#~ msgid "<b>Default Filesystem:</b> "
#~ msgstr "本地文件系统"

#, fuzzy
#~ msgid "<b>Show Storage Devices by:</b> "
#~ msgstr "储存设备"

#, fuzzy
#~ msgid "<b>Visible Information on Storage Devices:</b> "
#~ msgstr "用户信息源"

#~ msgid "2:Format"
#~ msgstr "2:格式化"

#~ msgid "Creating %1$s"
#~ msgstr "正在创建 %1$s"

#~ msgid "Create %1$s"
#~ msgstr "创建 %1$s"

#~ msgid "Removing %1$s"
#~ msgstr "正在去除 %1$s"

#~ msgid "Remove %1$s"
#~ msgstr "去除 %1$s"

#~ msgid ""
#~ "The partitioning on disk %1$s is not readable by\n"
#~ "the partitioning tool fdasd, which is used to change the\n"
#~ "partition table.\n"
#~ "\n"
#~ "You can use the partitions on disk %1$s as they are.\n"
#~ "You can format them and assign mount points to them, but you\n"
#~ "cannot add, edit, resize, or remove partitions from that\n"
#~ "disk with this tool."
#~ msgstr ""
#~ "用于更改分区表的分区工具 fdasd 无法\n"
#~ "读取磁盘 %1$s 上的\n"
#~ "分区。\n"
#~ " \n"
#~ "您可以按原样使用磁盘 %1$s 上的分区。\n"
#~ " 您可以对这些分区进行格式化并为其指派挂载点，但不能\n"
#~ "使用此工具对该磁盘上的分区执行添加、编辑、\n"
#~ "改变大小或去除等操作。"

#~ msgid "Executing fdasd for disk %1$s..."
#~ msgstr "正在对磁盘 %1$s 执行 fdasd..."

#~ msgid "Executing dasdfmt for disk %1$s..."
#~ msgstr "正在对磁盘 %1$s 执行 dasdfmt..."

#~ msgid "Executing dasdfmt for disks: %1$s..."
#~ msgstr "正在对磁盘 %1$s 执行 dasdfmt..."

#~ msgid "Execute dasdfmt on disk %1$s"
#~ msgstr "在磁盘 %1$s 上执行 dasdfmt"

#~ msgid ""
#~ "The partition table type on disk %1$s cannot be handled by\n"
#~ "this tool.\n"
#~ "\n"
#~ "You can use the partitions on disk %1$s as they are.\n"
#~ "You can format them and assign mount points to them, but you\n"
#~ "cannot add, edit, resize, or remove partitions from that\n"
#~ "disk with this tool."
#~ msgstr ""
#~ "此工具无法处理磁盘 %1$s 上的分区\n"
#~ "表类型\n"
#~ " \n"
#~ "您按原样可以使用磁盘 %1$s 的原分区。\n"
#~ " 您可以对这些分区进行格式化并为其指派挂载点，但不能\n"
#~ "使用此工具对该磁盘上的分区执行添加、编辑、\n"
#~ "改变大小或去除等操作。"

#~ msgid ""
#~ "The partitioning on disk %1$s is not readable by\n"
#~ "the partitioning tool parted, which is used to change the\n"
#~ "partition table.\n"
#~ "\n"
#~ "You can use the partitions on disk %1$s as they are.\n"
#~ "You can format them and assign mount points to them, but you\n"
#~ "cannot add, edit, resize, or remove partitions from that\n"
#~ "disk with this tool."
#~ msgstr ""
#~ "使用分区工具 parted\n"
#~ "(用以改变分区表)\n"
#~ "无法读取磁盘 %1$s 上的分区。\n"
#~ "\n"
#~ "您可以按原样使用磁盘 %1$s 上的分区。\n"
#~ "可以对这些分区进行格式化并为其指派挂载点，\n"
#~ "但不能使用该工具对该磁盘上的分区执行\n"
#~ "添加、编辑、改变大小或去除等操作。"

#~ msgid ""
#~ "Your disk %1$s contains %2$lu partitions. The maximum number\n"
#~ "of partitions that the kernel driver of the disk can handle is %3$lu.\n"
#~ "Partitions numbered above %3$lu cannot be accessed."
#~ msgstr ""
#~ "磁盘 %1$s 包含 %2$lu 个分区。磁盘内核驱动程序可以处理的\n"
#~ "最大分区数量为 %3$lu。\n"
#~ "数目大于 %3$lu 的分区将无法访问。"

#, fuzzy
#~ msgid ""
#~ "You have the following options:\n"
#~ "  - Repartition your system so that only the maximal allowed number\n"
#~ "    of partitions is used. To repartition, use your existing operating\n"
#~ "    system.\n"
#~ "  - Use LVM since it can provide an arbitrary and flexible\n"
#~ "    number of block devices partitions. This needs a repartition\n"
#~ "    as well."
#~ msgstr ""
#~ "openSUSE 转为使用 libata 模块的新 IDE 驱动。此驱动作多\n"
#~ "只能支持 15 个分区。在 openSUSE 10.3 中您有如下选择：\n"
#~ "  - 使用旧版的 IDE 驱动：重新起动并将\n"
#~ "    'hwprobe=-modules.pata' 参数加到启动选项传递给内核\n"
#~ "  - 为您的系统重新分区，最多 15 个。您需要使用已有操\n"
#~ "    作系统进行分区操作。\n"
#~ "  - 使用 LVM/EVMS 提供独控灵活的块设备分区。这也需\n"
#~ "    要重新分区。"

#~ msgid "Setting disk label of disk %1$s to %2$s"
#~ msgstr "正在将磁盘 %1$s 的磁盘标签设置为 %2$s"

#~ msgid "Set disk label of disk %1$s to %2$s"
#~ msgstr "将磁盘 %1$s 的磁盘标签设置为 %2$s"

#~ msgid "Deleting device mapper volume %1$s"
#~ msgstr "正在删除设备映射器卷 %1$s"

#~ msgid "Delete device mapper volume %1$s (%2$s)"
#~ msgstr "删除设备映射器卷 %1$s(%2$s)"

#~ msgid "Formatting device mapper volume %1$s (%2$s) with %3$s "
#~ msgstr "正在使用 %3$s 格式化设备映射器卷 %1$s(%2$s)"

#~ msgid "Format device mapper volume %1$s (%2$s) for %4$s with %3$s"
#~ msgstr "使用 %3$s 格式化设备映射器卷 %1$s(%2$s) 以作为 %4$s"

#~ msgid "Format encrypted device mapper volume %1$s (%2$s) for %4$s with %3$s"
#~ msgstr "使用 %3$s 格式化加密设备映射器卷 %1$s(%2$s) 以作为 %4$s"

#~ msgid "Format device mapper volume %1$s (%2$s) with %3$s"
#~ msgstr "使用 %3$s 格式化设备映射器卷 %1$s(%2$s)"

#~ msgid "Setting type of partition %1$s to %2$X"
#~ msgstr "正在将分区 %1$s 的类型设置为 %2$X"

#~ msgid "Set type of partition %1$s to %2$X"
#~ msgstr "将分区 %1$s 的类型设置为 %2$X"

#~ msgid "Setting disk label of %1$s to %2$s"
#~ msgstr "正在设置 %1$s 到 %2$s 的磁盘标签"

#~ msgid "Set disk label of %1$s to %2$s"
#~ msgstr "设置 %1$s 到 %2$s 的磁盘标签"

#, fuzzy
#~ msgid "Deleting multipath partition %1$s"
#~ msgstr "正在删除分区 %1$s"

#, fuzzy
#~ msgid "Delete multipath partition %1$s (%2$s)"
#~ msgstr "删除分区 %1$s(%2$s)"

#, fuzzy
#~ msgid "Creating multipath partition %1$s"
#~ msgstr "正在创建分区 %1$s"

#, fuzzy
#~ msgid "Create swap multipath partition %1$s (%2$s)"
#~ msgstr "创建交换分区 %1$s(%2$s)"

#, fuzzy
#~ msgid "Create multipath partition %1$s (%2$s) for %4$s with %3$s"
#~ msgstr "使用 %3$s 创建分区 %1$s (%2$s) 以作为 %4$s"

#, fuzzy
#~ msgid "Create encrypted multipath partition %1$s (%2$s) for %4$s with %3$s"
#~ msgstr "使用 %3$s 创建加密分区 %1$s(%2$s) 以作为 %4$s"

#, fuzzy
#~ msgid "Create extended multipath partition %1$s (%2$s)"
#~ msgstr "创建扩展分区 %1$s(%2$s)"

#~ msgid "Create multipath partition %1$s (%2$s)"
#~ msgstr "创建多路径分区 %1$s(%2$s)"

#, fuzzy
#~ msgid "Formatting multipath partition %1$s (%2$s) with %3$s"
#~ msgstr "正在用 %3$s 格式化 raid 分区 %1$s (%2$s)"

#, fuzzy
#~ msgid "Format multipath partition %1$s (%2$s) for swap"
#~ msgstr "格式化分区 %1$s(%2$s) 以作为交换分区"

#, fuzzy
#~ msgid "Format multipath partition %1$s (%2$s) for %4$s with %3$s"
#~ msgstr "使用 %3$s 格式化分区 %1$s(%2$s) 以作为 %4$s"

#, fuzzy
#~ msgid "Format encrypted multipath partition %1$s (%2$s) for %4$s with %3$s"
#~ msgstr "使用 %3$s 格式化加密分区 %1$s(%2$s) 以作为 %4$s"

#, fuzzy
#~ msgid "Format multipath partition %1$s (%2$s) with %3$s"
#~ msgstr "使用 %3$s 格式化分区 %1$s (%2$s)"

#, fuzzy
#~ msgid "Shrinking multipath partition %1$s to %2$s"
#~ msgstr "正在将分区 %1$s 收缩至 %2$s"

#, fuzzy
#~ msgid "Extending multipath partition %1$s to %2$s"
#~ msgstr "正在将分区 %1$s 扩展至 %2$s"

#, fuzzy
#~ msgid "(progress bar might not move)"
#~ msgstr "（进度条可能会停止）"

#, fuzzy
#~ msgid "Shrink multipath partition %1$s to %2$s"
#~ msgstr "将分区 %1$s 收缩至 %2$s"

#, fuzzy
#~ msgid "Extend multipath partition %1$s to %2$s"
#~ msgstr "将分区 %1$s 扩展至 %2$s"

#, fuzzy
#~ msgid "Setting type of multipath partition %1$s to %2$X"
#~ msgstr "正在将分区 %1$s 的类型设置为 %2$X"

#, fuzzy
#~ msgid "Set type of multipath partition %1$s to %2$X"
#~ msgstr "将分区 %1$s 的类型设置为 %2$X"

#, fuzzy
#~ msgid "Setting disk label of multipath disk %1$s to %2$s"
#~ msgstr "正在将磁盘 %1$s 的磁盘标签设置为 %2$s"

#, fuzzy
#~ msgid "Set disk label of multipath disk %1$s to %2$s"
#~ msgstr "将磁盘 %1$s 的磁盘标签设置为 %2$s"

#~ msgid "Delete raid partition %1$s (%2$s)"
#~ msgstr "删除 raid 分区 %1$s (%2$s)"

#~ msgid "Creating raid partition %1$s"
#~ msgstr "正在创建 raid 分区 %1$s"

#~ msgid "Create swap raid partition %1$s (%2$s)"
#~ msgstr "创建交换 raid 分区 %1$s (%2$s)"

#~ msgid "Create raid partition %1$s (%2$s) for %4$s with %3$s"
#~ msgstr "用 %3$s 为 %4$s 创建 raid 分区 %1$s (%2$s)"

#~ msgid "Create encrypted raid partition %1$s (%2$s) for %4$s with %3$s"
#~ msgstr "用 %3$s 为 %4$s 创建加密 raid 分区 %1$s (%2$s)"

#~ msgid "Create extended raid partition %1$s (%2$s)"
#~ msgstr "创建扩展 raid 分区 %1$s (%2$s)"

#~ msgid "Create raid partition %1$s (%2$s)"
#~ msgstr "创建 raid 分区 %1$s (%2$s)"

#~ msgid "Formatting raid partition %1$s (%2$s) with %3$s"
#~ msgstr "正在用 %3$s 格式化 raid 分区 %1$s (%2$s)"

#~ msgid "Format raid partition %1$s (%2$s) for swap"
#~ msgstr "格式化 raid 分区 %1$s (%2$s) 用于交换"

#~ msgid "Format raid partition %1$s (%2$s) for %4$s with %3$s"
#~ msgstr "用 %3$s 为 %4$s 格式化 raid 分区 %1$s (%2$s)"

#~ msgid "Format encrypted raid partition %1$s (%2$s) for %4$s with %3$s"
#~ msgstr "用 %3$s 为 %4$s 格式化加密 raid 分区 %1$s (%2$s)"

#~ msgid "Format raid partition %1$s (%2$s) with %3$s"
#~ msgstr "用 %3$s 格式化 raid 分区 %1$s (%2$s)"

#~ msgid "Shrinking raid partition %1$s to %2$s"
#~ msgstr "将 raid 分区从 %1$s 缩小到 %2$s"

#~ msgid "Extending raid partition %1$s to %2$s"
#~ msgstr "将 raid 分区 %1$s 扩展到 %2$s"

#~ msgid "Shrink raid partition %1$s to %2$s"
#~ msgstr "将 raid 分区 %1$s 缩小到 %2$s"

#~ msgid "Extend raid partition %1$s to %2$s"
#~ msgstr "将 raid 分区 %1$s 扩展到 %2$s"

#~ msgid "Setting type of raid partition %1$s to %2$X"
#~ msgstr "将 raid 分区类型 %1$s 设置为 %2$X"

#~ msgid "Set type of raid partition %1$s to %2$X"
#~ msgstr "将 raid 分区 %1$s 的类型设置为 %2$X"

#~ msgid "Removing raid %1$s"
#~ msgstr "正在删除 raid %1$s"

#~ msgid "Remove raid %1$s"
#~ msgstr "去除 raid %1$s"

#~ msgid "Setting disk label of raid %1$s to %2$s"
#~ msgstr "将 raid %1$s 的磁盘标签设置为 %2$s"

#~ msgid "Set disk label of raid %1$s to %2$s"
#~ msgstr "将 raid %1$s 的磁盘标签设置为 %2$s"

#~ msgid "Adding entry for mount point %1$s to %2$s"
#~ msgstr "正在将挂载点 %1$s 的项添加至 %2$s"

#~ msgid "Add entry for mount point %1$s to %2$s"
#~ msgstr "将挂载点 %1$s 的项添加至 %2$s"

#~ msgid "Updating entry for mount point %1$s in %2$s"
#~ msgstr "正在更新 %2$s 中的挂载点 %1$s 的项"

#~ msgid "Update entry for mount point %1$s in %2$s"
#~ msgstr "更新 %2$s 中的挂载点 %1$s 的项"

#~ msgid "Removing entry for mount point %1$s from %2$s"
#~ msgstr "正在从 %2$s 中去除挂载点 %1$s 的项"

#~ msgid "Remove entry for mount point %1$s from %2$s"
#~ msgstr "从 %2$s 中去除挂载点 %1$s 的项"

#~ msgid "B"
#~ msgstr "B"

#~ msgid "kB"
#~ msgstr "kB"

#~ msgid "KiB"
#~ msgstr "KiB"

#~ msgid "k"
#~ msgstr "k"

#~ msgid "MiB"
#~ msgstr "MiB"

#~ msgid "M"
#~ msgstr "M"

#~ msgid "GB"
#~ msgstr "GB"

#, fuzzy
#~| msgid "GB"
#~ msgid "GiB"
#~ msgstr "GB"

#~ msgid "G"
#~ msgstr "G"

#~ msgid "TB"
#~ msgstr "TB"

#, fuzzy
#~| msgid "TB"
#~ msgid "TiB"
#~ msgstr "TB"

#~ msgid "T"
#~ msgstr "T"

#~ msgid "PB"
#~ msgstr "PB"

#, fuzzy
#~| msgid "PB"
#~ msgid "PiB"
#~ msgstr "PB"

#~ msgid "Deleting file-based device %1$s"
#~ msgstr "正在删除基于文件的设备 %1$s"

#~ msgid "Delete file-based device %1$s (%2$s)"
#~ msgstr "删除基于文件的设备 %1$s(%2$s)"

#~ msgid "Creating file-based device %1$s of file %2$s"
#~ msgstr "正在创建文件 %2$s 的基于文件的设备 %1$s"

#~ msgid "Create file-based device %1$s of file %2$s (%3$s) as %5$s with %4$s"
#~ msgstr "使用 %4$s 将文件 %2$s 的基于文件的设备 %1$s(%3$s) 创建为 %5$s"

#~ msgid ""
#~ "Create encrypted file-based device %1$s of file %2$s (%3$s) as %5$s with "
#~ "%4$s"
#~ msgstr "使用 %4$s 将文件 %2$s 的加密且基于文件的设备 %1$s(%3$s) 创建为 %5$s"

#~ msgid "Create file-based device %1$s of file %2$s (%3$s)"
#~ msgstr "创建文件 %2$s 的基于文件的设备 %1$s(%3$s)"

#~ msgid "Formatting file-based device %1$s of %2$s (%3$s) with %4$s "
#~ msgstr "正在使用 %4$s 格式化 %2$s 的基于文件的设备 %1$s(%3$s)"

#~ msgid "Format file-based device %1$s of %2$s (%3$s) as %5$s with %4$s"
#~ msgstr "使用 %4$s 将 %2$s 的基于文件的设备 %1$s(%3$s) 格式化为 %5$s"

#~ msgid ""
#~ "Format encrypted file-based device %1$s of %2$s (%3$s) as %5$s with %4$s"
#~ msgstr "使用 %4$s 将 %2$s 加密且基于文件的设备 %1$s(%3$s) 格式化为 %5$s"

#~ msgid "Format file-based device %1$s of %2$s (%3$s) with %4$s"
#~ msgstr "使用 %4$s 格式化 %2$s 的基于文件的设备 %1$s(%3$s)"

#~ msgid "Deleting logical volume %1$s"
#~ msgstr "正在删除逻辑卷 %1$s"

#~ msgid "Delete logical volume %1$s (%2$s)"
#~ msgstr "删除逻辑卷 %1$s(%2$s)"

#~ msgid "Creating logical volume %1$s"
#~ msgstr "正在创建逻辑卷 %1$s"

#~ msgid "Create swap logical volume %1$s (%2$s)"
#~ msgstr "创建交换逻辑卷 %1$s(%2$s)"

#~ msgid "Create logical volume %1$s (%2$s) for %4$s with %3$s"
#~ msgstr "使用 %3$s 创建逻辑卷 %1$s(%2$s) 以作为 %4$s"

#~ msgid "Create encrypted logical volume %1$s (%2$s) for %4$s with %3$s"
#~ msgstr "使用 %3$s 创建加密逻辑卷 %1$s(%2$s) 以作为 %4$s"

#~ msgid "Create logical volume %1$s (%2$s)"
#~ msgstr "创建逻辑卷 %1$s(%2$s)"

#~ msgid "Formatting logical volume %1$s (%2$s) with %3$s"
#~ msgstr "正在使用 %3$s 格式化逻辑卷 %1$s(%2$s)"

#~ msgid "Format logical volume %1$s (%2$s) for swap"
#~ msgstr "格式化逻辑卷 %1$s(%2$s) 以作为交换分区"

#~ msgid "Format logical volume %1$s (%2$s) for %4$s with %3$s"
#~ msgstr "使用 %3$s 格式化逻辑卷 %1$s(%2$s) 以作为 %4$s"

#~ msgid "Format encrypted logical volume %1$s (%2$s) for %4$s with %3$s"
#~ msgstr "使用 %3$s 格式化加密逻辑卷 %1$s(%2$s) 以作为 %4$s"

#~ msgid "Format logical volume %1$s (%2$s) with %3$s"
#~ msgstr "使用 %3$s 格式化逻辑卷 %1$s(%2$s)"

#~ msgid "Extending logical volume %1$s to %2$s"
#~ msgstr "正在将逻辑卷 %1$s 扩展至 %2$s"

#~ msgid "Shrink logical volume %1$s to %2$s"
#~ msgstr "将逻辑卷 %1$s 收缩至 %2$s"

#~ msgid "Extend logical volume %1$s to %2$s"
#~ msgstr "将逻辑卷 %1$s 扩展至 %2$s"

#~ msgid "Removing volume group %1$s"
#~ msgstr "正在去除卷组 %1$s"

#~ msgid "Remove volume group %1$s"
#~ msgstr "去除卷组 %1$s"

#~ msgid "Creating volume group %1$s from %2$s"
#~ msgstr "正在从 %2$s 创建卷组 %1$s"

#~ msgid "Create volume group %1$s from %2$s"
#~ msgstr "从 %2$s 创建卷组 %1$s"

#~ msgid "Extending volume group %1$s with %2$s"
#~ msgstr "正在使用 %2$s 扩展卷组 %1$s"

#~ msgid "Extend volume group %1$s with %2$s"
#~ msgstr "使用 %2$s 扩展卷组 %1$s"

#~ msgid "Reducing volume group %1$s by %2$s"
#~ msgstr "正在使用 %2$s 减少卷组 %1$s"

#~ msgid "Reduce volume group %1$s by %2$s"
#~ msgstr "使用 %2$s 减少卷组 %1$s"

#~ msgid "Deleting software RAID %1$s"
#~ msgstr "正在删除软件 RAID %1$s"

#~ msgid "Delete software RAID %1$s (%2$s)"
#~ msgstr "删除软件 RAID %1$s(%2$s)"

#, fuzzy
#~| msgid "Creating software RAID %1$s"
#~ msgid "Creating software RAID %1$s from %2$s"
#~ msgstr "正在创建软件 RAID %1$s"

#, fuzzy
#~| msgid "Create software RAID %1$s (%2$s) for %4$s with %3$s"
#~ msgid "Create software RAID %1$s (%2$s) from %5$s for %4$s with %3$s"
#~ msgstr "使用 %3$s 创建软件 RAID %1$s(%2$s) 以作为 %4$s"

#, fuzzy
#~| msgid "Create encrypted software RAID %1$s (%2$s) for %4$s with %3$s"
#~ msgid ""
#~ "Create encrypted software RAID %1$s (%2$s) from %5$s for %4$s with %3$s"
#~ msgstr "使用 %3$s 创建加密软件 RAID %1$s(%2$s) 以作为 %4$s"

#, fuzzy
#~| msgid "Create software RAID %1$s (%2$s)"
#~ msgid "Create software RAID %1$s (%2$s) from %3$s"
#~ msgstr "创建软件 RAID %1$s(%2$s)"

#~ msgid "Formatting software RAID %1$s (%2$s) with %3$s "
#~ msgstr "正在使用 %3$s 格式化软件 RAID %1$s(%2$s)"

#~ msgid "Format software RAID %1$s (%2$s) for %4$s with %3$s"
#~ msgstr "使用 %3$s 格式化软件 RAID %1$s(%2$s) 以作为 %4$s"

#~ msgid "Format encrypted software RAID %1$s (%2$s) for %4$s with %3$s"
#~ msgstr "使用 %3$s 格式化加密软件 RAID %1$s(%2$s) 以作为 %4$s"

#~ msgid "Format software RAID %1$s (%2$s) with %3$s"
#~ msgstr "使用 %3$s 格式化软件 RAID %1$s(%2$s)"

#~ msgid "Removing nfs volume %1$s"
#~ msgstr "正在移除 nfs 卷 %1$s"

#~ msgid "Remove nfs volume %1$s"
#~ msgstr "移除 nfs 卷 %1$s"

#~ msgid "Deleting partition %1$s"
#~ msgstr "正在删除分区 %1$s"

#~ msgid "Delete Windows partition %1$s (%2$s)"
#~ msgstr "删除 Windows 分区 %1$s(%2$s)"

#~ msgid "Creating partition %1$s"
#~ msgstr "正在创建分区 %1$s"

#~ msgid "Create extended partition %1$s (%2$s)"
#~ msgstr "创建扩展分区 %1$s(%2$s)"

#~ msgid "Create swap partition %1$s (%2$s)"
#~ msgstr "创建交换分区 %1$s(%2$s)"

#~ msgid "Create root partition %1$s (%2$s) with %3$s"
#~ msgstr "使用 %3$s 创建根分区 %1$s(%2$s)"

#~ msgid "Create boot partition %1$s (%2$s) with %3$s"
#~ msgstr "使用 %3$s 创建引导分区 %1$s(%2$s)"

#~ msgid "Create partition %1$s (%2$s) for %4$s with %3$s"
#~ msgstr "使用 %3$s 创建分区 %1$s (%2$s) 以作为 %4$s"

#~ msgid "Create encrypted partition %1$s (%2$s) for %4$s with %3$s"
#~ msgstr "使用 %3$s 创建加密分区 %1$s(%2$s) 以作为 %4$s"

#~ msgid "Create partition %1$s (%2$s) with id=%3$X"
#~ msgstr "创建具有 id=%3$X 的分区 %1$s(%2$s)"

#~ msgid "Create partition %1$s (%2$s)"
#~ msgstr "创建分区 %1$s(%2$s)"

#~ msgid "Formatting partition %1$s (%2$s) with %3$s "
#~ msgstr "正在使用 %3$s 格式化分区 %1$s(%2$s)"

#~ msgid "Format partition %1$s (%2$s) for swap"
#~ msgstr "格式化分区 %1$s(%2$s) 以作为交换分区"

#~ msgid "Format partition %1$s (%2$s) for %4$s with %3$s"
#~ msgstr "使用 %3$s 格式化分区 %1$s(%2$s) 以作为 %4$s"

#~ msgid "Format encrypted partition %1$s (%2$s) for %4$s with %3$s"
#~ msgstr "使用 %3$s 格式化加密分区 %1$s(%2$s) 以作为 %4$s"

#~ msgid "Format partition %1$s (%2$s) with %3$s"
#~ msgstr "使用 %3$s 格式化分区 %1$s (%2$s)"

#~ msgid "Shrinking partition %1$s to %2$s"
#~ msgstr "正在将分区 %1$s 收缩至 %2$s"

#~ msgid "Extending partition %1$s to %2$s"
#~ msgstr "正在将分区 %1$s 扩展至 %2$s"

#~ msgid "Shrink Windows partition %1$s to %2$s"
#~ msgstr "将 Windows 分区 %1$s 缩小至 %2$s"

#~ msgid "Extend Windows partition %1$s to %2$s"
#~ msgstr "将Windows 分区 %1$s 扩展至 %2$s"

#~ msgid "Shrink partition %1$s to %2$s"
#~ msgstr "将分区 %1$s 收缩至 %2$s"

#~ msgid "Extend partition %1$s to %2$s"
#~ msgstr "将分区 %1$s 扩展至 %2$s"

#~ msgid "Formatting device %1$s (%2$s) with %3$s "
#~ msgstr "正在使用 %3$s 格式化设备 %1$s(%2$s)"

#~ msgid "Format device %1$s (%2$s) for %4$s with %3$s"
#~ msgstr "使用 %3$s 格式化设备 %1$s(%2$s) 以作为 %4$s"

#~ msgid "Format encrypted device %1$s (%2$s) for %4$s with %3$s"
#~ msgstr "使用 %3$s 格式化加密设备 %1$s(%2$s) 以作为 %4$s"

#~ msgid "Format device %1$s (%2$s) with %3$s"
#~ msgstr "使用 %3$s 格式化设备 %1$s(%2$s)"

#~ msgid "Mounting %1$s to %2$s"
#~ msgstr "正在将 %1$s 挂载 %2$s"

#~ msgid "Change mount point of %1$s to %2$s"
#~ msgstr "将 %1$s 的挂载点更改为 %2$s"

#~ msgid "Set mount point of %1$s to %2$s"
#~ msgstr "将 %1$s 的挂载点设置为 %2$s"

#~ msgid "Use %1$s as %2$s"
#~ msgstr "使用 %1$s 作为 %2$s"

#~ msgid "Remove %1$s from %2$s"
#~ msgstr "将 %1$s 从 %2$s 去除"

#~ msgid "Setting up encrypted loop device on %1$s"
#~ msgstr "正在 %1$s 上设置加密循环设备"

#~ msgid "Set up encrypted loop device on %1$s"
#~ msgstr "在 %1$s 上设置加密循环设备"

#~ msgid "Setting up encrypted dm device on %1$s"
#~ msgstr "正在 %1$s 上设置加密的 dm 设备"

#~ msgid "Set up encrypted dm device on %1$s"
#~ msgstr "在 %1$s 上设置加密的 dm 设备"

#~ msgid "Clearing label on %1$s"
#~ msgstr "正在清除 %1$s 上的标签"

#~ msgid "Setting label on %1$s to %2$s"
#~ msgstr "正在将 %1$s 的标签设置为 %2$s"

#~ msgid "Clear label on %1$s"
#~ msgstr "清除 %1$s 上的标签"

#~ msgid "Set label on %1$s to %2$s"
#~ msgstr "将 %1$s 的标签设置为 %2$s"

#~ msgid "Shrinking %1$s to %2$s"
#~ msgstr "正在将 %1$s 收缩至 %2$s"

#~ msgid "Extending %1$s to %2$s"
#~ msgstr "正在将 %1$s 扩展至 %2$s"

#~ msgid "Shrink %1$s to %2$s"
#~ msgstr "将 %1$s 收缩至 %2$s"

#~ msgid "Extend %1$s to %2$s"
#~ msgstr "将 %1$s 扩展至 %2$s"

#~ msgid "Smart..."
#~ msgstr "Smart..."

#~ msgid ""
#~ "Linux\n"
#~ "Size\n"
#~ "%1 "
#~ msgstr ""
#~ "Linux\n"
#~ "大小\n"
#~ "%1 "

#~ msgid ""
#~ "Space\n"
#~ "Used\n"
#~ "%1 "
#~ msgstr ""
#~ "空间\n"
#~ "已用\n"
#~ "%1 "

#~ msgid ""
#~ "Swap\n"
#~ "Space\n"
#~ "%1 "
#~ msgstr ""
#~ "交换\n"
#~ "空间\n"
#~ "%1 "

#~ msgid ""
#~ "Space\n"
#~ "Free\n"
#~ "%1 "
#~ msgstr ""
#~ "空间\n"
#~ "可用\n"
#~ "%1 "

#~ msgid ""
#~ "Unused\n"
#~ "Disk\n"
#~ "%1 "
#~ msgstr ""
#~ "未使用的\n"
#~ "磁盘\n"
#~ "%1 "

#~ msgid "Linux Size (%1)"
#~ msgstr "Linux 大小 (%1)"

#~ msgid "Unused Disk (%1)"
#~ msgstr "未使用的磁盘 (%1)"

#~ msgid "Swap Space (%1) "
#~ msgstr "交换空间 (%1)"

#~ msgid "Space Free (%1)"
#~ msgstr "可用空间 (%1)"

#~ msgid ""
#~ "Your NTFS file system has %1 %3 free space available. Due to limitations "
#~ "in\n"
#~ "the NTFS resizer, the file system can only be shrunk by up to %2 %3.\n"
#~ "To be able to shrink the file system more, boot your Windows\n"
#~ "system and run a disk defragmentation program under Windows to move\n"
#~ "the used blocks of the file system towards the start of the partition.\n"
#~ msgstr ""
#~ "您的 NTFS 文件系统有 %1 %3 可用空间。由于\n"
#~ "NTFS 大小调整存在限制，文件系统最多只能缩小 %2 %3。\n"
#~ "如果要更大程度地缩小文件系统，请引导进入您的 Windows\n"
#~ "系统，并在 Windows 下运行磁盘整理程序，\n"
#~ "以便将文件系统中已使用的块尽可能移到分区的起始处。\n"

#~ msgid ""
#~ "<p>\n"
#~ "Choose the new size for your %1 partition.\n"
#~ "</p>"
#~ msgstr ""
#~ "<p>\n"
#~ "为 %1 分区选择新的大小。\n"
#~ "</p>"

#~ msgid ""
#~ "\n"
#~ "<p>\n"
#~ "The actual resizing is performed only after you confirm all your\n"
#~ "settings in the last installation dialog. Until then, your %1\n"
#~ "partition will remain untouched.\n"
#~ "</p>"
#~ msgstr ""
#~ "\n"
#~ "<p>\n"
#~ "只有当您在安装过程的最后一个对话框中确认所有设置之后，系统才会开始改变\n"
#~ "分区的大小。在此之前，%1\n"
#~ "分区的大小会保持不变。\n"
#~ "</p>"

#~ msgid ""
#~ "\n"
#~ "<p>\n"
#~ "If you decide not to resize your partition, press\n"
#~ "<b>Do Not Resize</b>. This resets the values to the original\n"
#~ "size of the partition.\n"
#~ "</p>\n"
#~ msgstr ""
#~ "\n"
#~ "<p>\n"
#~ " 如果您确定不改变分区的大小，则按\n"
#~ " <b>不改变大小</b>。这会将值复位为分区的\n"
#~ " 原始大小。\n"
#~ "  </p>\n"

#~ msgid ""
#~ "\n"
#~ "<p>\n"
#~ "The upper bar graph displays the current situation.\n"
#~ "The lower bar graph displays the situation after the installation (after\n"
#~ "the partition resize).\n"
#~ "</p>"
#~ msgstr ""
#~ "\n"
#~ "<p>\n"
#~ "上面的条形图显示了当前的情形。\n"
#~ "下面的条形图显示了安装后的情形\n"
#~ "(在改变分区大小后)。\n"
#~ "</p>"

#~ msgid "&Do Not Resize"
#~ msgstr "不改变大小(&D)"

#~ msgid ""
#~ "\n"
#~ "<p>Enter a value for the size to which to shrink the %1 partition.\n"
#~ "</p>"
#~ msgstr ""
#~ "\n"
#~ "<p>输入 %1 分区收缩后的大小值。\n"
#~ "</p>"

#~ msgid "Used"
#~ msgstr "已用"

#~ msgid ""
#~ "\n"
#~ "<p>\n"
#~ "<b>%1<b> is the size of the used part of your %2 partition.\n"
#~ "</p>"
#~ msgstr ""
#~ "\n"
#~ "<p>\n"
#~ "<b>%1<b> 是 %2 分区中已用部分的大小。\n"
#~ "</p>"

#~ msgid ""
#~ "\n"
#~ "<p><b>Free</b> indicates the current free space (before shrinking)\n"
#~ "of the partition.\n"
#~ "</p>"
#~ msgstr ""
#~ "\n"
#~ "<p><b>可用</b>指示分区上当前可用的空间\n"
#~ "(收缩之前)。\n"
#~ "</p>"

#~ msgid "New Size"
#~ msgstr "新的大小"

#~ msgid "No extended partition exists."
#~ msgstr "不存在扩展分区。"

#~ msgid "There are already four primary and extended partitions."
#~ msgstr "已存在四个主分区和扩展分区。"

#~ msgid "Too many logical drives already exist."
#~ msgstr "已有的逻辑驱动器过多。"

#~ msgid "No space remains."
#~ msgstr "没有剩余空间。"

#~ msgid "An extended partition already exists."
#~ msgstr "已存在扩展分区。"

#~ msgid "A primary partition can be created.\n"
#~ msgstr "可以创建主分区。\n"

#~ msgid "A primary partition cannot be created."
#~ msgstr "无法创建主分区。"

#~ msgid "A logical partition can be created.\n"
#~ msgstr "可以创建逻辑分区。\n"

#~ msgid "An extended partition can be created.\n"
#~ msgstr "可以创建扩展分区。\n"

#~ msgid "&Load Module"
#~ msgstr "装载模块(&L)"

#~ msgid ""
#~ "Here, enter the parameters with which to load\n"
#~ "the dasd module, such as dasd=FD00-FD0F,FD40.\n"
#~ "Press \"%1\" to load the \n"
#~ "module.\n"
#~ "If the table shows the correct DASDs available,\n"
#~ "press \"%2\".\n"
#~ msgstr ""
#~ "在此输入装载 dasd 模块所用的参数，\n"
#~ "如 dasd=FD00-FD0F,FD40。\n"
#~ "按\"%1\"装载该\n"
#~ "模块。\n"
#~ "如果表中显示应有的 DASD，\n"
#~ "则按\"%2\"。\n"

#~ msgid "DASD Module Parameter Setting"
#~ msgstr "DASD 模块参数设置"

#~ msgid "&DASD Parameter"
#~ msgstr "DASD 参数(&D)"

#~ msgid "DASD Name"
#~ msgstr "DASD 名称"

#~ msgid "DASD Address"
#~ msgstr "DASD 地址"

#~ msgid "Status"
#~ msgstr "状态"

#~ msgid ""
#~ "Error loading module dasd with \n"
#~ "parameter: %1"
#~ msgstr ""
#~ "使用参数 %1 装载模块 dasd 时\n"
#~ "出错"

#~ msgid ""
#~ "There are no DASD devices active.\n"
#~ "It is not possible to install without\n"
#~ "active DASD devices."
#~ msgstr ""
#~ "没有活动的 DASD 设备。\n"
#~ "没有活动的 DASD 设备\n"
#~ "就不能安装。"

#, fuzzy
#~ msgid "<p>Enter the size and stripe number of the new logical volume.</p>"
#~ msgstr "选择逻辑卷的名称"

#~ msgid ""
#~ "With the current partitioning, your %2 installation\n"
#~ "cannot be booted directly, because your /boot partition \n"
#~ "is above cylinder %1.\n"
#~ msgstr ""
#~ "使用当前的分区，无法直接引导\n"
#~ "您的 %2 安装，因为 /boot 分区\n"
#~ "在柱面 %1 之上。\n"

#~ msgid ""
#~ "There is free space on the selected disk.\n"
#~ "Use this for %1?\n"
#~ msgstr ""
#~ "选择的磁盘上有可用空间。\n"
#~ "可否用它来安装 %1？\n"

#~ msgid "Preparing Hard Disk -- Step 2"
#~ msgstr "准备硬盘 -- 步骤 2"

#, fuzzy
#~ msgid ""
#~ "The disk label type on your system disk is GPT.\n"
#~ "Linux can handle a GPT partition table fine, but most BIOS\n"
#~ "versions cannot handle this disk label. To remove the GPT\n"
#~ "disk label from a disk, use the menu entry\n"
#~ "\"%1\" of the \"%2\" button.\n"
#~ "\n"
#~ "Change your partitioning?\n"
#~ msgstr ""
#~ "系统上的磁盘标签类型为 GPT。\n"
#~ "Linux 能够妥善处理 GPT 分区表，但多数\n"
#~ "BIOS 版本无法处理这种磁盘标签。要去除磁盘的 GPT\n"
#~ "磁盘标签，请使用\n"
#~ "\"%2\"按钮的菜单项\"%1\"。\n"
#~ "\n"
#~ "是否更改分区？\n"

#, fuzzy
#~ msgid "Expert.."
#~ msgstr "专家(&X)..."

#~ msgid ""
#~ "Warning:\n"
#~ "With the current setup, your %1\n"
#~ "installation might not be directly bootable.\n"
#~ "Some PROM versions have problems with a boot\n"
#~ "partition with an end cylinder above 1 GB.\n"
#~ "\n"
#~ "Change this?\n"
#~ msgstr ""
#~ "警告：\n"
#~ "根据当前的设置，所安装的 %1\n"
#~ "可能无法直接引导。\n"
#~ "如果引导分区的结束柱面高于 1 GB，\n"
#~ "有些 PROM 版本会出现问题。\n"
#~ "\n"
#~ "是否更改此设置？\n"

#~ msgid ""
#~ "Warning: With your current setup, your %1\n"
#~ "installation might not be directly bootable, because\n"
#~ "some PROM versions have problems with a boot partition\n"
#~ "ending above the 1 GB boundary.\n"
#~ "\n"
#~ "Change this?\n"
#~ msgstr ""
#~ "警告：根据当前设置，所安装的 %1\n"
#~ "可能无法直接引导，因为\n"
#~ "在引导分区的结束柱面高于 1 GB 时\n"
#~ "有些 PROM 版本会出现问题。\n"
#~ "\n"
#~ "是否更改此设置？\n"

#~ msgid "Change this?"
#~ msgstr "是否更改它？"

#~ msgid ""
#~ "\n"
#~ "Your swap partition is the first partition of %1.\n"
#~ "It is strongly recommended to change this, because\n"
#~ "the disk label will be deleted.\n"
#~ msgstr ""
#~ "\n"
#~ "交换分区是 %1 的第一个分区。\n"
#~ "强烈建议更改该设置，\n"
#~ "因为这种设置将导致磁盘标签被删除。\n"

#~ msgid ""
#~ "The device (%2) belongs to a volume group (%1).\n"
#~ "Remove it from the volume group before deleting it.\n"
#~ msgstr ""
#~ "设备 (%2) 属于卷组 (%1)。\n"
#~ "删除该设备之前，请将其从该卷组中去除。\n"

#~ msgid ""
#~ "You have changed the parameters of a partition currently\n"
#~ "mounted. In some cases, this can damage your Linux installation.\n"
#~ "\n"
#~ "Proceed only if you know what you are doing. If you are unsure,\n"
#~ "press Cancel.\n"
#~ "\n"
#~ msgstr ""
#~ "您已更改了当前挂载的分区的参数。\n"
#~ " 在某些情况下，这可能会损坏 Linux 安装\n"
#~ " \n"
#~ "请确切了解会产生的后果再继续。如果不确定，\n"
#~ "则按\"取消\"。\n"
#~ " \n"

#~ msgid ""
#~ "<p>On already-existing partitions, you can change\n"
#~ "everything except the start and size of the partition.</p>"
#~ msgstr ""
#~ "<p>对于现有分区，您可以更改除了分区起始位置和分区大小\n"
#~ "之外的所有参数。</p>"

#~ msgid ""
#~ "<p>First, choose the type of the partition and whether this partition "
#~ "should be formatted.</p>"
#~ msgstr "<p>首先，选择分区的类型以及是否应对此分区进行格式化。</p>"

#~ msgid "<p>Then, enter the mount point ( /, /boot, /usr, /var, etc.)</p>"
#~ msgstr "<p>然后，输入挂载点(/、/boot、/usr、/var 等)。</p>"

#~ msgid ""
#~ "<p>To change the start or end cylinder, delete this partition then create "
#~ "a new one with the new parameters. All data on this partition will be "
#~ "lost.</p>"
#~ msgstr ""
#~ "<p>要更改起始或结束柱面，应删除此分区，然后用新参数创建新分区。该操作将导"
#~ "致此分区上的所有数据全部丢失。</p>"

#~ msgid ""
#~ "<p>Now, enter the location of the new partition on your hard disk. </p>"
#~ msgstr "<p>现在，输入新分区在硬盘上所处的位置。</p>"

#~ msgid "<p>Please enter the starting cylinder number of the partition. </p>"
#~ msgstr "<p>请输入该分区的起始柱面值。</p>"

#~ msgid ""
#~ "<p>After that, either specify an ending cylinder number or an offset from "
#~ "the first cylinder (e.g., +66).</p>"
#~ msgstr ""
#~ "<p>然后，可指定结束柱面值或者从起始柱面开始计算的偏移量(如 +66)。</p>"

#~ msgid ""
#~ "<p>It is also possible to specify the size of the partition directly (e."
#~ "g., +100M or +20000K).</p>"
#~ msgstr "<p>也可以直接指定分区的大小(如 +100M 或 +20000K)。</p>"

#~ msgid ""
#~ "<p>Enter the starting cylinder number of the partition.\n"
#~ "After that, either specify an ending cylinder number or an offset from "
#~ "the first cylinder (e.g., +66).\n"
#~ "It is also possible to specify the size of the partition directly (e.g., "
#~ "+2G, +100M, or +20000K).</p>\n"
#~ msgstr ""
#~ "<p>输入分区的起始柱面值。\n"
#~ "然后，可指定结束柱面值或者从起始柱面开始计算的偏移量(如 +66)。\n"
#~ "也可以直接指定分区的大小(如 +2G、+100M 或 +20000K)。</p>\n"

#~ msgid "<p> Partition your hard disks... </p>"
#~ msgstr "<p>对硬盘进行分区... </p>"

#~ msgid ""
#~ "<p>\n"
#~ "This is intended for <b>experts</b>.\n"
#~ "If you are not familiar with the concepts of hard disk <b>partitions</b>\n"
#~ "and how to use them, you might want to go back and select <b>automatic</"
#~ "b>\n"
#~ "partitioning.\n"
#~ "</p>"
#~ msgstr ""
#~ "<p>\n"
#~ "该操作需由<b>专家</b>来完成。\n"
#~ "如果您不熟悉硬盘<b>分区</b>的概念\n"
#~ "以及如何使用这些分区，您最好返回前面的操作，选择<b>自动</b>\n"
#~ "分区。\n"
#~ "</p>"

#~ msgid ""
#~ "<p>\n"
#~ "Please note that <b>nothing will be written to your hard disk</b>\n"
#~ "until you confirm the entire installation in the last installation "
#~ "dialog.\n"
#~ "Until that point, you can safely abort the installation.\n"
#~ "</p>"
#~ msgstr ""
#~ "<p>\n"
#~ "请注意，您在最后一个安装对话框中确认整个安装过程之前，\n"
#~ "安装程序<b>不会向磁盘中写入任何内容</b>。\n"
#~ "在此之前，你可以安全地中止安装。\n"
#~ "</p>"

#~ msgid ""
#~ "<p>\n"
#~ "<b>Nothing will be written to your hard disk</b>\n"
#~ "until you confirm all your changes with the \"Apply\" button.\n"
#~ "Until that point, you can safely abort.\n"
#~ "</p>\n"
#~ msgstr ""
#~ "<p>\n"
#~ "在您使用\"应用\"按钮确认所有更改之前，\n"
#~ "安装程序<b>不会向磁盘中写入任何内容</b>。\n"
#~ "在此之前，您可以安全地中止安装。\n"
#~ "</p>\n"

#~ msgid ""
#~ "<p>\n"
#~ "For LVM setup, using a non-LVM boot partition is necessary. \n"
#~ "Other than the boot partition, you should have partitions\n"
#~ "managed by LVM.</p>\n"
#~ msgstr ""
#~ "<p>\n"
#~ "对于 LVM 设置，使用一个非 LVM 启动分区是必需的。\n"
#~ "除了启动分区，您应当用 LVM \n"
#~ "管理其他分区</p>\n"

#~ msgid ""
#~ "<p>\n"
#~ "The table to the right shows the current partitions on all your hard "
#~ "disks.\n"
#~ "</p>\n"
#~ msgstr ""
#~ "<p>\n"
#~ "右侧的表显示了您所有硬盘上的现有分区。\n"
#~ "</p>\n"

#~ msgid "<p><b>Hard disks</b> are designated like this </p>"
#~ msgstr "<p>按如下方式指定<b>硬盘</b></p>"

#~ msgid ""
#~ "<tt>/dev/sda </tt>1st disk<br>\n"
#~ "<tt>/dev/sdb </tt>2nd disk<br>\n"
#~ "<tt>/dev/sdc </tt>3rd disk"
#~ msgstr ""
#~ "<p><tt>/dev/sda </tt>第 1 个磁盘\n"
#~ "<tt>/dev/sdb </tt>第 2 个磁盘\n"
#~ "<tt>/dev/sdc </tt>第 3 个磁盘</p>"

#~ msgid "<p>etc.</p>"
#~ msgstr "<p>等</p>"

#~ msgid ""
#~ "<p>\n"
#~ "This notation always refers to the entire disk.\n"
#~ "</p>"
#~ msgstr ""
#~ "<p>\n"
#~ "这种表示法总是指整个磁盘。\n"
#~ "</p>"

#~ msgid ""
#~ "<p>\n"
#~ "<b>Partitions</b> are designated like this:\n"
#~ "</p>"
#~ msgstr ""
#~ "<p>\n"
#~ "按如下方式指定<b>分区</b>\n"
#~ "</p>"

#~ msgid "<p><tt>/dev/sda1 </tt>1st primary partition on the 1st disk.</p>"
#~ msgstr "<p><tt>/dev/sda1 </tt>第 1 个磁盘上的第 1 个主分区。</p>"

#~ msgid "<p><tt>/dev/sda2 </tt>2nd primary partition on the 1st disk.</p>"
#~ msgstr "<p><tt>/dev/sda2 </tt>第 1 个磁盘上的第 2 个主分区。</p>"

#~ msgid ""
#~ "<p><tt>/dev/sda5 </tt>1st logical partition within the extended partition "
#~ "on\n"
#~ "the first disk. <b>Note:</b> this is always #5, even if there are less "
#~ "than four\n"
#~ "primary partitions.</p>"
#~ msgstr ""
#~ "<p><tt>/dev/sda5 </tt>第 1 个磁盘上的扩展分区中的第 1 个逻辑分区。\n"
#~ "<b>注意：</b>这个值始终是 #5，即便主分区数不足四个。</p>"

#~ msgid "<p><tt>/dev/sda6 </tt>2nd logical partition</p>"
#~ msgstr "<p><tt>/dev/sda6 </tt>第 2 个逻辑分区</p>"

#~ msgid ""
#~ "<p>\n"
#~ "On the i386 platform (i.e., normal PCs), there cannot be more than four\n"
#~ "<b>primary partitions</b> on any hard disk, because the respective table "
#~ "in the\n"
#~ "master boot record cannot contain more than four entries.\n"
#~ "</p>\n"
#~ msgstr ""
#~ "<p>\n"
#~ "在 i386 平台上(即指普通 PC)，任何硬盘上的\n"
#~ "<b>主分区</b>都不会超过四个，这是因为\n"
#~ "主引导记录中的相应表不能包含超过四项。\n"
#~ "</p>\n"

#~ msgid ""
#~ "<p>\n"
#~ "Older PCs may have a <b>BIOS</b> limitation that restricts bootable\n"
#~ "partitions to cylinders below <b>1024</b>.\n"
#~ "</p>\n"
#~ msgstr ""
#~ "<p>\n"
#~ "旧式 PC 可能具有 <b>BIOS</b> 限制，即：可引导\n"
#~ "分区不能超过柱面 <b>1024</b>。\n"
#~ "</p>\n"

#~ msgid ""
#~ "<p>\n"
#~ "If you have an older PC and want to boot from a partition, make sure it "
#~ "ends below this\n"
#~ "1024 cylinder boundary. Create a separate partition and mount it as\n"
#~ "<b>/boot</b>, if necessary. A partition consisting of one single "
#~ "cylinder\n"
#~ "(at least 64 MB) is usually sufficient for that.\n"
#~ "</p>\n"
#~ msgstr ""
#~ "<p>\n"
#~ "若您有一台旧式 PC 并希望从某个分区引导系统，应确保该分区的结束柱面低于\n"
#~ "1024 这个限值。如果需要，可创建单独的分区并将作为\n"
#~ "<b>/boot</b> 挂载。一般来说，包含仅一个柱面(至少 64 MB)的分区\n"
#~ "就已经足够。\n"
#~ "</p>\n"

#~ msgid ""
#~ "<p>\n"
#~ "One of the four primary partitions may be an <b>extended partition</b>.\n"
#~ "This extended partition can contain one or more <b>logical partitions</"
#~ "b>.\n"
#~ "</p>"
#~ msgstr ""
#~ "<p>\n"
#~ "四个主分区中有一个可以是<b>扩展分区</b>。\n"
#~ "这个扩展分区可包含一个或多个<b>逻辑分区</b>。\n"
#~ "</p>"

#~ msgid ""
#~ "<p>\n"
#~ "The extended partition itself cannot hold any data.\n"
#~ "To use its space, create logical partitions.\n"
#~ "These logical partitions may contain any kind of Linux partition (Linux\n"
#~ "file systems or Linux swap partition) or partitions for other\n"
#~ "operating systems.\n"
#~ "</p>\n"
#~ msgstr ""
#~ "<p>\n"
#~ "扩展分区本身不能包含任何数据。\n"
#~ "要利用其空间，需创建逻辑分区。\n"
#~ "这些逻辑分区可以包含任意类型的 Linux 分区(Linux\n"
#~ "文件系统或 Linux 交换分区)或其他\n"
#~ "操作系统所用的分区。\n"
#~ "</p>\n"

#~ msgid ""
#~ "<p>\n"
#~ "In connection with advanced boot managers such as <b>GRUB</b>, you can "
#~ "even\n"
#~ "boot your computer from a logical partition.\n"
#~ "</p>"
#~ msgstr ""
#~ "<p>\n"
#~ "若连接高级引导管理器，如 <b>GRUB</b>，您甚至可以\n"
#~ "从逻辑分区引导您的计算机。\n"
#~ "</p>"

#~ msgid ""
#~ "<p>\n"
#~ "The extended partition will <b>overlap</b> with the logical\n"
#~ "partitions: for an extended partition from cylinder 200 to 500, logical\n"
#~ "partitions could range from, for example, 200 to 250, 251 to 400, and 401 "
#~ "to 500.\n"
#~ "</p>\n"
#~ msgstr ""
#~ "<p>\n"
#~ "扩展分区将与逻辑分区\n"
#~ "<b>重叠</b>：对于一个柱面范围为 200 到 500 的扩展分区来说，逻辑\n"
#~ "分区的范围举例来说可以是 200 到 250、251 到 400、401 到 500。\n"
#~ "</p>\n"

#~ msgid ""
#~ "<p>\n"
#~ "An asterisk (*) after the mount point indicates a file system that is\n"
#~ "currently not mounted (for example, because it has the <tt>noauto</tt> "
#~ "option set in <tt>/etc/fstab</tt>).\n"
#~ "</p>\n"
#~ msgstr ""
#~ "<p>\n"
#~ "挂载点后面的星号 (*) 表示此文件系统\n"
#~ "当前未挂载(例如由于在 <tt>/etc/fstab</tt> 中设置了它的 <tt>noauto</tt> 选"
#~ "项)。\n"
#~ " </p>\n"

#~ msgid ""
#~ "<p>\n"
#~ "The column labeled <b>F</b> contains flags. <tt>C</tt> means the "
#~ "partition is encrypted. \n"
#~ "<tt>F</tt> means the partition is selected to be formatted.\n"
#~ "</p>\n"
#~ msgstr ""
#~ "<p>\n"
#~ "标记为 <b>F</b> 的列包含标志。<tt>C</tt> 表示该分区已加密。\n"
#~ "<tt>F</tt> 表示该分区已选择要格式化。\n"
#~ "</p>\n"

#, fuzzy
#~ msgid ""
#~ "<p>\n"
#~ "<b>Used By</b> tells if a device is used by LVM or RAID. If you do not "
#~ "use such\n"
#~ "things, it is perfectly normal for this column to be empty.\n"
#~ "</p>\n"
#~ msgstr ""
#~ "<p>\n"
#~ "<b>使用者</b>指出设备是由 LVM、RAID 还是 EVMS 使用。如果不使用\n"
#~ "它们，则最好将此列保留为空。\n"
#~ "</p>\n"

#~ msgid ""
#~ "<p>\n"
#~ "<b>Mount By</b> indicates how the file system is mounted: (K) by Kernel "
#~ "Name,\n"
#~ "(L) by Label, (U) by UUID, (I) by Device ID, and (P) by Device Path.\n"
#~ "</p>\n"
#~ msgstr ""
#~ "<p>\n"
#~ "<b>挂载方式</b>表示文件系统的挂载方式：(K) 通过内核名称、\n"
#~ " (L) 通过标签、(U) 通过 UUID、(I) 通过设备 ID 和 (P) 通过设备路径。\n"
#~ " </p>\n"

#~ msgid ""
#~ "<p>\n"
#~ "For a root file system on SCSI disks, add a /boot\n"
#~ "partition on DASD to use for IPL.</p>\n"
#~ msgstr ""
#~ "<p>\n"
#~ "对于 SCSI 磁盘上的根文件系统，请在 DASD 上添加一个 /boot\n"
#~ "分区以用于 IPL。</p>\n"

#~ msgid ""
#~ "<p>\n"
#~ "The table to the right shows the current partitions on all your hard "
#~ "disks.\n"
#~ "<b>Nothing will be written to your hard disk</b>\n"
#~ "until you confirm the entire installation in the last installation "
#~ "dialog.\n"
#~ "Until that point, you can safely abort the installation.</p>"
#~ msgstr ""
#~ "<p>\n"
#~ "右侧的表显示所有硬盘上的当前分区。\n"
#~ "您在最后一个对话框中确认整个安装之前，\n"
#~ "<b>不会向硬盘写入任何内容</b>\n"
#~ "。在该时间点之前，您可以安全地中止安装。</p>"

#~ msgid ""
#~ "<p>\n"
#~ "<b>Hard disks</b> are designated like this: </p>\n"
#~ "<tt>/dev/dasda </tt>First DASD disk\n"
#~ "<tt>/dev/dasdb </tt>Second DASD disk\n"
#~ "<tt>/dev/dasdc </tt>Third DASD disk\n"
#~ "<p>- or - </p>\n"
#~ "<p><tt>/dev/sda </tt>First SCSI disk\n"
#~ "<tt>/dev/sdb </tt>Second SCSI disk\n"
#~ "<tt>/dev/sdc </tt>Third SCSI disk</p>"
#~ msgstr ""
#~ "<p>\n"
#~ "按如下方式指定<b>硬盘</b>：</p>\n"
#~ "<tt>/dev/dasda </tt>第 1 个 DASD 磁盘\n"
#~ "<tt>/dev/dasdb </tt>第 2 个 DASD 磁盘\n"
#~ "<tt>/dev/dasdc </tt>第 3 个 DASD 磁盘\n"
#~ "<p>- 或者 - </p>\n"
#~ "<p><tt>/dev/sda </tt>第 1 个 SCSI 磁盘\n"
#~ "<tt>/dev/sdb </tt>第 2 个 SCSI 磁盘\n"
#~ "<tt>/dev/sdc </tt>第 3 个 SCSI 磁盘</p>"

#~ msgid ""
#~ "<p>\n"
#~ "This notation always refers to the entire disk.</p>"
#~ msgstr ""
#~ "<p>\n"
#~ "这种表示法总是指整个磁盘。</p>"

#~ msgid ""
#~ "<p>\n"
#~ "If a DASD disk is selected for low level formatting\n"
#~ "with the dasdfmt command, an <tt>X</tt> appears\n"
#~ "in the third column of the line corresponding to the\n"
#~ "disk.</p>\n"
#~ msgstr ""
#~ "<p>\n"
#~ "如果选择 DASD 磁盘通过 dasdfmt 命令\n"
#~ "来进行低级格式化，\n"
#~ "则第三列中与该磁盘对应的行内会显示一个 <tt>X</tt>。\n"
#~ "</p>\n"

#~ msgid ""
#~ "<p>\n"
#~ "<b>Partitions</b> are designated like this:</p>\n"
#~ "\n"
#~ "<p><tt>/dev/dasda1 </tt>First partition on the first DASD disk.</p>\n"
#~ "<p><tt>/dev/dasda2 </tt>Second partition on the first DASD disk.</p>\n"
#~ "<p><tt>/dev/dasda3 </tt>Third partition on the first DASD disk.</p>\n"
#~ "<p><tt>/dev/sda1</tt>, etc., for SCSI.</p>"
#~ msgstr ""
#~ "<p>\n"
#~ "按如下方式指定<b>分区</b>：</p>\n"
#~ "\n"
#~ "<p><tt>/dev/dasda1 </tt>第 1 个 DASD 磁盘上的第 1 个分区。</p>\n"
#~ "<p><tt>/dev/dasda2 </tt>第 1 个 DASD 磁盘上的第 2 个分区。</p>\n"
#~ "<p><tt>/dev/dasda3 </tt>第 1 个 DASD 磁盘上的第 3 个分区。</p>\n"
#~ "<p><tt>/dev/sda1</tt> 等表示采用 SCSI 磁盘的情况。</p>"

#~ msgid ""
#~ "The size entered is invalid.\n"
#~ "Enter a size from 1M to %1. For example, 40M or 1G."
#~ msgstr ""
#~ "输入的大小无效。\n"
#~ "请输入从 1M 到 %1 之间的大小。例如，40M 或 1G。"

#~ msgid ""
#~ "The size entered is invalid.\n"
#~ "Enter a valid size, such as 500k, 40M, or 1G.\n"
#~ msgstr ""
#~ "输入的大小无效。\n"
#~ "请输入有效大小，如 500k、40M 或 1G。\n"

#~ msgid ""
#~ "The size entered is too large.\n"
#~ "Enter a size from 1M to %1."
#~ msgstr ""
#~ "输入的大小太大。\n"
#~ "请输入从 1M 到 %1 之间的大小。"

#, fuzzy
#~ msgid ""
#~ "Used\n"
#~ "Space"
#~ msgstr ""
#~ "交换\n"
#~ "空间\n"
#~ "%1 "

#, fuzzy
#~ msgid "Used Space: "
#~ msgstr ""
#~ "交换\n"
#~ "空间\n"
#~ "%1 "

#, fuzzy
#~ msgid ""
#~ "Swap\n"
#~ "Space"
#~ msgstr "交换空间 (%1)"

#, fuzzy
#~ msgid "Swap Space: "
#~ msgstr "交换空间 (%1)"

#, fuzzy
#~ msgid ""
#~ "Free\n"
#~ "Space"
#~ msgstr ""
#~ "交换\n"
#~ "空间\n"
#~ "%1 "

#, fuzzy
#~ msgid "Free Space: "
#~ msgstr "可用空间"

#, fuzzy
#~ msgid ""
#~ "Unused\n"
#~ "Disk"
#~ msgstr ""
#~ "未使用的\n"
#~ "磁盘\n"
#~ "%1 "

#, fuzzy
#~ msgid ""
#~ "LV\n"
#~ "Used"
#~ msgstr ""
#~ "已用\n"
#~ "%1"

#, fuzzy
#~ msgid "LV Used: "
#~ msgstr ""
#~ "已用\n"
#~ "%1"

#, fuzzy
#~ msgid ""
#~ "LV\n"
#~ "Free"
#~ msgstr ""
#~ "可用\n"
#~ "%1"

#, fuzzy
#~ msgid "LV Free: "
#~ msgstr "空闲空间： "

#, fuzzy
#~ msgid ""
#~ "VG\n"
#~ "Free"
#~ msgstr ""
#~ "可用\n"
#~ "%1"

#, fuzzy
#~ msgid "VG Free: "
#~ msgstr "空闲空间： "

#, fuzzy
#~ msgid "New Logical Volume Size (in %1)"
#~ msgstr "编辑逻辑卷"

#, fuzzy
#~ msgid "New Partition Size (in %1)"
#~ msgstr "大小(单位 MB)(&S)"

#, fuzzy
#~ msgid "Space on Logical Volume "
#~ msgstr "创建逻辑卷"

#, fuzzy
#~ msgid "LV Size Restrictions"
#~ msgstr "寄件人限制"

#, fuzzy
#~ msgid "Partition Size Restrictions"
#~ msgstr "寄件人限制"

#, fuzzy
#~ msgid "Minimum LV Size"
#~ msgstr "最大大小"

#, fuzzy
#~ msgid "Minimum Partition Size: "
#~ msgstr "内存大小：%1 MB"

#, fuzzy
#~ msgid "Maximum LV Size"
#~ msgstr "最大大小"

#, fuzzy
#~ msgid "Maximum Partition Size: "
#~ msgstr "最大邮件大小"

#, fuzzy
#~ msgid ""
#~ "<p>Choose the new size by dragging the slider or by entering a\n"
#~ "numeric value in either input field.</p>"
#~ msgstr ""
#~ "\n"
#~ "<p>\n"
#~ "拖动滑块或在输入字段中\n"
#~ "输入一个数值以调整建议值。\n"
#~ "</p>"

#~ msgid "Size (e.g. 9.0 MB or 9.0 GB)"
#~ msgstr "大小（例如，9.0 MB 或者 9.0 GB）"

#, fuzzy
#~ msgid "The size entered is invalid. Enter a value like \"%1\" or \"%2\"."
#~ msgstr ""
#~ "输入的大小无效。\n"
#~ "请输入有效大小，如 500k、40M 或 1G。\n"

#, fuzzy
#~ msgid "Manual Size"
#~ msgstr "邮件大小"

#~ msgid ""
#~ "The volume group \"%1\" contains at least one logical \n"
#~ "volume.  It cannot be removed. Remove all logical volumes then\n"
#~ "remove the volume group.\n"
#~ msgstr ""
#~ "卷组\"%1\"包含至少一个\n"
#~ "逻辑卷，  因此无法去除该卷组。去除所有逻辑卷，然后\n"
#~ "再去除该卷组。\n"

#~ msgid "Really remove the volume group \"%1\"?"
#~ msgstr "是否确实要去除卷组\"%1\"？"

#~ msgid ""
#~ "<p>Here, create the logical \n"
#~ "volumes used to store your data.</p>\n"
#~ msgstr ""
#~ "<p>在此创建用于储存数据的\n"
#~ "逻辑卷。</p>\n"

#~ msgid ""
#~ "<p>\n"
#~ "Logical volumes are\n"
#~ "usable almost everywhere normal <b>disk partitions</b> can be used.\n"
#~ "You can create file systems on logical volumes and use them, for example, "
#~ "as swap \n"
#~ "or as raw partitions for databases.</p>\n"
#~ msgstr ""
#~ "<p>\n"
#~ "几乎所有能够使用普通\n"
#~ "<b>磁盘分区</b>的地方都能使用逻辑卷。\n"
#~ "您可以在逻辑卷上创建文件系统并使用这些卷，例如用作数据库的\n"
#~ "交换分区或原始分区。</p>\n"

#~ msgid ""
#~ "<p>\n"
#~ "If there is still unallocated\n"
#~ "physical storage in a volume group and you use <b>reiserfs</b> as your "
#~ "file system,\n"
#~ "extend a logical volume and the underlying file system while it\n"
#~ "is <b>mounted</b> and in <b>use</b>.</p>\n"
#~ msgstr ""
#~ "<p>\n"
#~ "如果卷组上还有未分配的物理储存空间，\n"
#~ "且您将 <b>reiserfs</b> 作为文件系统，\n"
#~ "则应在该文件系统已\n"
#~ "<b>挂载</b>且正在<b>使用</b>的情况下扩展逻辑卷和基础文件系统。</p>\n"

#~ msgid ""
#~ "<p>\n"
#~ "The logical volumes need to be large enough\n"
#~ "to hold all the files to install now, but you do not necessarily need to\n"
#~ "allocate all your physical storage now. The file systems can be "
#~ "increased \n"
#~ "later while your system is in use.\n"
#~ "</p>\n"
#~ msgstr ""
#~ "<p>\n"
#~ "逻辑卷需足够大，以储存现在要安装的\n"
#~ "所有文件，但您不必现在就分配\n"
#~ "所有的物理储存空间。以后在使用系统的过程中\n"
#~ "可随时扩展文件系统。\n"
#~ "</p>\n"

#~ msgid ""
#~ "<p><b>Add partitions</b> (called physical volumes) to your volume group.</"
#~ "p>"
#~ msgstr "<p>向卷组<b>添加分区</b>(称为物理卷)</p>"

#~ msgid ""
#~ "<p>\n"
#~ "The volume group forms the <b>storage pool</b> from which your logical "
#~ "volumes,\n"
#~ "like virtual partitions, are allocated.</p>\n"
#~ msgstr ""
#~ "<p>\n"
#~ "卷组构成<b>储存池</b>，逻辑卷\n"
#~ "(类似虚拟分区)即从储存池中分配。</p>\n"

#~ msgid ""
#~ "<p>\n"
#~ "Under normal circumstances, there is no need to have more than one "
#~ "volume \n"
#~ "group. If you need more than one volume group for special reasons,\n"
#~ "create them here. Each volume group must have at least one partition \n"
#~ "that belongs to that volume group.</p>\n"
#~ msgstr ""
#~ "<p>\n"
#~ "一般情况下，一个卷组\n"
#~ "就已经足够。如果出于特殊原因需要多个卷组，\n"
#~ "请在此创建其他卷组。每个卷组必须至少有一个\n"
#~ "属于该卷组的分区。</p>\n"

#~ msgid ""
#~ "<p>\n"
#~ "Each physical volume belongs <b>to exactly one</b> volume group. Assign "
#~ "all\n"
#~ "partitions to use with Linux LVM to volume groups.</p>\n"
#~ msgstr ""
#~ "<p>\n"
#~ "每个物理卷都只能属于<b>某一个</b>卷组。将所有\n"
#~ "要在 Linux LVM 中使用的分区指派到卷组中。</p>\n"

#~ msgid ""
#~ "<p>\n"
#~ "Additionally, it is possible to remove volume groups \n"
#~ "when they do not contain any logical volumes.</p>\n"
#~ msgstr ""
#~ "<p>\n"
#~ "此外，当卷组不包含任何逻辑卷时，\n"
#~ "可以删除这些卷组。</p>\n"

#~ msgid ""
#~ "<p>With this tool, manage or create logical volumes.\n"
#~ "</p>\n"
#~ msgstr ""
#~ "<p>使用此工具来管理或创建逻辑卷。\n"
#~ "</p>\n"

#~ msgid ""
#~ "<ol><li>\n"
#~ "First, create a volume group, if you have not done this already.\n"
#~ "</li>\n"
#~ msgstr ""
#~ "<ol><li>\n"
#~ "首先创建卷组(如果尚未创建)。\n"
#~ "</li>\n"

#~ msgid ""
#~ "<li>\n"
#~ "In the next step, add <b>physical volumes</b> (see paragraph below).\n"
#~ "</li>\n"
#~ msgstr ""
#~ "<li>\n"
#~ "在下一步中，添加<b>物理卷</b>(请参见下一段)。\n"
#~ "</li>\n"

#~ msgid ""
#~ "<li>\n"
#~ "In the last step, create <b>logical volumes</b> (see paragraph below).\n"
#~ "</li></ol><br>\n"
#~ msgstr ""
#~ "<li>\n"
#~ "在最后一步中，创建<b>逻辑卷</b>(请参见下一段)。\n"
#~ "</li></ol><br>\n"

#~ msgid ""
#~ "<p>\n"
#~ "<b>Physical Volumes:</b></p>"
#~ msgstr ""
#~ "<p>\n"
#~ "<b>物理卷：</b></p>"

#~ msgid ""
#~ "<p>\n"
#~ "<b>Logical Volumes:</b></p>"
#~ msgstr ""
#~ "<p>\n"
#~ "<b>逻辑卷：</b></p>"

#~ msgid "  Device  "
#~ msgstr "  设备  "

#~ msgid "  Size  "
#~ msgstr "  大小  "

#~ msgid "  Type  "
#~ msgstr "  类型  "

#~ msgid "&Remove Volume"
#~ msgstr "去除卷(&R)"

#~ msgid "Device  "
#~ msgstr "设备  "

#~ msgid " Mount   "
#~ msgstr " 挂载   "

#~ msgid " Vol. Grp."
#~ msgstr " 卷组"

#~ msgid " Type "
#~ msgstr " 类型 "

#~ msgid "&View all mount points, not just the current volume group"
#~ msgstr "查看所有挂载点，而不仅是当前卷组(&V)"

#~ msgid "A&dd"
#~ msgstr "添加(&D)"

#~ msgid "&Edit"
#~ msgstr "编辑(&E)"

#~ msgid "&Remove"
#~ msgstr "去除(&R)"

#~ msgid "LVM Multipath detection"
#~ msgstr "LVM 多路径检测"

#~ msgid "Volume &Group:"
#~ msgstr "卷组(&G)："

#~ msgid "Size:"
#~ msgstr "大小："

#~ msgid "Remove &group"
#~ msgstr "去除组(&G)"

#~ msgid "A&dd group"
#~ msgstr "添加组(&D)"

#~ msgid "Available Size:"
#~ msgstr "可用大小："

#~ msgid "V&olume Group"
#~ msgstr "卷组(&O)"

#~ msgid ""
#~ "\n"
#~ "<p><b>%1:</b><br>This must be the name of a nfs server.\n"
#~ "The server needs to be accessible.</p>\n"
#~ msgstr ""
#~ "\n"
#~ "<p><b>%1：</b><br>这一定是 nfs 服务器的名称。\n"
#~ "服务器需要是可访问的。</p>\n"

#~ msgid ""
#~ "\n"
#~ "<p><b>%1:</b><br>This is the absolute path exported on the\n"
#~ "nfs server.\n"
#~ msgstr ""
#~ "\n"
#~ "<p><b>%1:</b><br>这是导出到 NFS 服务器的绝对路径。\n"
#~ "\n"

#~ msgid "Change NFS Path Setup"
#~ msgstr "改变 NFS 路径设置"

#~ msgid "Add New NFS Path"
#~ msgstr "添加新 NFS 路径"

#~ msgid "&Name of NFS Server"
#~ msgstr "NFS 服务器名称(&N)"

#~ msgid "Absolute &Path on NFS Server"
#~ msgstr "NFS 服务器上的绝对路径(&P)"

#~ msgid "The NFS server name '%1' is invalid."
#~ msgstr "NFS 服务器名称“%1”无效。"

#~ msgid ""
#~ "The NFS path name \"%1\" is invalid.\n"
#~ "It must not be empty and must start with a \"/\".\n"
#~ msgstr ""
#~ "NFS 路径名称“%1”无效。\n"
#~ "它必须不为空，且必须以“/”开头。\n"

#~ msgid ""
#~ "The NFS mount\n"
#~ "    \"%1\" \n"
#~ "is not accessible.\n"
#~ msgstr ""
#~ "NFS 的挂载\n"
#~ "    \"%1\" \n"
#~ "无法访问。\n"

#~ msgid "Preparing Hard Disk: Step 1"
#~ msgstr "准备硬盘：步骤 1"

#, fuzzy
#~ msgid "Remaining Free Space"
#~ msgstr "剩余"<|MERGE_RESOLUTION|>--- conflicted
+++ resolved
@@ -12,13 +12,8 @@
 msgstr ""
 "Project-Id-Version: storage\n"
 "Report-Msgid-Bugs-To: \n"
-<<<<<<< HEAD
 "POT-Creation-Date: 2019-05-11 02:29+0000\n"
-"PO-Revision-Date: 2019-03-19 15:16+0000\n"
-=======
-"POT-Creation-Date: 2019-05-04 02:29+0000\n"
 "PO-Revision-Date: 2019-05-14 14:55+0000\n"
->>>>>>> 5af27ab4
 "Last-Translator: Marguerite Su <i@marguerite.su>\n"
 "Language-Team: Chinese (China) <https://l10n.opensuse.org/projects/"
 "yast-storage/master/zh_CN/>\n"
@@ -1960,14 +1955,9 @@
 #. @param device [Y2Storage::LvmPv]
 #. @return [String]
 #: src/lib/y2partitioner/widgets/blk_devices_table.rb:342
-<<<<<<< HEAD
 #, fuzzy
 msgid "Unused LVM PV"
-msgstr "未使用的磁盘 (%1)"
-=======
-msgid "Orphan PV"
 msgstr "无主物理卷"
->>>>>>> 5af27ab4
 
 #: src/lib/y2partitioner/widgets/blk_devices_table.rb:343
 msgid "PV of LVM"
@@ -2096,16 +2086,11 @@
 
 #. TRANSLATORS: label of a table column
 #: src/lib/y2partitioner/widgets/btrfs_filesystems_table.rb:55
-<<<<<<< HEAD
 msgid "Id"
 msgstr ""
 
 #. TRANSLATORS: label of a table column
 #: src/lib/y2partitioner/widgets/btrfs_filesystems_table.rb:71
-#, fuzzy
-#| msgid "Device"
-=======
->>>>>>> 5af27ab4
 msgid "Devices"
 msgstr "设备"
 
@@ -2382,13 +2367,7 @@
 msgstr " (未挂载)"
 
 #. TRANSLATORS: Mount by information, where %s is replaced by a "mount by" option
-<<<<<<< HEAD
 #: src/lib/y2partitioner/widgets/description_section/filesystem.rb:93
-#, fuzzy
-#| msgid "Mount by: %1"
-=======
-#: src/lib/y2partitioner/widgets/description_section/filesystem.rb:84
->>>>>>> 5af27ab4
 msgid "Mount By: %s"
 msgstr "挂载方式：%s"
 
@@ -2400,13 +2379,7 @@
 
 #. TRANSLATORS: Filesystem UUID information, where %s is replaced by the
 #. filesystem UUID
-<<<<<<< HEAD
 #: src/lib/y2partitioner/widgets/description_section/filesystem.rb:115
-#, fuzzy
-#| msgid "UUID: %1"
-=======
-#: src/lib/y2partitioner/widgets/description_section/filesystem.rb:106
->>>>>>> 5af27ab4
 msgid "UUID: %s"
 msgstr "UUID：%s"
 
@@ -3351,23 +3324,11 @@
 msgstr ""
 "<b>缓存模式</b>显示 bcache 运行模式。目前支持四种模式：直写，回写，绕写和无。"
 
-<<<<<<< HEAD
 #: src/lib/y2partitioner/widgets/help.rb:126
-#, fuzzy
-#| msgid ""
-#| "<b>Device</b> shows the kernel name of the\n"
-#| "device."
-msgid ""
-"<b>Devices</b> shows the kernel name of the devices used by a Btrfs file "
-"system."
-msgstr "<b>设备</b>显示设备的内核名称。"
-=======
-#: src/lib/y2partitioner/widgets/help.rb:119
 msgid ""
 "<b>Btrfs Devices</b> shows the kernel name of the devices used by a Btrfs "
 "file system."
 msgstr "<b>Btrfs 设备</b>显示 Btrfs 文件系统所用设备的内核名称。"
->>>>>>> 5af27ab4
 
 #: src/lib/y2partitioner/widgets/help.rb:128
 msgid "<b>Metadata RAID Level</b> shows the RAID level for the Btrfs metadata."
