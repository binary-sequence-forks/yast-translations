--- conflicted
+++ resolved
@@ -12,15 +12,9 @@
 msgstr ""
 "Project-Id-Version: storage\n"
 "Report-Msgid-Bugs-To: \n"
-<<<<<<< HEAD
 "POT-Creation-Date: 2018-01-10 16:56+0100\n"
-"PO-Revision-Date: 2017-12-22 14:00+0000\n"
-"Last-Translator: leslie zhang <llyaomo@163.com>\n"
-=======
-"POT-Creation-Date: 2017-11-29 02:29+0000\n"
 "PO-Revision-Date: 2018-01-10 16:08+0000\n"
 "Last-Translator: Dingzhong Chen <wsxy162@gmail.com>\n"
->>>>>>> 05157c3d
 "Language-Team: Chinese (China) <https://l10n.opensuse.org/projects/yast-"
 "storage/master/zh_CN/>\n"
 "Language: zh_CN\n"
@@ -107,35 +101,27 @@
 #.
 #. @return [String]
 #: src/lib/y2partitioner/actions/controllers/lvm_vg.rb:267
+#, fuzzy
+#| msgid ""
+#| "The data entered is invalid. Insert a physical extent size larger than "
+#| "%1\n"
+#| "in powers of 2, for example, \"%2\" or \"%3\""
 msgid ""
 "The data entered is invalid. Insert a physical extent size larger than 1 "
 "KiB\n"
 "in powers of 2 and multiple of 128 KiB, for example, \"512 KiB\" or \"4 MiB\""
 msgstr ""
-"输入的数据无效。输入一个大于 1 KiB 的物理区域尺寸，且\n"
-"必须是 2 的幂和 128 KiB 的倍数，如“512 KiB”或“4 MiB”"
+"输入的数据无效。输入一个大于 %1 两倍的物理区域尺寸，例如，''%2'' 或 ''%3''"
 
 #. TRANSLATORS: dialog title when creating a MD RAID.
 #. %s is a device name like /dev/md0
-<<<<<<< HEAD
 #: src/lib/y2partitioner/actions/controllers/md.rb:180
-#, fuzzy
-#| msgid "Add RAID %1"
-=======
-#: src/lib/y2partitioner/actions/controllers/md.rb:146
->>>>>>> 05157c3d
 msgid "Add RAID %s"
 msgstr "添加 RAID %s"
 
 #. TRANSLATORS: dialog title when resizing a MD RAID.
 #. %s is a device name like /dev/md0
-<<<<<<< HEAD
 #: src/lib/y2partitioner/actions/controllers/md.rb:184
-#, fuzzy
-#| msgid "Resize RAID %1"
-=======
-#: src/lib/y2partitioner/actions/controllers/md.rb:150
->>>>>>> 05157c3d
 msgid "Resize RAID %s"
 msgstr "调整 RAID %s"
 
@@ -160,13 +146,8 @@
 "and all devices (LVM volume groups, RAIDs etc.)\n"
 "that use any of those partitions!"
 msgstr ""
-<<<<<<< HEAD
-"这将删除设备上现存的所有分区和所有使用那些分区（LVM 卷集，RAID 阵列等）的设"
-"备！"
-=======
 "这将删除设备上现存的所有分区和所有使用\n"
 "那些分区（LVM 卷集，RAID 阵列等）的设备！"
->>>>>>> 05157c3d
 
 #. TRANSLATORS: %s is a device name (e.g. "/dev/sda")
 #: src/lib/y2partitioner/actions/create_partition_table.rb:86
@@ -309,10 +290,9 @@
 
 #: src/lib/y2partitioner/dialogs/lvm_lv_info.rb:135
 msgid "Thin Pool"
-msgstr ""
+msgstr "瘦池"
 
 #: src/lib/y2partitioner/dialogs/lvm_lv_info.rb:136
-#, fuzzy
 msgid "Thin Volume"
 msgstr "瘦卷"
 
@@ -352,12 +332,7 @@
 #. error popup, :min and :max are replaced by sizes
 #. TRANSLATORS: error popup message, where %{min} and %{max} are replaced by sizes.
 #: src/lib/y2partitioner/dialogs/lvm_lv_size.rb:161
-<<<<<<< HEAD
 #: src/lib/y2partitioner/dialogs/partition_resize.rb:209
-#, fuzzy
-#| msgid "The size entered is invalid. Enter a size between %1 and %2."
-=======
->>>>>>> 05157c3d
 msgid "The size entered is invalid. Enter a size between %{min} and %{max}."
 msgstr "输入的尺寸无效。请输入 %{min} 到 %2 之间的尺寸。"
 
@@ -365,13 +340,11 @@
 #. TRANSLATORS: table header, number of LVM LV stripes
 #: src/lib/y2partitioner/dialogs/lvm_lv_size.rb:204
 #: src/lib/y2partitioner/widgets/lvm_devices_table.rb:54
-#, fuzzy
 msgid "Stripes"
 msgstr "条带"
 
 #. @macro seeAbstractWidget
 #: src/lib/y2partitioner/dialogs/lvm_lv_size.rb:239
-#, fuzzy
 msgid "Number"
 msgstr "数字"
 
@@ -420,21 +393,18 @@
 #. TRANSLATORS: 'Redundant Striping' is a technical term here. Translate
 #. only if you are sure!! If in doubt, leave it in English.
 #: src/lib/y2partitioner/dialogs/md.rb:135
-#, fuzzy
 msgid "RAID &5  (Redundant Striping)"
 msgstr "RAID 5(冗余分带)(&5)"
 
 #. TRANSLATORS: 'Dual Redundant Striping' is a technical term here.
 #. Translate only if you are sure!! If in doubt, leave it in English.
 #: src/lib/y2partitioner/dialogs/md.rb:138
-#, fuzzy
 msgid "RAID &6  (Dual Redundant Striping)"
 msgstr "RAID 6(双重冗余分带)(&6)"
 
 #. TRANSLATORS: 'Mirroring' and `Striping` are technical terms here.
 #. Translate only if you are sure!! If in doubt, leave it in English.
 #: src/lib/y2partitioner/dialogs/md.rb:141
-#, fuzzy
 msgid "RAID &10  (Mirroring and Striping)"
 msgstr "RAID 10(镜像和分带)(&10)"
 
@@ -502,7 +472,6 @@
 msgstr "操作系统"
 
 #: src/lib/y2partitioner/dialogs/partition_role.rb:60
-#, fuzzy
 msgid "Data and ISV Applications"
 msgstr "数据和独立软件供应商应用程序"
 
@@ -567,9 +536,8 @@
 msgstr "&GPT"
 
 #: src/lib/y2partitioner/dialogs/partition_table_type.rb:36
-#, fuzzy
 msgid "&MS-DOS (Classic PC Style)"
-msgstr "&MS-DOS（经典计算机风格）"
+msgstr "& MS-DOS （计算机典型系统）"
 
 #: src/lib/y2partitioner/dialogs/partition_table_type.rb:37
 msgid "&DASD"
@@ -673,7 +641,6 @@
 
 #. TRANSLATORS: "F" stands for Format flag. Keep it short, ideally a single letter.
 #: src/lib/y2partitioner/widgets/blk_devices_table.rb:60
-#, fuzzy
 msgid "F"
 msgstr "格式化"
 
@@ -2448,6 +2415,15 @@
 msgid "Diagnostics Partition"
 msgstr "逻辑分区(&L)"
 
+#~ msgid ""
+#~ "The data entered in invalid. Insert a physical extent size larger than 1 "
+#~ "KiB\n"
+#~ "in powers of 2 and multiple of 128 KiB, for example, \"512 KiB\" or \"4 "
+#~ "MiB\""
+#~ msgstr ""
+#~ "输入的数据无效。输入一个大于 1 KiB 的物理区域尺寸，且\n"
+#~ "必须是 2 的幂和 128 KiB 的倍数，如“512 KiB”或“4 MiB”"
+
 #, fuzzy
 #~| msgid "For %1, select at least %2 device."
 #~ msgid "For %{raid_level}, select at least %{min} devices."
@@ -4299,6 +4275,9 @@
 #~ "无法调整分区 %1，\n"
 #~ "因为文件系统似乎不一致。\n"
 
+#~ msgid "Resize Partition %1"
+#~ msgstr "调整分区 %1"
+
 #~ msgid "Resize Logical Volume %1"
 #~ msgstr "调整逻辑卷 %1"
 
@@ -4307,6 +4286,9 @@
 
 #~ msgid "Currently used: %1"
 #~ msgstr "当前已用：%1"
+
+#~ msgid "Minimum Size (%1)"
+#~ msgstr "最小尺寸 (%1)"
 
 #~ msgid ""
 #~ "You are extending a mounted filesystem by %1 Gigabyte. \n"
@@ -4472,6 +4454,9 @@
 #~ "The partition %1 is in use. It cannot be\n"
 #~ "resized. To resize %1, make sure it is not used."
 #~ msgstr "分区 %1 正在使用，不能调整。要调整 %1，请确保它未在使用。"
+
+#~ msgid "An extended partition cannot be resized."
+#~ msgstr "一个扩展分区不能调整。"
 
 #~ msgid ""
 #~ "<p>Select one or more (if available) hard disks\n"
