--- conflicted
+++ resolved
@@ -17,16 +17,11 @@
 msgstr ""
 "Project-Id-Version: installation.it\n"
 "Report-Msgid-Bugs-To: \n"
-<<<<<<< HEAD
 "POT-Creation-Date: 2017-11-21 02:28+0000\n"
-"PO-Revision-Date: 2017-08-16 14:20+0000\n"
-=======
-"POT-Creation-Date: 2017-11-14 14:13+0000\n"
 "PO-Revision-Date: 2017-11-20 08:11+0000\n"
->>>>>>> 60685cf8
 "Last-Translator: Alessio Adamo <alessio.adamo@gmail.com>\n"
-"Language-Team: Italian <https://l10n.opensuse.org/projects/yast-"
-"installation/master/it/>\n"
+"Language-Team: Italian <https://l10n.opensuse.org/projects/yast-installation/"
+"master/it/>\n"
 "Language: it\n"
 "MIME-Version: 1.0\n"
 "Content-Type: text/plain; charset=UTF-8\n"
@@ -49,13 +44,7 @@
 msgid "VNC ports will be open (<a href=\"%s\">close</a>)"
 msgstr "Le porte VNC saranno aperte (<a href=\"%s\">chiudere</a>)"
 
-<<<<<<< HEAD
 #: src/lib/y2firewall/clients/proposal.rb:133
-#, fuzzy
-#| msgid "Blacklist devices disabled (<a href=\"%s\">enable</a>)."
-=======
-#: src/lib/y2firewall/clients/proposal.rb:129
->>>>>>> 60685cf8
 msgid "VNC ports will be blocked (<a href=\"%s\">open</a>)"
 msgstr "Le porte VNC saranno bloccate (<a href=\"%s\">aprire</a>)"
 
@@ -66,57 +55,27 @@
 msgid "SSH port will be open (<a href=\"%s\">block</a>)"
 msgstr "La porte SSH sarà aperta (<a href=\"%s\">bloccare</a>)"
 
-<<<<<<< HEAD
 #: src/lib/y2firewall/clients/proposal.rb:146
-#, fuzzy
-#| msgid "Blacklist devices disabled (<a href=\"%s\">enable</a>)."
-=======
-#: src/lib/y2firewall/clients/proposal.rb:142
->>>>>>> 60685cf8
 msgid "SSH port will be blocked (<a href=\"%s\">open</a>)"
 msgstr "La porta SSH sarà bloccata (<a href=\"%s\">aprire</a>)"
 
-<<<<<<< HEAD
 #. Returns the Firewalld service part of the firewall proposal description
 #. @return [String] proposal html text
 #: src/lib/y2firewall/clients/proposal.rb:154
-#, fuzzy
-#| msgid "Blacklist devices enabled (<a href=\"%s\">disable</a>)."
-=======
-#: src/lib/y2firewall/clients/proposal.rb:148
->>>>>>> 60685cf8
 msgid "Firewall will be enabled (<a href=\"%s\">disable</a>)"
 msgstr "Il firewall sarà abilitato (<a href=\"%s\">disabilita</a>)"
 
-<<<<<<< HEAD
 #: src/lib/y2firewall/clients/proposal.rb:158
-#, fuzzy
-#| msgid "Blacklist devices disabled (<a href=\"%s\">enable</a>)."
-=======
-#: src/lib/y2firewall/clients/proposal.rb:152
->>>>>>> 60685cf8
 msgid "Firewall will be disabled (<a href=\"%s\">enable</a>)"
 msgstr "Il firewall sarà disabilitato (<a href=\"%s\">abilita</a>)"
 
-<<<<<<< HEAD
 #. Returns the SSH service part of the firewall proposal description
 #. @return [String] proposal html text
 #: src/lib/y2firewall/clients/proposal.rb:168
-#, fuzzy
-#| msgid "Blacklist devices enabled (<a href=\"%s\">disable</a>)."
-=======
-#: src/lib/y2firewall/clients/proposal.rb:160
->>>>>>> 60685cf8
 msgid "SSH service will be enabled (<a href=\"%s\">disable</a>)"
 msgstr "Il servizio SSH sarà abilitato (<a href=\"%s\">disabilita</a>)"
 
-<<<<<<< HEAD
 #: src/lib/y2firewall/clients/proposal.rb:172
-#, fuzzy
-#| msgid "Blacklist devices disabled (<a href=\"%s\">enable</a>)."
-=======
-#: src/lib/y2firewall/clients/proposal.rb:164
->>>>>>> 60685cf8
 msgid "SSH service will be disabled (<a href=\"%s\">enable</a>)"
 msgstr "Il servizio SSH sarà disabilitato (<a href=\"%s\">abilita</a>)"
 
